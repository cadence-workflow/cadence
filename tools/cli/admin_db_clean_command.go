--- conflicted
+++ resolved
@@ -106,7 +106,7 @@
 	}
 
 	for _, e := range data {
-		result, err := fixExecution(c, invariants, e, initializeExecutionStore, initializeHistoryManager)
+		result, err := fixExecution(c, invariants, e)
 		if err != nil {
 			return commoncli.Problem("Error in fix execution: ", err)
 		}
@@ -130,30 +130,18 @@
 	c *cli.Context,
 	invariants []executions.InvariantFactory,
 	execution *store.ScanOutputEntity,
-	initializeExecutionStoreFn func(c *cli.Context, shardID int) (persistence.ExecutionManager, error),
-	initializeHistoryManagerFn func(c *cli.Context) (persistence.HistoryManager, error),
 ) (invariant.ManagerFixResult, error) {
-<<<<<<< HEAD
-	execManager, err := initializeExecutionStoreFn(c, execution.Execution.(entity.Entity).GetShardID())
+	execManager, err := getDeps(c).initializeExecutionStore(c, execution.Execution.(entity.Entity).GetShardID())
 	if execManager != nil {
 		defer execManager.Close()
 	}
 	if err != nil {
 		return invariant.ManagerFixResult{}, fmt.Errorf("Error in fix execution: %w", err)
 	}
-	historyV2Mgr, err := initializeHistoryManagerFn(c)
+	historyV2Mgr, err := getDeps(c).initializeHistoryManager(c)
 	if historyV2Mgr != nil {
 		defer historyV2Mgr.Close()
 	}
-=======
-	execManager, err := getDeps(c).initializeExecutionStore(c, execution.Execution.(entity.Entity).GetShardID())
-	defer execManager.Close()
-	if err != nil {
-		return invariant.ManagerFixResult{}, fmt.Errorf("Error in fix execution: %w", err)
-	}
-	historyV2Mgr, err := getDeps(c).initializeHistoryManager(c)
-	defer historyV2Mgr.Close()
->>>>>>> 5b096d1a
 	if err != nil {
 		return invariant.ManagerFixResult{}, fmt.Errorf("Error in fix execution: %w", err)
 	}
