--- conflicted
+++ resolved
@@ -1447,7 +1447,12 @@
 	// Default value: 10
 	// Allowed filters: N/A
 	DecisionRetryCriticalAttempts
-<<<<<<< HEAD
+	// DecisionRetryMaxAttempts is the max limit for decision retry attempts. 0 indicates infinite number of attempts.
+	// KeyName: history.decisionRetryMaxAttempts
+	// Value type: Int
+	// Default value: 1000
+	// Allowed filters: DomainName
+	DecisionRetryMaxAttempts
 	// NormalDecisionScheduleToStartMaxAttempts is the maximum decision attempt for creating a scheduleToStart timeout
 	// timer for normal (non-sticky) decision
 	// KeyName: history.normalDecisionScheduleToStartMaxAttempts
@@ -1461,14 +1466,6 @@
 	// Default value: time.Minute*5
 	// Allowed filters: DomainName
 	NormalDecisionScheduleToStartTimeout
-=======
-	// DecisionRetryMaxAttempts is the max limit for decision retry attempts. 0 indicates infinite number of attempts.
-	// KeyName: history.decisionRetryMaxAttempts
-	// Value type: Int
-	// Default value: 1000
-	// Allowed filters: DomainName
-	DecisionRetryMaxAttempts
->>>>>>> e1e94ee0
 	// EnableDropStuckTaskByDomainID is whether stuck timer/transfer task should be dropped for a domain
 	// KeyName: history.DropStuckTaskByDomain
 	// Value type: Bool
@@ -2294,12 +2291,9 @@
 	StickyTTL:                                          "history.stickyTTL",
 	DecisionHeartbeatTimeout:                           "history.decisionHeartbeatTimeout",
 	DecisionRetryCriticalAttempts:                      "history.decisionRetryCriticalAttempts",
-<<<<<<< HEAD
+	DecisionRetryMaxAttempts:                           "history.decisionRetryMaxAttempts",
 	NormalDecisionScheduleToStartMaxAttempts:           "history.normalDecisionScheduleToStartMaxAttempts",
 	NormalDecisionScheduleToStartTimeout:               "history.normalDecisionScheduleToStartTimeout",
-=======
-	DecisionRetryMaxAttempts:                           "history.decisionRetryMaxAttempts",
->>>>>>> e1e94ee0
 	ParentClosePolicyThreshold:                         "history.parentClosePolicyThreshold",
 	NumParentClosePolicySystemWorkflows:                "history.numParentClosePolicySystemWorkflows",
 	ReplicationTaskFetcherParallelism:                  "history.ReplicationTaskFetcherParallelism",
