--- conflicted
+++ resolved
@@ -22,11 +22,8 @@
 
 import (
 	"context"
-<<<<<<< HEAD
+	"encoding/json"
 	"errors"
-=======
-	"encoding/json"
->>>>>>> 34cfbb3f
 	"math/rand"
 	"strconv"
 	"testing"
