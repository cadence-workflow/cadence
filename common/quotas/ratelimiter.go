// Copyright (c) 2019 Uber Technologies, Inc.
//
// Permission is hereby granted, free of charge, to any person obtaining a copy
// of this software and associated documentation files (the "Software"), to deal
// in the Software without restriction, including without limitation the rights
// to use, copy, modify, merge, publish, distribute, sublicense, and/or sell
// copies of the Software, and to permit persons to whom the Software is
// furnished to do so, subject to the following conditions:
//
// The above copyright notice and this permission notice shall be included in
// all copies or substantial portions of the Software.
//
// THE SOFTWARE IS PROVIDED "AS IS", WITHOUT WARRANTY OF ANY KIND, EXPRESS OR
// IMPLIED, INCLUDING BUT NOT LIMITED TO THE WARRANTIES OF MERCHANTABILITY,
// FITNESS FOR A PARTICULAR PURPOSE AND NONINFRINGEMENT. IN NO EVENT SHALL THE
// AUTHORS OR COPYRIGHT HOLDERS BE LIABLE FOR ANY CLAIM, DAMAGES OR OTHER
// LIABILITY, WHETHER IN AN ACTION OF CONTRACT, TORT OR OTHERWISE, ARISING FROM,
// OUT OF OR IN CONNECTION WITH THE SOFTWARE OR THE USE OR OTHER DEALINGS IN
// THE SOFTWARE.

package quotas

import (
	"context"
	"math"
	"sync"
	"sync/atomic"
	"time"

	"golang.org/x/time/rate"

	"github.com/uber/cadence/common/clock"
)

const (
	_defaultRPSTTL = 60 * time.Second
	_burstSize     = 1
)

// TODO: this is likely major overkill, especially now that clock.Ratelimiter exists.
// Just mutate the limit, it's concurrency-safe and efficient.  And consider a background
// debouncer only if that proves too costly (stevenl: I suspect it will not be).

// RateLimiter is a wrapper around the golang rate limiter handling dynamic
// configuration updates of the max dispatch per second. This has comparable
// performance to the token bucket rate limiter.
// BenchmarkSimpleRateLimiter-4   	10000000	       114 ns/op (tokenbucket)
// BenchmarkRateLimiter-4         	10000000	       148 ns/op (this)
type RateLimiter struct {
	sync.RWMutex
	maxDispatchPerSecond *float64
	goRateLimiter        atomic.Value
	// TTL is used to determine whether to update the limit. Until TTL, pick
	// lower(existing TTL, input TTL). After TTL, pick input TTL if different from existing TTL
	ttlTimer *time.Timer
	ttl      time.Duration
	minBurst int
}

// NewSimpleRateLimiter returns a new rate limiter backed by the golang rate
// limiter
func NewSimpleRateLimiter(rps int) *RateLimiter {
	initialRps := float64(rps)
	return NewRateLimiter(&initialRps, _defaultRPSTTL, _burstSize)
}

// NewRateLimiter returns a new rate limiter that can handle dynamic
// configuration updates
func NewRateLimiter(maxDispatchPerSecond *float64, ttl time.Duration, minBurst int) *RateLimiter {
	rl := &RateLimiter{
		maxDispatchPerSecond: maxDispatchPerSecond,
		ttl:                  ttl,
		ttlTimer:             time.NewTimer(ttl),
		minBurst:             minBurst,
	}
	rl.storeLimiter(maxDispatchPerSecond)
	return rl
}

// UpdateMaxDispatch updates the max dispatch rate of the rate limiter
func (rl *RateLimiter) UpdateMaxDispatch(maxDispatchPerSecond *float64) {
	if rl.shouldUpdate(maxDispatchPerSecond) {
		rl.Lock()
		rl.maxDispatchPerSecond = maxDispatchPerSecond
		rl.storeLimiter(maxDispatchPerSecond)
		rl.Unlock()
	}
}

// Wait waits up till deadline for a rate limit token
func (rl *RateLimiter) Wait(ctx context.Context) error {
	limiter := rl.goRateLimiter.Load().(clock.Ratelimiter)
	return limiter.Wait(ctx)
}

// Reserve reserves a rate limit token
func (rl *RateLimiter) Reserve() clock.Reservation {
	limiter := rl.goRateLimiter.Load().(clock.Ratelimiter)
	return limiter.Reserve()
}

// Allow immediately returns with true or false indicating if a rate limit
// token is available or not
func (rl *RateLimiter) Allow() bool {
	limiter := rl.goRateLimiter.Load().(clock.Ratelimiter)
	return limiter.Allow()
}

// Limit returns the current rate per second limit for this ratelimiter
func (rl *RateLimiter) Limit() float64 {
	rl.RLock()
	defer rl.RUnlock()
	if rl.maxDispatchPerSecond != nil {
		return *rl.maxDispatchPerSecond
	}
	return math.MaxFloat64
}

func (rl *RateLimiter) storeLimiter(maxDispatchPerSecond *float64) {
	burst := int(*maxDispatchPerSecond)
	// If throttling is zero, burst also has to be 0
	if *maxDispatchPerSecond != 0 && burst <= rl.minBurst {
		burst = rl.minBurst
	}
<<<<<<< HEAD
	// TODO: ... after further reading, this is stranger than it seems.
	// ratelimiters are safe to concurrently mutate, this could just set limit/burst.
	// seems like a decent chance it'd perform better too.
	limiter := rate.NewLimiter(rate.Limit(*maxDispatchPerSecond), burst)
=======
	limiter := clock.NewRatelimiter(rate.Limit(*maxDispatchPerSecond), burst)
>>>>>>> f43f917d
	rl.goRateLimiter.Store(limiter)
}

func (rl *RateLimiter) shouldUpdate(maxDispatchPerSecond *float64) bool {
	if maxDispatchPerSecond == nil {
		return false
	}
	select {
	case <-rl.ttlTimer.C:
		rl.ttlTimer.Reset(rl.ttl)
		rl.RLock()
		defer rl.RUnlock()
		return *maxDispatchPerSecond != *rl.maxDispatchPerSecond
	default:
		rl.RLock()
		defer rl.RUnlock()
		return *maxDispatchPerSecond < *rl.maxDispatchPerSecond
	}
}<|MERGE_RESOLUTION|>--- conflicted
+++ resolved
@@ -122,14 +122,7 @@
 	if *maxDispatchPerSecond != 0 && burst <= rl.minBurst {
 		burst = rl.minBurst
 	}
-<<<<<<< HEAD
-	// TODO: ... after further reading, this is stranger than it seems.
-	// ratelimiters are safe to concurrently mutate, this could just set limit/burst.
-	// seems like a decent chance it'd perform better too.
-	limiter := rate.NewLimiter(rate.Limit(*maxDispatchPerSecond), burst)
-=======
 	limiter := clock.NewRatelimiter(rate.Limit(*maxDispatchPerSecond), burst)
->>>>>>> f43f917d
 	rl.goRateLimiter.Store(limiter)
 }
 
