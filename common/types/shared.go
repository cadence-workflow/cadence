--- conflicted
+++ resolved
@@ -2380,8 +2380,6 @@
 	return nil
 }
 
-<<<<<<< HEAD
-=======
 // ByteSize returns the approximate memory used in bytes
 func (v *ClusterAttributeScope) ByteSize() uint64 {
 	if v == nil {
@@ -2399,7 +2397,6 @@
 	return size
 }
 
->>>>>>> 71ed2e31
 // ActiveClusterInfo defines failover information for a ClusterAttribute.
 type ActiveClusterInfo struct {
 	ActiveClusterName string `json:"activeClusterName,omitempty"`
