// Copyright (c) 2017 Uber Technologies, Inc.
//
// Permission is hereby granted, free of charge, to any person obtaining a copy
// of this software and associated documentation files (the "Software"), to deal
// in the Software without restriction, including without limitation the rights
// to use, copy, modify, merge, publish, distribute, sublicense, and/or sell
// copies of the Software, and to permit persons to whom the Software is
// furnished to do so, subject to the following conditions:
//
// The above copyright notice and this permission notice shall be included in
// all copies or substantial portions of the Software.
//
// THE SOFTWARE IS PROVIDED "AS IS", WITHOUT WARRANTY OF ANY KIND, EXPRESS OR
// IMPLIED, INCLUDING BUT NOT LIMITED TO THE WARRANTIES OF MERCHANTABILITY,
// FITNESS FOR A PARTICULAR PURPOSE AND NONINFRINGEMENT. IN NO EVENT SHALL THE
// AUTHORS OR COPYRIGHT HOLDERS BE LIABLE FOR ANY CLAIM, DAMAGES OR OTHER
// LIABILITY, WHETHER IN AN ACTION OF CONTRACT, TORT OR OTHERWISE, ARISING FROM,
// OUT OF OR IN CONNECTION WITH THE SOFTWARE OR THE USE OR OTHER DEALINGS IN
// THE SOFTWARE.

package history

import (
	"context"
	"testing"
	"time"

	"github.com/golang/mock/gomock"
	"github.com/pborman/uuid"
	"github.com/stretchr/testify/mock"
	"github.com/stretchr/testify/require"
	"github.com/stretchr/testify/suite"
	"github.com/uber-go/tally"

	"github.com/uber/cadence/common"
	"github.com/uber/cadence/common/cache"
	"github.com/uber/cadence/common/clock"
	"github.com/uber/cadence/common/cluster"
	"github.com/uber/cadence/common/log"
	"github.com/uber/cadence/common/log/loggerimpl"
	"github.com/uber/cadence/common/metrics"
	"github.com/uber/cadence/common/mocks"
	p "github.com/uber/cadence/common/persistence"
	"github.com/uber/cadence/common/types"
	"github.com/uber/cadence/service/history/config"
	"github.com/uber/cadence/service/history/constants"
	"github.com/uber/cadence/service/history/events"
	"github.com/uber/cadence/service/history/execution"
	"github.com/uber/cadence/service/history/queue"
	"github.com/uber/cadence/service/history/shard"
	test "github.com/uber/cadence/service/history/testing"
)

type (
	engine3Suite struct {
		suite.Suite
		*require.Assertions

		controller          *gomock.Controller
		mockShard           *shard.TestContext
		mockTxProcessor     *queue.MockProcessor
		mockTimerProcessor  *queue.MockProcessor
		mockEventsCache     *events.MockCache
		mockDomainCache     *cache.MockDomainCache
		mockClusterMetadata *cluster.MockMetadata

		historyEngine    *historyEngineImpl
		mockExecutionMgr *mocks.ExecutionManager
		mockHistoryV2Mgr *mocks.HistoryV2Manager

		config *config.Config
		logger log.Logger
	}
)

func TestEngine3Suite(t *testing.T) {
	s := new(engine3Suite)
	suite.Run(t, s)
}

func (s *engine3Suite) SetupSuite() {
	s.config = config.NewForTest()
}

func (s *engine3Suite) TearDownSuite() {
}

func (s *engine3Suite) SetupTest() {
	s.Assertions = require.New(s.T())

	s.controller = gomock.NewController(s.T())
	s.mockTxProcessor = queue.NewMockProcessor(s.controller)
	s.mockTimerProcessor = queue.NewMockProcessor(s.controller)
	s.mockTxProcessor.EXPECT().NotifyNewTask(gomock.Any(), gomock.Any(), gomock.Any()).AnyTimes()
	s.mockTimerProcessor.EXPECT().NotifyNewTask(gomock.Any(), gomock.Any(), gomock.Any()).AnyTimes()

	s.mockShard = shard.NewTestContext(
		s.controller,
		&p.ShardInfo{
			ShardID:          0,
			RangeID:          1,
			TransferAckLevel: 0,
		},
		s.config,
	)

	s.mockExecutionMgr = s.mockShard.Resource.ExecutionMgr
	s.mockHistoryV2Mgr = s.mockShard.Resource.HistoryMgr
	s.mockClusterMetadata = s.mockShard.Resource.ClusterMetadata
	s.mockDomainCache = s.mockShard.Resource.DomainCache
	s.mockEventsCache = s.mockShard.MockEventsCache

	s.mockClusterMetadata.EXPECT().IsGlobalDomainEnabled().Return(false).AnyTimes()
	s.mockClusterMetadata.EXPECT().GetCurrentClusterName().Return(cluster.TestCurrentClusterName).AnyTimes()
	s.mockClusterMetadata.EXPECT().ClusterNameForFailoverVersion(common.EmptyVersion).Return(cluster.TestCurrentClusterName).AnyTimes()
	s.mockEventsCache.EXPECT().PutEvent(gomock.Any(), gomock.Any(), gomock.Any(), gomock.Any(), gomock.Any()).AnyTimes()

	s.logger = s.mockShard.GetLogger()

	h := &historyEngineImpl{
		currentClusterName:   s.mockShard.GetClusterMetadata().GetCurrentClusterName(),
		shard:                s.mockShard,
		clusterMetadata:      s.mockClusterMetadata,
		executionManager:     s.mockExecutionMgr,
		historyV2Mgr:         s.mockHistoryV2Mgr,
		executionCache:       execution.NewCache(s.mockShard),
		logger:               s.logger,
		throttledLogger:      s.logger,
		metricsClient:        metrics.NewClient(tally.NoopScope, metrics.History),
		tokenSerializer:      common.NewJSONTaskTokenSerializer(),
		config:               s.config,
		timeSource:           s.mockShard.GetTimeSource(),
		historyEventNotifier: events.NewNotifier(clock.NewRealTimeSource(), metrics.NewClient(tally.NoopScope, metrics.History), func(string) int { return 0 }),
		txProcessor:          s.mockTxProcessor,
		timerProcessor:       s.mockTimerProcessor,
	}
	s.mockShard.SetEngine(h)
	h.decisionHandler = newDecisionHandler(h)

	s.historyEngine = h
}

func (s *engine3Suite) TearDownTest() {
	s.controller.Finish()
	s.mockShard.Finish(s.T())
}

func (s *engine3Suite) TestRecordDecisionTaskStartedSuccessStickyEnabled() {
	testDomainEntry := cache.NewLocalDomainCacheEntryForTest(
		&p.DomainInfo{ID: constants.TestDomainID, Name: constants.TestDomainName}, &p.DomainConfig{Retention: 1}, "", nil,
	)
	s.mockDomainCache.EXPECT().GetDomainByID(gomock.Any()).Return(testDomainEntry, nil).AnyTimes()
	s.mockDomainCache.EXPECT().GetDomainName(gomock.Any()).Return(constants.TestDomainName, nil).AnyTimes()
	s.mockDomainCache.EXPECT().GetDomain(gomock.Any()).Return(testDomainEntry, nil).AnyTimes()

	domainID := constants.TestDomainID
	we := types.WorkflowExecution{
		WorkflowID: "wId",
		RunID:      constants.TestRunID,
	}
	tl := "testTaskList"
	stickyTl := "stickyTaskList"
	identity := "testIdentity"

	msBuilder := execution.NewMutableStateBuilderWithEventV2(
		s.historyEngine.shard,
		loggerimpl.NewDevelopmentForTest(s.Suite),
		we.GetRunID(),
		constants.TestLocalDomainEntry,
	)
	executionInfo := msBuilder.GetExecutionInfo()
	executionInfo.LastUpdatedTimestamp = time.Now()
	executionInfo.StickyTaskList = stickyTl

	test.AddWorkflowExecutionStartedEvent(msBuilder, we, "wType", tl, []byte("input"), 100, 200, identity)
	di := test.AddDecisionTaskScheduledEvent(msBuilder)

	ms := execution.CreatePersistenceMutableState(msBuilder)

	gwmsResponse := &p.GetWorkflowExecutionResponse{State: ms}

	s.mockExecutionMgr.On("GetWorkflowExecution", mock.Anything, mock.Anything).Return(gwmsResponse, nil).Once()
	s.mockHistoryV2Mgr.On("AppendHistoryNodes", mock.Anything, mock.Anything).Return(&p.AppendHistoryNodesResponse{Size: 0}, nil).Once()
	s.mockExecutionMgr.On("UpdateWorkflowExecution", mock.Anything, mock.Anything).Return(&p.UpdateWorkflowExecutionResponse{
		MutableStateUpdateSessionStats: &p.MutableStateUpdateSessionStats{},
	}, nil).Once()

	request := types.RecordDecisionTaskStartedRequest{
		DomainUUID:        domainID,
		WorkflowExecution: &we,
		ScheduleID:        common.Int64Ptr(2),
		TaskID:            common.Int64Ptr(100),
		RequestID:         common.StringPtr("reqId"),
		PollRequest: &types.PollForDecisionTaskRequest{
			TaskList: &types.TaskList{
				Name: common.StringPtr(stickyTl),
			},
			Identity: common.StringPtr(identity),
		},
	}

	expectedResponse := types.RecordDecisionTaskStartedResponse{}
	expectedResponse.WorkflowType = msBuilder.GetWorkflowType()
	executionInfo = msBuilder.GetExecutionInfo()
	if executionInfo.LastProcessedEvent != common.EmptyEventID {
		expectedResponse.PreviousStartedEventID = common.Int64Ptr(executionInfo.LastProcessedEvent)
	}
	expectedResponse.ScheduledEventID = common.Int64Ptr(di.ScheduleID)
	expectedResponse.StartedEventID = common.Int64Ptr(di.ScheduleID + 1)
	expectedResponse.StickyExecutionEnabled = common.BoolPtr(true)
	expectedResponse.NextEventID = common.Int64Ptr(msBuilder.GetNextEventID() + 1)
	expectedResponse.Attempt = common.Int64Ptr(di.Attempt)
	expectedResponse.WorkflowExecutionTaskList = &types.TaskList{
		Name: &executionInfo.TaskList,
		Kind: types.TaskListKindNormal.Ptr(),
	}
	expectedResponse.BranchToken = msBuilder.GetExecutionInfo().BranchToken

	response, err := s.historyEngine.RecordDecisionTaskStarted(context.Background(), &request)
	s.Nil(err)
	s.NotNil(response)
	expectedResponse.StartedTimestamp = response.StartedTimestamp
	expectedResponse.ScheduledTimestamp = common.Int64Ptr(0)
	expectedResponse.Queries = make(map[string]*types.WorkflowQuery)
	s.Equal(&expectedResponse, response)
}

func (s *engine3Suite) TestStartWorkflowExecution_BrandNew() {
	testDomainEntry := cache.NewLocalDomainCacheEntryForTest(
		&p.DomainInfo{ID: constants.TestDomainID, Name: constants.TestDomainName}, &p.DomainConfig{Retention: 1}, "", nil,
	)
	s.mockDomainCache.EXPECT().GetDomainByID(gomock.Any()).Return(testDomainEntry, nil).AnyTimes()
	s.mockDomainCache.EXPECT().GetDomainName(gomock.Any()).Return(constants.TestDomainName, nil).AnyTimes()
	s.mockDomainCache.EXPECT().GetDomain(gomock.Any()).Return(testDomainEntry, nil).AnyTimes()

	domainID := constants.TestDomainID
	workflowID := "workflowID"
	workflowType := "workflowType"
	taskList := "testTaskList"
	identity := "testIdentity"

	s.mockHistoryV2Mgr.On("AppendHistoryNodes", mock.Anything, mock.Anything).Return(&p.AppendHistoryNodesResponse{Size: 0}, nil).Once()
	s.mockExecutionMgr.On("CreateWorkflowExecution", mock.Anything, mock.Anything).Return(&p.CreateWorkflowExecutionResponse{}, nil).Once()

	requestID := uuid.New()
	resp, err := s.historyEngine.StartWorkflowExecution(context.Background(), &types.HistoryStartWorkflowExecutionRequest{
		DomainUUID: domainID,
		StartRequest: &types.StartWorkflowExecutionRequest{
<<<<<<< HEAD
			Domain:                              common.StringPtr(domainID),
			WorkflowID:                          workflowID,
=======
			Domain:                              domainID,
			WorkflowID:                          common.StringPtr(workflowID),
>>>>>>> 2847890a
			WorkflowType:                        &types.WorkflowType{Name: common.StringPtr(workflowType)},
			TaskList:                            &types.TaskList{Name: common.StringPtr(taskList)},
			ExecutionStartToCloseTimeoutSeconds: common.Int32Ptr(1),
			TaskStartToCloseTimeoutSeconds:      common.Int32Ptr(2),
			Identity:                            common.StringPtr(identity),
			RequestID:                           common.StringPtr(requestID),
		},
	})
	s.Nil(err)
	s.NotNil(resp.RunID)
}

func (s *engine3Suite) TestSignalWithStartWorkflowExecution_JustSignal() {
	testDomainEntry := cache.NewLocalDomainCacheEntryForTest(
		&p.DomainInfo{ID: constants.TestDomainID, Name: constants.TestDomainName}, &p.DomainConfig{Retention: 1}, "", nil,
	)
	s.mockDomainCache.EXPECT().GetDomainByID(gomock.Any()).Return(testDomainEntry, nil).AnyTimes()
	s.mockDomainCache.EXPECT().GetDomainName(gomock.Any()).Return(constants.TestDomainName, nil).AnyTimes()
	s.mockDomainCache.EXPECT().GetDomain(gomock.Any()).Return(testDomainEntry, nil).AnyTimes()

	sRequest := &types.HistorySignalWithStartWorkflowExecutionRequest{}
	_, err := s.historyEngine.SignalWithStartWorkflowExecution(context.Background(), sRequest)
	s.EqualError(err, "BadRequestError{Message: Missing domain UUID.}")

	domainID := constants.TestDomainID
	workflowID := "wId"
	runID := constants.TestRunID
	identity := "testIdentity"
	signalName := "my signal name"
	input := []byte("test input")
	sRequest = &types.HistorySignalWithStartWorkflowExecutionRequest{
		DomainUUID: domainID,
		SignalWithStartRequest: &types.SignalWithStartWorkflowExecutionRequest{
<<<<<<< HEAD
			Domain:     common.StringPtr(domainID),
			WorkflowID: workflowID,
=======
			Domain:     domainID,
			WorkflowID: common.StringPtr(workflowID),
>>>>>>> 2847890a
			Identity:   common.StringPtr(identity),
			SignalName: common.StringPtr(signalName),
			Input:      input,
		},
	}

	msBuilder := execution.NewMutableStateBuilderWithEventV2(
		s.historyEngine.shard,
		loggerimpl.NewDevelopmentForTest(s.Suite),
		runID,
		constants.TestLocalDomainEntry,
	)
	ms := execution.CreatePersistenceMutableState(msBuilder)
	gwmsResponse := &p.GetWorkflowExecutionResponse{State: ms}
	gceResponse := &p.GetCurrentExecutionResponse{RunID: runID}

	s.mockExecutionMgr.On("GetCurrentExecution", mock.Anything, mock.Anything).Return(gceResponse, nil).Once()
	s.mockExecutionMgr.On("GetWorkflowExecution", mock.Anything, mock.Anything).Return(gwmsResponse, nil).Once()
	s.mockHistoryV2Mgr.On("AppendHistoryNodes", mock.Anything, mock.Anything).Return(&p.AppendHistoryNodesResponse{Size: 0}, nil).Once()
	s.mockExecutionMgr.On("UpdateWorkflowExecution", mock.Anything, mock.Anything).Return(&p.UpdateWorkflowExecutionResponse{
		MutableStateUpdateSessionStats: &p.MutableStateUpdateSessionStats{},
	}, nil).Once()

	resp, err := s.historyEngine.SignalWithStartWorkflowExecution(context.Background(), sRequest)
	s.Nil(err)
	s.Equal(runID, resp.GetRunID())
}

func (s *engine3Suite) TestSignalWithStartWorkflowExecution_WorkflowNotExist() {
	testDomainEntry := cache.NewLocalDomainCacheEntryForTest(
		&p.DomainInfo{ID: constants.TestDomainID, Name: constants.TestDomainName}, &p.DomainConfig{Retention: 1}, "", nil,
	)
	s.mockDomainCache.EXPECT().GetDomainByID(gomock.Any()).Return(testDomainEntry, nil).AnyTimes()
	s.mockDomainCache.EXPECT().GetDomainName(gomock.Any()).Return(constants.TestDomainName, nil).AnyTimes()
	s.mockDomainCache.EXPECT().GetDomain(gomock.Any()).Return(testDomainEntry, nil).AnyTimes()

	sRequest := &types.HistorySignalWithStartWorkflowExecutionRequest{}
	_, err := s.historyEngine.SignalWithStartWorkflowExecution(context.Background(), sRequest)
	s.EqualError(err, "BadRequestError{Message: Missing domain UUID.}")

	domainID := constants.TestDomainID
	workflowID := "wId"
	workflowType := "workflowType"
	taskList := "testTaskList"
	identity := "testIdentity"
	signalName := "my signal name"
	input := []byte("test input")
	requestID := uuid.New()
	sRequest = &types.HistorySignalWithStartWorkflowExecutionRequest{
		DomainUUID: domainID,
		SignalWithStartRequest: &types.SignalWithStartWorkflowExecutionRequest{
<<<<<<< HEAD
			Domain:                              common.StringPtr(domainID),
			WorkflowID:                          workflowID,
=======
			Domain:                              domainID,
			WorkflowID:                          common.StringPtr(workflowID),
>>>>>>> 2847890a
			WorkflowType:                        &types.WorkflowType{Name: common.StringPtr(workflowType)},
			TaskList:                            &types.TaskList{Name: common.StringPtr(taskList)},
			ExecutionStartToCloseTimeoutSeconds: common.Int32Ptr(1),
			TaskStartToCloseTimeoutSeconds:      common.Int32Ptr(2),
			Identity:                            common.StringPtr(identity),
			SignalName:                          common.StringPtr(signalName),
			Input:                               input,
			RequestID:                           common.StringPtr(requestID),
		},
	}

	notExistErr := &types.EntityNotExistsError{Message: "Workflow not exist"}

	s.mockExecutionMgr.On("GetCurrentExecution", mock.Anything, mock.Anything).Return(nil, notExistErr).Once()
	s.mockHistoryV2Mgr.On("AppendHistoryNodes", mock.Anything, mock.Anything).Return(&p.AppendHistoryNodesResponse{Size: 0}, nil).Once()
	s.mockExecutionMgr.On("CreateWorkflowExecution", mock.Anything, mock.Anything).Return(&p.CreateWorkflowExecutionResponse{}, nil).Once()

	resp, err := s.historyEngine.SignalWithStartWorkflowExecution(context.Background(), sRequest)
	s.Nil(err)
	s.NotNil(resp.GetRunID())
}<|MERGE_RESOLUTION|>--- conflicted
+++ resolved
@@ -246,13 +246,8 @@
 	resp, err := s.historyEngine.StartWorkflowExecution(context.Background(), &types.HistoryStartWorkflowExecutionRequest{
 		DomainUUID: domainID,
 		StartRequest: &types.StartWorkflowExecutionRequest{
-<<<<<<< HEAD
-			Domain:                              common.StringPtr(domainID),
+			Domain:                              domainID,
 			WorkflowID:                          workflowID,
-=======
-			Domain:                              domainID,
-			WorkflowID:                          common.StringPtr(workflowID),
->>>>>>> 2847890a
 			WorkflowType:                        &types.WorkflowType{Name: common.StringPtr(workflowType)},
 			TaskList:                            &types.TaskList{Name: common.StringPtr(taskList)},
 			ExecutionStartToCloseTimeoutSeconds: common.Int32Ptr(1),
@@ -286,13 +281,8 @@
 	sRequest = &types.HistorySignalWithStartWorkflowExecutionRequest{
 		DomainUUID: domainID,
 		SignalWithStartRequest: &types.SignalWithStartWorkflowExecutionRequest{
-<<<<<<< HEAD
-			Domain:     common.StringPtr(domainID),
+			Domain:     domainID,
 			WorkflowID: workflowID,
-=======
-			Domain:     domainID,
-			WorkflowID: common.StringPtr(workflowID),
->>>>>>> 2847890a
 			Identity:   common.StringPtr(identity),
 			SignalName: common.StringPtr(signalName),
 			Input:      input,
@@ -344,13 +334,8 @@
 	sRequest = &types.HistorySignalWithStartWorkflowExecutionRequest{
 		DomainUUID: domainID,
 		SignalWithStartRequest: &types.SignalWithStartWorkflowExecutionRequest{
-<<<<<<< HEAD
-			Domain:                              common.StringPtr(domainID),
+			Domain:                              domainID,
 			WorkflowID:                          workflowID,
-=======
-			Domain:                              domainID,
-			WorkflowID:                          common.StringPtr(workflowID),
->>>>>>> 2847890a
 			WorkflowType:                        &types.WorkflowType{Name: common.StringPtr(workflowType)},
 			TaskList:                            &types.TaskList{Name: common.StringPtr(taskList)},
 			ExecutionStartToCloseTimeoutSeconds: common.Int32Ptr(1),
