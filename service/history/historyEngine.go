--- conflicted
+++ resolved
@@ -221,44 +221,44 @@
 			return nil, err0
 		}
 
+		// Check execution state to make sure task is in the list of outstanding tasks and it is not yet started.  If
+		// task is not outstanding than it is most probably a duplicate and complete the task.
+		isRunning, di := msBuilder.GetDecision(scheduleID)
+
+		if !isRunning {
+			// Looks like DecisionTask already completed as a result of another call.
+			// It is OK to drop the task at this point.
+			logDuplicateTaskEvent(context.logger, persistence.TaskListTypeDecision, request.GetTaskId(), requestID,
+				scheduleID, emptyEventID, isRunning)
+
+			return nil, &workflow.EntityNotExistsError{Message: "Decision task not found."}
+		}
+
+		builder, err1 := context.loadWorkflowExecution()
+		if err1 != nil {
+			return nil, err1
+		}
+
+		if di.StartedID != emptyEventID {
+			// If decision is started as part of the current request scope then return a positive response
+			if di.RequestID == requestID {
+				return e.createRecordDecisionTaskStartedResponse(context, di.StartedID), nil
+			}
+
+			// Looks like DecisionTask already started as a result of another call.
+			// It is OK to drop the task at this point.
+			logDuplicateTaskEvent(context.logger, persistence.TaskListTypeDecision, request.GetTaskId(), requestID,
+				scheduleID, di.StartedID, isRunning)
+
+			return nil, &workflow.EntityNotExistsError{Message: "Decision task already started."}
+		}
+
 		// First check to see if cache needs to be refreshed as we could potentially have stale workflow execution in
 		// some extreme cassandra failure cases.
 		if scheduleID >= builder.nextEventID {
 			// Reload workflow execution history
 			context.clear()
 			continue Update_History_Loop
-		}
-
-		// Check execution state to make sure task is in the list of outstanding tasks and it is not yet started.  If
-		// task is not outstanding than it is most probably a duplicate and complete the task.
-		isRunning, di := msBuilder.GetDecision(scheduleID)
-
-		if !isRunning {
-			// Looks like DecisionTask already completed as a result of another call.
-			// It is OK to drop the task at this point.
-			logDuplicateTaskEvent(context.logger, persistence.TaskListTypeDecision, request.GetTaskId(), requestID,
-				scheduleID, emptyEventID, isRunning)
-
-			return nil, &workflow.EntityNotExistsError{Message: "Decision task not found."}
-		}
-
-		if di.StartedID != emptyEventID {
-			// If decision is started as part of the current request scope then return a positive response
-			if di.RequestID == requestID {
-				return e.createRecordDecisionTaskStartedResponse(context, di.StartedID), nil
-			}
-
-			// Looks like DecisionTask already started as a result of another call.
-			// It is OK to drop the task at this point.
-			logDuplicateTaskEvent(context.logger, persistence.TaskListTypeDecision, request.GetTaskId(), requestID,
-				scheduleID, di.StartedID, isRunning)
-
-			return nil, &workflow.EntityNotExistsError{Message: "Decision task already started."}
-		}
-
-		builder, err1 := context.loadWorkflowExecution()
-		if err1 != nil {
-			return nil, err1
 		}
 
 		event := builder.AddDecisionTaskStartedEvent(scheduleID, requestID, request.PollRequest)
@@ -547,13 +547,13 @@
 
 			case workflow.DecisionType_CancelTimer:
 				attributes := d.GetCancelTimerDecisionAttributes()
-				isTimerRunning, ti := msBuilder.isTimerRunning(attributes.GetTimerId())
+				isTimerRunning, ti := msBuilder.GetUserTimer(attributes.GetTimerId())
 				if !isTimerRunning {
 					builder.AddCancelTimerFailedEvent(attributes.GetTimerId(), completedID, timerCancelationMsgTimerIDUnknown, request.GetIdentity())
 				} else {
 					// Timer is running.
 					builder.AddTimerCanceledEvent(ti.StartedID, completedID, attributes.GetTimerId(), request.GetIdentity())
-					msBuilder.DeletePendingTimer(attributes.GetTimerId())
+					msBuilder.DeleteUserTimer(attributes.GetTimerId())
 				}
 
 			default:
@@ -925,7 +925,6 @@
 	return response
 }
 
-<<<<<<< HEAD
 func (e *historyEngineImpl) scheduleDecisionTask(builder *historyBuilder,
 	msBuilder *mutableStateBuilder) *workflow.HistoryEvent {
 	newDecisionEvent := builder.ScheduleDecisionTask()
@@ -952,133 +951,6 @@
 	return timeoutEvent.GetEventId()
 }
 
-func newWorkflowExecutionContext(historyService *historyEngineImpl,
-	execution workflow.WorkflowExecution) *workflowExecutionContext {
-	logger := historyService.logger.WithFields(bark.Fields{
-		tagWorkflowExecutionID: execution.GetWorkflowId(),
-		tagWorkflowRunID:       execution.GetRunId(),
-	})
-	tBuilder := newTimerBuilder(&shardSeqNumGenerator{context: historyService.shard}, logger)
-
-	return &workflowExecutionContext{
-		workflowExecution: execution,
-		historyService:    historyService,
-		msBuilder:         &mutableStateBuilder{},
-		tBuilder:          tBuilder,
-		logger:            logger,
-	}
-}
-
-// Used to either create or update the execution context for the task context.
-// Update can happen when conditional write fails.
-func (c *workflowExecutionContext) loadWorkflowExecution() (*historyBuilder, error) {
-	response, err := c.historyService.getWorkflowExecutionWithRetry(&persistence.GetWorkflowExecutionRequest{
-		Execution: c.workflowExecution})
-	if err != nil {
-		logPersistantStoreErrorEvent(c.logger, tagValueStoreOperationGetWorkflowExecution, err, "")
-		return nil, err
-	}
-
-	c.executionInfo = response.ExecutionInfo
-	c.updateCondition = response.ExecutionInfo.NextEventID
-	builder := newHistoryBuilder(c.logger)
-	if err := builder.loadExecutionInfo(response.ExecutionInfo); err != nil {
-		return nil, err
-	}
-	c.builder = builder
-
-	return builder, nil
-}
-
-func (c *workflowExecutionContext) loadWorkflowMutableState() (*mutableStateBuilder, error) {
-	response, err := c.historyService.getWorkflowMutableStateWithRetry(&persistence.GetWorkflowMutableStateRequest{
-		WorkflowID: c.workflowExecution.GetWorkflowId(),
-		RunID:      c.workflowExecution.GetRunId()})
-
-	if err != nil {
-		logPersistantStoreErrorEvent(c.logger, tagValueStoreOperationGetWorkflowMutableState, err, "")
-		return nil, err
-	}
-
-	msBuilder := newMutableStateBuilder(c.logger)
-	if response != nil && response.State != nil {
-		msBuilder.Load(response.State.ActivitInfos, response.State.TimerInfos)
-	}
-
-	c.msBuilder = msBuilder
-	return msBuilder, nil
-}
-
-func (c *workflowExecutionContext) updateWorkflowExecutionWithContext(context []byte, transferTasks []persistence.Task,
-	timerTasks []persistence.Task) error {
-	c.executionInfo.ExecutionContext = context
-
-	return c.updateWorkflowExecution(transferTasks, timerTasks)
-}
-
-func (c *workflowExecutionContext) updateWorkflowExecutionWithDeleteTask(transferTasks []persistence.Task,
-	timerTasks []persistence.Task, deleteTimerTask persistence.Task) error {
-	c.deleteTimerTask = deleteTimerTask
-
-	return c.updateWorkflowExecution(transferTasks, timerTasks)
-}
-
-func (c *workflowExecutionContext) updateWorkflowExecution(transferTasks []persistence.Task,
-	timerTasks []persistence.Task) error {
-	updatedHistory, err := c.builder.Serialize()
-	if err != nil {
-		logHistorySerializationErrorEvent(c.logger, err, "Unable to serialize execution history for update.")
-		return err
-	}
-
-	c.executionInfo.NextEventID = c.builder.nextEventID
-	c.executionInfo.LastProcessedEvent = c.builder.previousDecisionStartedEvent()
-	c.executionInfo.History = updatedHistory
-	c.executionInfo.DecisionPending = c.builder.hasPendingDecisionTask()
-	c.executionInfo.State = c.builder.getWorklowState()
-
-	if err1 := c.historyService.updateWorkflowExecutionWithRetry(&persistence.UpdateWorkflowExecutionRequest{
-		ExecutionInfo:       c.executionInfo,
-		TransferTasks:       transferTasks,
-		TimerTasks:          timerTasks,
-		Condition:           c.updateCondition,
-		DeleteTimerTask:     c.deleteTimerTask,
-		UpsertActivityInfos: c.msBuilder.updateActivityInfos,
-		DeleteActivityInfo:  c.msBuilder.deleteActivityInfo,
-		UpserTimerInfos:     c.msBuilder.updateTimerInfos,
-		DeleteTimerInfos:    c.msBuilder.deleteTimerInfos,
-	}); err1 != nil {
-		switch err1.(type) {
-		case *persistence.ConditionFailedError:
-			return ErrConflict
-		}
-
-		logPersistantStoreErrorEvent(c.logger, tagValueStoreOperationUpdateWorkflowExecution, err,
-			fmt.Sprintf("{updateCondition: %v}", c.updateCondition))
-		return err1
-	}
-
-	// Update went through so update the condition for new updates
-	c.updateCondition = c.builder.nextEventID
-	return nil
-}
-
-func (c *workflowExecutionContext) deleteWorkflowExecution() error {
-	err := c.historyService.deleteWorkflowExecutionWithRetry(&persistence.DeleteWorkflowExecutionRequest{
-		ExecutionInfo: c.executionInfo,
-	})
-	if err != nil {
-		// TODO: We will be needing a background job to delete all leaking workflow executions due to failed delete
-		// We cannot return an error back to client at this stage.  For now just log and move on.
-		logPersistantStoreErrorEvent(c.logger, tagValueStoreOperationDeleteWorkflowExecution, err,
-			fmt.Sprintf("{updateCondition: %v}", c.updateCondition))
-	}
-
-	return err
-}
-
-=======
->>>>>>> 1eb6ea1f
 func (t *pendingTaskTracker) getNextTaskID() (int64, error) {
 	t.lk.Lock()
 	defer t.lk.Unlock()
