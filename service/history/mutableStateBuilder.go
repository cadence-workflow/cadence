--- conflicted
+++ resolved
@@ -1092,16 +1092,6 @@
 		taskList = e.executionInfo.StickyTaskList
 	}
 	return &decisionInfo{
-<<<<<<< HEAD
-		Version:            e.executionInfo.DecisionVersion,
-		ScheduleID:         e.executionInfo.DecisionScheduleID,
-		StartedID:          e.executionInfo.DecisionStartedID,
-		RequestID:          e.executionInfo.DecisionRequestID,
-		DecisionTimeout:    e.executionInfo.DecisionTimeout,
-		Attempt:            e.executionInfo.DecisionAttempt,
-		StartedTimestamp:   e.executionInfo.DecisionStartedTimestamp,
-		ScheduledTimestamp: e.executionInfo.DecisionScheduledTimestamp,
-=======
 		Version:                    e.executionInfo.DecisionVersion,
 		ScheduleID:                 e.executionInfo.DecisionScheduleID,
 		StartedID:                  e.executionInfo.DecisionStartedID,
@@ -1112,7 +1102,6 @@
 		ScheduledTimestamp:         e.executionInfo.DecisionScheduledTimestamp,
 		TaskList:                   taskList,
 		OriginalScheduledTimestamp: e.executionInfo.DecisionOriginalScheduledTimestamp,
->>>>>>> 9d8ae5c4
 	}
 }
 
@@ -1194,22 +1183,9 @@
 }
 
 // UpdateDecision updates a decision task.
-<<<<<<< HEAD
-func (e *mutableStateBuilder) UpdateDecision(di *decisionInfo) {
-	e.executionInfo.DecisionVersion = di.Version
-	e.executionInfo.DecisionScheduleID = di.ScheduleID
-	e.executionInfo.DecisionStartedID = di.StartedID
-	e.executionInfo.DecisionRequestID = di.RequestID
-	e.executionInfo.DecisionTimeout = di.DecisionTimeout
-	e.executionInfo.DecisionAttempt = di.Attempt
-	e.executionInfo.DecisionStartedTimestamp = di.StartedTimestamp
-	e.executionInfo.DecisionScheduledTimestamp = di.ScheduledTimestamp
-=======
 func (e *mutableStateBuilder) UpdateDecision(
 	decision *decisionInfo,
 ) {
->>>>>>> 9d8ae5c4
-
 	e.executionInfo.DecisionVersion = decision.Version
 	e.executionInfo.DecisionScheduleID = decision.ScheduleID
 	e.executionInfo.DecisionStartedID = decision.StartedID
@@ -1586,9 +1562,6 @@
 	return nil
 }
 
-<<<<<<< HEAD
-func (e *mutableStateBuilder) AddDecisionTaskScheduledEvent() (*decisionInfo, error) {
-=======
 func (e *mutableStateBuilder) AddFirstDecisionTaskScheduled(
 	startEvent *workflow.HistoryEvent,
 ) error {
@@ -1643,7 +1616,6 @@
 	bypassTaskGeneration bool,
 	originalScheduledTimestamp int64,
 ) (*decisionInfo, error) {
->>>>>>> 9d8ae5c4
 
 	opTag := tag.WorkflowActionDecisionTaskScheduled
 	if err := e.checkMutability(opTag); err != nil {
@@ -1710,8 +1682,6 @@
 		return nil, err
 	}
 
-<<<<<<< HEAD
-=======
 	// TODO merge active & passive task generation
 	if !bypassTaskGeneration {
 		if err := e.taskGenerator.generateDecisionScheduleTasks(
@@ -1725,7 +1695,6 @@
 	return decision, nil
 }
 
->>>>>>> 9d8ae5c4
 func (e *mutableStateBuilder) ReplicateTransientDecisionTaskScheduled() (*decisionInfo, error) {
 	if e.HasPendingDecision() || e.GetExecutionInfo().DecisionAttempt == 0 {
 		return nil, nil
@@ -1765,18 +1734,6 @@
 	attempt int64,
 	timestamp int64,
 ) (*decisionInfo, error) {
-<<<<<<< HEAD
-	di := &decisionInfo{
-		Version:            version,
-		ScheduleID:         scheduleID,
-		StartedID:          common.EmptyEventID,
-		RequestID:          emptyUUID,
-		DecisionTimeout:    startToCloseTimeoutSeconds,
-		TaskList:           taskList,
-		Attempt:            attempt,
-		ScheduledTimestamp: timestamp,
-		StartedTimestamp:   0,
-=======
 	decision := &decisionInfo{
 		Version:                    version,
 		ScheduleID:                 scheduleID,
@@ -1788,7 +1745,6 @@
 		ScheduledTimestamp:         scheduleTimestamp,
 		StartedTimestamp:           0,
 		OriginalScheduledTimestamp: originalScheduledTimestamp,
->>>>>>> 9d8ae5c4
 	}
 
 	e.UpdateDecision(decision)
