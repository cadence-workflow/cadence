--- conflicted
+++ resolved
@@ -87,13 +87,8 @@
 				DecisionType: types.DecisionTypeScheduleActivityTask.Ptr(),
 				ScheduleActivityTaskDecisionAttributes: &types.ScheduleActivityTaskDecisionAttributes{
 					ActivityID:                    common.StringPtr(strconv.Itoa(int(activityCounter))),
-<<<<<<< HEAD
-					ActivityType:                  &types.ActivityType{Name: common.StringPtr(activityName)},
+					ActivityType:                  &types.ActivityType{Name: activityName},
 					TaskList:                      &types.TaskList{Name: tl},
-=======
-					ActivityType:                  &types.ActivityType{Name: activityName},
-					TaskList:                      &types.TaskList{Name: &tl},
->>>>>>> d11708d1
 					Input:                         buf.Bytes(),
 					Header:                        header,
 					ScheduleToCloseTimeoutSeconds: common.Int32Ptr(15),
@@ -210,13 +205,8 @@
 					DecisionType: types.DecisionTypeScheduleActivityTask.Ptr(),
 					ScheduleActivityTaskDecisionAttributes: &types.ScheduleActivityTaskDecisionAttributes{
 						ActivityID:                    common.StringPtr("0"),
-<<<<<<< HEAD
-						ActivityType:                  &types.ActivityType{Name: common.StringPtr(activityName)},
+						ActivityType:                  &types.ActivityType{Name: activityName},
 						TaskList:                      &types.TaskList{Name: tl},
-=======
-						ActivityType:                  &types.ActivityType{Name: activityName},
-						TaskList:                      &types.TaskList{Name: &tl},
->>>>>>> d11708d1
 						Input:                         nil,
 						ScheduleToCloseTimeoutSeconds: common.Int32Ptr(4),
 						ScheduleToStartTimeoutSeconds: common.Int32Ptr(4),
@@ -393,13 +383,8 @@
 					DecisionType: types.DecisionTypeScheduleActivityTask.Ptr(),
 					ScheduleActivityTaskDecisionAttributes: &types.ScheduleActivityTaskDecisionAttributes{
 						ActivityID:                    common.StringPtr("A"),
-<<<<<<< HEAD
-						ActivityType:                  &types.ActivityType{Name: common.StringPtr(activityName)},
+						ActivityType:                  &types.ActivityType{Name: activityName},
 						TaskList:                      &types.TaskList{Name: tl},
-=======
-						ActivityType:                  &types.ActivityType{Name: activityName},
-						TaskList:                      &types.TaskList{Name: &tl},
->>>>>>> d11708d1
 						Input:                         []byte("1"),
 						ScheduleToCloseTimeoutSeconds: common.Int32Ptr(4),
 						ScheduleToStartTimeoutSeconds: common.Int32Ptr(4),
@@ -419,13 +404,8 @@
 					DecisionType: types.DecisionTypeScheduleActivityTask.Ptr(),
 					ScheduleActivityTaskDecisionAttributes: &types.ScheduleActivityTaskDecisionAttributes{
 						ActivityID:                    common.StringPtr("B"),
-<<<<<<< HEAD
-						ActivityType:                  &types.ActivityType{Name: common.StringPtr(timeoutActivityName)},
+						ActivityType:                  &types.ActivityType{Name: timeoutActivityName},
 						TaskList:                      &types.TaskList{Name: "no_worker_tasklist"},
-=======
-						ActivityType:                  &types.ActivityType{Name: timeoutActivityName},
-						TaskList:                      &types.TaskList{Name: common.StringPtr("no_worker_tasklist")},
->>>>>>> d11708d1
 						Input:                         []byte("2"),
 						ScheduleToCloseTimeoutSeconds: common.Int32Ptr(5),
 						ScheduleToStartTimeoutSeconds: common.Int32Ptr(5),
@@ -620,13 +600,8 @@
 				DecisionType: types.DecisionTypeScheduleActivityTask.Ptr(),
 				ScheduleActivityTaskDecisionAttributes: &types.ScheduleActivityTaskDecisionAttributes{
 					ActivityID:                    common.StringPtr(strconv.Itoa(int(activityCounter))),
-<<<<<<< HEAD
-					ActivityType:                  &types.ActivityType{Name: common.StringPtr(activityName)},
+					ActivityType:                  &types.ActivityType{Name: activityName},
 					TaskList:                      &types.TaskList{Name: tl},
-=======
-					ActivityType:                  &types.ActivityType{Name: activityName},
-					TaskList:                      &types.TaskList{Name: &tl},
->>>>>>> d11708d1
 					Input:                         buf.Bytes(),
 					ScheduleToCloseTimeoutSeconds: common.Int32Ptr(15),
 					ScheduleToStartTimeoutSeconds: common.Int32Ptr(1),
@@ -725,13 +700,8 @@
 				DecisionType: types.DecisionTypeScheduleActivityTask.Ptr(),
 				ScheduleActivityTaskDecisionAttributes: &types.ScheduleActivityTaskDecisionAttributes{
 					ActivityID:                    common.StringPtr("A"),
-<<<<<<< HEAD
-					ActivityType:                  &types.ActivityType{Name: common.StringPtr(activityName)},
+					ActivityType:                  &types.ActivityType{Name: activityName},
 					TaskList:                      &types.TaskList{Name: "NoWorker"},
-=======
-					ActivityType:                  &types.ActivityType{Name: activityName},
-					TaskList:                      &types.TaskList{Name: common.StringPtr("NoWorker")},
->>>>>>> d11708d1
 					Input:                         []byte("ScheduleToStart"),
 					ScheduleToCloseTimeoutSeconds: common.Int32Ptr(35),
 					ScheduleToStartTimeoutSeconds: common.Int32Ptr(3), // ActivityID A is expected to timeout using ScheduleToStart
@@ -742,13 +712,8 @@
 				DecisionType: types.DecisionTypeScheduleActivityTask.Ptr(),
 				ScheduleActivityTaskDecisionAttributes: &types.ScheduleActivityTaskDecisionAttributes{
 					ActivityID:                    common.StringPtr("B"),
-<<<<<<< HEAD
-					ActivityType:                  &types.ActivityType{Name: common.StringPtr(activityName)},
+					ActivityType:                  &types.ActivityType{Name: activityName},
 					TaskList:                      &types.TaskList{Name: tl},
-=======
-					ActivityType:                  &types.ActivityType{Name: activityName},
-					TaskList:                      &types.TaskList{Name: &tl},
->>>>>>> d11708d1
 					Input:                         []byte("ScheduleToClose"),
 					ScheduleToCloseTimeoutSeconds: common.Int32Ptr(7), // ActivityID B is expected to timeout using ScheduleClose
 					ScheduleToStartTimeoutSeconds: common.Int32Ptr(5),
@@ -759,13 +724,8 @@
 				DecisionType: types.DecisionTypeScheduleActivityTask.Ptr(),
 				ScheduleActivityTaskDecisionAttributes: &types.ScheduleActivityTaskDecisionAttributes{
 					ActivityID:                    common.StringPtr("C"),
-<<<<<<< HEAD
-					ActivityType:                  &types.ActivityType{Name: common.StringPtr(activityName)},
+					ActivityType:                  &types.ActivityType{Name: activityName},
 					TaskList:                      &types.TaskList{Name: tl},
-=======
-					ActivityType:                  &types.ActivityType{Name: activityName},
-					TaskList:                      &types.TaskList{Name: &tl},
->>>>>>> d11708d1
 					Input:                         []byte("StartToClose"),
 					ScheduleToCloseTimeoutSeconds: common.Int32Ptr(15),
 					ScheduleToStartTimeoutSeconds: common.Int32Ptr(1),
@@ -782,13 +742,8 @@
 				DecisionType: types.DecisionTypeScheduleActivityTask.Ptr(),
 				ScheduleActivityTaskDecisionAttributes: &types.ScheduleActivityTaskDecisionAttributes{
 					ActivityID:                    common.StringPtr("D"),
-<<<<<<< HEAD
-					ActivityType:                  &types.ActivityType{Name: common.StringPtr(activityName)},
+					ActivityType:                  &types.ActivityType{Name: activityName},
 					TaskList:                      &types.TaskList{Name: tl},
-=======
-					ActivityType:                  &types.ActivityType{Name: activityName},
-					TaskList:                      &types.TaskList{Name: &tl},
->>>>>>> d11708d1
 					Input:                         []byte("Heartbeat"),
 					ScheduleToCloseTimeoutSeconds: common.Int32Ptr(35),
 					ScheduleToStartTimeoutSeconds: common.Int32Ptr(20),
@@ -990,13 +945,8 @@
 					DecisionType: types.DecisionTypeScheduleActivityTask.Ptr(),
 					ScheduleActivityTaskDecisionAttributes: &types.ScheduleActivityTaskDecisionAttributes{
 						ActivityID:                    common.StringPtr(aID),
-<<<<<<< HEAD
-						ActivityType:                  &types.ActivityType{Name: common.StringPtr(activityName)},
+						ActivityType:                  &types.ActivityType{Name: activityName},
 						TaskList:                      &types.TaskList{Name: tl},
-=======
-						ActivityType:                  &types.ActivityType{Name: activityName},
-						TaskList:                      &types.TaskList{Name: &tl},
->>>>>>> d11708d1
 						Input:                         []byte("Heartbeat"),
 						ScheduleToCloseTimeoutSeconds: common.Int32Ptr(60),
 						ScheduleToStartTimeoutSeconds: common.Int32Ptr(5),
@@ -1183,13 +1133,8 @@
 				DecisionType: types.DecisionTypeScheduleActivityTask.Ptr(),
 				ScheduleActivityTaskDecisionAttributes: &types.ScheduleActivityTaskDecisionAttributes{
 					ActivityID:                    common.StringPtr(strconv.Itoa(int(activityCounter))),
-<<<<<<< HEAD
-					ActivityType:                  &types.ActivityType{Name: common.StringPtr(activityName)},
+					ActivityType:                  &types.ActivityType{Name: activityName},
 					TaskList:                      &types.TaskList{Name: tl},
-=======
-					ActivityType:                  &types.ActivityType{Name: activityName},
-					TaskList:                      &types.TaskList{Name: &tl},
->>>>>>> d11708d1
 					Input:                         buf.Bytes(),
 					ScheduleToCloseTimeoutSeconds: common.Int32Ptr(15),
 					ScheduleToStartTimeoutSeconds: common.Int32Ptr(10),
@@ -1315,13 +1260,8 @@
 				DecisionType: types.DecisionTypeScheduleActivityTask.Ptr(),
 				ScheduleActivityTaskDecisionAttributes: &types.ScheduleActivityTaskDecisionAttributes{
 					ActivityID:                    common.StringPtr(strconv.Itoa(int(activityCounter))),
-<<<<<<< HEAD
-					ActivityType:                  &types.ActivityType{Name: common.StringPtr(activityName)},
+					ActivityType:                  &types.ActivityType{Name: activityName},
 					TaskList:                      &types.TaskList{Name: tl},
-=======
-					ActivityType:                  &types.ActivityType{Name: activityName},
-					TaskList:                      &types.TaskList{Name: &tl},
->>>>>>> d11708d1
 					Input:                         buf.Bytes(),
 					ScheduleToCloseTimeoutSeconds: common.Int32Ptr(15),
 					ScheduleToStartTimeoutSeconds: common.Int32Ptr(2),
