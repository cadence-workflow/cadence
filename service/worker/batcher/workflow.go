// Copyright (c) 2017 Uber Technologies, Inc.
//
// Permission is hereby granted, free of charge, to any person obtaining a copy
// of this software and associated documentation files (the "Software"), to deal
// in the Software without restriction, including without limitation the rights
// to use, copy, modify, merge, publish, distribute, sublicense, and/or sell
// copies of the Software, and to permit persons to whom the Software is
// furnished to do so, subject to the following conditions:
//
// The above copyright notice and this permission notice shall be included in
// all copies or substantial portions of the Software.
//
// THE SOFTWARE IS PROVIDED "AS IS", WITHOUT WARRANTY OF ANY KIND, EXPRESS OR
// IMPLIED, INCLUDING BUT NOT LIMITED TO THE WARRANTIES OF MERCHANTABILITY,
// FITNESS FOR A PARTICULAR PURPOSE AND NONINFRINGEMENT. IN NO EVENT SHALL THE
// AUTHORS OR COPYRIGHT HOLDERS BE LIABLE FOR ANY CLAIM, DAMAGES OR OTHER
// LIABILITY, WHETHER IN AN ACTION OF CONTRACT, TORT OR OTHERWISE, ARISING FROM,
// OUT OF OR IN CONNECTION WITH THE SOFTWARE OR THE USE OR OTHER DEALINGS IN
// THE SOFTWARE.

package batcher

import (
	"context"
	"fmt"
	"time"

	"github.com/google/uuid"
	"go.uber.org/cadence"
	"go.uber.org/cadence/activity"
	"go.uber.org/cadence/workflow"
	"go.uber.org/yarpc"
	"golang.org/x/time/rate"

	"github.com/uber/cadence/client/frontend"
	"github.com/uber/cadence/common"
	"github.com/uber/cadence/common/log"
	"github.com/uber/cadence/common/log/tag"
	"github.com/uber/cadence/common/metrics"
	"github.com/uber/cadence/common/types"
)

const (
	batcherContextKey = "batcherContext"
	// BatcherTaskListName is the tasklist name
	BatcherTaskListName = "cadence-sys-batcher-tasklist"
	// BatchWFTypeName is the workflow type
	BatchWFTypeName   = "cadence-sys-batch-workflow"
	batchActivityName = "cadence-sys-batch-activity"
	// InfiniteDuration is a long duration(20 yrs) we used for infinite workflow running
	InfiniteDuration = 20 * 365 * 24 * time.Hour
	pageSize         = 1000

	// DefaultRPS is the default RPS
	DefaultRPS = 50
	// DefaultConcurrency is the default concurrency
	DefaultConcurrency = 5
	// DefaultAttemptsOnRetryableError is the default value for AttemptsOnRetryableError
	DefaultAttemptsOnRetryableError = 50
	// DefaultActivityHeartBeatTimeout is the default value for ActivityHeartBeatTimeout
	DefaultActivityHeartBeatTimeout = time.Second * 10
)

const (
	// BatchTypeTerminate is batch type for terminating workflows
	BatchTypeTerminate = "terminate"
	// BatchTypeCancel is the batch type for canceling workflows
	BatchTypeCancel = "cancel"
	// BatchTypeSignal is batch type for signaling workflows
	BatchTypeSignal = "signal"
)

// AllBatchTypes is the batch types we supported
var AllBatchTypes = []string{BatchTypeTerminate, BatchTypeCancel, BatchTypeSignal}

type (
	// TerminateParams is the parameters for terminating workflow
	TerminateParams struct {
		// this indicates whether to terminate children workflow. Default to true.
		// TODO https://github.com/uber/cadence/issues/2159
		// Ideally default should be childPolicy of the workflow. But it's currently totally broken.
		TerminateChildren *bool
	}

	// CancelParams is the parameters for canceling workflow
	CancelParams struct {
		// this indicates whether to cancel children workflow. Default to true.
		// TODO https://github.com/uber/cadence/issues/2159
		// Ideally default should be childPolicy of the workflow. But it's currently totally broken.
		CancelChildren *bool
	}

	// SignalParams is the parameters for signaling workflow
	SignalParams struct {
		SignalName string
		Input      string
	}

	// BatchParams is the parameters for batch operation workflow
	BatchParams struct {
		// Target domain to execute batch operation
		DomainName string
		// To get the target workflows for processing
		Query string
		// Reason for the operation
		Reason string
		// Supporting: reset,terminate
		BatchType string

		// Below are all optional
		// TerminateParams is params only for BatchTypeTerminate
		TerminateParams TerminateParams
		// CancelParams is params only for BatchTypeCancel
		CancelParams CancelParams
		// SignalParams is params only for BatchTypeSignal
		SignalParams SignalParams
		// RPS of processing. Default to DefaultRPS
		// TODO we will implement smarter way than this static rate limiter: https://github.com/uber/cadence/issues/2138
		RPS int
		// Number of goroutines running in parallel to process
		Concurrency int
		// Number of attempts for each workflow to process in case of retryable error before giving up
		AttemptsOnRetryableError int
		// timeout for activity heartbeat
		ActivityHeartBeatTimeout time.Duration
		// errors that will not retry which consumes AttemptsOnRetryableError. Default to empty
		NonRetryableErrors []string
		// internal conversion for NonRetryableErrors
		_nonRetryableErrors map[string]struct{}
	}

	// HeartBeatDetails is the struct for heartbeat details
	HeartBeatDetails struct {
		PageToken   []byte
		CurrentPage int
		// This is just an estimation for visibility
		TotalEstimate int64
		// Number of workflows processed successfully
		SuccessCount int
		// Number of workflows that give up due to errors.
		ErrorCount int
	}

	taskDetail struct {
		execution types.WorkflowExecution
		attempts  int
		// passing along the current heartbeat details to make heartbeat within a task so that it won't timeout
		hbd HeartBeatDetails
	}
)

var (
	batchActivityRetryPolicy = cadence.RetryPolicy{
		InitialInterval:    10 * time.Second,
		BackoffCoefficient: 1.7,
		MaximumInterval:    5 * time.Minute,
		ExpirationInterval: InfiniteDuration,
	}

	batchActivityOptions = workflow.ActivityOptions{
		ScheduleToStartTimeout: 5 * time.Minute,
		StartToCloseTimeout:    InfiniteDuration,
		RetryPolicy:            &batchActivityRetryPolicy,
	}
)

func init() {
	workflow.RegisterWithOptions(BatchWorkflow, workflow.RegisterOptions{Name: BatchWFTypeName})
	activity.RegisterWithOptions(BatchActivity, activity.RegisterOptions{Name: batchActivityName})
}

// BatchWorkflow is the workflow that runs a batch job of resetting workflows
func BatchWorkflow(ctx workflow.Context, batchParams BatchParams) (HeartBeatDetails, error) {
	batchParams = setDefaultParams(batchParams)
	err := validateParams(batchParams)
	if err != nil {
		return HeartBeatDetails{}, err
	}
	batchActivityOptions.HeartbeatTimeout = batchParams.ActivityHeartBeatTimeout
	opt := workflow.WithActivityOptions(ctx, batchActivityOptions)
	var result HeartBeatDetails
	err = workflow.ExecuteActivity(opt, batchActivityName, batchParams).Get(ctx, &result)
	return result, err
}

func validateParams(params BatchParams) error {
	if params.BatchType == "" ||
		params.Reason == "" ||
		params.DomainName == "" ||
		params.Query == "" {
		return fmt.Errorf("must provide required parameters: BatchType/Reason/DomainName/Query")
	}
	switch params.BatchType {
	case BatchTypeSignal:
		if params.SignalParams.SignalName == "" {
			return fmt.Errorf("must provide signal name")
		}
		return nil
	case BatchTypeCancel:
		fallthrough
	case BatchTypeTerminate:
		return nil
	default:
		return fmt.Errorf("not supported batch type: %v", params.BatchType)
	}
}

func setDefaultParams(params BatchParams) BatchParams {
	if params.RPS <= 0 {
		params.RPS = DefaultRPS
	}
	if params.Concurrency <= 0 {
		params.Concurrency = DefaultConcurrency
	}
	if params.AttemptsOnRetryableError <= 0 {
		params.AttemptsOnRetryableError = DefaultAttemptsOnRetryableError
	}
	if params.ActivityHeartBeatTimeout <= 0 {
		params.ActivityHeartBeatTimeout = DefaultActivityHeartBeatTimeout
	}
	if len(params.NonRetryableErrors) > 0 {
		params._nonRetryableErrors = make(map[string]struct{}, len(params.NonRetryableErrors))
		for _, estr := range params.NonRetryableErrors {
			params._nonRetryableErrors[estr] = struct{}{}
		}
	}
	if params.TerminateParams.TerminateChildren == nil {
		params.TerminateParams.TerminateChildren = common.BoolPtr(true)
	}
	return params
}

// BatchActivity is activity for processing batch operation
func BatchActivity(ctx context.Context, batchParams BatchParams) (HeartBeatDetails, error) {
	batcher := ctx.Value(batcherContextKey).(*Batcher)
	client := batcher.clientBean.GetFrontendClient()

	hbd := HeartBeatDetails{}
	startOver := true
	if activity.HasHeartbeatDetails(ctx) {
		if err := activity.GetHeartbeatDetails(ctx, &hbd); err == nil {
			startOver = false
		} else {
			batcher := ctx.Value(batcherContextKey).(*Batcher)
			batcher.metricsClient.IncCounter(metrics.BatcherScope, metrics.BatcherProcessorFailures)
			getActivityLogger(ctx).Error("Failed to recover from last heartbeat, start over from beginning", tag.Error(err))
		}
	}

	if startOver {
		resp, err := client.CountWorkflowExecutions(ctx, &types.CountWorkflowExecutionsRequest{
			Domain: batchParams.DomainName,
			Query:  common.StringPtr(batchParams.Query),
		})
		if err != nil {
			return HeartBeatDetails{}, err
		}
		hbd.TotalEstimate = resp.GetCount()
	}
	rateLimiter := rate.NewLimiter(rate.Limit(batchParams.RPS), batchParams.RPS)
	taskCh := make(chan taskDetail, pageSize)
	respCh := make(chan error, pageSize)
	for i := 0; i < batchParams.Concurrency; i++ {
		go startTaskProcessor(ctx, batchParams, taskCh, respCh, rateLimiter, client)
	}

	for {
		// TODO https://github.com/uber/cadence/issues/2154
		//  Need to improve scan concurrency because it will hold an ES resource until the workflow finishes.
		//  And we can't use list API because terminate / reset will mutate the result.
		resp, err := client.ScanWorkflowExecutions(ctx, &types.ListWorkflowExecutionsRequest{
			Domain:        batchParams.DomainName,
			PageSize:      common.Int32Ptr(int32(pageSize)),
			NextPageToken: hbd.PageToken,
			Query:         common.StringPtr(batchParams.Query),
		})
		if err != nil {
			return HeartBeatDetails{}, err
		}
		batchCount := len(resp.Executions)
		if batchCount <= 0 {
			break
		}

		// send all tasks
		for _, wf := range resp.Executions {
			taskCh <- taskDetail{
				execution: *wf.Execution,
				attempts:  0,
				hbd:       hbd,
			}
		}

		succCount := 0
		errCount := 0
		// wait for counters indicate this batch is done
	Loop:
		for {
			select {
			case err := <-respCh:
				if err == nil {
					succCount++
				} else {
					errCount++
				}
				if succCount+errCount == batchCount {
					break Loop
				}
			case <-ctx.Done():
				return HeartBeatDetails{}, ctx.Err()
			}
		}

		hbd.CurrentPage++
		hbd.PageToken = resp.NextPageToken
		hbd.SuccessCount += succCount
		hbd.ErrorCount += errCount
		activity.RecordHeartbeat(ctx, hbd)

		if len(hbd.PageToken) == 0 {
			break
		}
	}

	return hbd, nil
}

func startTaskProcessor(
	ctx context.Context,
	batchParams BatchParams,
	taskCh chan taskDetail,
	respCh chan error,
	limiter *rate.Limiter,
	client frontend.Client,
) {
	batcher := ctx.Value(batcherContextKey).(*Batcher)
	for {
		select {
		case <-ctx.Done():
			return
		case task := <-taskCh:
			if isDone(ctx) {
				return
			}
			var err error
			requestID := uuid.New().String()
			yarpcCallOptions := []yarpc.CallOption{
				yarpc.WithHeader(common.EnforceDCRedirection, "true"),
			}

			switch batchParams.BatchType {
			case BatchTypeTerminate:
				err = processTask(ctx, limiter, task, batchParams, client,
					batchParams.TerminateParams.TerminateChildren,
					func(workflowID, runID string) error {
						return client.TerminateWorkflowExecution(ctx, &types.TerminateWorkflowExecutionRequest{
							Domain: batchParams.DomainName,
							WorkflowExecution: &types.WorkflowExecution{
								WorkflowID: workflowID,
								RunID:      runID,
							},
							Reason:   common.StringPtr(batchParams.Reason),
							Identity: BatchWFTypeName,
						}, yarpcCallOptions...)
					})
			case BatchTypeCancel:
				err = processTask(ctx, limiter, task, batchParams, client,
					batchParams.CancelParams.CancelChildren,
					func(workflowID, runID string) error {
						return client.RequestCancelWorkflowExecution(ctx, &types.RequestCancelWorkflowExecutionRequest{
							Domain: batchParams.DomainName,
							WorkflowExecution: &types.WorkflowExecution{
								WorkflowID: workflowID,
								RunID:      runID,
							},
<<<<<<< HEAD
							Identity:  common.StringPtr(BatchWFTypeName),
							RequestID: requestID,
=======
							Identity:  BatchWFTypeName,
							RequestID: common.StringPtr(requestID),
>>>>>>> 6b5c1033
						}, yarpcCallOptions...)
					})
			case BatchTypeSignal:
				err = processTask(ctx, limiter, task, batchParams, client, common.BoolPtr(false),
					func(workflowID, runID string) error {
						return client.SignalWorkflowExecution(ctx, &types.SignalWorkflowExecutionRequest{
							Domain: batchParams.DomainName,
							WorkflowExecution: &types.WorkflowExecution{
								WorkflowID: workflowID,
								RunID:      runID,
							},
<<<<<<< HEAD
							Identity:   common.StringPtr(BatchWFTypeName),
							RequestID:  requestID,
=======
							Identity:   BatchWFTypeName,
							RequestID:  common.StringPtr(requestID),
>>>>>>> 6b5c1033
							SignalName: common.StringPtr(batchParams.SignalParams.SignalName),
							Input:      []byte(batchParams.SignalParams.Input),
						}, yarpcCallOptions...)
					})
			}
			if err != nil {
				batcher.metricsClient.IncCounter(metrics.BatcherScope, metrics.BatcherProcessorFailures)
				getActivityLogger(ctx).Error("Failed to process batch operation task", tag.Error(err))

				_, ok := batchParams._nonRetryableErrors[err.Error()]
				if ok || task.attempts >= batchParams.AttemptsOnRetryableError {
					respCh <- err
				} else {
					// put back to the channel if less than attemptsOnError
					task.attempts++
					taskCh <- task
				}
			} else {
				batcher.metricsClient.IncCounter(metrics.BatcherScope, metrics.BatcherProcessorSuccess)
				respCh <- nil
			}
		}
	}
}

func processTask(
	ctx context.Context,
	limiter *rate.Limiter,
	task taskDetail,
	batchParams BatchParams,
	client frontend.Client,
	applyOnChild *bool,
	procFn func(string, string) error,
) error {
	wfs := []types.WorkflowExecution{task.execution}
	for len(wfs) > 0 {
		wf := wfs[0]
		wfs = wfs[1:]

		err := limiter.Wait(ctx)
		if err != nil {
			return err
		}
		activity.RecordHeartbeat(ctx, task.hbd)

		err = procFn(wf.GetWorkflowID(), wf.GetRunID())
		if err != nil {
			// EntityNotExistsError means wf is not running or deleted
			if _, ok := err.(*types.EntityNotExistsError); ok {
				continue
			}
			return err
		}
		resp, err := client.DescribeWorkflowExecution(ctx, &types.DescribeWorkflowExecutionRequest{
			Domain: batchParams.DomainName,
			Execution: &types.WorkflowExecution{
				WorkflowID: wf.WorkflowID,
				RunID:      wf.RunID,
			},
		})
		if err != nil {
			// EntityNotExistsError means wf is deleted
			if _, ok := err.(*types.EntityNotExistsError); ok {
				continue
			}
			return err
		}

		// TODO https://github.com/uber/cadence/issues/2159
		// By default should use ChildPolicy, but it is totally broken in Cadence, we need to fix it before using
		if applyOnChild != nil && *applyOnChild && len(resp.PendingChildren) > 0 {
			getActivityLogger(ctx).Info("Found more child workflows to process", tag.Number(int64(len(resp.PendingChildren))))
			for _, ch := range resp.PendingChildren {
				wfs = append(wfs, types.WorkflowExecution{
					WorkflowID: ch.WorkflowID,
					RunID:      ch.RunID,
				})
			}
		}
	}

	return nil
}

func isDone(ctx context.Context) bool {
	select {
	case <-ctx.Done():
		return true
	default:
		return false
	}
}

func getActivityLogger(ctx context.Context) log.Logger {
	batcher := ctx.Value(batcherContextKey).(*Batcher)
	wfInfo := activity.GetInfo(ctx)
	return batcher.logger.WithTags(
		tag.WorkflowID(wfInfo.WorkflowExecution.ID),
		tag.WorkflowRunID(wfInfo.WorkflowExecution.RunID),
		tag.WorkflowDomainName(wfInfo.WorkflowDomain),
	)
}<|MERGE_RESOLUTION|>--- conflicted
+++ resolved
@@ -373,13 +373,8 @@
 								WorkflowID: workflowID,
 								RunID:      runID,
 							},
-<<<<<<< HEAD
-							Identity:  common.StringPtr(BatchWFTypeName),
+							Identity:  BatchWFTypeName,
 							RequestID: requestID,
-=======
-							Identity:  BatchWFTypeName,
-							RequestID: common.StringPtr(requestID),
->>>>>>> 6b5c1033
 						}, yarpcCallOptions...)
 					})
 			case BatchTypeSignal:
@@ -391,13 +386,8 @@
 								WorkflowID: workflowID,
 								RunID:      runID,
 							},
-<<<<<<< HEAD
-							Identity:   common.StringPtr(BatchWFTypeName),
+							Identity:   BatchWFTypeName,
 							RequestID:  requestID,
-=======
-							Identity:   BatchWFTypeName,
-							RequestID:  common.StringPtr(requestID),
->>>>>>> 6b5c1033
 							SignalName: common.StringPtr(batchParams.SignalParams.SignalName),
 							Input:      []byte(batchParams.SignalParams.Input),
 						}, yarpcCallOptions...)
