--- conflicted
+++ resolved
@@ -925,13 +925,8 @@
 			TaskList:                            &types.TaskList{Name: taskList},
 			ExecutionStartToCloseTimeoutSeconds: common.Int32Ptr(1),
 			TaskStartToCloseTimeoutSeconds:      common.Int32Ptr(2),
-<<<<<<< HEAD
-			Identity:                            common.StringPtr(identity),
+			Identity:                            identity,
 			RequestID:                           requestID,
-=======
-			Identity:                            identity,
-			RequestID:                           common.StringPtr(requestID),
->>>>>>> 6b5c1033
 		},
 	})
 	s.Nil(err)
@@ -967,13 +962,8 @@
 			TaskList:                            &types.TaskList{Name: taskList},
 			ExecutionStartToCloseTimeoutSeconds: common.Int32Ptr(1),
 			TaskStartToCloseTimeoutSeconds:      common.Int32Ptr(2),
-<<<<<<< HEAD
-			Identity:                            common.StringPtr(identity),
+			Identity:                            identity,
 			RequestID:                           requestID,
-=======
-			Identity:                            identity,
-			RequestID:                           common.StringPtr(requestID),
->>>>>>> 6b5c1033
 		},
 	})
 	s.Nil(err)
@@ -1008,13 +998,8 @@
 			TaskList:                            &types.TaskList{Name: taskList},
 			ExecutionStartToCloseTimeoutSeconds: common.Int32Ptr(1),
 			TaskStartToCloseTimeoutSeconds:      common.Int32Ptr(2),
-<<<<<<< HEAD
-			Identity:                            common.StringPtr(identity),
+			Identity:                            identity,
 			RequestID:                           "newRequestID",
-=======
-			Identity:                            identity,
-			RequestID:                           common.StringPtr("newRequestID"),
->>>>>>> 6b5c1033
 		},
 	})
 	if _, ok := err.(*types.WorkflowExecutionAlreadyStartedError); !ok {
@@ -1078,13 +1063,8 @@
 				TaskList:                            &types.TaskList{Name: taskList},
 				ExecutionStartToCloseTimeoutSeconds: common.Int32Ptr(1),
 				TaskStartToCloseTimeoutSeconds:      common.Int32Ptr(2),
-<<<<<<< HEAD
-				Identity:                            common.StringPtr(identity),
+				Identity:                            identity,
 				RequestID:                           "newRequestID",
-=======
-				Identity:                            identity,
-				RequestID:                           common.StringPtr("newRequestID"),
->>>>>>> 6b5c1033
 				WorkflowIDReusePolicy:               &option,
 			},
 		})
@@ -1166,13 +1146,8 @@
 					TaskList:                            &types.TaskList{Name: taskList},
 					ExecutionStartToCloseTimeoutSeconds: common.Int32Ptr(1),
 					TaskStartToCloseTimeoutSeconds:      common.Int32Ptr(2),
-<<<<<<< HEAD
-					Identity:                            common.StringPtr(identity),
+					Identity:                            identity,
 					RequestID:                           "newRequestID",
-=======
-					Identity:                            identity,
-					RequestID:                           common.StringPtr("newRequestID"),
->>>>>>> 6b5c1033
 					WorkflowIDReusePolicy:               &option,
 				},
 			})
