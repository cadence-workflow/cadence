--- conflicted
+++ resolved
@@ -25,7 +25,6 @@
 
 type (
 	historyEngineImpl struct {
-<<<<<<< HEAD
 		shard              ShardContext
 		metadataMgr        persistence.MetadataManager
 		historyMgr         persistence.HistoryManager
@@ -37,22 +36,8 @@
 		metricsReporter    metrics.Client
 		historyCache       *historyCache
 		domainCache        cache.DomainCache
+    metricsClient      metrics.Client
 		logger             bark.Logger
-=======
-		shard            ShardContext
-		metadataMgr      persistence.MetadataManager
-		historyMgr       persistence.HistoryManager
-		executionManager persistence.ExecutionManager
-		txProcessor      transferQueueProcessor
-		timerProcessor   timerQueueProcessor
-		tokenSerializer  common.TaskTokenSerializer
-		hSerializer      common.HistorySerializer
-		metricsReporter  metrics.Client
-		historyCache     *historyCache
-		domainCache      cache.DomainCache
-		metricsClient    metrics.Client
-		logger           bark.Logger
->>>>>>> 3811ccf6
 	}
 
 	// shardContextWrapper wraps ShardContext to notify transferQueueProcessor on new tasks.
@@ -1276,7 +1261,6 @@
 	return executionHistory, nil
 }
 
-<<<<<<< HEAD
 // sets the version and encoding types to defaults if they
 // are missing from persistence. This is purely for backwards
 // compatibility
@@ -1287,7 +1271,8 @@
 	if len(history.EncodingType) == 0 {
 		history.EncodingType = persistence.DefaultEncodingType
 	}
-=======
+}
+
 func (e *historyEngineImpl) failDecision(context *workflowExecutionContext, scheduleID, startedID int64,
 	cause workflow.DecisionTaskFailedCause, request *workflow.RespondDecisionTaskCompletedRequest) (*mutableStateBuilder,
 	error) {
@@ -1304,7 +1289,6 @@
 
 	// Return new builder back to the caller for further updates
 	return msBuilder, nil
->>>>>>> 3811ccf6
 }
 
 func (s *shardContextWrapper) UpdateWorkflowExecution(request *persistence.UpdateWorkflowExecutionRequest) error {
