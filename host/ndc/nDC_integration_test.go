--- conflicted
+++ resolved
@@ -1743,15 +1743,9 @@
 			SourceTaskID: common.Int64Ptr(1),
 			HistoryTaskV2Attributes: &types.HistoryTaskV2Attributes{
 				TaskID:              common.Int64Ptr(1),
-<<<<<<< HEAD
-				DomainID:            common.StringPtr(s.domainID),
+				DomainID:            s.domainID,
 				WorkflowID:          workflowID,
 				RunID:               runID,
-=======
-				DomainID:            s.domainID,
-				WorkflowID:          common.StringPtr(workflowID),
-				RunID:               common.StringPtr(runID),
->>>>>>> 2847890a
 				VersionHistoryItems: s.toInternalVersionHistoryItems(versionHistory),
 				Events:              s.toInternalDataBlob(eventBlob),
 				NewRunEvents:        s.toInternalDataBlob(newRunEventBlob),
