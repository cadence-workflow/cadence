--- conflicted
+++ resolved
@@ -48,18 +48,11 @@
 		BlobPageToken        int
 		PersistencePageToken []byte
 		FinishedIteration    bool
+		NumEventsToSkip      int
 	}
 
 	historyBlobIterator struct {
-<<<<<<< HEAD
 		historyBlobIteratorState
-=======
-		// the following defines the state of the iterator
-		blobPageToken        int
-		persistencePageToken []byte
-		finishedIteration    bool
-		numEventsToSkip      int
->>>>>>> d6fc5874
 
 		// the following are only used to read history and dynamic config
 		historyManager       persistence.HistoryManager
@@ -89,24 +82,15 @@
 	container *BootstrapContainer,
 	domainName string,
 	clusterName string,
-<<<<<<< HEAD
 	initialState []byte,
 ) (HistoryBlobIterator, error) {
-	iterator := &historyBlobIterator{
+	it := &historyBlobIterator{
 		historyBlobIteratorState: historyBlobIteratorState{
 			BlobPageToken:        common.FirstBlobPageToken,
 			PersistencePageToken: nil,
 			FinishedIteration:    false,
+			NumEventsToSkip:      0,
 		},
-=======
-) HistoryBlobIterator {
-	it := &historyBlobIterator{
-		blobPageToken:        common.FirstBlobPageToken,
-		persistencePageToken: nil,
-		finishedIteration:    false,
-		numEventsToSkip:      0,
-
->>>>>>> d6fc5874
 		historyManager:       container.HistoryManager,
 		historyV2Manager:     container.HistoryV2Manager,
 		domainID:             request.DomainID,
@@ -122,18 +106,16 @@
 		shardID:              request.ShardID,
 		sizeEstimator:        container.HistorySizeEstimator,
 	}
-<<<<<<< HEAD
-	if initialState == nil {
-		return iterator, nil
-	}
-	err := iterator.reset(initialState)
-	return iterator, err
-=======
 	if it.sizeEstimator == nil {
 		it.sizeEstimator = NewJSONSizeEstimator()
 	}
-	return it
->>>>>>> d6fc5874
+	if initialState == nil {
+		return it, nil
+	}
+	if err := it.reset(initialState); err != nil {
+		return nil, err
+	}
+	return it, nil
 }
 
 // Next returns historyBlob and advances iterator.
@@ -143,24 +125,15 @@
 	if !i.HasNext() {
 		return nil, errIteratorDepleted
 	}
-<<<<<<< HEAD
-	events, nextPersistencePageToken, historyEndReached, err := i.readBlobEvents(i.PersistencePageToken)
-=======
-	events, nextPersistencePageToken, historyEndReached, numEventsToSkip, err := i.readBlobEvents(i.persistencePageToken, i.numEventsToSkip)
->>>>>>> d6fc5874
+	events, nextPersistencePageToken, historyEndReached, numEventsToSkip, err := i.readBlobEvents(i.PersistencePageToken, i.NumEventsToSkip)
 	if err != nil {
 		return nil, err
 	}
 
 	// only if no error was encountered reading history does the state of the iterator get advanced
-<<<<<<< HEAD
 	i.FinishedIteration = historyEndReached
 	i.PersistencePageToken = nextPersistencePageToken
-=======
-	i.finishedIteration = historyEndReached
-	i.persistencePageToken = nextPersistencePageToken
-	i.numEventsToSkip = numEventsToSkip
->>>>>>> d6fc5874
+	i.NumEventsToSkip = numEventsToSkip
 
 	firstEvent := events[0]
 	lastEvent := events[len(events)-1]
@@ -293,8 +266,30 @@
 	if err != nil {
 		return nil, nil, err
 	}
-<<<<<<< HEAD
-	return resp.History.Events, resp.Size, resp.NextPageToken, nil
+	return resp.History.Events, resp.NextPageToken, nil
+}
+
+type (
+	// SizeEstimator is used to estimate the size of any object
+	SizeEstimator interface {
+		EstimateSize(v interface{}) (int, error)
+	}
+
+	jsonSizeEstimator struct{}
+)
+
+func (e *jsonSizeEstimator) EstimateSize(v interface{}) (int, error) {
+	data, err := json.Marshal(v)
+	if err != nil {
+		return 0, err
+	}
+	return len(data), nil
+}
+
+// NewJSONSizeEstimator returns a new SizeEstimator which uses json encoding to
+// estimate size
+func NewJSONSizeEstimator() SizeEstimator {
+	return &jsonSizeEstimator{}
 }
 
 // reset resets iterator to a certain state given its encoded representation
@@ -306,30 +301,4 @@
 	}
 	i.historyBlobIteratorState = iteratorState
 	return nil
-=======
-	return resp.History.Events, resp.NextPageToken, nil
-}
-
-type (
-	// SizeEstimator is used to estimate the size of any object
-	SizeEstimator interface {
-		EstimateSize(v interface{}) (int, error)
-	}
-
-	jsonSizeEstimator struct{}
-)
-
-func (e *jsonSizeEstimator) EstimateSize(v interface{}) (int, error) {
-	data, err := json.Marshal(v)
-	if err != nil {
-		return 0, err
-	}
-	return len(data), nil
-}
-
-// NewJSONSizeEstimator returns a new SizeEstimator which uses json encoding to
-// estimate size
-func NewJSONSizeEstimator() SizeEstimator {
-	return &jsonSizeEstimator{}
->>>>>>> d6fc5874
 }