// Copyright (c) 2017-2020 Uber Technologies Inc.
//
// Permission is hereby granted, free of charge, to any person obtaining a copy
// of this software and associated documentation files (the "Software"), to deal
// in the Software without restriction, including without limitation the rights
// to use, copy, modify, merge, publish, distribute, sublicense, and/or sell
// copies of the Software, and to permit persons to whom the Software is
// furnished to do so, subject to the following conditions:
//
// The above copyright notice and this permission notice shall be included in all
// copies or substantial portions of the Software.
//
// THE SOFTWARE IS PROVIDED "AS IS", WITHOUT WARRANTY OF ANY KIND, EXPRESS OR
// IMPLIED, INCLUDING BUT NOT LIMITED TO THE WARRANTIES OF MERCHANTABILITY,
// FITNESS FOR A PARTICULAR PURPOSE AND NONINFRINGEMENT. IN NO EVENT SHALL THE
// AUTHORS OR COPYRIGHT HOLDERS BE LIABLE FOR ANY CLAIM, DAMAGES OR OTHER
// LIABILITY, WHETHER IN AN ACTION OF CONTRACT, TORT OR OTHERWISE, ARISING FROM,
// OUT OF OR IN CONNECTION WITH THE SOFTWARE OR THE USE OR OTHER DEALINGS IN THE
// SOFTWARE.

package thrift

import (
	"github.com/uber/cadence/common/types"

	"github.com/uber/cadence/.gen/go/shared"
)

// FromAccessDeniedError converts internal AccessDeniedError type to thrift
func FromAccessDeniedError(t *types.AccessDeniedError) *shared.AccessDeniedError {
	if t == nil {
		return nil
	}
	return &shared.AccessDeniedError{
		Message: t.Message,
	}
}

// ToAccessDeniedError converts thrift AccessDeniedError type to internal
func ToAccessDeniedError(t *shared.AccessDeniedError) *types.AccessDeniedError {
	if t == nil {
		return nil
	}
	return &types.AccessDeniedError{
		Message: t.Message,
	}
}

// FromActivityLocalDispatchInfo converts internal ActivityLocalDispatchInfo type to thrift
func FromActivityLocalDispatchInfo(t *types.ActivityLocalDispatchInfo) *shared.ActivityLocalDispatchInfo {
	if t == nil {
		return nil
	}
	return &shared.ActivityLocalDispatchInfo{
		ActivityId:                      t.ActivityID,
		ScheduledTimestamp:              t.ScheduledTimestamp,
		StartedTimestamp:                t.StartedTimestamp,
		ScheduledTimestampOfThisAttempt: t.ScheduledTimestampOfThisAttempt,
		TaskToken:                       t.TaskToken,
	}
}

// ToActivityLocalDispatchInfo converts thrift ActivityLocalDispatchInfo type to internal
func ToActivityLocalDispatchInfo(t *shared.ActivityLocalDispatchInfo) *types.ActivityLocalDispatchInfo {
	if t == nil {
		return nil
	}
	return &types.ActivityLocalDispatchInfo{
		ActivityID:                      t.ActivityId,
		ScheduledTimestamp:              t.ScheduledTimestamp,
		StartedTimestamp:                t.StartedTimestamp,
		ScheduledTimestampOfThisAttempt: t.ScheduledTimestampOfThisAttempt,
		TaskToken:                       t.TaskToken,
	}
}

// FromActivityTaskCancelRequestedEventAttributes converts internal ActivityTaskCancelRequestedEventAttributes type to thrift
func FromActivityTaskCancelRequestedEventAttributes(t *types.ActivityTaskCancelRequestedEventAttributes) *shared.ActivityTaskCancelRequestedEventAttributes {
	if t == nil {
		return nil
	}
	return &shared.ActivityTaskCancelRequestedEventAttributes{
		ActivityId:                   t.ActivityID,
		DecisionTaskCompletedEventId: t.DecisionTaskCompletedEventID,
	}
}

// ToActivityTaskCancelRequestedEventAttributes converts thrift ActivityTaskCancelRequestedEventAttributes type to internal
func ToActivityTaskCancelRequestedEventAttributes(t *shared.ActivityTaskCancelRequestedEventAttributes) *types.ActivityTaskCancelRequestedEventAttributes {
	if t == nil {
		return nil
	}
	return &types.ActivityTaskCancelRequestedEventAttributes{
		ActivityID:                   t.ActivityId,
		DecisionTaskCompletedEventID: t.DecisionTaskCompletedEventId,
	}
}

// FromActivityTaskCanceledEventAttributes converts internal ActivityTaskCanceledEventAttributes type to thrift
func FromActivityTaskCanceledEventAttributes(t *types.ActivityTaskCanceledEventAttributes) *shared.ActivityTaskCanceledEventAttributes {
	if t == nil {
		return nil
	}
	return &shared.ActivityTaskCanceledEventAttributes{
		Details:                      t.Details,
		LatestCancelRequestedEventId: t.LatestCancelRequestedEventID,
		ScheduledEventId:             t.ScheduledEventID,
		StartedEventId:               t.StartedEventID,
		Identity:                     &t.Identity,
	}
}

// ToActivityTaskCanceledEventAttributes converts thrift ActivityTaskCanceledEventAttributes type to internal
func ToActivityTaskCanceledEventAttributes(t *shared.ActivityTaskCanceledEventAttributes) *types.ActivityTaskCanceledEventAttributes {
	if t == nil {
		return nil
	}
	return &types.ActivityTaskCanceledEventAttributes{
		Details:                      t.Details,
		LatestCancelRequestedEventID: t.LatestCancelRequestedEventId,
		ScheduledEventID:             t.ScheduledEventId,
		StartedEventID:               t.StartedEventId,
		Identity:                     t.GetIdentity(),
	}
}

// FromActivityTaskCompletedEventAttributes converts internal ActivityTaskCompletedEventAttributes type to thrift
func FromActivityTaskCompletedEventAttributes(t *types.ActivityTaskCompletedEventAttributes) *shared.ActivityTaskCompletedEventAttributes {
	if t == nil {
		return nil
	}
	return &shared.ActivityTaskCompletedEventAttributes{
		Result:           t.Result,
		ScheduledEventId: t.ScheduledEventID,
		StartedEventId:   t.StartedEventID,
		Identity:         &t.Identity,
	}
}

// ToActivityTaskCompletedEventAttributes converts thrift ActivityTaskCompletedEventAttributes type to internal
func ToActivityTaskCompletedEventAttributes(t *shared.ActivityTaskCompletedEventAttributes) *types.ActivityTaskCompletedEventAttributes {
	if t == nil {
		return nil
	}
	return &types.ActivityTaskCompletedEventAttributes{
		Result:           t.Result,
		ScheduledEventID: t.ScheduledEventId,
		StartedEventID:   t.StartedEventId,
		Identity:         t.GetIdentity(),
	}
}

// FromActivityTaskFailedEventAttributes converts internal ActivityTaskFailedEventAttributes type to thrift
func FromActivityTaskFailedEventAttributes(t *types.ActivityTaskFailedEventAttributes) *shared.ActivityTaskFailedEventAttributes {
	if t == nil {
		return nil
	}
	return &shared.ActivityTaskFailedEventAttributes{
		Reason:           t.Reason,
		Details:          t.Details,
		ScheduledEventId: t.ScheduledEventID,
		StartedEventId:   t.StartedEventID,
		Identity:         &t.Identity,
	}
}

// ToActivityTaskFailedEventAttributes converts thrift ActivityTaskFailedEventAttributes type to internal
func ToActivityTaskFailedEventAttributes(t *shared.ActivityTaskFailedEventAttributes) *types.ActivityTaskFailedEventAttributes {
	if t == nil {
		return nil
	}
	return &types.ActivityTaskFailedEventAttributes{
		Reason:           t.Reason,
		Details:          t.Details,
		ScheduledEventID: t.ScheduledEventId,
		StartedEventID:   t.StartedEventId,
		Identity:         t.GetIdentity(),
	}
}

// FromActivityTaskScheduledEventAttributes converts internal ActivityTaskScheduledEventAttributes type to thrift
func FromActivityTaskScheduledEventAttributes(t *types.ActivityTaskScheduledEventAttributes) *shared.ActivityTaskScheduledEventAttributes {
	if t == nil {
		return nil
	}
	return &shared.ActivityTaskScheduledEventAttributes{
		ActivityId:                    t.ActivityID,
		ActivityType:                  FromActivityType(t.ActivityType),
		Domain:                        t.Domain,
		TaskList:                      FromTaskList(t.TaskList),
		Input:                         t.Input,
		ScheduleToCloseTimeoutSeconds: t.ScheduleToCloseTimeoutSeconds,
		ScheduleToStartTimeoutSeconds: t.ScheduleToStartTimeoutSeconds,
		StartToCloseTimeoutSeconds:    t.StartToCloseTimeoutSeconds,
		HeartbeatTimeoutSeconds:       t.HeartbeatTimeoutSeconds,
		DecisionTaskCompletedEventId:  t.DecisionTaskCompletedEventID,
		RetryPolicy:                   FromRetryPolicy(t.RetryPolicy),
		Header:                        FromHeader(t.Header),
	}
}

// ToActivityTaskScheduledEventAttributes converts thrift ActivityTaskScheduledEventAttributes type to internal
func ToActivityTaskScheduledEventAttributes(t *shared.ActivityTaskScheduledEventAttributes) *types.ActivityTaskScheduledEventAttributes {
	if t == nil {
		return nil
	}
	return &types.ActivityTaskScheduledEventAttributes{
		ActivityID:                    t.ActivityId,
		ActivityType:                  ToActivityType(t.ActivityType),
		Domain:                        t.Domain,
		TaskList:                      ToTaskList(t.TaskList),
		Input:                         t.Input,
		ScheduleToCloseTimeoutSeconds: t.ScheduleToCloseTimeoutSeconds,
		ScheduleToStartTimeoutSeconds: t.ScheduleToStartTimeoutSeconds,
		StartToCloseTimeoutSeconds:    t.StartToCloseTimeoutSeconds,
		HeartbeatTimeoutSeconds:       t.HeartbeatTimeoutSeconds,
		DecisionTaskCompletedEventID:  t.DecisionTaskCompletedEventId,
		RetryPolicy:                   ToRetryPolicy(t.RetryPolicy),
		Header:                        ToHeader(t.Header),
	}
}

// FromActivityTaskStartedEventAttributes converts internal ActivityTaskStartedEventAttributes type to thrift
func FromActivityTaskStartedEventAttributes(t *types.ActivityTaskStartedEventAttributes) *shared.ActivityTaskStartedEventAttributes {
	if t == nil {
		return nil
	}
	return &shared.ActivityTaskStartedEventAttributes{
		ScheduledEventId:   t.ScheduledEventID,
<<<<<<< HEAD
		Identity:           t.Identity,
		RequestId:          &t.RequestID,
=======
		Identity:           &t.Identity,
		RequestId:          t.RequestID,
>>>>>>> 6b5c1033
		Attempt:            t.Attempt,
		LastFailureReason:  t.LastFailureReason,
		LastFailureDetails: t.LastFailureDetails,
	}
}

// ToActivityTaskStartedEventAttributes converts thrift ActivityTaskStartedEventAttributes type to internal
func ToActivityTaskStartedEventAttributes(t *shared.ActivityTaskStartedEventAttributes) *types.ActivityTaskStartedEventAttributes {
	if t == nil {
		return nil
	}
	return &types.ActivityTaskStartedEventAttributes{
		ScheduledEventID:   t.ScheduledEventId,
<<<<<<< HEAD
		Identity:           t.Identity,
		RequestID:          t.GetRequestId(),
=======
		Identity:           t.GetIdentity(),
		RequestID:          t.RequestId,
>>>>>>> 6b5c1033
		Attempt:            t.Attempt,
		LastFailureReason:  t.LastFailureReason,
		LastFailureDetails: t.LastFailureDetails,
	}
}

// FromActivityTaskTimedOutEventAttributes converts internal ActivityTaskTimedOutEventAttributes type to thrift
func FromActivityTaskTimedOutEventAttributes(t *types.ActivityTaskTimedOutEventAttributes) *shared.ActivityTaskTimedOutEventAttributes {
	if t == nil {
		return nil
	}
	return &shared.ActivityTaskTimedOutEventAttributes{
		Details:            t.Details,
		ScheduledEventId:   t.ScheduledEventID,
		StartedEventId:     t.StartedEventID,
		TimeoutType:        FromTimeoutType(t.TimeoutType),
		LastFailureReason:  t.LastFailureReason,
		LastFailureDetails: t.LastFailureDetails,
	}
}

// ToActivityTaskTimedOutEventAttributes converts thrift ActivityTaskTimedOutEventAttributes type to internal
func ToActivityTaskTimedOutEventAttributes(t *shared.ActivityTaskTimedOutEventAttributes) *types.ActivityTaskTimedOutEventAttributes {
	if t == nil {
		return nil
	}
	return &types.ActivityTaskTimedOutEventAttributes{
		Details:            t.Details,
		ScheduledEventID:   t.ScheduledEventId,
		StartedEventID:     t.StartedEventId,
		TimeoutType:        ToTimeoutType(t.TimeoutType),
		LastFailureReason:  t.LastFailureReason,
		LastFailureDetails: t.LastFailureDetails,
	}
}

// FromActivityType converts internal ActivityType type to thrift
func FromActivityType(t *types.ActivityType) *shared.ActivityType {
	if t == nil {
		return nil
	}
	return &shared.ActivityType{
		Name: &t.Name,
	}
}

// ToActivityType converts thrift ActivityType type to internal
func ToActivityType(t *shared.ActivityType) *types.ActivityType {
	if t == nil {
		return nil
	}
	return &types.ActivityType{
		Name: t.GetName(),
	}
}

// FromArchivalStatus converts internal ArchivalStatus type to thrift
func FromArchivalStatus(t *types.ArchivalStatus) *shared.ArchivalStatus {
	if t == nil {
		return nil
	}
	switch *t {
	case types.ArchivalStatusDisabled:
		v := shared.ArchivalStatusDisabled
		return &v
	case types.ArchivalStatusEnabled:
		v := shared.ArchivalStatusEnabled
		return &v
	}
	panic("unexpected enum value")
}

// ToArchivalStatus converts thrift ArchivalStatus type to internal
func ToArchivalStatus(t *shared.ArchivalStatus) *types.ArchivalStatus {
	if t == nil {
		return nil
	}
	switch *t {
	case shared.ArchivalStatusDisabled:
		v := types.ArchivalStatusDisabled
		return &v
	case shared.ArchivalStatusEnabled:
		v := types.ArchivalStatusEnabled
		return &v
	}
	panic("unexpected enum value")
}

// FromBadBinaries converts internal BadBinaries type to thrift
func FromBadBinaries(t *types.BadBinaries) *shared.BadBinaries {
	if t == nil {
		return nil
	}
	return &shared.BadBinaries{
		Binaries: FromBadBinaryInfoMap(t.Binaries),
	}
}

// ToBadBinaries converts thrift BadBinaries type to internal
func ToBadBinaries(t *shared.BadBinaries) *types.BadBinaries {
	if t == nil {
		return nil
	}
	return &types.BadBinaries{
		Binaries: ToBadBinaryInfoMap(t.Binaries),
	}
}

// FromBadBinaryInfo converts internal BadBinaryInfo type to thrift
func FromBadBinaryInfo(t *types.BadBinaryInfo) *shared.BadBinaryInfo {
	if t == nil {
		return nil
	}
	return &shared.BadBinaryInfo{
		Reason:          t.Reason,
		Operator:        t.Operator,
		CreatedTimeNano: t.CreatedTimeNano,
	}
}

// ToBadBinaryInfo converts thrift BadBinaryInfo type to internal
func ToBadBinaryInfo(t *shared.BadBinaryInfo) *types.BadBinaryInfo {
	if t == nil {
		return nil
	}
	return &types.BadBinaryInfo{
		Reason:          t.Reason,
		Operator:        t.Operator,
		CreatedTimeNano: t.CreatedTimeNano,
	}
}

// FromBadRequestError converts internal BadRequestError type to thrift
func FromBadRequestError(t *types.BadRequestError) *shared.BadRequestError {
	if t == nil {
		return nil
	}
	return &shared.BadRequestError{
		Message: t.Message,
	}
}

// ToBadRequestError converts thrift BadRequestError type to internal
func ToBadRequestError(t *shared.BadRequestError) *types.BadRequestError {
	if t == nil {
		return nil
	}
	return &types.BadRequestError{
		Message: t.Message,
	}
}

// FromCancelExternalWorkflowExecutionFailedCause converts internal CancelExternalWorkflowExecutionFailedCause type to thrift
func FromCancelExternalWorkflowExecutionFailedCause(t *types.CancelExternalWorkflowExecutionFailedCause) *shared.CancelExternalWorkflowExecutionFailedCause {
	if t == nil {
		return nil
	}
	switch *t {
	case types.CancelExternalWorkflowExecutionFailedCauseUnknownExternalWorkflowExecution:
		v := shared.CancelExternalWorkflowExecutionFailedCauseUnknownExternalWorkflowExecution
		return &v
	}
	panic("unexpected enum value")
}

// ToCancelExternalWorkflowExecutionFailedCause converts thrift CancelExternalWorkflowExecutionFailedCause type to internal
func ToCancelExternalWorkflowExecutionFailedCause(t *shared.CancelExternalWorkflowExecutionFailedCause) *types.CancelExternalWorkflowExecutionFailedCause {
	if t == nil {
		return nil
	}
	switch *t {
	case shared.CancelExternalWorkflowExecutionFailedCauseUnknownExternalWorkflowExecution:
		v := types.CancelExternalWorkflowExecutionFailedCauseUnknownExternalWorkflowExecution
		return &v
	}
	panic("unexpected enum value")
}

// FromCancelTimerDecisionAttributes converts internal CancelTimerDecisionAttributes type to thrift
func FromCancelTimerDecisionAttributes(t *types.CancelTimerDecisionAttributes) *shared.CancelTimerDecisionAttributes {
	if t == nil {
		return nil
	}
	return &shared.CancelTimerDecisionAttributes{
		TimerId: t.TimerID,
	}
}

// ToCancelTimerDecisionAttributes converts thrift CancelTimerDecisionAttributes type to internal
func ToCancelTimerDecisionAttributes(t *shared.CancelTimerDecisionAttributes) *types.CancelTimerDecisionAttributes {
	if t == nil {
		return nil
	}
	return &types.CancelTimerDecisionAttributes{
		TimerID: t.TimerId,
	}
}

// FromCancelTimerFailedEventAttributes converts internal CancelTimerFailedEventAttributes type to thrift
func FromCancelTimerFailedEventAttributes(t *types.CancelTimerFailedEventAttributes) *shared.CancelTimerFailedEventAttributes {
	if t == nil {
		return nil
	}
	return &shared.CancelTimerFailedEventAttributes{
		TimerId:                      t.TimerID,
		Cause:                        t.Cause,
		DecisionTaskCompletedEventId: t.DecisionTaskCompletedEventID,
		Identity:                     &t.Identity,
	}
}

// ToCancelTimerFailedEventAttributes converts thrift CancelTimerFailedEventAttributes type to internal
func ToCancelTimerFailedEventAttributes(t *shared.CancelTimerFailedEventAttributes) *types.CancelTimerFailedEventAttributes {
	if t == nil {
		return nil
	}
	return &types.CancelTimerFailedEventAttributes{
		TimerID:                      t.TimerId,
		Cause:                        t.Cause,
		DecisionTaskCompletedEventID: t.DecisionTaskCompletedEventId,
		Identity:                     t.GetIdentity(),
	}
}

// FromCancelWorkflowExecutionDecisionAttributes converts internal CancelWorkflowExecutionDecisionAttributes type to thrift
func FromCancelWorkflowExecutionDecisionAttributes(t *types.CancelWorkflowExecutionDecisionAttributes) *shared.CancelWorkflowExecutionDecisionAttributes {
	if t == nil {
		return nil
	}
	return &shared.CancelWorkflowExecutionDecisionAttributes{
		Details: t.Details,
	}
}

// ToCancelWorkflowExecutionDecisionAttributes converts thrift CancelWorkflowExecutionDecisionAttributes type to internal
func ToCancelWorkflowExecutionDecisionAttributes(t *shared.CancelWorkflowExecutionDecisionAttributes) *types.CancelWorkflowExecutionDecisionAttributes {
	if t == nil {
		return nil
	}
	return &types.CancelWorkflowExecutionDecisionAttributes{
		Details: t.Details,
	}
}

// FromCancellationAlreadyRequestedError converts internal CancellationAlreadyRequestedError type to thrift
func FromCancellationAlreadyRequestedError(t *types.CancellationAlreadyRequestedError) *shared.CancellationAlreadyRequestedError {
	if t == nil {
		return nil
	}
	return &shared.CancellationAlreadyRequestedError{
		Message: t.Message,
	}
}

// ToCancellationAlreadyRequestedError converts thrift CancellationAlreadyRequestedError type to internal
func ToCancellationAlreadyRequestedError(t *shared.CancellationAlreadyRequestedError) *types.CancellationAlreadyRequestedError {
	if t == nil {
		return nil
	}
	return &types.CancellationAlreadyRequestedError{
		Message: t.Message,
	}
}

// FromChildWorkflowExecutionCanceledEventAttributes converts internal ChildWorkflowExecutionCanceledEventAttributes type to thrift
func FromChildWorkflowExecutionCanceledEventAttributes(t *types.ChildWorkflowExecutionCanceledEventAttributes) *shared.ChildWorkflowExecutionCanceledEventAttributes {
	if t == nil {
		return nil
	}
	return &shared.ChildWorkflowExecutionCanceledEventAttributes{
		Details:           t.Details,
		Domain:            &t.Domain,
		WorkflowExecution: FromWorkflowExecution(t.WorkflowExecution),
		WorkflowType:      FromWorkflowType(t.WorkflowType),
		InitiatedEventId:  t.InitiatedEventID,
		StartedEventId:    t.StartedEventID,
	}
}

// ToChildWorkflowExecutionCanceledEventAttributes converts thrift ChildWorkflowExecutionCanceledEventAttributes type to internal
func ToChildWorkflowExecutionCanceledEventAttributes(t *shared.ChildWorkflowExecutionCanceledEventAttributes) *types.ChildWorkflowExecutionCanceledEventAttributes {
	if t == nil {
		return nil
	}
	return &types.ChildWorkflowExecutionCanceledEventAttributes{
		Details:           t.Details,
		Domain:            t.GetDomain(),
		WorkflowExecution: ToWorkflowExecution(t.WorkflowExecution),
		WorkflowType:      ToWorkflowType(t.WorkflowType),
		InitiatedEventID:  t.InitiatedEventId,
		StartedEventID:    t.StartedEventId,
	}
}

// FromChildWorkflowExecutionCompletedEventAttributes converts internal ChildWorkflowExecutionCompletedEventAttributes type to thrift
func FromChildWorkflowExecutionCompletedEventAttributes(t *types.ChildWorkflowExecutionCompletedEventAttributes) *shared.ChildWorkflowExecutionCompletedEventAttributes {
	if t == nil {
		return nil
	}
	return &shared.ChildWorkflowExecutionCompletedEventAttributes{
		Result:            t.Result,
		Domain:            &t.Domain,
		WorkflowExecution: FromWorkflowExecution(t.WorkflowExecution),
		WorkflowType:      FromWorkflowType(t.WorkflowType),
		InitiatedEventId:  t.InitiatedEventID,
		StartedEventId:    t.StartedEventID,
	}
}

// ToChildWorkflowExecutionCompletedEventAttributes converts thrift ChildWorkflowExecutionCompletedEventAttributes type to internal
func ToChildWorkflowExecutionCompletedEventAttributes(t *shared.ChildWorkflowExecutionCompletedEventAttributes) *types.ChildWorkflowExecutionCompletedEventAttributes {
	if t == nil {
		return nil
	}
	return &types.ChildWorkflowExecutionCompletedEventAttributes{
		Result:            t.Result,
		Domain:            t.GetDomain(),
		WorkflowExecution: ToWorkflowExecution(t.WorkflowExecution),
		WorkflowType:      ToWorkflowType(t.WorkflowType),
		InitiatedEventID:  t.InitiatedEventId,
		StartedEventID:    t.StartedEventId,
	}
}

// FromChildWorkflowExecutionFailedCause converts internal ChildWorkflowExecutionFailedCause type to thrift
func FromChildWorkflowExecutionFailedCause(t *types.ChildWorkflowExecutionFailedCause) *shared.ChildWorkflowExecutionFailedCause {
	if t == nil {
		return nil
	}
	switch *t {
	case types.ChildWorkflowExecutionFailedCauseWorkflowAlreadyRunning:
		v := shared.ChildWorkflowExecutionFailedCauseWorkflowAlreadyRunning
		return &v
	}
	panic("unexpected enum value")
}

// ToChildWorkflowExecutionFailedCause converts thrift ChildWorkflowExecutionFailedCause type to internal
func ToChildWorkflowExecutionFailedCause(t *shared.ChildWorkflowExecutionFailedCause) *types.ChildWorkflowExecutionFailedCause {
	if t == nil {
		return nil
	}
	switch *t {
	case shared.ChildWorkflowExecutionFailedCauseWorkflowAlreadyRunning:
		v := types.ChildWorkflowExecutionFailedCauseWorkflowAlreadyRunning
		return &v
	}
	panic("unexpected enum value")
}

// FromChildWorkflowExecutionFailedEventAttributes converts internal ChildWorkflowExecutionFailedEventAttributes type to thrift
func FromChildWorkflowExecutionFailedEventAttributes(t *types.ChildWorkflowExecutionFailedEventAttributes) *shared.ChildWorkflowExecutionFailedEventAttributes {
	if t == nil {
		return nil
	}
	return &shared.ChildWorkflowExecutionFailedEventAttributes{
		Reason:            t.Reason,
		Details:           t.Details,
		Domain:            &t.Domain,
		WorkflowExecution: FromWorkflowExecution(t.WorkflowExecution),
		WorkflowType:      FromWorkflowType(t.WorkflowType),
		InitiatedEventId:  t.InitiatedEventID,
		StartedEventId:    t.StartedEventID,
	}
}

// ToChildWorkflowExecutionFailedEventAttributes converts thrift ChildWorkflowExecutionFailedEventAttributes type to internal
func ToChildWorkflowExecutionFailedEventAttributes(t *shared.ChildWorkflowExecutionFailedEventAttributes) *types.ChildWorkflowExecutionFailedEventAttributes {
	if t == nil {
		return nil
	}
	return &types.ChildWorkflowExecutionFailedEventAttributes{
		Reason:            t.Reason,
		Details:           t.Details,
		Domain:            t.GetDomain(),
		WorkflowExecution: ToWorkflowExecution(t.WorkflowExecution),
		WorkflowType:      ToWorkflowType(t.WorkflowType),
		InitiatedEventID:  t.InitiatedEventId,
		StartedEventID:    t.StartedEventId,
	}
}

// FromChildWorkflowExecutionStartedEventAttributes converts internal ChildWorkflowExecutionStartedEventAttributes type to thrift
func FromChildWorkflowExecutionStartedEventAttributes(t *types.ChildWorkflowExecutionStartedEventAttributes) *shared.ChildWorkflowExecutionStartedEventAttributes {
	if t == nil {
		return nil
	}
	return &shared.ChildWorkflowExecutionStartedEventAttributes{
		Domain:            &t.Domain,
		InitiatedEventId:  t.InitiatedEventID,
		WorkflowExecution: FromWorkflowExecution(t.WorkflowExecution),
		WorkflowType:      FromWorkflowType(t.WorkflowType),
		Header:            FromHeader(t.Header),
	}
}

// ToChildWorkflowExecutionStartedEventAttributes converts thrift ChildWorkflowExecutionStartedEventAttributes type to internal
func ToChildWorkflowExecutionStartedEventAttributes(t *shared.ChildWorkflowExecutionStartedEventAttributes) *types.ChildWorkflowExecutionStartedEventAttributes {
	if t == nil {
		return nil
	}
	return &types.ChildWorkflowExecutionStartedEventAttributes{
		Domain:            t.GetDomain(),
		InitiatedEventID:  t.InitiatedEventId,
		WorkflowExecution: ToWorkflowExecution(t.WorkflowExecution),
		WorkflowType:      ToWorkflowType(t.WorkflowType),
		Header:            ToHeader(t.Header),
	}
}

// FromChildWorkflowExecutionTerminatedEventAttributes converts internal ChildWorkflowExecutionTerminatedEventAttributes type to thrift
func FromChildWorkflowExecutionTerminatedEventAttributes(t *types.ChildWorkflowExecutionTerminatedEventAttributes) *shared.ChildWorkflowExecutionTerminatedEventAttributes {
	if t == nil {
		return nil
	}
	return &shared.ChildWorkflowExecutionTerminatedEventAttributes{
		Domain:            &t.Domain,
		WorkflowExecution: FromWorkflowExecution(t.WorkflowExecution),
		WorkflowType:      FromWorkflowType(t.WorkflowType),
		InitiatedEventId:  t.InitiatedEventID,
		StartedEventId:    t.StartedEventID,
	}
}

// ToChildWorkflowExecutionTerminatedEventAttributes converts thrift ChildWorkflowExecutionTerminatedEventAttributes type to internal
func ToChildWorkflowExecutionTerminatedEventAttributes(t *shared.ChildWorkflowExecutionTerminatedEventAttributes) *types.ChildWorkflowExecutionTerminatedEventAttributes {
	if t == nil {
		return nil
	}
	return &types.ChildWorkflowExecutionTerminatedEventAttributes{
		Domain:            t.GetDomain(),
		WorkflowExecution: ToWorkflowExecution(t.WorkflowExecution),
		WorkflowType:      ToWorkflowType(t.WorkflowType),
		InitiatedEventID:  t.InitiatedEventId,
		StartedEventID:    t.StartedEventId,
	}
}

// FromChildWorkflowExecutionTimedOutEventAttributes converts internal ChildWorkflowExecutionTimedOutEventAttributes type to thrift
func FromChildWorkflowExecutionTimedOutEventAttributes(t *types.ChildWorkflowExecutionTimedOutEventAttributes) *shared.ChildWorkflowExecutionTimedOutEventAttributes {
	if t == nil {
		return nil
	}
	return &shared.ChildWorkflowExecutionTimedOutEventAttributes{
		TimeoutType:       FromTimeoutType(t.TimeoutType),
		Domain:            &t.Domain,
		WorkflowExecution: FromWorkflowExecution(t.WorkflowExecution),
		WorkflowType:      FromWorkflowType(t.WorkflowType),
		InitiatedEventId:  t.InitiatedEventID,
		StartedEventId:    t.StartedEventID,
	}
}

// ToChildWorkflowExecutionTimedOutEventAttributes converts thrift ChildWorkflowExecutionTimedOutEventAttributes type to internal
func ToChildWorkflowExecutionTimedOutEventAttributes(t *shared.ChildWorkflowExecutionTimedOutEventAttributes) *types.ChildWorkflowExecutionTimedOutEventAttributes {
	if t == nil {
		return nil
	}
	return &types.ChildWorkflowExecutionTimedOutEventAttributes{
		TimeoutType:       ToTimeoutType(t.TimeoutType),
		Domain:            t.GetDomain(),
		WorkflowExecution: ToWorkflowExecution(t.WorkflowExecution),
		WorkflowType:      ToWorkflowType(t.WorkflowType),
		InitiatedEventID:  t.InitiatedEventId,
		StartedEventID:    t.StartedEventId,
	}
}

// FromClientVersionNotSupportedError converts internal ClientVersionNotSupportedError type to thrift
func FromClientVersionNotSupportedError(t *types.ClientVersionNotSupportedError) *shared.ClientVersionNotSupportedError {
	if t == nil {
		return nil
	}
	return &shared.ClientVersionNotSupportedError{
		FeatureVersion:    t.FeatureVersion,
		ClientImpl:        t.ClientImpl,
		SupportedVersions: t.SupportedVersions,
	}
}

// ToClientVersionNotSupportedError converts thrift ClientVersionNotSupportedError type to internal
func ToClientVersionNotSupportedError(t *shared.ClientVersionNotSupportedError) *types.ClientVersionNotSupportedError {
	if t == nil {
		return nil
	}
	return &types.ClientVersionNotSupportedError{
		FeatureVersion:    t.FeatureVersion,
		ClientImpl:        t.ClientImpl,
		SupportedVersions: t.SupportedVersions,
	}
}

// FromCloseShardRequest converts internal CloseShardRequest type to thrift
func FromCloseShardRequest(t *types.CloseShardRequest) *shared.CloseShardRequest {
	if t == nil {
		return nil
	}
	return &shared.CloseShardRequest{
		ShardID: t.ShardID,
	}
}

// ToCloseShardRequest converts thrift CloseShardRequest type to internal
func ToCloseShardRequest(t *shared.CloseShardRequest) *types.CloseShardRequest {
	if t == nil {
		return nil
	}
	return &types.CloseShardRequest{
		ShardID: t.ShardID,
	}
}

// FromClusterInfo converts internal ClusterInfo type to thrift
func FromClusterInfo(t *types.ClusterInfo) *shared.ClusterInfo {
	if t == nil {
		return nil
	}
	return &shared.ClusterInfo{
		SupportedClientVersions: FromSupportedClientVersions(t.SupportedClientVersions),
	}
}

// ToClusterInfo converts thrift ClusterInfo type to internal
func ToClusterInfo(t *shared.ClusterInfo) *types.ClusterInfo {
	if t == nil {
		return nil
	}
	return &types.ClusterInfo{
		SupportedClientVersions: ToSupportedClientVersions(t.SupportedClientVersions),
	}
}

// FromClusterReplicationConfiguration converts internal ClusterReplicationConfiguration type to thrift
func FromClusterReplicationConfiguration(t *types.ClusterReplicationConfiguration) *shared.ClusterReplicationConfiguration {
	if t == nil {
		return nil
	}
	return &shared.ClusterReplicationConfiguration{
		ClusterName: &t.ClusterName,
	}
}

// ToClusterReplicationConfiguration converts thrift ClusterReplicationConfiguration type to internal
func ToClusterReplicationConfiguration(t *shared.ClusterReplicationConfiguration) *types.ClusterReplicationConfiguration {
	if t == nil {
		return nil
	}
	return &types.ClusterReplicationConfiguration{
		ClusterName: t.GetClusterName(),
	}
}

// FromCompleteWorkflowExecutionDecisionAttributes converts internal CompleteWorkflowExecutionDecisionAttributes type to thrift
func FromCompleteWorkflowExecutionDecisionAttributes(t *types.CompleteWorkflowExecutionDecisionAttributes) *shared.CompleteWorkflowExecutionDecisionAttributes {
	if t == nil {
		return nil
	}
	return &shared.CompleteWorkflowExecutionDecisionAttributes{
		Result: t.Result,
	}
}

// ToCompleteWorkflowExecutionDecisionAttributes converts thrift CompleteWorkflowExecutionDecisionAttributes type to internal
func ToCompleteWorkflowExecutionDecisionAttributes(t *shared.CompleteWorkflowExecutionDecisionAttributes) *types.CompleteWorkflowExecutionDecisionAttributes {
	if t == nil {
		return nil
	}
	return &types.CompleteWorkflowExecutionDecisionAttributes{
		Result: t.Result,
	}
}

// FromContinueAsNewInitiator converts internal ContinueAsNewInitiator type to thrift
func FromContinueAsNewInitiator(t *types.ContinueAsNewInitiator) *shared.ContinueAsNewInitiator {
	if t == nil {
		return nil
	}
	switch *t {
	case types.ContinueAsNewInitiatorDecider:
		v := shared.ContinueAsNewInitiatorDecider
		return &v
	case types.ContinueAsNewInitiatorRetryPolicy:
		v := shared.ContinueAsNewInitiatorRetryPolicy
		return &v
	case types.ContinueAsNewInitiatorCronSchedule:
		v := shared.ContinueAsNewInitiatorCronSchedule
		return &v
	}
	panic("unexpected enum value")
}

// ToContinueAsNewInitiator converts thrift ContinueAsNewInitiator type to internal
func ToContinueAsNewInitiator(t *shared.ContinueAsNewInitiator) *types.ContinueAsNewInitiator {
	if t == nil {
		return nil
	}
	switch *t {
	case shared.ContinueAsNewInitiatorDecider:
		v := types.ContinueAsNewInitiatorDecider
		return &v
	case shared.ContinueAsNewInitiatorRetryPolicy:
		v := types.ContinueAsNewInitiatorRetryPolicy
		return &v
	case shared.ContinueAsNewInitiatorCronSchedule:
		v := types.ContinueAsNewInitiatorCronSchedule
		return &v
	}
	panic("unexpected enum value")
}

// FromContinueAsNewWorkflowExecutionDecisionAttributes converts internal ContinueAsNewWorkflowExecutionDecisionAttributes type to thrift
func FromContinueAsNewWorkflowExecutionDecisionAttributes(t *types.ContinueAsNewWorkflowExecutionDecisionAttributes) *shared.ContinueAsNewWorkflowExecutionDecisionAttributes {
	if t == nil {
		return nil
	}
	return &shared.ContinueAsNewWorkflowExecutionDecisionAttributes{
		WorkflowType:                        FromWorkflowType(t.WorkflowType),
		TaskList:                            FromTaskList(t.TaskList),
		Input:                               t.Input,
		ExecutionStartToCloseTimeoutSeconds: t.ExecutionStartToCloseTimeoutSeconds,
		TaskStartToCloseTimeoutSeconds:      t.TaskStartToCloseTimeoutSeconds,
		BackoffStartIntervalInSeconds:       t.BackoffStartIntervalInSeconds,
		RetryPolicy:                         FromRetryPolicy(t.RetryPolicy),
		Initiator:                           FromContinueAsNewInitiator(t.Initiator),
		FailureReason:                       t.FailureReason,
		FailureDetails:                      t.FailureDetails,
		LastCompletionResult:                t.LastCompletionResult,
		CronSchedule:                        t.CronSchedule,
		Header:                              FromHeader(t.Header),
		Memo:                                FromMemo(t.Memo),
		SearchAttributes:                    FromSearchAttributes(t.SearchAttributes),
	}
}

// ToContinueAsNewWorkflowExecutionDecisionAttributes converts thrift ContinueAsNewWorkflowExecutionDecisionAttributes type to internal
func ToContinueAsNewWorkflowExecutionDecisionAttributes(t *shared.ContinueAsNewWorkflowExecutionDecisionAttributes) *types.ContinueAsNewWorkflowExecutionDecisionAttributes {
	if t == nil {
		return nil
	}
	return &types.ContinueAsNewWorkflowExecutionDecisionAttributes{
		WorkflowType:                        ToWorkflowType(t.WorkflowType),
		TaskList:                            ToTaskList(t.TaskList),
		Input:                               t.Input,
		ExecutionStartToCloseTimeoutSeconds: t.ExecutionStartToCloseTimeoutSeconds,
		TaskStartToCloseTimeoutSeconds:      t.TaskStartToCloseTimeoutSeconds,
		BackoffStartIntervalInSeconds:       t.BackoffStartIntervalInSeconds,
		RetryPolicy:                         ToRetryPolicy(t.RetryPolicy),
		Initiator:                           ToContinueAsNewInitiator(t.Initiator),
		FailureReason:                       t.FailureReason,
		FailureDetails:                      t.FailureDetails,
		LastCompletionResult:                t.LastCompletionResult,
		CronSchedule:                        t.CronSchedule,
		Header:                              ToHeader(t.Header),
		Memo:                                ToMemo(t.Memo),
		SearchAttributes:                    ToSearchAttributes(t.SearchAttributes),
	}
}

// FromCountWorkflowExecutionsRequest converts internal CountWorkflowExecutionsRequest type to thrift
func FromCountWorkflowExecutionsRequest(t *types.CountWorkflowExecutionsRequest) *shared.CountWorkflowExecutionsRequest {
	if t == nil {
		return nil
	}
	return &shared.CountWorkflowExecutionsRequest{
		Domain: &t.Domain,
		Query:  t.Query,
	}
}

// ToCountWorkflowExecutionsRequest converts thrift CountWorkflowExecutionsRequest type to internal
func ToCountWorkflowExecutionsRequest(t *shared.CountWorkflowExecutionsRequest) *types.CountWorkflowExecutionsRequest {
	if t == nil {
		return nil
	}
	return &types.CountWorkflowExecutionsRequest{
		Domain: t.GetDomain(),
		Query:  t.Query,
	}
}

// FromCountWorkflowExecutionsResponse converts internal CountWorkflowExecutionsResponse type to thrift
func FromCountWorkflowExecutionsResponse(t *types.CountWorkflowExecutionsResponse) *shared.CountWorkflowExecutionsResponse {
	if t == nil {
		return nil
	}
	return &shared.CountWorkflowExecutionsResponse{
		Count: t.Count,
	}
}

// ToCountWorkflowExecutionsResponse converts thrift CountWorkflowExecutionsResponse type to internal
func ToCountWorkflowExecutionsResponse(t *shared.CountWorkflowExecutionsResponse) *types.CountWorkflowExecutionsResponse {
	if t == nil {
		return nil
	}
	return &types.CountWorkflowExecutionsResponse{
		Count: t.Count,
	}
}

// FromCurrentBranchChangedError converts internal CurrentBranchChangedError type to thrift
func FromCurrentBranchChangedError(t *types.CurrentBranchChangedError) *shared.CurrentBranchChangedError {
	if t == nil {
		return nil
	}
	return &shared.CurrentBranchChangedError{
		Message:            t.Message,
		CurrentBranchToken: t.CurrentBranchToken,
	}
}

// ToCurrentBranchChangedError converts thrift CurrentBranchChangedError type to internal
func ToCurrentBranchChangedError(t *shared.CurrentBranchChangedError) *types.CurrentBranchChangedError {
	if t == nil {
		return nil
	}
	return &types.CurrentBranchChangedError{
		Message:            t.Message,
		CurrentBranchToken: t.CurrentBranchToken,
	}
}

// FromDataBlob converts internal DataBlob type to thrift
func FromDataBlob(t *types.DataBlob) *shared.DataBlob {
	if t == nil {
		return nil
	}
	return &shared.DataBlob{
		EncodingType: FromEncodingType(t.EncodingType),
		Data:         t.Data,
	}
}

// ToDataBlob converts thrift DataBlob type to internal
func ToDataBlob(t *shared.DataBlob) *types.DataBlob {
	if t == nil {
		return nil
	}
	return &types.DataBlob{
		EncodingType: ToEncodingType(t.EncodingType),
		Data:         t.Data,
	}
}

// FromDecision converts internal Decision type to thrift
func FromDecision(t *types.Decision) *shared.Decision {
	if t == nil {
		return nil
	}
	return &shared.Decision{
		DecisionType:                                             FromDecisionType(t.DecisionType),
		ScheduleActivityTaskDecisionAttributes:                   FromScheduleActivityTaskDecisionAttributes(t.ScheduleActivityTaskDecisionAttributes),
		StartTimerDecisionAttributes:                             FromStartTimerDecisionAttributes(t.StartTimerDecisionAttributes),
		CompleteWorkflowExecutionDecisionAttributes:              FromCompleteWorkflowExecutionDecisionAttributes(t.CompleteWorkflowExecutionDecisionAttributes),
		FailWorkflowExecutionDecisionAttributes:                  FromFailWorkflowExecutionDecisionAttributes(t.FailWorkflowExecutionDecisionAttributes),
		RequestCancelActivityTaskDecisionAttributes:              FromRequestCancelActivityTaskDecisionAttributes(t.RequestCancelActivityTaskDecisionAttributes),
		CancelTimerDecisionAttributes:                            FromCancelTimerDecisionAttributes(t.CancelTimerDecisionAttributes),
		CancelWorkflowExecutionDecisionAttributes:                FromCancelWorkflowExecutionDecisionAttributes(t.CancelWorkflowExecutionDecisionAttributes),
		RequestCancelExternalWorkflowExecutionDecisionAttributes: FromRequestCancelExternalWorkflowExecutionDecisionAttributes(t.RequestCancelExternalWorkflowExecutionDecisionAttributes),
		RecordMarkerDecisionAttributes:                           FromRecordMarkerDecisionAttributes(t.RecordMarkerDecisionAttributes),
		ContinueAsNewWorkflowExecutionDecisionAttributes:         FromContinueAsNewWorkflowExecutionDecisionAttributes(t.ContinueAsNewWorkflowExecutionDecisionAttributes),
		StartChildWorkflowExecutionDecisionAttributes:            FromStartChildWorkflowExecutionDecisionAttributes(t.StartChildWorkflowExecutionDecisionAttributes),
		SignalExternalWorkflowExecutionDecisionAttributes:        FromSignalExternalWorkflowExecutionDecisionAttributes(t.SignalExternalWorkflowExecutionDecisionAttributes),
		UpsertWorkflowSearchAttributesDecisionAttributes:         FromUpsertWorkflowSearchAttributesDecisionAttributes(t.UpsertWorkflowSearchAttributesDecisionAttributes),
	}
}

// ToDecision converts thrift Decision type to internal
func ToDecision(t *shared.Decision) *types.Decision {
	if t == nil {
		return nil
	}
	return &types.Decision{
		DecisionType:                                             ToDecisionType(t.DecisionType),
		ScheduleActivityTaskDecisionAttributes:                   ToScheduleActivityTaskDecisionAttributes(t.ScheduleActivityTaskDecisionAttributes),
		StartTimerDecisionAttributes:                             ToStartTimerDecisionAttributes(t.StartTimerDecisionAttributes),
		CompleteWorkflowExecutionDecisionAttributes:              ToCompleteWorkflowExecutionDecisionAttributes(t.CompleteWorkflowExecutionDecisionAttributes),
		FailWorkflowExecutionDecisionAttributes:                  ToFailWorkflowExecutionDecisionAttributes(t.FailWorkflowExecutionDecisionAttributes),
		RequestCancelActivityTaskDecisionAttributes:              ToRequestCancelActivityTaskDecisionAttributes(t.RequestCancelActivityTaskDecisionAttributes),
		CancelTimerDecisionAttributes:                            ToCancelTimerDecisionAttributes(t.CancelTimerDecisionAttributes),
		CancelWorkflowExecutionDecisionAttributes:                ToCancelWorkflowExecutionDecisionAttributes(t.CancelWorkflowExecutionDecisionAttributes),
		RequestCancelExternalWorkflowExecutionDecisionAttributes: ToRequestCancelExternalWorkflowExecutionDecisionAttributes(t.RequestCancelExternalWorkflowExecutionDecisionAttributes),
		RecordMarkerDecisionAttributes:                           ToRecordMarkerDecisionAttributes(t.RecordMarkerDecisionAttributes),
		ContinueAsNewWorkflowExecutionDecisionAttributes:         ToContinueAsNewWorkflowExecutionDecisionAttributes(t.ContinueAsNewWorkflowExecutionDecisionAttributes),
		StartChildWorkflowExecutionDecisionAttributes:            ToStartChildWorkflowExecutionDecisionAttributes(t.StartChildWorkflowExecutionDecisionAttributes),
		SignalExternalWorkflowExecutionDecisionAttributes:        ToSignalExternalWorkflowExecutionDecisionAttributes(t.SignalExternalWorkflowExecutionDecisionAttributes),
		UpsertWorkflowSearchAttributesDecisionAttributes:         ToUpsertWorkflowSearchAttributesDecisionAttributes(t.UpsertWorkflowSearchAttributesDecisionAttributes),
	}
}

// FromDecisionTaskCompletedEventAttributes converts internal DecisionTaskCompletedEventAttributes type to thrift
func FromDecisionTaskCompletedEventAttributes(t *types.DecisionTaskCompletedEventAttributes) *shared.DecisionTaskCompletedEventAttributes {
	if t == nil {
		return nil
	}
	return &shared.DecisionTaskCompletedEventAttributes{
		ExecutionContext: t.ExecutionContext,
		ScheduledEventId: t.ScheduledEventID,
		StartedEventId:   t.StartedEventID,
		Identity:         &t.Identity,
		BinaryChecksum:   t.BinaryChecksum,
	}
}

// ToDecisionTaskCompletedEventAttributes converts thrift DecisionTaskCompletedEventAttributes type to internal
func ToDecisionTaskCompletedEventAttributes(t *shared.DecisionTaskCompletedEventAttributes) *types.DecisionTaskCompletedEventAttributes {
	if t == nil {
		return nil
	}
	return &types.DecisionTaskCompletedEventAttributes{
		ExecutionContext: t.ExecutionContext,
		ScheduledEventID: t.ScheduledEventId,
		StartedEventID:   t.StartedEventId,
		Identity:         t.GetIdentity(),
		BinaryChecksum:   t.BinaryChecksum,
	}
}

// FromDecisionTaskFailedCause converts internal DecisionTaskFailedCause type to thrift
func FromDecisionTaskFailedCause(t *types.DecisionTaskFailedCause) *shared.DecisionTaskFailedCause {
	if t == nil {
		return nil
	}
	switch *t {
	case types.DecisionTaskFailedCauseUnhandledDecision:
		v := shared.DecisionTaskFailedCauseUnhandledDecision
		return &v
	case types.DecisionTaskFailedCauseBadScheduleActivityAttributes:
		v := shared.DecisionTaskFailedCauseBadScheduleActivityAttributes
		return &v
	case types.DecisionTaskFailedCauseBadRequestCancelActivityAttributes:
		v := shared.DecisionTaskFailedCauseBadRequestCancelActivityAttributes
		return &v
	case types.DecisionTaskFailedCauseBadStartTimerAttributes:
		v := shared.DecisionTaskFailedCauseBadStartTimerAttributes
		return &v
	case types.DecisionTaskFailedCauseBadCancelTimerAttributes:
		v := shared.DecisionTaskFailedCauseBadCancelTimerAttributes
		return &v
	case types.DecisionTaskFailedCauseBadRecordMarkerAttributes:
		v := shared.DecisionTaskFailedCauseBadRecordMarkerAttributes
		return &v
	case types.DecisionTaskFailedCauseBadCompleteWorkflowExecutionAttributes:
		v := shared.DecisionTaskFailedCauseBadCompleteWorkflowExecutionAttributes
		return &v
	case types.DecisionTaskFailedCauseBadFailWorkflowExecutionAttributes:
		v := shared.DecisionTaskFailedCauseBadFailWorkflowExecutionAttributes
		return &v
	case types.DecisionTaskFailedCauseBadCancelWorkflowExecutionAttributes:
		v := shared.DecisionTaskFailedCauseBadCancelWorkflowExecutionAttributes
		return &v
	case types.DecisionTaskFailedCauseBadRequestCancelExternalWorkflowExecutionAttributes:
		v := shared.DecisionTaskFailedCauseBadRequestCancelExternalWorkflowExecutionAttributes
		return &v
	case types.DecisionTaskFailedCauseBadContinueAsNewAttributes:
		v := shared.DecisionTaskFailedCauseBadContinueAsNewAttributes
		return &v
	case types.DecisionTaskFailedCauseStartTimerDuplicateID:
		v := shared.DecisionTaskFailedCauseStartTimerDuplicateID
		return &v
	case types.DecisionTaskFailedCauseResetStickyTasklist:
		v := shared.DecisionTaskFailedCauseResetStickyTasklist
		return &v
	case types.DecisionTaskFailedCauseWorkflowWorkerUnhandledFailure:
		v := shared.DecisionTaskFailedCauseWorkflowWorkerUnhandledFailure
		return &v
	case types.DecisionTaskFailedCauseBadSignalWorkflowExecutionAttributes:
		v := shared.DecisionTaskFailedCauseBadSignalWorkflowExecutionAttributes
		return &v
	case types.DecisionTaskFailedCauseBadStartChildExecutionAttributes:
		v := shared.DecisionTaskFailedCauseBadStartChildExecutionAttributes
		return &v
	case types.DecisionTaskFailedCauseForceCloseDecision:
		v := shared.DecisionTaskFailedCauseForceCloseDecision
		return &v
	case types.DecisionTaskFailedCauseFailoverCloseDecision:
		v := shared.DecisionTaskFailedCauseFailoverCloseDecision
		return &v
	case types.DecisionTaskFailedCauseBadSignalInputSize:
		v := shared.DecisionTaskFailedCauseBadSignalInputSize
		return &v
	case types.DecisionTaskFailedCauseResetWorkflow:
		v := shared.DecisionTaskFailedCauseResetWorkflow
		return &v
	case types.DecisionTaskFailedCauseBadBinary:
		v := shared.DecisionTaskFailedCauseBadBinary
		return &v
	case types.DecisionTaskFailedCauseScheduleActivityDuplicateID:
		v := shared.DecisionTaskFailedCauseScheduleActivityDuplicateID
		return &v
	case types.DecisionTaskFailedCauseBadSearchAttributes:
		v := shared.DecisionTaskFailedCauseBadSearchAttributes
		return &v
	}
	panic("unexpected enum value")
}

// ToDecisionTaskFailedCause converts thrift DecisionTaskFailedCause type to internal
func ToDecisionTaskFailedCause(t *shared.DecisionTaskFailedCause) *types.DecisionTaskFailedCause {
	if t == nil {
		return nil
	}
	switch *t {
	case shared.DecisionTaskFailedCauseUnhandledDecision:
		v := types.DecisionTaskFailedCauseUnhandledDecision
		return &v
	case shared.DecisionTaskFailedCauseBadScheduleActivityAttributes:
		v := types.DecisionTaskFailedCauseBadScheduleActivityAttributes
		return &v
	case shared.DecisionTaskFailedCauseBadRequestCancelActivityAttributes:
		v := types.DecisionTaskFailedCauseBadRequestCancelActivityAttributes
		return &v
	case shared.DecisionTaskFailedCauseBadStartTimerAttributes:
		v := types.DecisionTaskFailedCauseBadStartTimerAttributes
		return &v
	case shared.DecisionTaskFailedCauseBadCancelTimerAttributes:
		v := types.DecisionTaskFailedCauseBadCancelTimerAttributes
		return &v
	case shared.DecisionTaskFailedCauseBadRecordMarkerAttributes:
		v := types.DecisionTaskFailedCauseBadRecordMarkerAttributes
		return &v
	case shared.DecisionTaskFailedCauseBadCompleteWorkflowExecutionAttributes:
		v := types.DecisionTaskFailedCauseBadCompleteWorkflowExecutionAttributes
		return &v
	case shared.DecisionTaskFailedCauseBadFailWorkflowExecutionAttributes:
		v := types.DecisionTaskFailedCauseBadFailWorkflowExecutionAttributes
		return &v
	case shared.DecisionTaskFailedCauseBadCancelWorkflowExecutionAttributes:
		v := types.DecisionTaskFailedCauseBadCancelWorkflowExecutionAttributes
		return &v
	case shared.DecisionTaskFailedCauseBadRequestCancelExternalWorkflowExecutionAttributes:
		v := types.DecisionTaskFailedCauseBadRequestCancelExternalWorkflowExecutionAttributes
		return &v
	case shared.DecisionTaskFailedCauseBadContinueAsNewAttributes:
		v := types.DecisionTaskFailedCauseBadContinueAsNewAttributes
		return &v
	case shared.DecisionTaskFailedCauseStartTimerDuplicateID:
		v := types.DecisionTaskFailedCauseStartTimerDuplicateID
		return &v
	case shared.DecisionTaskFailedCauseResetStickyTasklist:
		v := types.DecisionTaskFailedCauseResetStickyTasklist
		return &v
	case shared.DecisionTaskFailedCauseWorkflowWorkerUnhandledFailure:
		v := types.DecisionTaskFailedCauseWorkflowWorkerUnhandledFailure
		return &v
	case shared.DecisionTaskFailedCauseBadSignalWorkflowExecutionAttributes:
		v := types.DecisionTaskFailedCauseBadSignalWorkflowExecutionAttributes
		return &v
	case shared.DecisionTaskFailedCauseBadStartChildExecutionAttributes:
		v := types.DecisionTaskFailedCauseBadStartChildExecutionAttributes
		return &v
	case shared.DecisionTaskFailedCauseForceCloseDecision:
		v := types.DecisionTaskFailedCauseForceCloseDecision
		return &v
	case shared.DecisionTaskFailedCauseFailoverCloseDecision:
		v := types.DecisionTaskFailedCauseFailoverCloseDecision
		return &v
	case shared.DecisionTaskFailedCauseBadSignalInputSize:
		v := types.DecisionTaskFailedCauseBadSignalInputSize
		return &v
	case shared.DecisionTaskFailedCauseResetWorkflow:
		v := types.DecisionTaskFailedCauseResetWorkflow
		return &v
	case shared.DecisionTaskFailedCauseBadBinary:
		v := types.DecisionTaskFailedCauseBadBinary
		return &v
	case shared.DecisionTaskFailedCauseScheduleActivityDuplicateID:
		v := types.DecisionTaskFailedCauseScheduleActivityDuplicateID
		return &v
	case shared.DecisionTaskFailedCauseBadSearchAttributes:
		v := types.DecisionTaskFailedCauseBadSearchAttributes
		return &v
	}
	panic("unexpected enum value")
}

// FromDecisionTaskFailedEventAttributes converts internal DecisionTaskFailedEventAttributes type to thrift
func FromDecisionTaskFailedEventAttributes(t *types.DecisionTaskFailedEventAttributes) *shared.DecisionTaskFailedEventAttributes {
	if t == nil {
		return nil
	}
	return &shared.DecisionTaskFailedEventAttributes{
		ScheduledEventId: t.ScheduledEventID,
		StartedEventId:   t.StartedEventID,
		Cause:            FromDecisionTaskFailedCause(t.Cause),
		Details:          t.Details,
		Identity:         &t.Identity,
		Reason:           t.Reason,
		BaseRunId:        &t.BaseRunID,
		NewRunId:         &t.NewRunID,
		ForkEventVersion: t.ForkEventVersion,
		BinaryChecksum:   t.BinaryChecksum,
	}
}

// ToDecisionTaskFailedEventAttributes converts thrift DecisionTaskFailedEventAttributes type to internal
func ToDecisionTaskFailedEventAttributes(t *shared.DecisionTaskFailedEventAttributes) *types.DecisionTaskFailedEventAttributes {
	if t == nil {
		return nil
	}
	return &types.DecisionTaskFailedEventAttributes{
		ScheduledEventID: t.ScheduledEventId,
		StartedEventID:   t.StartedEventId,
		Cause:            ToDecisionTaskFailedCause(t.Cause),
		Details:          t.Details,
		Identity:         t.GetIdentity(),
		Reason:           t.Reason,
		BaseRunID:        t.GetBaseRunId(),
		NewRunID:         t.GetNewRunId(),
		ForkEventVersion: t.ForkEventVersion,
		BinaryChecksum:   t.BinaryChecksum,
	}
}

// FromDecisionTaskScheduledEventAttributes converts internal DecisionTaskScheduledEventAttributes type to thrift
func FromDecisionTaskScheduledEventAttributes(t *types.DecisionTaskScheduledEventAttributes) *shared.DecisionTaskScheduledEventAttributes {
	if t == nil {
		return nil
	}
	return &shared.DecisionTaskScheduledEventAttributes{
		TaskList:                   FromTaskList(t.TaskList),
		StartToCloseTimeoutSeconds: t.StartToCloseTimeoutSeconds,
		Attempt:                    t.Attempt,
	}
}

// ToDecisionTaskScheduledEventAttributes converts thrift DecisionTaskScheduledEventAttributes type to internal
func ToDecisionTaskScheduledEventAttributes(t *shared.DecisionTaskScheduledEventAttributes) *types.DecisionTaskScheduledEventAttributes {
	if t == nil {
		return nil
	}
	return &types.DecisionTaskScheduledEventAttributes{
		TaskList:                   ToTaskList(t.TaskList),
		StartToCloseTimeoutSeconds: t.StartToCloseTimeoutSeconds,
		Attempt:                    t.Attempt,
	}
}

// FromDecisionTaskStartedEventAttributes converts internal DecisionTaskStartedEventAttributes type to thrift
func FromDecisionTaskStartedEventAttributes(t *types.DecisionTaskStartedEventAttributes) *shared.DecisionTaskStartedEventAttributes {
	if t == nil {
		return nil
	}
	return &shared.DecisionTaskStartedEventAttributes{
		ScheduledEventId: t.ScheduledEventID,
<<<<<<< HEAD
		Identity:         t.Identity,
		RequestId:        &t.RequestID,
=======
		Identity:         &t.Identity,
		RequestId:        t.RequestID,
>>>>>>> 6b5c1033
	}
}

// ToDecisionTaskStartedEventAttributes converts thrift DecisionTaskStartedEventAttributes type to internal
func ToDecisionTaskStartedEventAttributes(t *shared.DecisionTaskStartedEventAttributes) *types.DecisionTaskStartedEventAttributes {
	if t == nil {
		return nil
	}
	return &types.DecisionTaskStartedEventAttributes{
		ScheduledEventID: t.ScheduledEventId,
<<<<<<< HEAD
		Identity:         t.Identity,
		RequestID:        t.GetRequestId(),
=======
		Identity:         t.GetIdentity(),
		RequestID:        t.RequestId,
>>>>>>> 6b5c1033
	}
}

// FromDecisionTaskTimedOutCause converts internal DecisionTaskTimedOutCause type to thrift
func FromDecisionTaskTimedOutCause(t *types.DecisionTaskTimedOutCause) *shared.DecisionTaskTimedOutCause {
	if t == nil {
		return nil
	}
	switch *t {
	case types.DecisionTaskTimedOutCauseTimeout:
		v := shared.DecisionTaskTimedOutCauseTimeout
		return &v
	case types.DecisionTaskTimedOutCauseReset:
		v := shared.DecisionTaskTimedOutCauseReset
		return &v
	}
	panic("unexpected enum value")
}

// ToDecisionTaskTimedOutCause converts thrift DecisionTaskTimedOutCause type to internal
func ToDecisionTaskTimedOutCause(t *shared.DecisionTaskTimedOutCause) *types.DecisionTaskTimedOutCause {
	if t == nil {
		return nil
	}
	switch *t {
	case shared.DecisionTaskTimedOutCauseTimeout:
		v := types.DecisionTaskTimedOutCauseTimeout
		return &v
	case shared.DecisionTaskTimedOutCauseReset:
		v := types.DecisionTaskTimedOutCauseReset
		return &v
	}
	panic("unexpected enum value")
}

// FromDecisionTaskTimedOutEventAttributes converts internal DecisionTaskTimedOutEventAttributes type to thrift
func FromDecisionTaskTimedOutEventAttributes(t *types.DecisionTaskTimedOutEventAttributes) *shared.DecisionTaskTimedOutEventAttributes {
	if t == nil {
		return nil
	}
	return &shared.DecisionTaskTimedOutEventAttributes{
		ScheduledEventId: t.ScheduledEventID,
		StartedEventId:   t.StartedEventID,
		TimeoutType:      FromTimeoutType(t.TimeoutType),
	}
}

// ToDecisionTaskTimedOutEventAttributes converts thrift DecisionTaskTimedOutEventAttributes type to internal
func ToDecisionTaskTimedOutEventAttributes(t *shared.DecisionTaskTimedOutEventAttributes) *types.DecisionTaskTimedOutEventAttributes {
	if t == nil {
		return nil
	}
	return &types.DecisionTaskTimedOutEventAttributes{
		ScheduledEventID: t.ScheduledEventId,
		StartedEventID:   t.StartedEventId,
		TimeoutType:      ToTimeoutType(t.TimeoutType),
	}
}

// FromDecisionType converts internal DecisionType type to thrift
func FromDecisionType(t *types.DecisionType) *shared.DecisionType {
	if t == nil {
		return nil
	}
	switch *t {
	case types.DecisionTypeScheduleActivityTask:
		v := shared.DecisionTypeScheduleActivityTask
		return &v
	case types.DecisionTypeRequestCancelActivityTask:
		v := shared.DecisionTypeRequestCancelActivityTask
		return &v
	case types.DecisionTypeStartTimer:
		v := shared.DecisionTypeStartTimer
		return &v
	case types.DecisionTypeCompleteWorkflowExecution:
		v := shared.DecisionTypeCompleteWorkflowExecution
		return &v
	case types.DecisionTypeFailWorkflowExecution:
		v := shared.DecisionTypeFailWorkflowExecution
		return &v
	case types.DecisionTypeCancelTimer:
		v := shared.DecisionTypeCancelTimer
		return &v
	case types.DecisionTypeCancelWorkflowExecution:
		v := shared.DecisionTypeCancelWorkflowExecution
		return &v
	case types.DecisionTypeRequestCancelExternalWorkflowExecution:
		v := shared.DecisionTypeRequestCancelExternalWorkflowExecution
		return &v
	case types.DecisionTypeRecordMarker:
		v := shared.DecisionTypeRecordMarker
		return &v
	case types.DecisionTypeContinueAsNewWorkflowExecution:
		v := shared.DecisionTypeContinueAsNewWorkflowExecution
		return &v
	case types.DecisionTypeStartChildWorkflowExecution:
		v := shared.DecisionTypeStartChildWorkflowExecution
		return &v
	case types.DecisionTypeSignalExternalWorkflowExecution:
		v := shared.DecisionTypeSignalExternalWorkflowExecution
		return &v
	case types.DecisionTypeUpsertWorkflowSearchAttributes:
		v := shared.DecisionTypeUpsertWorkflowSearchAttributes
		return &v
	}
	panic("unexpected enum value")
}

// ToDecisionType converts thrift DecisionType type to internal
func ToDecisionType(t *shared.DecisionType) *types.DecisionType {
	if t == nil {
		return nil
	}
	switch *t {
	case shared.DecisionTypeScheduleActivityTask:
		v := types.DecisionTypeScheduleActivityTask
		return &v
	case shared.DecisionTypeRequestCancelActivityTask:
		v := types.DecisionTypeRequestCancelActivityTask
		return &v
	case shared.DecisionTypeStartTimer:
		v := types.DecisionTypeStartTimer
		return &v
	case shared.DecisionTypeCompleteWorkflowExecution:
		v := types.DecisionTypeCompleteWorkflowExecution
		return &v
	case shared.DecisionTypeFailWorkflowExecution:
		v := types.DecisionTypeFailWorkflowExecution
		return &v
	case shared.DecisionTypeCancelTimer:
		v := types.DecisionTypeCancelTimer
		return &v
	case shared.DecisionTypeCancelWorkflowExecution:
		v := types.DecisionTypeCancelWorkflowExecution
		return &v
	case shared.DecisionTypeRequestCancelExternalWorkflowExecution:
		v := types.DecisionTypeRequestCancelExternalWorkflowExecution
		return &v
	case shared.DecisionTypeRecordMarker:
		v := types.DecisionTypeRecordMarker
		return &v
	case shared.DecisionTypeContinueAsNewWorkflowExecution:
		v := types.DecisionTypeContinueAsNewWorkflowExecution
		return &v
	case shared.DecisionTypeStartChildWorkflowExecution:
		v := types.DecisionTypeStartChildWorkflowExecution
		return &v
	case shared.DecisionTypeSignalExternalWorkflowExecution:
		v := types.DecisionTypeSignalExternalWorkflowExecution
		return &v
	case shared.DecisionTypeUpsertWorkflowSearchAttributes:
		v := types.DecisionTypeUpsertWorkflowSearchAttributes
		return &v
	}
	panic("unexpected enum value")
}

// FromDeprecateDomainRequest converts internal DeprecateDomainRequest type to thrift
func FromDeprecateDomainRequest(t *types.DeprecateDomainRequest) *shared.DeprecateDomainRequest {
	if t == nil {
		return nil
	}
	return &shared.DeprecateDomainRequest{
		Name:          t.Name,
		SecurityToken: t.SecurityToken,
	}
}

// ToDeprecateDomainRequest converts thrift DeprecateDomainRequest type to internal
func ToDeprecateDomainRequest(t *shared.DeprecateDomainRequest) *types.DeprecateDomainRequest {
	if t == nil {
		return nil
	}
	return &types.DeprecateDomainRequest{
		Name:          t.Name,
		SecurityToken: t.SecurityToken,
	}
}

// FromDescribeDomainRequest converts internal DescribeDomainRequest type to thrift
func FromDescribeDomainRequest(t *types.DescribeDomainRequest) *shared.DescribeDomainRequest {
	if t == nil {
		return nil
	}
	return &shared.DescribeDomainRequest{
		Name: t.Name,
		UUID: t.UUID,
	}
}

// ToDescribeDomainRequest converts thrift DescribeDomainRequest type to internal
func ToDescribeDomainRequest(t *shared.DescribeDomainRequest) *types.DescribeDomainRequest {
	if t == nil {
		return nil
	}
	return &types.DescribeDomainRequest{
		Name: t.Name,
		UUID: t.UUID,
	}
}

// FromDescribeDomainResponse converts internal DescribeDomainResponse type to thrift
func FromDescribeDomainResponse(t *types.DescribeDomainResponse) *shared.DescribeDomainResponse {
	if t == nil {
		return nil
	}
	return &shared.DescribeDomainResponse{
		DomainInfo:               FromDomainInfo(t.DomainInfo),
		Configuration:            FromDomainConfiguration(t.Configuration),
		ReplicationConfiguration: FromDomainReplicationConfiguration(t.ReplicationConfiguration),
		FailoverVersion:          t.FailoverVersion,
		IsGlobalDomain:           t.IsGlobalDomain,
	}
}

// ToDescribeDomainResponse converts thrift DescribeDomainResponse type to internal
func ToDescribeDomainResponse(t *shared.DescribeDomainResponse) *types.DescribeDomainResponse {
	if t == nil {
		return nil
	}
	return &types.DescribeDomainResponse{
		DomainInfo:               ToDomainInfo(t.DomainInfo),
		Configuration:            ToDomainConfiguration(t.Configuration),
		ReplicationConfiguration: ToDomainReplicationConfiguration(t.ReplicationConfiguration),
		FailoverVersion:          t.FailoverVersion,
		IsGlobalDomain:           t.IsGlobalDomain,
	}
}

// FromDescribeHistoryHostRequest converts internal DescribeHistoryHostRequest type to thrift
func FromDescribeHistoryHostRequest(t *types.DescribeHistoryHostRequest) *shared.DescribeHistoryHostRequest {
	if t == nil {
		return nil
	}
	return &shared.DescribeHistoryHostRequest{
		HostAddress:      t.HostAddress,
		ShardIdForHost:   t.ShardIDForHost,
		ExecutionForHost: FromWorkflowExecution(t.ExecutionForHost),
	}
}

// ToDescribeHistoryHostRequest converts thrift DescribeHistoryHostRequest type to internal
func ToDescribeHistoryHostRequest(t *shared.DescribeHistoryHostRequest) *types.DescribeHistoryHostRequest {
	if t == nil {
		return nil
	}
	return &types.DescribeHistoryHostRequest{
		HostAddress:      t.HostAddress,
		ShardIDForHost:   t.ShardIdForHost,
		ExecutionForHost: ToWorkflowExecution(t.ExecutionForHost),
	}
}

// FromDescribeHistoryHostResponse converts internal DescribeHistoryHostResponse type to thrift
func FromDescribeHistoryHostResponse(t *types.DescribeHistoryHostResponse) *shared.DescribeHistoryHostResponse {
	if t == nil {
		return nil
	}
	return &shared.DescribeHistoryHostResponse{
		NumberOfShards:        t.NumberOfShards,
		ShardIDs:              t.ShardIDs,
		DomainCache:           FromDomainCacheInfo(t.DomainCache),
		ShardControllerStatus: t.ShardControllerStatus,
		Address:               t.Address,
	}
}

// ToDescribeHistoryHostResponse converts thrift DescribeHistoryHostResponse type to internal
func ToDescribeHistoryHostResponse(t *shared.DescribeHistoryHostResponse) *types.DescribeHistoryHostResponse {
	if t == nil {
		return nil
	}
	return &types.DescribeHistoryHostResponse{
		NumberOfShards:        t.NumberOfShards,
		ShardIDs:              t.ShardIDs,
		DomainCache:           ToDomainCacheInfo(t.DomainCache),
		ShardControllerStatus: t.ShardControllerStatus,
		Address:               t.Address,
	}
}

// FromDescribeQueueRequest converts internal DescribeQueueRequest type to thrift
func FromDescribeQueueRequest(t *types.DescribeQueueRequest) *shared.DescribeQueueRequest {
	if t == nil {
		return nil
	}
	return &shared.DescribeQueueRequest{
		ShardID:     t.ShardID,
		ClusterName: &t.ClusterName,
		Type:        t.Type,
	}
}

// ToDescribeQueueRequest converts thrift DescribeQueueRequest type to internal
func ToDescribeQueueRequest(t *shared.DescribeQueueRequest) *types.DescribeQueueRequest {
	if t == nil {
		return nil
	}
	return &types.DescribeQueueRequest{
		ShardID:     t.ShardID,
		ClusterName: t.GetClusterName(),
		Type:        t.Type,
	}
}

// FromDescribeQueueResponse converts internal DescribeQueueResponse type to thrift
func FromDescribeQueueResponse(t *types.DescribeQueueResponse) *shared.DescribeQueueResponse {
	if t == nil {
		return nil
	}
	return &shared.DescribeQueueResponse{
		ProcessingQueueStates: t.ProcessingQueueStates,
	}
}

// ToDescribeQueueResponse converts thrift DescribeQueueResponse type to internal
func ToDescribeQueueResponse(t *shared.DescribeQueueResponse) *types.DescribeQueueResponse {
	if t == nil {
		return nil
	}
	return &types.DescribeQueueResponse{
		ProcessingQueueStates: t.ProcessingQueueStates,
	}
}

// FromDescribeTaskListRequest converts internal DescribeTaskListRequest type to thrift
func FromDescribeTaskListRequest(t *types.DescribeTaskListRequest) *shared.DescribeTaskListRequest {
	if t == nil {
		return nil
	}
	return &shared.DescribeTaskListRequest{
		Domain:                &t.Domain,
		TaskList:              FromTaskList(t.TaskList),
		TaskListType:          FromTaskListType(t.TaskListType),
		IncludeTaskListStatus: t.IncludeTaskListStatus,
	}
}

// ToDescribeTaskListRequest converts thrift DescribeTaskListRequest type to internal
func ToDescribeTaskListRequest(t *shared.DescribeTaskListRequest) *types.DescribeTaskListRequest {
	if t == nil {
		return nil
	}
	return &types.DescribeTaskListRequest{
		Domain:                t.GetDomain(),
		TaskList:              ToTaskList(t.TaskList),
		TaskListType:          ToTaskListType(t.TaskListType),
		IncludeTaskListStatus: t.IncludeTaskListStatus,
	}
}

// FromDescribeTaskListResponse converts internal DescribeTaskListResponse type to thrift
func FromDescribeTaskListResponse(t *types.DescribeTaskListResponse) *shared.DescribeTaskListResponse {
	if t == nil {
		return nil
	}
	return &shared.DescribeTaskListResponse{
		Pollers:        FromPollerInfoArray(t.Pollers),
		TaskListStatus: FromTaskListStatus(t.TaskListStatus),
	}
}

// ToDescribeTaskListResponse converts thrift DescribeTaskListResponse type to internal
func ToDescribeTaskListResponse(t *shared.DescribeTaskListResponse) *types.DescribeTaskListResponse {
	if t == nil {
		return nil
	}
	return &types.DescribeTaskListResponse{
		Pollers:        ToPollerInfoArray(t.Pollers),
		TaskListStatus: ToTaskListStatus(t.TaskListStatus),
	}
}

// FromDescribeWorkflowExecutionRequest converts internal DescribeWorkflowExecutionRequest type to thrift
func FromDescribeWorkflowExecutionRequest(t *types.DescribeWorkflowExecutionRequest) *shared.DescribeWorkflowExecutionRequest {
	if t == nil {
		return nil
	}
	return &shared.DescribeWorkflowExecutionRequest{
		Domain:    &t.Domain,
		Execution: FromWorkflowExecution(t.Execution),
	}
}

// ToDescribeWorkflowExecutionRequest converts thrift DescribeWorkflowExecutionRequest type to internal
func ToDescribeWorkflowExecutionRequest(t *shared.DescribeWorkflowExecutionRequest) *types.DescribeWorkflowExecutionRequest {
	if t == nil {
		return nil
	}
	return &types.DescribeWorkflowExecutionRequest{
		Domain:    t.GetDomain(),
		Execution: ToWorkflowExecution(t.Execution),
	}
}

// FromDescribeWorkflowExecutionResponse converts internal DescribeWorkflowExecutionResponse type to thrift
func FromDescribeWorkflowExecutionResponse(t *types.DescribeWorkflowExecutionResponse) *shared.DescribeWorkflowExecutionResponse {
	if t == nil {
		return nil
	}
	return &shared.DescribeWorkflowExecutionResponse{
		ExecutionConfiguration: FromWorkflowExecutionConfiguration(t.ExecutionConfiguration),
		WorkflowExecutionInfo:  FromWorkflowExecutionInfo(t.WorkflowExecutionInfo),
		PendingActivities:      FromPendingActivityInfoArray(t.PendingActivities),
		PendingChildren:        FromPendingChildExecutionInfoArray(t.PendingChildren),
		PendingDecision:        FromPendingDecisionInfo(t.PendingDecision),
	}
}

// ToDescribeWorkflowExecutionResponse converts thrift DescribeWorkflowExecutionResponse type to internal
func ToDescribeWorkflowExecutionResponse(t *shared.DescribeWorkflowExecutionResponse) *types.DescribeWorkflowExecutionResponse {
	if t == nil {
		return nil
	}
	return &types.DescribeWorkflowExecutionResponse{
		ExecutionConfiguration: ToWorkflowExecutionConfiguration(t.ExecutionConfiguration),
		WorkflowExecutionInfo:  ToWorkflowExecutionInfo(t.WorkflowExecutionInfo),
		PendingActivities:      ToPendingActivityInfoArray(t.PendingActivities),
		PendingChildren:        ToPendingChildExecutionInfoArray(t.PendingChildren),
		PendingDecision:        ToPendingDecisionInfo(t.PendingDecision),
	}
}

// FromDomainAlreadyExistsError converts internal DomainAlreadyExistsError type to thrift
func FromDomainAlreadyExistsError(t *types.DomainAlreadyExistsError) *shared.DomainAlreadyExistsError {
	if t == nil {
		return nil
	}
	return &shared.DomainAlreadyExistsError{
		Message: t.Message,
	}
}

// ToDomainAlreadyExistsError converts thrift DomainAlreadyExistsError type to internal
func ToDomainAlreadyExistsError(t *shared.DomainAlreadyExistsError) *types.DomainAlreadyExistsError {
	if t == nil {
		return nil
	}
	return &types.DomainAlreadyExistsError{
		Message: t.Message,
	}
}

// FromDomainCacheInfo converts internal DomainCacheInfo type to thrift
func FromDomainCacheInfo(t *types.DomainCacheInfo) *shared.DomainCacheInfo {
	if t == nil {
		return nil
	}
	return &shared.DomainCacheInfo{
		NumOfItemsInCacheByID:   t.NumOfItemsInCacheByID,
		NumOfItemsInCacheByName: t.NumOfItemsInCacheByName,
	}
}

// ToDomainCacheInfo converts thrift DomainCacheInfo type to internal
func ToDomainCacheInfo(t *shared.DomainCacheInfo) *types.DomainCacheInfo {
	if t == nil {
		return nil
	}
	return &types.DomainCacheInfo{
		NumOfItemsInCacheByID:   t.NumOfItemsInCacheByID,
		NumOfItemsInCacheByName: t.NumOfItemsInCacheByName,
	}
}

// FromDomainConfiguration converts internal DomainConfiguration type to thrift
func FromDomainConfiguration(t *types.DomainConfiguration) *shared.DomainConfiguration {
	if t == nil {
		return nil
	}
	return &shared.DomainConfiguration{
		WorkflowExecutionRetentionPeriodInDays: t.WorkflowExecutionRetentionPeriodInDays,
		EmitMetric:                             t.EmitMetric,
		BadBinaries:                            FromBadBinaries(t.BadBinaries),
		HistoryArchivalStatus:                  FromArchivalStatus(t.HistoryArchivalStatus),
		HistoryArchivalURI:                     t.HistoryArchivalURI,
		VisibilityArchivalStatus:               FromArchivalStatus(t.VisibilityArchivalStatus),
		VisibilityArchivalURI:                  t.VisibilityArchivalURI,
	}
}

// ToDomainConfiguration converts thrift DomainConfiguration type to internal
func ToDomainConfiguration(t *shared.DomainConfiguration) *types.DomainConfiguration {
	if t == nil {
		return nil
	}
	return &types.DomainConfiguration{
		WorkflowExecutionRetentionPeriodInDays: t.WorkflowExecutionRetentionPeriodInDays,
		EmitMetric:                             t.EmitMetric,
		BadBinaries:                            ToBadBinaries(t.BadBinaries),
		HistoryArchivalStatus:                  ToArchivalStatus(t.HistoryArchivalStatus),
		HistoryArchivalURI:                     t.HistoryArchivalURI,
		VisibilityArchivalStatus:               ToArchivalStatus(t.VisibilityArchivalStatus),
		VisibilityArchivalURI:                  t.VisibilityArchivalURI,
	}
}

// FromDomainInfo converts internal DomainInfo type to thrift
func FromDomainInfo(t *types.DomainInfo) *shared.DomainInfo {
	if t == nil {
		return nil
	}
	return &shared.DomainInfo{
		Name:        t.Name,
		Status:      FromDomainStatus(t.Status),
		Description: t.Description,
		OwnerEmail:  t.OwnerEmail,
		Data:        t.Data,
		UUID:        t.UUID,
	}
}

// ToDomainInfo converts thrift DomainInfo type to internal
func ToDomainInfo(t *shared.DomainInfo) *types.DomainInfo {
	if t == nil {
		return nil
	}
	return &types.DomainInfo{
		Name:        t.Name,
		Status:      ToDomainStatus(t.Status),
		Description: t.Description,
		OwnerEmail:  t.OwnerEmail,
		Data:        t.Data,
		UUID:        t.UUID,
	}
}

// FromDomainNotActiveError converts internal DomainNotActiveError type to thrift
func FromDomainNotActiveError(t *types.DomainNotActiveError) *shared.DomainNotActiveError {
	if t == nil {
		return nil
	}
	return &shared.DomainNotActiveError{
		Message:        t.Message,
		DomainName:     t.DomainName,
		CurrentCluster: t.CurrentCluster,
		ActiveCluster:  t.ActiveCluster,
	}
}

// ToDomainNotActiveError converts thrift DomainNotActiveError type to internal
func ToDomainNotActiveError(t *shared.DomainNotActiveError) *types.DomainNotActiveError {
	if t == nil {
		return nil
	}
	return &types.DomainNotActiveError{
		Message:        t.Message,
		DomainName:     t.DomainName,
		CurrentCluster: t.CurrentCluster,
		ActiveCluster:  t.ActiveCluster,
	}
}

// FromDomainReplicationConfiguration converts internal DomainReplicationConfiguration type to thrift
func FromDomainReplicationConfiguration(t *types.DomainReplicationConfiguration) *shared.DomainReplicationConfiguration {
	if t == nil {
		return nil
	}
	return &shared.DomainReplicationConfiguration{
		ActiveClusterName: t.ActiveClusterName,
		Clusters:          FromClusterReplicationConfigurationArray(t.Clusters),
	}
}

// ToDomainReplicationConfiguration converts thrift DomainReplicationConfiguration type to internal
func ToDomainReplicationConfiguration(t *shared.DomainReplicationConfiguration) *types.DomainReplicationConfiguration {
	if t == nil {
		return nil
	}
	return &types.DomainReplicationConfiguration{
		ActiveClusterName: t.ActiveClusterName,
		Clusters:          ToClusterReplicationConfigurationArray(t.Clusters),
	}
}

// FromDomainStatus converts internal DomainStatus type to thrift
func FromDomainStatus(t *types.DomainStatus) *shared.DomainStatus {
	if t == nil {
		return nil
	}
	switch *t {
	case types.DomainStatusRegistered:
		v := shared.DomainStatusRegistered
		return &v
	case types.DomainStatusDeprecated:
		v := shared.DomainStatusDeprecated
		return &v
	case types.DomainStatusDeleted:
		v := shared.DomainStatusDeleted
		return &v
	}
	panic("unexpected enum value")
}

// ToDomainStatus converts thrift DomainStatus type to internal
func ToDomainStatus(t *shared.DomainStatus) *types.DomainStatus {
	if t == nil {
		return nil
	}
	switch *t {
	case shared.DomainStatusRegistered:
		v := types.DomainStatusRegistered
		return &v
	case shared.DomainStatusDeprecated:
		v := types.DomainStatusDeprecated
		return &v
	case shared.DomainStatusDeleted:
		v := types.DomainStatusDeleted
		return &v
	}
	panic("unexpected enum value")
}

// FromEncodingType converts internal EncodingType type to thrift
func FromEncodingType(t *types.EncodingType) *shared.EncodingType {
	if t == nil {
		return nil
	}
	switch *t {
	case types.EncodingTypeThriftRW:
		v := shared.EncodingTypeThriftRW
		return &v
	case types.EncodingTypeJSON:
		v := shared.EncodingTypeJSON
		return &v
	}
	panic("unexpected enum value")
}

// ToEncodingType converts thrift EncodingType type to internal
func ToEncodingType(t *shared.EncodingType) *types.EncodingType {
	if t == nil {
		return nil
	}
	switch *t {
	case shared.EncodingTypeThriftRW:
		v := types.EncodingTypeThriftRW
		return &v
	case shared.EncodingTypeJSON:
		v := types.EncodingTypeJSON
		return &v
	}
	panic("unexpected enum value")
}

// FromEntityNotExistsError converts internal EntityNotExistsError type to thrift
func FromEntityNotExistsError(t *types.EntityNotExistsError) *shared.EntityNotExistsError {
	if t == nil {
		return nil
	}
	return &shared.EntityNotExistsError{
		Message:        t.Message,
		CurrentCluster: t.CurrentCluster,
		ActiveCluster:  t.ActiveCluster,
	}
}

// ToEntityNotExistsError converts thrift EntityNotExistsError type to internal
func ToEntityNotExistsError(t *shared.EntityNotExistsError) *types.EntityNotExistsError {
	if t == nil {
		return nil
	}
	return &types.EntityNotExistsError{
		Message:        t.Message,
		CurrentCluster: t.CurrentCluster,
		ActiveCluster:  t.ActiveCluster,
	}
}

// FromEventType converts internal EventType type to thrift
func FromEventType(t *types.EventType) *shared.EventType {
	if t == nil {
		return nil
	}
	switch *t {
	case types.EventTypeWorkflowExecutionStarted:
		v := shared.EventTypeWorkflowExecutionStarted
		return &v
	case types.EventTypeWorkflowExecutionCompleted:
		v := shared.EventTypeWorkflowExecutionCompleted
		return &v
	case types.EventTypeWorkflowExecutionFailed:
		v := shared.EventTypeWorkflowExecutionFailed
		return &v
	case types.EventTypeWorkflowExecutionTimedOut:
		v := shared.EventTypeWorkflowExecutionTimedOut
		return &v
	case types.EventTypeDecisionTaskScheduled:
		v := shared.EventTypeDecisionTaskScheduled
		return &v
	case types.EventTypeDecisionTaskStarted:
		v := shared.EventTypeDecisionTaskStarted
		return &v
	case types.EventTypeDecisionTaskCompleted:
		v := shared.EventTypeDecisionTaskCompleted
		return &v
	case types.EventTypeDecisionTaskTimedOut:
		v := shared.EventTypeDecisionTaskTimedOut
		return &v
	case types.EventTypeDecisionTaskFailed:
		v := shared.EventTypeDecisionTaskFailed
		return &v
	case types.EventTypeActivityTaskScheduled:
		v := shared.EventTypeActivityTaskScheduled
		return &v
	case types.EventTypeActivityTaskStarted:
		v := shared.EventTypeActivityTaskStarted
		return &v
	case types.EventTypeActivityTaskCompleted:
		v := shared.EventTypeActivityTaskCompleted
		return &v
	case types.EventTypeActivityTaskFailed:
		v := shared.EventTypeActivityTaskFailed
		return &v
	case types.EventTypeActivityTaskTimedOut:
		v := shared.EventTypeActivityTaskTimedOut
		return &v
	case types.EventTypeActivityTaskCancelRequested:
		v := shared.EventTypeActivityTaskCancelRequested
		return &v
	case types.EventTypeRequestCancelActivityTaskFailed:
		v := shared.EventTypeRequestCancelActivityTaskFailed
		return &v
	case types.EventTypeActivityTaskCanceled:
		v := shared.EventTypeActivityTaskCanceled
		return &v
	case types.EventTypeTimerStarted:
		v := shared.EventTypeTimerStarted
		return &v
	case types.EventTypeTimerFired:
		v := shared.EventTypeTimerFired
		return &v
	case types.EventTypeCancelTimerFailed:
		v := shared.EventTypeCancelTimerFailed
		return &v
	case types.EventTypeTimerCanceled:
		v := shared.EventTypeTimerCanceled
		return &v
	case types.EventTypeWorkflowExecutionCancelRequested:
		v := shared.EventTypeWorkflowExecutionCancelRequested
		return &v
	case types.EventTypeWorkflowExecutionCanceled:
		v := shared.EventTypeWorkflowExecutionCanceled
		return &v
	case types.EventTypeRequestCancelExternalWorkflowExecutionInitiated:
		v := shared.EventTypeRequestCancelExternalWorkflowExecutionInitiated
		return &v
	case types.EventTypeRequestCancelExternalWorkflowExecutionFailed:
		v := shared.EventTypeRequestCancelExternalWorkflowExecutionFailed
		return &v
	case types.EventTypeExternalWorkflowExecutionCancelRequested:
		v := shared.EventTypeExternalWorkflowExecutionCancelRequested
		return &v
	case types.EventTypeMarkerRecorded:
		v := shared.EventTypeMarkerRecorded
		return &v
	case types.EventTypeWorkflowExecutionSignaled:
		v := shared.EventTypeWorkflowExecutionSignaled
		return &v
	case types.EventTypeWorkflowExecutionTerminated:
		v := shared.EventTypeWorkflowExecutionTerminated
		return &v
	case types.EventTypeWorkflowExecutionContinuedAsNew:
		v := shared.EventTypeWorkflowExecutionContinuedAsNew
		return &v
	case types.EventTypeStartChildWorkflowExecutionInitiated:
		v := shared.EventTypeStartChildWorkflowExecutionInitiated
		return &v
	case types.EventTypeStartChildWorkflowExecutionFailed:
		v := shared.EventTypeStartChildWorkflowExecutionFailed
		return &v
	case types.EventTypeChildWorkflowExecutionStarted:
		v := shared.EventTypeChildWorkflowExecutionStarted
		return &v
	case types.EventTypeChildWorkflowExecutionCompleted:
		v := shared.EventTypeChildWorkflowExecutionCompleted
		return &v
	case types.EventTypeChildWorkflowExecutionFailed:
		v := shared.EventTypeChildWorkflowExecutionFailed
		return &v
	case types.EventTypeChildWorkflowExecutionCanceled:
		v := shared.EventTypeChildWorkflowExecutionCanceled
		return &v
	case types.EventTypeChildWorkflowExecutionTimedOut:
		v := shared.EventTypeChildWorkflowExecutionTimedOut
		return &v
	case types.EventTypeChildWorkflowExecutionTerminated:
		v := shared.EventTypeChildWorkflowExecutionTerminated
		return &v
	case types.EventTypeSignalExternalWorkflowExecutionInitiated:
		v := shared.EventTypeSignalExternalWorkflowExecutionInitiated
		return &v
	case types.EventTypeSignalExternalWorkflowExecutionFailed:
		v := shared.EventTypeSignalExternalWorkflowExecutionFailed
		return &v
	case types.EventTypeExternalWorkflowExecutionSignaled:
		v := shared.EventTypeExternalWorkflowExecutionSignaled
		return &v
	case types.EventTypeUpsertWorkflowSearchAttributes:
		v := shared.EventTypeUpsertWorkflowSearchAttributes
		return &v
	}
	panic("unexpected enum value")
}

// ToEventType converts thrift EventType type to internal
func ToEventType(t *shared.EventType) *types.EventType {
	if t == nil {
		return nil
	}
	switch *t {
	case shared.EventTypeWorkflowExecutionStarted:
		v := types.EventTypeWorkflowExecutionStarted
		return &v
	case shared.EventTypeWorkflowExecutionCompleted:
		v := types.EventTypeWorkflowExecutionCompleted
		return &v
	case shared.EventTypeWorkflowExecutionFailed:
		v := types.EventTypeWorkflowExecutionFailed
		return &v
	case shared.EventTypeWorkflowExecutionTimedOut:
		v := types.EventTypeWorkflowExecutionTimedOut
		return &v
	case shared.EventTypeDecisionTaskScheduled:
		v := types.EventTypeDecisionTaskScheduled
		return &v
	case shared.EventTypeDecisionTaskStarted:
		v := types.EventTypeDecisionTaskStarted
		return &v
	case shared.EventTypeDecisionTaskCompleted:
		v := types.EventTypeDecisionTaskCompleted
		return &v
	case shared.EventTypeDecisionTaskTimedOut:
		v := types.EventTypeDecisionTaskTimedOut
		return &v
	case shared.EventTypeDecisionTaskFailed:
		v := types.EventTypeDecisionTaskFailed
		return &v
	case shared.EventTypeActivityTaskScheduled:
		v := types.EventTypeActivityTaskScheduled
		return &v
	case shared.EventTypeActivityTaskStarted:
		v := types.EventTypeActivityTaskStarted
		return &v
	case shared.EventTypeActivityTaskCompleted:
		v := types.EventTypeActivityTaskCompleted
		return &v
	case shared.EventTypeActivityTaskFailed:
		v := types.EventTypeActivityTaskFailed
		return &v
	case shared.EventTypeActivityTaskTimedOut:
		v := types.EventTypeActivityTaskTimedOut
		return &v
	case shared.EventTypeActivityTaskCancelRequested:
		v := types.EventTypeActivityTaskCancelRequested
		return &v
	case shared.EventTypeRequestCancelActivityTaskFailed:
		v := types.EventTypeRequestCancelActivityTaskFailed
		return &v
	case shared.EventTypeActivityTaskCanceled:
		v := types.EventTypeActivityTaskCanceled
		return &v
	case shared.EventTypeTimerStarted:
		v := types.EventTypeTimerStarted
		return &v
	case shared.EventTypeTimerFired:
		v := types.EventTypeTimerFired
		return &v
	case shared.EventTypeCancelTimerFailed:
		v := types.EventTypeCancelTimerFailed
		return &v
	case shared.EventTypeTimerCanceled:
		v := types.EventTypeTimerCanceled
		return &v
	case shared.EventTypeWorkflowExecutionCancelRequested:
		v := types.EventTypeWorkflowExecutionCancelRequested
		return &v
	case shared.EventTypeWorkflowExecutionCanceled:
		v := types.EventTypeWorkflowExecutionCanceled
		return &v
	case shared.EventTypeRequestCancelExternalWorkflowExecutionInitiated:
		v := types.EventTypeRequestCancelExternalWorkflowExecutionInitiated
		return &v
	case shared.EventTypeRequestCancelExternalWorkflowExecutionFailed:
		v := types.EventTypeRequestCancelExternalWorkflowExecutionFailed
		return &v
	case shared.EventTypeExternalWorkflowExecutionCancelRequested:
		v := types.EventTypeExternalWorkflowExecutionCancelRequested
		return &v
	case shared.EventTypeMarkerRecorded:
		v := types.EventTypeMarkerRecorded
		return &v
	case shared.EventTypeWorkflowExecutionSignaled:
		v := types.EventTypeWorkflowExecutionSignaled
		return &v
	case shared.EventTypeWorkflowExecutionTerminated:
		v := types.EventTypeWorkflowExecutionTerminated
		return &v
	case shared.EventTypeWorkflowExecutionContinuedAsNew:
		v := types.EventTypeWorkflowExecutionContinuedAsNew
		return &v
	case shared.EventTypeStartChildWorkflowExecutionInitiated:
		v := types.EventTypeStartChildWorkflowExecutionInitiated
		return &v
	case shared.EventTypeStartChildWorkflowExecutionFailed:
		v := types.EventTypeStartChildWorkflowExecutionFailed
		return &v
	case shared.EventTypeChildWorkflowExecutionStarted:
		v := types.EventTypeChildWorkflowExecutionStarted
		return &v
	case shared.EventTypeChildWorkflowExecutionCompleted:
		v := types.EventTypeChildWorkflowExecutionCompleted
		return &v
	case shared.EventTypeChildWorkflowExecutionFailed:
		v := types.EventTypeChildWorkflowExecutionFailed
		return &v
	case shared.EventTypeChildWorkflowExecutionCanceled:
		v := types.EventTypeChildWorkflowExecutionCanceled
		return &v
	case shared.EventTypeChildWorkflowExecutionTimedOut:
		v := types.EventTypeChildWorkflowExecutionTimedOut
		return &v
	case shared.EventTypeChildWorkflowExecutionTerminated:
		v := types.EventTypeChildWorkflowExecutionTerminated
		return &v
	case shared.EventTypeSignalExternalWorkflowExecutionInitiated:
		v := types.EventTypeSignalExternalWorkflowExecutionInitiated
		return &v
	case shared.EventTypeSignalExternalWorkflowExecutionFailed:
		v := types.EventTypeSignalExternalWorkflowExecutionFailed
		return &v
	case shared.EventTypeExternalWorkflowExecutionSignaled:
		v := types.EventTypeExternalWorkflowExecutionSignaled
		return &v
	case shared.EventTypeUpsertWorkflowSearchAttributes:
		v := types.EventTypeUpsertWorkflowSearchAttributes
		return &v
	}
	panic("unexpected enum value")
}

// FromExternalWorkflowExecutionCancelRequestedEventAttributes converts internal ExternalWorkflowExecutionCancelRequestedEventAttributes type to thrift
func FromExternalWorkflowExecutionCancelRequestedEventAttributes(t *types.ExternalWorkflowExecutionCancelRequestedEventAttributes) *shared.ExternalWorkflowExecutionCancelRequestedEventAttributes {
	if t == nil {
		return nil
	}
	return &shared.ExternalWorkflowExecutionCancelRequestedEventAttributes{
		InitiatedEventId:  t.InitiatedEventID,
		Domain:            &t.Domain,
		WorkflowExecution: FromWorkflowExecution(t.WorkflowExecution),
	}
}

// ToExternalWorkflowExecutionCancelRequestedEventAttributes converts thrift ExternalWorkflowExecutionCancelRequestedEventAttributes type to internal
func ToExternalWorkflowExecutionCancelRequestedEventAttributes(t *shared.ExternalWorkflowExecutionCancelRequestedEventAttributes) *types.ExternalWorkflowExecutionCancelRequestedEventAttributes {
	if t == nil {
		return nil
	}
	return &types.ExternalWorkflowExecutionCancelRequestedEventAttributes{
		InitiatedEventID:  t.InitiatedEventId,
		Domain:            t.GetDomain(),
		WorkflowExecution: ToWorkflowExecution(t.WorkflowExecution),
	}
}

// FromExternalWorkflowExecutionSignaledEventAttributes converts internal ExternalWorkflowExecutionSignaledEventAttributes type to thrift
func FromExternalWorkflowExecutionSignaledEventAttributes(t *types.ExternalWorkflowExecutionSignaledEventAttributes) *shared.ExternalWorkflowExecutionSignaledEventAttributes {
	if t == nil {
		return nil
	}
	return &shared.ExternalWorkflowExecutionSignaledEventAttributes{
		InitiatedEventId:  t.InitiatedEventID,
		Domain:            &t.Domain,
		WorkflowExecution: FromWorkflowExecution(t.WorkflowExecution),
		Control:           t.Control,
	}
}

// ToExternalWorkflowExecutionSignaledEventAttributes converts thrift ExternalWorkflowExecutionSignaledEventAttributes type to internal
func ToExternalWorkflowExecutionSignaledEventAttributes(t *shared.ExternalWorkflowExecutionSignaledEventAttributes) *types.ExternalWorkflowExecutionSignaledEventAttributes {
	if t == nil {
		return nil
	}
	return &types.ExternalWorkflowExecutionSignaledEventAttributes{
		InitiatedEventID:  t.InitiatedEventId,
		Domain:            t.GetDomain(),
		WorkflowExecution: ToWorkflowExecution(t.WorkflowExecution),
		Control:           t.Control,
	}
}

// FromFailWorkflowExecutionDecisionAttributes converts internal FailWorkflowExecutionDecisionAttributes type to thrift
func FromFailWorkflowExecutionDecisionAttributes(t *types.FailWorkflowExecutionDecisionAttributes) *shared.FailWorkflowExecutionDecisionAttributes {
	if t == nil {
		return nil
	}
	return &shared.FailWorkflowExecutionDecisionAttributes{
		Reason:  t.Reason,
		Details: t.Details,
	}
}

// ToFailWorkflowExecutionDecisionAttributes converts thrift FailWorkflowExecutionDecisionAttributes type to internal
func ToFailWorkflowExecutionDecisionAttributes(t *shared.FailWorkflowExecutionDecisionAttributes) *types.FailWorkflowExecutionDecisionAttributes {
	if t == nil {
		return nil
	}
	return &types.FailWorkflowExecutionDecisionAttributes{
		Reason:  t.Reason,
		Details: t.Details,
	}
}

// FromGetSearchAttributesResponse converts internal GetSearchAttributesResponse type to thrift
func FromGetSearchAttributesResponse(t *types.GetSearchAttributesResponse) *shared.GetSearchAttributesResponse {
	if t == nil {
		return nil
	}
	return &shared.GetSearchAttributesResponse{
		Keys: FromIndexedValueTypeMap(t.Keys),
	}
}

// ToGetSearchAttributesResponse converts thrift GetSearchAttributesResponse type to internal
func ToGetSearchAttributesResponse(t *shared.GetSearchAttributesResponse) *types.GetSearchAttributesResponse {
	if t == nil {
		return nil
	}
	return &types.GetSearchAttributesResponse{
		Keys: ToIndexedValueTypeMap(t.Keys),
	}
}

// FromGetWorkflowExecutionHistoryRequest converts internal GetWorkflowExecutionHistoryRequest type to thrift
func FromGetWorkflowExecutionHistoryRequest(t *types.GetWorkflowExecutionHistoryRequest) *shared.GetWorkflowExecutionHistoryRequest {
	if t == nil {
		return nil
	}
	return &shared.GetWorkflowExecutionHistoryRequest{
		Domain:                 &t.Domain,
		Execution:              FromWorkflowExecution(t.Execution),
		MaximumPageSize:        t.MaximumPageSize,
		NextPageToken:          t.NextPageToken,
		WaitForNewEvent:        t.WaitForNewEvent,
		HistoryEventFilterType: FromHistoryEventFilterType(t.HistoryEventFilterType),
		SkipArchival:           t.SkipArchival,
	}
}

// ToGetWorkflowExecutionHistoryRequest converts thrift GetWorkflowExecutionHistoryRequest type to internal
func ToGetWorkflowExecutionHistoryRequest(t *shared.GetWorkflowExecutionHistoryRequest) *types.GetWorkflowExecutionHistoryRequest {
	if t == nil {
		return nil
	}
	return &types.GetWorkflowExecutionHistoryRequest{
		Domain:                 t.GetDomain(),
		Execution:              ToWorkflowExecution(t.Execution),
		MaximumPageSize:        t.MaximumPageSize,
		NextPageToken:          t.NextPageToken,
		WaitForNewEvent:        t.WaitForNewEvent,
		HistoryEventFilterType: ToHistoryEventFilterType(t.HistoryEventFilterType),
		SkipArchival:           t.SkipArchival,
	}
}

// FromGetWorkflowExecutionHistoryResponse converts internal GetWorkflowExecutionHistoryResponse type to thrift
func FromGetWorkflowExecutionHistoryResponse(t *types.GetWorkflowExecutionHistoryResponse) *shared.GetWorkflowExecutionHistoryResponse {
	if t == nil {
		return nil
	}
	return &shared.GetWorkflowExecutionHistoryResponse{
		History:       FromHistory(t.History),
		RawHistory:    FromDataBlobArray(t.RawHistory),
		NextPageToken: t.NextPageToken,
		Archived:      t.Archived,
	}
}

// ToGetWorkflowExecutionHistoryResponse converts thrift GetWorkflowExecutionHistoryResponse type to internal
func ToGetWorkflowExecutionHistoryResponse(t *shared.GetWorkflowExecutionHistoryResponse) *types.GetWorkflowExecutionHistoryResponse {
	if t == nil {
		return nil
	}
	return &types.GetWorkflowExecutionHistoryResponse{
		History:       ToHistory(t.History),
		RawHistory:    ToDataBlobArray(t.RawHistory),
		NextPageToken: t.NextPageToken,
		Archived:      t.Archived,
	}
}

// FromHeader converts internal Header type to thrift
func FromHeader(t *types.Header) *shared.Header {
	if t == nil {
		return nil
	}
	return &shared.Header{
		Fields: t.Fields,
	}
}

// ToHeader converts thrift Header type to internal
func ToHeader(t *shared.Header) *types.Header {
	if t == nil {
		return nil
	}
	return &types.Header{
		Fields: t.Fields,
	}
}

// FromHistory converts internal History type to thrift
func FromHistory(t *types.History) *shared.History {
	if t == nil {
		return nil
	}
	return &shared.History{
		Events: FromHistoryEventArray(t.Events),
	}
}

// ToHistory converts thrift History type to internal
func ToHistory(t *shared.History) *types.History {
	if t == nil {
		return nil
	}
	return &types.History{
		Events: ToHistoryEventArray(t.Events),
	}
}

// FromHistoryBranch converts internal HistoryBranch type to thrift
func FromHistoryBranch(t *types.HistoryBranch) *shared.HistoryBranch {
	if t == nil {
		return nil
	}
	return &shared.HistoryBranch{
		TreeID:    t.TreeID,
		BranchID:  t.BranchID,
		Ancestors: FromHistoryBranchRangeArray(t.Ancestors),
	}
}

// ToHistoryBranch converts thrift HistoryBranch type to internal
func ToHistoryBranch(t *shared.HistoryBranch) *types.HistoryBranch {
	if t == nil {
		return nil
	}
	return &types.HistoryBranch{
		TreeID:    t.TreeID,
		BranchID:  t.BranchID,
		Ancestors: ToHistoryBranchRangeArray(t.Ancestors),
	}
}

// FromHistoryBranchRange converts internal HistoryBranchRange type to thrift
func FromHistoryBranchRange(t *types.HistoryBranchRange) *shared.HistoryBranchRange {
	if t == nil {
		return nil
	}
	return &shared.HistoryBranchRange{
		BranchID:    t.BranchID,
		BeginNodeID: t.BeginNodeID,
		EndNodeID:   t.EndNodeID,
	}
}

// ToHistoryBranchRange converts thrift HistoryBranchRange type to internal
func ToHistoryBranchRange(t *shared.HistoryBranchRange) *types.HistoryBranchRange {
	if t == nil {
		return nil
	}
	return &types.HistoryBranchRange{
		BranchID:    t.BranchID,
		BeginNodeID: t.BeginNodeID,
		EndNodeID:   t.EndNodeID,
	}
}

// FromHistoryEvent converts internal HistoryEvent type to thrift
func FromHistoryEvent(t *types.HistoryEvent) *shared.HistoryEvent {
	if t == nil {
		return nil
	}
	return &shared.HistoryEvent{
		EventId:                                 t.EventID,
		Timestamp:                               t.Timestamp,
		EventType:                               FromEventType(t.EventType),
		Version:                                 t.Version,
		TaskId:                                  t.TaskID,
		WorkflowExecutionStartedEventAttributes: FromWorkflowExecutionStartedEventAttributes(t.WorkflowExecutionStartedEventAttributes),
		WorkflowExecutionCompletedEventAttributes:                      FromWorkflowExecutionCompletedEventAttributes(t.WorkflowExecutionCompletedEventAttributes),
		WorkflowExecutionFailedEventAttributes:                         FromWorkflowExecutionFailedEventAttributes(t.WorkflowExecutionFailedEventAttributes),
		WorkflowExecutionTimedOutEventAttributes:                       FromWorkflowExecutionTimedOutEventAttributes(t.WorkflowExecutionTimedOutEventAttributes),
		DecisionTaskScheduledEventAttributes:                           FromDecisionTaskScheduledEventAttributes(t.DecisionTaskScheduledEventAttributes),
		DecisionTaskStartedEventAttributes:                             FromDecisionTaskStartedEventAttributes(t.DecisionTaskStartedEventAttributes),
		DecisionTaskCompletedEventAttributes:                           FromDecisionTaskCompletedEventAttributes(t.DecisionTaskCompletedEventAttributes),
		DecisionTaskTimedOutEventAttributes:                            FromDecisionTaskTimedOutEventAttributes(t.DecisionTaskTimedOutEventAttributes),
		DecisionTaskFailedEventAttributes:                              FromDecisionTaskFailedEventAttributes(t.DecisionTaskFailedEventAttributes),
		ActivityTaskScheduledEventAttributes:                           FromActivityTaskScheduledEventAttributes(t.ActivityTaskScheduledEventAttributes),
		ActivityTaskStartedEventAttributes:                             FromActivityTaskStartedEventAttributes(t.ActivityTaskStartedEventAttributes),
		ActivityTaskCompletedEventAttributes:                           FromActivityTaskCompletedEventAttributes(t.ActivityTaskCompletedEventAttributes),
		ActivityTaskFailedEventAttributes:                              FromActivityTaskFailedEventAttributes(t.ActivityTaskFailedEventAttributes),
		ActivityTaskTimedOutEventAttributes:                            FromActivityTaskTimedOutEventAttributes(t.ActivityTaskTimedOutEventAttributes),
		TimerStartedEventAttributes:                                    FromTimerStartedEventAttributes(t.TimerStartedEventAttributes),
		TimerFiredEventAttributes:                                      FromTimerFiredEventAttributes(t.TimerFiredEventAttributes),
		ActivityTaskCancelRequestedEventAttributes:                     FromActivityTaskCancelRequestedEventAttributes(t.ActivityTaskCancelRequestedEventAttributes),
		RequestCancelActivityTaskFailedEventAttributes:                 FromRequestCancelActivityTaskFailedEventAttributes(t.RequestCancelActivityTaskFailedEventAttributes),
		ActivityTaskCanceledEventAttributes:                            FromActivityTaskCanceledEventAttributes(t.ActivityTaskCanceledEventAttributes),
		TimerCanceledEventAttributes:                                   FromTimerCanceledEventAttributes(t.TimerCanceledEventAttributes),
		CancelTimerFailedEventAttributes:                               FromCancelTimerFailedEventAttributes(t.CancelTimerFailedEventAttributes),
		MarkerRecordedEventAttributes:                                  FromMarkerRecordedEventAttributes(t.MarkerRecordedEventAttributes),
		WorkflowExecutionSignaledEventAttributes:                       FromWorkflowExecutionSignaledEventAttributes(t.WorkflowExecutionSignaledEventAttributes),
		WorkflowExecutionTerminatedEventAttributes:                     FromWorkflowExecutionTerminatedEventAttributes(t.WorkflowExecutionTerminatedEventAttributes),
		WorkflowExecutionCancelRequestedEventAttributes:                FromWorkflowExecutionCancelRequestedEventAttributes(t.WorkflowExecutionCancelRequestedEventAttributes),
		WorkflowExecutionCanceledEventAttributes:                       FromWorkflowExecutionCanceledEventAttributes(t.WorkflowExecutionCanceledEventAttributes),
		RequestCancelExternalWorkflowExecutionInitiatedEventAttributes: FromRequestCancelExternalWorkflowExecutionInitiatedEventAttributes(t.RequestCancelExternalWorkflowExecutionInitiatedEventAttributes),
		RequestCancelExternalWorkflowExecutionFailedEventAttributes:    FromRequestCancelExternalWorkflowExecutionFailedEventAttributes(t.RequestCancelExternalWorkflowExecutionFailedEventAttributes),
		ExternalWorkflowExecutionCancelRequestedEventAttributes:        FromExternalWorkflowExecutionCancelRequestedEventAttributes(t.ExternalWorkflowExecutionCancelRequestedEventAttributes),
		WorkflowExecutionContinuedAsNewEventAttributes:                 FromWorkflowExecutionContinuedAsNewEventAttributes(t.WorkflowExecutionContinuedAsNewEventAttributes),
		StartChildWorkflowExecutionInitiatedEventAttributes:            FromStartChildWorkflowExecutionInitiatedEventAttributes(t.StartChildWorkflowExecutionInitiatedEventAttributes),
		StartChildWorkflowExecutionFailedEventAttributes:               FromStartChildWorkflowExecutionFailedEventAttributes(t.StartChildWorkflowExecutionFailedEventAttributes),
		ChildWorkflowExecutionStartedEventAttributes:                   FromChildWorkflowExecutionStartedEventAttributes(t.ChildWorkflowExecutionStartedEventAttributes),
		ChildWorkflowExecutionCompletedEventAttributes:                 FromChildWorkflowExecutionCompletedEventAttributes(t.ChildWorkflowExecutionCompletedEventAttributes),
		ChildWorkflowExecutionFailedEventAttributes:                    FromChildWorkflowExecutionFailedEventAttributes(t.ChildWorkflowExecutionFailedEventAttributes),
		ChildWorkflowExecutionCanceledEventAttributes:                  FromChildWorkflowExecutionCanceledEventAttributes(t.ChildWorkflowExecutionCanceledEventAttributes),
		ChildWorkflowExecutionTimedOutEventAttributes:                  FromChildWorkflowExecutionTimedOutEventAttributes(t.ChildWorkflowExecutionTimedOutEventAttributes),
		ChildWorkflowExecutionTerminatedEventAttributes:                FromChildWorkflowExecutionTerminatedEventAttributes(t.ChildWorkflowExecutionTerminatedEventAttributes),
		SignalExternalWorkflowExecutionInitiatedEventAttributes:        FromSignalExternalWorkflowExecutionInitiatedEventAttributes(t.SignalExternalWorkflowExecutionInitiatedEventAttributes),
		SignalExternalWorkflowExecutionFailedEventAttributes:           FromSignalExternalWorkflowExecutionFailedEventAttributes(t.SignalExternalWorkflowExecutionFailedEventAttributes),
		ExternalWorkflowExecutionSignaledEventAttributes:               FromExternalWorkflowExecutionSignaledEventAttributes(t.ExternalWorkflowExecutionSignaledEventAttributes),
		UpsertWorkflowSearchAttributesEventAttributes:                  FromUpsertWorkflowSearchAttributesEventAttributes(t.UpsertWorkflowSearchAttributesEventAttributes),
	}
}

// ToHistoryEvent converts thrift HistoryEvent type to internal
func ToHistoryEvent(t *shared.HistoryEvent) *types.HistoryEvent {
	if t == nil {
		return nil
	}
	return &types.HistoryEvent{
		EventID:                                 t.EventId,
		Timestamp:                               t.Timestamp,
		EventType:                               ToEventType(t.EventType),
		Version:                                 t.Version,
		TaskID:                                  t.TaskId,
		WorkflowExecutionStartedEventAttributes: ToWorkflowExecutionStartedEventAttributes(t.WorkflowExecutionStartedEventAttributes),
		WorkflowExecutionCompletedEventAttributes:                      ToWorkflowExecutionCompletedEventAttributes(t.WorkflowExecutionCompletedEventAttributes),
		WorkflowExecutionFailedEventAttributes:                         ToWorkflowExecutionFailedEventAttributes(t.WorkflowExecutionFailedEventAttributes),
		WorkflowExecutionTimedOutEventAttributes:                       ToWorkflowExecutionTimedOutEventAttributes(t.WorkflowExecutionTimedOutEventAttributes),
		DecisionTaskScheduledEventAttributes:                           ToDecisionTaskScheduledEventAttributes(t.DecisionTaskScheduledEventAttributes),
		DecisionTaskStartedEventAttributes:                             ToDecisionTaskStartedEventAttributes(t.DecisionTaskStartedEventAttributes),
		DecisionTaskCompletedEventAttributes:                           ToDecisionTaskCompletedEventAttributes(t.DecisionTaskCompletedEventAttributes),
		DecisionTaskTimedOutEventAttributes:                            ToDecisionTaskTimedOutEventAttributes(t.DecisionTaskTimedOutEventAttributes),
		DecisionTaskFailedEventAttributes:                              ToDecisionTaskFailedEventAttributes(t.DecisionTaskFailedEventAttributes),
		ActivityTaskScheduledEventAttributes:                           ToActivityTaskScheduledEventAttributes(t.ActivityTaskScheduledEventAttributes),
		ActivityTaskStartedEventAttributes:                             ToActivityTaskStartedEventAttributes(t.ActivityTaskStartedEventAttributes),
		ActivityTaskCompletedEventAttributes:                           ToActivityTaskCompletedEventAttributes(t.ActivityTaskCompletedEventAttributes),
		ActivityTaskFailedEventAttributes:                              ToActivityTaskFailedEventAttributes(t.ActivityTaskFailedEventAttributes),
		ActivityTaskTimedOutEventAttributes:                            ToActivityTaskTimedOutEventAttributes(t.ActivityTaskTimedOutEventAttributes),
		TimerStartedEventAttributes:                                    ToTimerStartedEventAttributes(t.TimerStartedEventAttributes),
		TimerFiredEventAttributes:                                      ToTimerFiredEventAttributes(t.TimerFiredEventAttributes),
		ActivityTaskCancelRequestedEventAttributes:                     ToActivityTaskCancelRequestedEventAttributes(t.ActivityTaskCancelRequestedEventAttributes),
		RequestCancelActivityTaskFailedEventAttributes:                 ToRequestCancelActivityTaskFailedEventAttributes(t.RequestCancelActivityTaskFailedEventAttributes),
		ActivityTaskCanceledEventAttributes:                            ToActivityTaskCanceledEventAttributes(t.ActivityTaskCanceledEventAttributes),
		TimerCanceledEventAttributes:                                   ToTimerCanceledEventAttributes(t.TimerCanceledEventAttributes),
		CancelTimerFailedEventAttributes:                               ToCancelTimerFailedEventAttributes(t.CancelTimerFailedEventAttributes),
		MarkerRecordedEventAttributes:                                  ToMarkerRecordedEventAttributes(t.MarkerRecordedEventAttributes),
		WorkflowExecutionSignaledEventAttributes:                       ToWorkflowExecutionSignaledEventAttributes(t.WorkflowExecutionSignaledEventAttributes),
		WorkflowExecutionTerminatedEventAttributes:                     ToWorkflowExecutionTerminatedEventAttributes(t.WorkflowExecutionTerminatedEventAttributes),
		WorkflowExecutionCancelRequestedEventAttributes:                ToWorkflowExecutionCancelRequestedEventAttributes(t.WorkflowExecutionCancelRequestedEventAttributes),
		WorkflowExecutionCanceledEventAttributes:                       ToWorkflowExecutionCanceledEventAttributes(t.WorkflowExecutionCanceledEventAttributes),
		RequestCancelExternalWorkflowExecutionInitiatedEventAttributes: ToRequestCancelExternalWorkflowExecutionInitiatedEventAttributes(t.RequestCancelExternalWorkflowExecutionInitiatedEventAttributes),
		RequestCancelExternalWorkflowExecutionFailedEventAttributes:    ToRequestCancelExternalWorkflowExecutionFailedEventAttributes(t.RequestCancelExternalWorkflowExecutionFailedEventAttributes),
		ExternalWorkflowExecutionCancelRequestedEventAttributes:        ToExternalWorkflowExecutionCancelRequestedEventAttributes(t.ExternalWorkflowExecutionCancelRequestedEventAttributes),
		WorkflowExecutionContinuedAsNewEventAttributes:                 ToWorkflowExecutionContinuedAsNewEventAttributes(t.WorkflowExecutionContinuedAsNewEventAttributes),
		StartChildWorkflowExecutionInitiatedEventAttributes:            ToStartChildWorkflowExecutionInitiatedEventAttributes(t.StartChildWorkflowExecutionInitiatedEventAttributes),
		StartChildWorkflowExecutionFailedEventAttributes:               ToStartChildWorkflowExecutionFailedEventAttributes(t.StartChildWorkflowExecutionFailedEventAttributes),
		ChildWorkflowExecutionStartedEventAttributes:                   ToChildWorkflowExecutionStartedEventAttributes(t.ChildWorkflowExecutionStartedEventAttributes),
		ChildWorkflowExecutionCompletedEventAttributes:                 ToChildWorkflowExecutionCompletedEventAttributes(t.ChildWorkflowExecutionCompletedEventAttributes),
		ChildWorkflowExecutionFailedEventAttributes:                    ToChildWorkflowExecutionFailedEventAttributes(t.ChildWorkflowExecutionFailedEventAttributes),
		ChildWorkflowExecutionCanceledEventAttributes:                  ToChildWorkflowExecutionCanceledEventAttributes(t.ChildWorkflowExecutionCanceledEventAttributes),
		ChildWorkflowExecutionTimedOutEventAttributes:                  ToChildWorkflowExecutionTimedOutEventAttributes(t.ChildWorkflowExecutionTimedOutEventAttributes),
		ChildWorkflowExecutionTerminatedEventAttributes:                ToChildWorkflowExecutionTerminatedEventAttributes(t.ChildWorkflowExecutionTerminatedEventAttributes),
		SignalExternalWorkflowExecutionInitiatedEventAttributes:        ToSignalExternalWorkflowExecutionInitiatedEventAttributes(t.SignalExternalWorkflowExecutionInitiatedEventAttributes),
		SignalExternalWorkflowExecutionFailedEventAttributes:           ToSignalExternalWorkflowExecutionFailedEventAttributes(t.SignalExternalWorkflowExecutionFailedEventAttributes),
		ExternalWorkflowExecutionSignaledEventAttributes:               ToExternalWorkflowExecutionSignaledEventAttributes(t.ExternalWorkflowExecutionSignaledEventAttributes),
		UpsertWorkflowSearchAttributesEventAttributes:                  ToUpsertWorkflowSearchAttributesEventAttributes(t.UpsertWorkflowSearchAttributesEventAttributes),
	}
}

// FromHistoryEventFilterType converts internal HistoryEventFilterType type to thrift
func FromHistoryEventFilterType(t *types.HistoryEventFilterType) *shared.HistoryEventFilterType {
	if t == nil {
		return nil
	}
	switch *t {
	case types.HistoryEventFilterTypeAllEvent:
		v := shared.HistoryEventFilterTypeAllEvent
		return &v
	case types.HistoryEventFilterTypeCloseEvent:
		v := shared.HistoryEventFilterTypeCloseEvent
		return &v
	}
	panic("unexpected enum value")
}

// ToHistoryEventFilterType converts thrift HistoryEventFilterType type to internal
func ToHistoryEventFilterType(t *shared.HistoryEventFilterType) *types.HistoryEventFilterType {
	if t == nil {
		return nil
	}
	switch *t {
	case shared.HistoryEventFilterTypeAllEvent:
		v := types.HistoryEventFilterTypeAllEvent
		return &v
	case shared.HistoryEventFilterTypeCloseEvent:
		v := types.HistoryEventFilterTypeCloseEvent
		return &v
	}
	panic("unexpected enum value")
}

// FromIndexedValueType converts internal IndexedValueType type to thrift
func FromIndexedValueType(t types.IndexedValueType) shared.IndexedValueType {

	switch t {
	case types.IndexedValueTypeString:
		return shared.IndexedValueTypeString
	case types.IndexedValueTypeKeyword:
		return shared.IndexedValueTypeKeyword
	case types.IndexedValueTypeInt:
		return shared.IndexedValueTypeInt
	case types.IndexedValueTypeDouble:
		return shared.IndexedValueTypeDouble
	case types.IndexedValueTypeBool:
		return shared.IndexedValueTypeBool
	case types.IndexedValueTypeDatetime:
		return shared.IndexedValueTypeDatetime
	}
	panic("unexpected enum value")
}

// ToIndexedValueType converts thrift IndexedValueType type to internal
func ToIndexedValueType(t shared.IndexedValueType) types.IndexedValueType {

	switch t {
	case shared.IndexedValueTypeString:
		return types.IndexedValueTypeString
	case shared.IndexedValueTypeKeyword:
		return types.IndexedValueTypeKeyword
	case shared.IndexedValueTypeInt:
		return types.IndexedValueTypeInt
	case shared.IndexedValueTypeDouble:
		return types.IndexedValueTypeDouble
	case shared.IndexedValueTypeBool:
		return types.IndexedValueTypeBool
	case shared.IndexedValueTypeDatetime:
		return types.IndexedValueTypeDatetime
	}
	panic("unexpected enum value")
}

// FromInternalDataInconsistencyError converts internal InternalDataInconsistencyError type to thrift
func FromInternalDataInconsistencyError(t *types.InternalDataInconsistencyError) *shared.InternalDataInconsistencyError {
	if t == nil {
		return nil
	}
	return &shared.InternalDataInconsistencyError{
		Message: t.Message,
	}
}

// ToInternalDataInconsistencyError converts thrift InternalDataInconsistencyError type to internal
func ToInternalDataInconsistencyError(t *shared.InternalDataInconsistencyError) *types.InternalDataInconsistencyError {
	if t == nil {
		return nil
	}
	return &types.InternalDataInconsistencyError{
		Message: t.Message,
	}
}

// FromInternalServiceError converts internal InternalServiceError type to thrift
func FromInternalServiceError(t *types.InternalServiceError) *shared.InternalServiceError {
	if t == nil {
		return nil
	}
	return &shared.InternalServiceError{
		Message: t.Message,
	}
}

// ToInternalServiceError converts thrift InternalServiceError type to internal
func ToInternalServiceError(t *shared.InternalServiceError) *types.InternalServiceError {
	if t == nil {
		return nil
	}
	return &types.InternalServiceError{
		Message: t.Message,
	}
}

// FromLimitExceededError converts internal LimitExceededError type to thrift
func FromLimitExceededError(t *types.LimitExceededError) *shared.LimitExceededError {
	if t == nil {
		return nil
	}
	return &shared.LimitExceededError{
		Message: t.Message,
	}
}

// ToLimitExceededError converts thrift LimitExceededError type to internal
func ToLimitExceededError(t *shared.LimitExceededError) *types.LimitExceededError {
	if t == nil {
		return nil
	}
	return &types.LimitExceededError{
		Message: t.Message,
	}
}

// FromListArchivedWorkflowExecutionsRequest converts internal ListArchivedWorkflowExecutionsRequest type to thrift
func FromListArchivedWorkflowExecutionsRequest(t *types.ListArchivedWorkflowExecutionsRequest) *shared.ListArchivedWorkflowExecutionsRequest {
	if t == nil {
		return nil
	}
	return &shared.ListArchivedWorkflowExecutionsRequest{
		Domain:        &t.Domain,
		PageSize:      t.PageSize,
		NextPageToken: t.NextPageToken,
		Query:         t.Query,
	}
}

// ToListArchivedWorkflowExecutionsRequest converts thrift ListArchivedWorkflowExecutionsRequest type to internal
func ToListArchivedWorkflowExecutionsRequest(t *shared.ListArchivedWorkflowExecutionsRequest) *types.ListArchivedWorkflowExecutionsRequest {
	if t == nil {
		return nil
	}
	return &types.ListArchivedWorkflowExecutionsRequest{
		Domain:        t.GetDomain(),
		PageSize:      t.PageSize,
		NextPageToken: t.NextPageToken,
		Query:         t.Query,
	}
}

// FromListArchivedWorkflowExecutionsResponse converts internal ListArchivedWorkflowExecutionsResponse type to thrift
func FromListArchivedWorkflowExecutionsResponse(t *types.ListArchivedWorkflowExecutionsResponse) *shared.ListArchivedWorkflowExecutionsResponse {
	if t == nil {
		return nil
	}
	return &shared.ListArchivedWorkflowExecutionsResponse{
		Executions:    FromWorkflowExecutionInfoArray(t.Executions),
		NextPageToken: t.NextPageToken,
	}
}

// ToListArchivedWorkflowExecutionsResponse converts thrift ListArchivedWorkflowExecutionsResponse type to internal
func ToListArchivedWorkflowExecutionsResponse(t *shared.ListArchivedWorkflowExecutionsResponse) *types.ListArchivedWorkflowExecutionsResponse {
	if t == nil {
		return nil
	}
	return &types.ListArchivedWorkflowExecutionsResponse{
		Executions:    ToWorkflowExecutionInfoArray(t.Executions),
		NextPageToken: t.NextPageToken,
	}
}

// FromListClosedWorkflowExecutionsRequest converts internal ListClosedWorkflowExecutionsRequest type to thrift
func FromListClosedWorkflowExecutionsRequest(t *types.ListClosedWorkflowExecutionsRequest) *shared.ListClosedWorkflowExecutionsRequest {
	if t == nil {
		return nil
	}
	return &shared.ListClosedWorkflowExecutionsRequest{
		Domain:          &t.Domain,
		MaximumPageSize: t.MaximumPageSize,
		NextPageToken:   t.NextPageToken,
		StartTimeFilter: FromStartTimeFilter(t.StartTimeFilter),
		ExecutionFilter: FromWorkflowExecutionFilter(t.ExecutionFilter),
		TypeFilter:      FromWorkflowTypeFilter(t.TypeFilter),
		StatusFilter:    FromWorkflowExecutionCloseStatus(t.StatusFilter),
	}
}

// ToListClosedWorkflowExecutionsRequest converts thrift ListClosedWorkflowExecutionsRequest type to internal
func ToListClosedWorkflowExecutionsRequest(t *shared.ListClosedWorkflowExecutionsRequest) *types.ListClosedWorkflowExecutionsRequest {
	if t == nil {
		return nil
	}
	return &types.ListClosedWorkflowExecutionsRequest{
		Domain:          t.GetDomain(),
		MaximumPageSize: t.MaximumPageSize,
		NextPageToken:   t.NextPageToken,
		StartTimeFilter: ToStartTimeFilter(t.StartTimeFilter),
		ExecutionFilter: ToWorkflowExecutionFilter(t.ExecutionFilter),
		TypeFilter:      ToWorkflowTypeFilter(t.TypeFilter),
		StatusFilter:    ToWorkflowExecutionCloseStatus(t.StatusFilter),
	}
}

// FromListClosedWorkflowExecutionsResponse converts internal ListClosedWorkflowExecutionsResponse type to thrift
func FromListClosedWorkflowExecutionsResponse(t *types.ListClosedWorkflowExecutionsResponse) *shared.ListClosedWorkflowExecutionsResponse {
	if t == nil {
		return nil
	}
	return &shared.ListClosedWorkflowExecutionsResponse{
		Executions:    FromWorkflowExecutionInfoArray(t.Executions),
		NextPageToken: t.NextPageToken,
	}
}

// ToListClosedWorkflowExecutionsResponse converts thrift ListClosedWorkflowExecutionsResponse type to internal
func ToListClosedWorkflowExecutionsResponse(t *shared.ListClosedWorkflowExecutionsResponse) *types.ListClosedWorkflowExecutionsResponse {
	if t == nil {
		return nil
	}
	return &types.ListClosedWorkflowExecutionsResponse{
		Executions:    ToWorkflowExecutionInfoArray(t.Executions),
		NextPageToken: t.NextPageToken,
	}
}

// FromListDomainsRequest converts internal ListDomainsRequest type to thrift
func FromListDomainsRequest(t *types.ListDomainsRequest) *shared.ListDomainsRequest {
	if t == nil {
		return nil
	}
	return &shared.ListDomainsRequest{
		PageSize:      t.PageSize,
		NextPageToken: t.NextPageToken,
	}
}

// ToListDomainsRequest converts thrift ListDomainsRequest type to internal
func ToListDomainsRequest(t *shared.ListDomainsRequest) *types.ListDomainsRequest {
	if t == nil {
		return nil
	}
	return &types.ListDomainsRequest{
		PageSize:      t.PageSize,
		NextPageToken: t.NextPageToken,
	}
}

// FromListDomainsResponse converts internal ListDomainsResponse type to thrift
func FromListDomainsResponse(t *types.ListDomainsResponse) *shared.ListDomainsResponse {
	if t == nil {
		return nil
	}
	return &shared.ListDomainsResponse{
		Domains:       FromDescribeDomainResponseArray(t.Domains),
		NextPageToken: t.NextPageToken,
	}
}

// ToListDomainsResponse converts thrift ListDomainsResponse type to internal
func ToListDomainsResponse(t *shared.ListDomainsResponse) *types.ListDomainsResponse {
	if t == nil {
		return nil
	}
	return &types.ListDomainsResponse{
		Domains:       ToDescribeDomainResponseArray(t.Domains),
		NextPageToken: t.NextPageToken,
	}
}

// FromListOpenWorkflowExecutionsRequest converts internal ListOpenWorkflowExecutionsRequest type to thrift
func FromListOpenWorkflowExecutionsRequest(t *types.ListOpenWorkflowExecutionsRequest) *shared.ListOpenWorkflowExecutionsRequest {
	if t == nil {
		return nil
	}
	return &shared.ListOpenWorkflowExecutionsRequest{
		Domain:          &t.Domain,
		MaximumPageSize: t.MaximumPageSize,
		NextPageToken:   t.NextPageToken,
		StartTimeFilter: FromStartTimeFilter(t.StartTimeFilter),
		ExecutionFilter: FromWorkflowExecutionFilter(t.ExecutionFilter),
		TypeFilter:      FromWorkflowTypeFilter(t.TypeFilter),
	}
}

// ToListOpenWorkflowExecutionsRequest converts thrift ListOpenWorkflowExecutionsRequest type to internal
func ToListOpenWorkflowExecutionsRequest(t *shared.ListOpenWorkflowExecutionsRequest) *types.ListOpenWorkflowExecutionsRequest {
	if t == nil {
		return nil
	}
	return &types.ListOpenWorkflowExecutionsRequest{
		Domain:          t.GetDomain(),
		MaximumPageSize: t.MaximumPageSize,
		NextPageToken:   t.NextPageToken,
		StartTimeFilter: ToStartTimeFilter(t.StartTimeFilter),
		ExecutionFilter: ToWorkflowExecutionFilter(t.ExecutionFilter),
		TypeFilter:      ToWorkflowTypeFilter(t.TypeFilter),
	}
}

// FromListOpenWorkflowExecutionsResponse converts internal ListOpenWorkflowExecutionsResponse type to thrift
func FromListOpenWorkflowExecutionsResponse(t *types.ListOpenWorkflowExecutionsResponse) *shared.ListOpenWorkflowExecutionsResponse {
	if t == nil {
		return nil
	}
	return &shared.ListOpenWorkflowExecutionsResponse{
		Executions:    FromWorkflowExecutionInfoArray(t.Executions),
		NextPageToken: t.NextPageToken,
	}
}

// ToListOpenWorkflowExecutionsResponse converts thrift ListOpenWorkflowExecutionsResponse type to internal
func ToListOpenWorkflowExecutionsResponse(t *shared.ListOpenWorkflowExecutionsResponse) *types.ListOpenWorkflowExecutionsResponse {
	if t == nil {
		return nil
	}
	return &types.ListOpenWorkflowExecutionsResponse{
		Executions:    ToWorkflowExecutionInfoArray(t.Executions),
		NextPageToken: t.NextPageToken,
	}
}

// FromListTaskListPartitionsRequest converts internal ListTaskListPartitionsRequest type to thrift
func FromListTaskListPartitionsRequest(t *types.ListTaskListPartitionsRequest) *shared.ListTaskListPartitionsRequest {
	if t == nil {
		return nil
	}
	return &shared.ListTaskListPartitionsRequest{
		Domain:   &t.Domain,
		TaskList: FromTaskList(t.TaskList),
	}
}

// ToListTaskListPartitionsRequest converts thrift ListTaskListPartitionsRequest type to internal
func ToListTaskListPartitionsRequest(t *shared.ListTaskListPartitionsRequest) *types.ListTaskListPartitionsRequest {
	if t == nil {
		return nil
	}
	return &types.ListTaskListPartitionsRequest{
		Domain:   t.GetDomain(),
		TaskList: ToTaskList(t.TaskList),
	}
}

// FromListTaskListPartitionsResponse converts internal ListTaskListPartitionsResponse type to thrift
func FromListTaskListPartitionsResponse(t *types.ListTaskListPartitionsResponse) *shared.ListTaskListPartitionsResponse {
	if t == nil {
		return nil
	}
	return &shared.ListTaskListPartitionsResponse{
		ActivityTaskListPartitions: FromTaskListPartitionMetadataArray(t.ActivityTaskListPartitions),
		DecisionTaskListPartitions: FromTaskListPartitionMetadataArray(t.DecisionTaskListPartitions),
	}
}

// ToListTaskListPartitionsResponse converts thrift ListTaskListPartitionsResponse type to internal
func ToListTaskListPartitionsResponse(t *shared.ListTaskListPartitionsResponse) *types.ListTaskListPartitionsResponse {
	if t == nil {
		return nil
	}
	return &types.ListTaskListPartitionsResponse{
		ActivityTaskListPartitions: ToTaskListPartitionMetadataArray(t.ActivityTaskListPartitions),
		DecisionTaskListPartitions: ToTaskListPartitionMetadataArray(t.DecisionTaskListPartitions),
	}
}

// FromListWorkflowExecutionsRequest converts internal ListWorkflowExecutionsRequest type to thrift
func FromListWorkflowExecutionsRequest(t *types.ListWorkflowExecutionsRequest) *shared.ListWorkflowExecutionsRequest {
	if t == nil {
		return nil
	}
	return &shared.ListWorkflowExecutionsRequest{
		Domain:        &t.Domain,
		PageSize:      t.PageSize,
		NextPageToken: t.NextPageToken,
		Query:         t.Query,
	}
}

// ToListWorkflowExecutionsRequest converts thrift ListWorkflowExecutionsRequest type to internal
func ToListWorkflowExecutionsRequest(t *shared.ListWorkflowExecutionsRequest) *types.ListWorkflowExecutionsRequest {
	if t == nil {
		return nil
	}
	return &types.ListWorkflowExecutionsRequest{
		Domain:        t.GetDomain(),
		PageSize:      t.PageSize,
		NextPageToken: t.NextPageToken,
		Query:         t.Query,
	}
}

// FromListWorkflowExecutionsResponse converts internal ListWorkflowExecutionsResponse type to thrift
func FromListWorkflowExecutionsResponse(t *types.ListWorkflowExecutionsResponse) *shared.ListWorkflowExecutionsResponse {
	if t == nil {
		return nil
	}
	return &shared.ListWorkflowExecutionsResponse{
		Executions:    FromWorkflowExecutionInfoArray(t.Executions),
		NextPageToken: t.NextPageToken,
	}
}

// ToListWorkflowExecutionsResponse converts thrift ListWorkflowExecutionsResponse type to internal
func ToListWorkflowExecutionsResponse(t *shared.ListWorkflowExecutionsResponse) *types.ListWorkflowExecutionsResponse {
	if t == nil {
		return nil
	}
	return &types.ListWorkflowExecutionsResponse{
		Executions:    ToWorkflowExecutionInfoArray(t.Executions),
		NextPageToken: t.NextPageToken,
	}
}

// FromMarkerRecordedEventAttributes converts internal MarkerRecordedEventAttributes type to thrift
func FromMarkerRecordedEventAttributes(t *types.MarkerRecordedEventAttributes) *shared.MarkerRecordedEventAttributes {
	if t == nil {
		return nil
	}
	return &shared.MarkerRecordedEventAttributes{
		MarkerName:                   t.MarkerName,
		Details:                      t.Details,
		DecisionTaskCompletedEventId: t.DecisionTaskCompletedEventID,
		Header:                       FromHeader(t.Header),
	}
}

// ToMarkerRecordedEventAttributes converts thrift MarkerRecordedEventAttributes type to internal
func ToMarkerRecordedEventAttributes(t *shared.MarkerRecordedEventAttributes) *types.MarkerRecordedEventAttributes {
	if t == nil {
		return nil
	}
	return &types.MarkerRecordedEventAttributes{
		MarkerName:                   t.MarkerName,
		Details:                      t.Details,
		DecisionTaskCompletedEventID: t.DecisionTaskCompletedEventId,
		Header:                       ToHeader(t.Header),
	}
}

// FromMemo converts internal Memo type to thrift
func FromMemo(t *types.Memo) *shared.Memo {
	if t == nil {
		return nil
	}
	return &shared.Memo{
		Fields: t.Fields,
	}
}

// ToMemo converts thrift Memo type to internal
func ToMemo(t *shared.Memo) *types.Memo {
	if t == nil {
		return nil
	}
	return &types.Memo{
		Fields: t.Fields,
	}
}

// FromParentClosePolicy converts internal ParentClosePolicy type to thrift
func FromParentClosePolicy(t *types.ParentClosePolicy) *shared.ParentClosePolicy {
	if t == nil {
		return nil
	}
	switch *t {
	case types.ParentClosePolicyAbandon:
		v := shared.ParentClosePolicyAbandon
		return &v
	case types.ParentClosePolicyRequestCancel:
		v := shared.ParentClosePolicyRequestCancel
		return &v
	case types.ParentClosePolicyTerminate:
		v := shared.ParentClosePolicyTerminate
		return &v
	}
	panic("unexpected enum value")
}

// ToParentClosePolicy converts thrift ParentClosePolicy type to internal
func ToParentClosePolicy(t *shared.ParentClosePolicy) *types.ParentClosePolicy {
	if t == nil {
		return nil
	}
	switch *t {
	case shared.ParentClosePolicyAbandon:
		v := types.ParentClosePolicyAbandon
		return &v
	case shared.ParentClosePolicyRequestCancel:
		v := types.ParentClosePolicyRequestCancel
		return &v
	case shared.ParentClosePolicyTerminate:
		v := types.ParentClosePolicyTerminate
		return &v
	}
	panic("unexpected enum value")
}

// FromPendingActivityInfo converts internal PendingActivityInfo type to thrift
func FromPendingActivityInfo(t *types.PendingActivityInfo) *shared.PendingActivityInfo {
	if t == nil {
		return nil
	}
	return &shared.PendingActivityInfo{
		ActivityID:             t.ActivityID,
		ActivityType:           FromActivityType(t.ActivityType),
		State:                  FromPendingActivityState(t.State),
		HeartbeatDetails:       t.HeartbeatDetails,
		LastHeartbeatTimestamp: t.LastHeartbeatTimestamp,
		LastStartedTimestamp:   t.LastStartedTimestamp,
		Attempt:                t.Attempt,
		MaximumAttempts:        t.MaximumAttempts,
		ScheduledTimestamp:     t.ScheduledTimestamp,
		ExpirationTimestamp:    t.ExpirationTimestamp,
		LastFailureReason:      t.LastFailureReason,
		LastWorkerIdentity:     &t.LastWorkerIdentity,
		LastFailureDetails:     t.LastFailureDetails,
	}
}

// ToPendingActivityInfo converts thrift PendingActivityInfo type to internal
func ToPendingActivityInfo(t *shared.PendingActivityInfo) *types.PendingActivityInfo {
	if t == nil {
		return nil
	}
	return &types.PendingActivityInfo{
		ActivityID:             t.ActivityID,
		ActivityType:           ToActivityType(t.ActivityType),
		State:                  ToPendingActivityState(t.State),
		HeartbeatDetails:       t.HeartbeatDetails,
		LastHeartbeatTimestamp: t.LastHeartbeatTimestamp,
		LastStartedTimestamp:   t.LastStartedTimestamp,
		Attempt:                t.Attempt,
		MaximumAttempts:        t.MaximumAttempts,
		ScheduledTimestamp:     t.ScheduledTimestamp,
		ExpirationTimestamp:    t.ExpirationTimestamp,
		LastFailureReason:      t.LastFailureReason,
		LastWorkerIdentity:     t.GetLastWorkerIdentity(),
		LastFailureDetails:     t.LastFailureDetails,
	}
}

// FromPendingActivityState converts internal PendingActivityState type to thrift
func FromPendingActivityState(t *types.PendingActivityState) *shared.PendingActivityState {
	if t == nil {
		return nil
	}
	switch *t {
	case types.PendingActivityStateScheduled:
		v := shared.PendingActivityStateScheduled
		return &v
	case types.PendingActivityStateStarted:
		v := shared.PendingActivityStateStarted
		return &v
	case types.PendingActivityStateCancelRequested:
		v := shared.PendingActivityStateCancelRequested
		return &v
	}
	panic("unexpected enum value")
}

// ToPendingActivityState converts thrift PendingActivityState type to internal
func ToPendingActivityState(t *shared.PendingActivityState) *types.PendingActivityState {
	if t == nil {
		return nil
	}
	switch *t {
	case shared.PendingActivityStateScheduled:
		v := types.PendingActivityStateScheduled
		return &v
	case shared.PendingActivityStateStarted:
		v := types.PendingActivityStateStarted
		return &v
	case shared.PendingActivityStateCancelRequested:
		v := types.PendingActivityStateCancelRequested
		return &v
	}
	panic("unexpected enum value")
}

// FromPendingChildExecutionInfo converts internal PendingChildExecutionInfo type to thrift
func FromPendingChildExecutionInfo(t *types.PendingChildExecutionInfo) *shared.PendingChildExecutionInfo {
	if t == nil {
		return nil
	}
	return &shared.PendingChildExecutionInfo{
		WorkflowID:        &t.WorkflowID,
		RunID:             &t.RunID,
		WorkflowTypName:   &t.WorkflowTypName,
		InitiatedID:       t.InitiatedID,
		ParentClosePolicy: FromParentClosePolicy(t.ParentClosePolicy),
	}
}

// ToPendingChildExecutionInfo converts thrift PendingChildExecutionInfo type to internal
func ToPendingChildExecutionInfo(t *shared.PendingChildExecutionInfo) *types.PendingChildExecutionInfo {
	if t == nil {
		return nil
	}
	return &types.PendingChildExecutionInfo{
		WorkflowID:        t.GetWorkflowID(),
		RunID:             t.GetRunID(),
		WorkflowTypName:   t.GetWorkflowTypName(),
		InitiatedID:       t.InitiatedID,
		ParentClosePolicy: ToParentClosePolicy(t.ParentClosePolicy),
	}
}

// FromPendingDecisionInfo converts internal PendingDecisionInfo type to thrift
func FromPendingDecisionInfo(t *types.PendingDecisionInfo) *shared.PendingDecisionInfo {
	if t == nil {
		return nil
	}
	return &shared.PendingDecisionInfo{
		State:                      FromPendingDecisionState(t.State),
		ScheduledTimestamp:         t.ScheduledTimestamp,
		StartedTimestamp:           t.StartedTimestamp,
		Attempt:                    t.Attempt,
		OriginalScheduledTimestamp: t.OriginalScheduledTimestamp,
	}
}

// ToPendingDecisionInfo converts thrift PendingDecisionInfo type to internal
func ToPendingDecisionInfo(t *shared.PendingDecisionInfo) *types.PendingDecisionInfo {
	if t == nil {
		return nil
	}
	return &types.PendingDecisionInfo{
		State:                      ToPendingDecisionState(t.State),
		ScheduledTimestamp:         t.ScheduledTimestamp,
		StartedTimestamp:           t.StartedTimestamp,
		Attempt:                    t.Attempt,
		OriginalScheduledTimestamp: t.OriginalScheduledTimestamp,
	}
}

// FromPendingDecisionState converts internal PendingDecisionState type to thrift
func FromPendingDecisionState(t *types.PendingDecisionState) *shared.PendingDecisionState {
	if t == nil {
		return nil
	}
	switch *t {
	case types.PendingDecisionStateScheduled:
		v := shared.PendingDecisionStateScheduled
		return &v
	case types.PendingDecisionStateStarted:
		v := shared.PendingDecisionStateStarted
		return &v
	}
	panic("unexpected enum value")
}

// ToPendingDecisionState converts thrift PendingDecisionState type to internal
func ToPendingDecisionState(t *shared.PendingDecisionState) *types.PendingDecisionState {
	if t == nil {
		return nil
	}
	switch *t {
	case shared.PendingDecisionStateScheduled:
		v := types.PendingDecisionStateScheduled
		return &v
	case shared.PendingDecisionStateStarted:
		v := types.PendingDecisionStateStarted
		return &v
	}
	panic("unexpected enum value")
}

// FromPollForActivityTaskRequest converts internal PollForActivityTaskRequest type to thrift
func FromPollForActivityTaskRequest(t *types.PollForActivityTaskRequest) *shared.PollForActivityTaskRequest {
	if t == nil {
		return nil
	}
	return &shared.PollForActivityTaskRequest{
		Domain:           &t.Domain,
		TaskList:         FromTaskList(t.TaskList),
		Identity:         &t.Identity,
		TaskListMetadata: FromTaskListMetadata(t.TaskListMetadata),
	}
}

// ToPollForActivityTaskRequest converts thrift PollForActivityTaskRequest type to internal
func ToPollForActivityTaskRequest(t *shared.PollForActivityTaskRequest) *types.PollForActivityTaskRequest {
	if t == nil {
		return nil
	}
	return &types.PollForActivityTaskRequest{
		Domain:           t.GetDomain(),
		TaskList:         ToTaskList(t.TaskList),
		Identity:         t.GetIdentity(),
		TaskListMetadata: ToTaskListMetadata(t.TaskListMetadata),
	}
}

// FromPollForActivityTaskResponse converts internal PollForActivityTaskResponse type to thrift
func FromPollForActivityTaskResponse(t *types.PollForActivityTaskResponse) *shared.PollForActivityTaskResponse {
	if t == nil {
		return nil
	}
	return &shared.PollForActivityTaskResponse{
		TaskToken:                       t.TaskToken,
		WorkflowExecution:               FromWorkflowExecution(t.WorkflowExecution),
		ActivityId:                      t.ActivityID,
		ActivityType:                    FromActivityType(t.ActivityType),
		Input:                           t.Input,
		ScheduledTimestamp:              t.ScheduledTimestamp,
		ScheduleToCloseTimeoutSeconds:   t.ScheduleToCloseTimeoutSeconds,
		StartedTimestamp:                t.StartedTimestamp,
		StartToCloseTimeoutSeconds:      t.StartToCloseTimeoutSeconds,
		HeartbeatTimeoutSeconds:         t.HeartbeatTimeoutSeconds,
		Attempt:                         t.Attempt,
		ScheduledTimestampOfThisAttempt: t.ScheduledTimestampOfThisAttempt,
		HeartbeatDetails:                t.HeartbeatDetails,
		WorkflowType:                    FromWorkflowType(t.WorkflowType),
		WorkflowDomain:                  &t.WorkflowDomain,
		Header:                          FromHeader(t.Header),
	}
}

// ToPollForActivityTaskResponse converts thrift PollForActivityTaskResponse type to internal
func ToPollForActivityTaskResponse(t *shared.PollForActivityTaskResponse) *types.PollForActivityTaskResponse {
	if t == nil {
		return nil
	}
	return &types.PollForActivityTaskResponse{
		TaskToken:                       t.TaskToken,
		WorkflowExecution:               ToWorkflowExecution(t.WorkflowExecution),
		ActivityID:                      t.ActivityId,
		ActivityType:                    ToActivityType(t.ActivityType),
		Input:                           t.Input,
		ScheduledTimestamp:              t.ScheduledTimestamp,
		ScheduleToCloseTimeoutSeconds:   t.ScheduleToCloseTimeoutSeconds,
		StartedTimestamp:                t.StartedTimestamp,
		StartToCloseTimeoutSeconds:      t.StartToCloseTimeoutSeconds,
		HeartbeatTimeoutSeconds:         t.HeartbeatTimeoutSeconds,
		Attempt:                         t.Attempt,
		ScheduledTimestampOfThisAttempt: t.ScheduledTimestampOfThisAttempt,
		HeartbeatDetails:                t.HeartbeatDetails,
		WorkflowType:                    ToWorkflowType(t.WorkflowType),
		WorkflowDomain:                  t.GetWorkflowDomain(),
		Header:                          ToHeader(t.Header),
	}
}

// FromPollForDecisionTaskRequest converts internal PollForDecisionTaskRequest type to thrift
func FromPollForDecisionTaskRequest(t *types.PollForDecisionTaskRequest) *shared.PollForDecisionTaskRequest {
	if t == nil {
		return nil
	}
	return &shared.PollForDecisionTaskRequest{
		Domain:         &t.Domain,
		TaskList:       FromTaskList(t.TaskList),
		Identity:       &t.Identity,
		BinaryChecksum: t.BinaryChecksum,
	}
}

// ToPollForDecisionTaskRequest converts thrift PollForDecisionTaskRequest type to internal
func ToPollForDecisionTaskRequest(t *shared.PollForDecisionTaskRequest) *types.PollForDecisionTaskRequest {
	if t == nil {
		return nil
	}
	return &types.PollForDecisionTaskRequest{
		Domain:         t.GetDomain(),
		TaskList:       ToTaskList(t.TaskList),
		Identity:       t.GetIdentity(),
		BinaryChecksum: t.BinaryChecksum,
	}
}

// FromPollForDecisionTaskResponse converts internal PollForDecisionTaskResponse type to thrift
func FromPollForDecisionTaskResponse(t *types.PollForDecisionTaskResponse) *shared.PollForDecisionTaskResponse {
	if t == nil {
		return nil
	}
	return &shared.PollForDecisionTaskResponse{
		TaskToken:                 t.TaskToken,
		WorkflowExecution:         FromWorkflowExecution(t.WorkflowExecution),
		WorkflowType:              FromWorkflowType(t.WorkflowType),
		PreviousStartedEventId:    t.PreviousStartedEventID,
		StartedEventId:            t.StartedEventID,
		Attempt:                   t.Attempt,
		BacklogCountHint:          t.BacklogCountHint,
		History:                   FromHistory(t.History),
		NextPageToken:             t.NextPageToken,
		Query:                     FromWorkflowQuery(t.Query),
		WorkflowExecutionTaskList: FromTaskList(t.WorkflowExecutionTaskList),
		ScheduledTimestamp:        t.ScheduledTimestamp,
		StartedTimestamp:          t.StartedTimestamp,
		Queries:                   FromWorkflowQueryMap(t.Queries),
	}
}

// ToPollForDecisionTaskResponse converts thrift PollForDecisionTaskResponse type to internal
func ToPollForDecisionTaskResponse(t *shared.PollForDecisionTaskResponse) *types.PollForDecisionTaskResponse {
	if t == nil {
		return nil
	}
	return &types.PollForDecisionTaskResponse{
		TaskToken:                 t.TaskToken,
		WorkflowExecution:         ToWorkflowExecution(t.WorkflowExecution),
		WorkflowType:              ToWorkflowType(t.WorkflowType),
		PreviousStartedEventID:    t.PreviousStartedEventId,
		StartedEventID:            t.StartedEventId,
		Attempt:                   t.Attempt,
		BacklogCountHint:          t.BacklogCountHint,
		History:                   ToHistory(t.History),
		NextPageToken:             t.NextPageToken,
		Query:                     ToWorkflowQuery(t.Query),
		WorkflowExecutionTaskList: ToTaskList(t.WorkflowExecutionTaskList),
		ScheduledTimestamp:        t.ScheduledTimestamp,
		StartedTimestamp:          t.StartedTimestamp,
		Queries:                   ToWorkflowQueryMap(t.Queries),
	}
}

// FromPollerInfo converts internal PollerInfo type to thrift
func FromPollerInfo(t *types.PollerInfo) *shared.PollerInfo {
	if t == nil {
		return nil
	}
	return &shared.PollerInfo{
		LastAccessTime: t.LastAccessTime,
		Identity:       &t.Identity,
		RatePerSecond:  t.RatePerSecond,
	}
}

// ToPollerInfo converts thrift PollerInfo type to internal
func ToPollerInfo(t *shared.PollerInfo) *types.PollerInfo {
	if t == nil {
		return nil
	}
	return &types.PollerInfo{
		LastAccessTime: t.LastAccessTime,
		Identity:       t.GetIdentity(),
		RatePerSecond:  t.RatePerSecond,
	}
}

// FromQueryConsistencyLevel converts internal QueryConsistencyLevel type to thrift
func FromQueryConsistencyLevel(t *types.QueryConsistencyLevel) *shared.QueryConsistencyLevel {
	if t == nil {
		return nil
	}
	switch *t {
	case types.QueryConsistencyLevelEventual:
		v := shared.QueryConsistencyLevelEventual
		return &v
	case types.QueryConsistencyLevelStrong:
		v := shared.QueryConsistencyLevelStrong
		return &v
	}
	panic("unexpected enum value")
}

// ToQueryConsistencyLevel converts thrift QueryConsistencyLevel type to internal
func ToQueryConsistencyLevel(t *shared.QueryConsistencyLevel) *types.QueryConsistencyLevel {
	if t == nil {
		return nil
	}
	switch *t {
	case shared.QueryConsistencyLevelEventual:
		v := types.QueryConsistencyLevelEventual
		return &v
	case shared.QueryConsistencyLevelStrong:
		v := types.QueryConsistencyLevelStrong
		return &v
	}
	panic("unexpected enum value")
}

// FromQueryFailedError converts internal QueryFailedError type to thrift
func FromQueryFailedError(t *types.QueryFailedError) *shared.QueryFailedError {
	if t == nil {
		return nil
	}
	return &shared.QueryFailedError{
		Message: t.Message,
	}
}

// ToQueryFailedError converts thrift QueryFailedError type to internal
func ToQueryFailedError(t *shared.QueryFailedError) *types.QueryFailedError {
	if t == nil {
		return nil
	}
	return &types.QueryFailedError{
		Message: t.Message,
	}
}

// FromQueryRejectCondition converts internal QueryRejectCondition type to thrift
func FromQueryRejectCondition(t *types.QueryRejectCondition) *shared.QueryRejectCondition {
	if t == nil {
		return nil
	}
	switch *t {
	case types.QueryRejectConditionNotOpen:
		v := shared.QueryRejectConditionNotOpen
		return &v
	case types.QueryRejectConditionNotCompletedCleanly:
		v := shared.QueryRejectConditionNotCompletedCleanly
		return &v
	}
	panic("unexpected enum value")
}

// ToQueryRejectCondition converts thrift QueryRejectCondition type to internal
func ToQueryRejectCondition(t *shared.QueryRejectCondition) *types.QueryRejectCondition {
	if t == nil {
		return nil
	}
	switch *t {
	case shared.QueryRejectConditionNotOpen:
		v := types.QueryRejectConditionNotOpen
		return &v
	case shared.QueryRejectConditionNotCompletedCleanly:
		v := types.QueryRejectConditionNotCompletedCleanly
		return &v
	}
	panic("unexpected enum value")
}

// FromQueryRejected converts internal QueryRejected type to thrift
func FromQueryRejected(t *types.QueryRejected) *shared.QueryRejected {
	if t == nil {
		return nil
	}
	return &shared.QueryRejected{
		CloseStatus: FromWorkflowExecutionCloseStatus(t.CloseStatus),
	}
}

// ToQueryRejected converts thrift QueryRejected type to internal
func ToQueryRejected(t *shared.QueryRejected) *types.QueryRejected {
	if t == nil {
		return nil
	}
	return &types.QueryRejected{
		CloseStatus: ToWorkflowExecutionCloseStatus(t.CloseStatus),
	}
}

// FromQueryResultType converts internal QueryResultType type to thrift
func FromQueryResultType(t *types.QueryResultType) *shared.QueryResultType {
	if t == nil {
		return nil
	}
	switch *t {
	case types.QueryResultTypeAnswered:
		v := shared.QueryResultTypeAnswered
		return &v
	case types.QueryResultTypeFailed:
		v := shared.QueryResultTypeFailed
		return &v
	}
	panic("unexpected enum value")
}

// ToQueryResultType converts thrift QueryResultType type to internal
func ToQueryResultType(t *shared.QueryResultType) *types.QueryResultType {
	if t == nil {
		return nil
	}
	switch *t {
	case shared.QueryResultTypeAnswered:
		v := types.QueryResultTypeAnswered
		return &v
	case shared.QueryResultTypeFailed:
		v := types.QueryResultTypeFailed
		return &v
	}
	panic("unexpected enum value")
}

// FromQueryTaskCompletedType converts internal QueryTaskCompletedType type to thrift
func FromQueryTaskCompletedType(t *types.QueryTaskCompletedType) *shared.QueryTaskCompletedType {
	if t == nil {
		return nil
	}
	switch *t {
	case types.QueryTaskCompletedTypeCompleted:
		v := shared.QueryTaskCompletedTypeCompleted
		return &v
	case types.QueryTaskCompletedTypeFailed:
		v := shared.QueryTaskCompletedTypeFailed
		return &v
	}
	panic("unexpected enum value")
}

// ToQueryTaskCompletedType converts thrift QueryTaskCompletedType type to internal
func ToQueryTaskCompletedType(t *shared.QueryTaskCompletedType) *types.QueryTaskCompletedType {
	if t == nil {
		return nil
	}
	switch *t {
	case shared.QueryTaskCompletedTypeCompleted:
		v := types.QueryTaskCompletedTypeCompleted
		return &v
	case shared.QueryTaskCompletedTypeFailed:
		v := types.QueryTaskCompletedTypeFailed
		return &v
	}
	panic("unexpected enum value")
}

// FromQueryWorkflowRequest converts internal QueryWorkflowRequest type to thrift
func FromQueryWorkflowRequest(t *types.QueryWorkflowRequest) *shared.QueryWorkflowRequest {
	if t == nil {
		return nil
	}
	return &shared.QueryWorkflowRequest{
		Domain:                &t.Domain,
		Execution:             FromWorkflowExecution(t.Execution),
		Query:                 FromWorkflowQuery(t.Query),
		QueryRejectCondition:  FromQueryRejectCondition(t.QueryRejectCondition),
		QueryConsistencyLevel: FromQueryConsistencyLevel(t.QueryConsistencyLevel),
	}
}

// ToQueryWorkflowRequest converts thrift QueryWorkflowRequest type to internal
func ToQueryWorkflowRequest(t *shared.QueryWorkflowRequest) *types.QueryWorkflowRequest {
	if t == nil {
		return nil
	}
	return &types.QueryWorkflowRequest{
		Domain:                t.GetDomain(),
		Execution:             ToWorkflowExecution(t.Execution),
		Query:                 ToWorkflowQuery(t.Query),
		QueryRejectCondition:  ToQueryRejectCondition(t.QueryRejectCondition),
		QueryConsistencyLevel: ToQueryConsistencyLevel(t.QueryConsistencyLevel),
	}
}

// FromQueryWorkflowResponse converts internal QueryWorkflowResponse type to thrift
func FromQueryWorkflowResponse(t *types.QueryWorkflowResponse) *shared.QueryWorkflowResponse {
	if t == nil {
		return nil
	}
	return &shared.QueryWorkflowResponse{
		QueryResult:   t.QueryResult,
		QueryRejected: FromQueryRejected(t.QueryRejected),
	}
}

// ToQueryWorkflowResponse converts thrift QueryWorkflowResponse type to internal
func ToQueryWorkflowResponse(t *shared.QueryWorkflowResponse) *types.QueryWorkflowResponse {
	if t == nil {
		return nil
	}
	return &types.QueryWorkflowResponse{
		QueryResult:   t.QueryResult,
		QueryRejected: ToQueryRejected(t.QueryRejected),
	}
}

// FromReapplyEventsRequest converts internal ReapplyEventsRequest type to thrift
func FromReapplyEventsRequest(t *types.ReapplyEventsRequest) *shared.ReapplyEventsRequest {
	if t == nil {
		return nil
	}
	return &shared.ReapplyEventsRequest{
		DomainName:        &t.DomainName,
		WorkflowExecution: FromWorkflowExecution(t.WorkflowExecution),
		Events:            FromDataBlob(t.Events),
	}
}

// ToReapplyEventsRequest converts thrift ReapplyEventsRequest type to internal
func ToReapplyEventsRequest(t *shared.ReapplyEventsRequest) *types.ReapplyEventsRequest {
	if t == nil {
		return nil
	}
	return &types.ReapplyEventsRequest{
		DomainName:        t.GetDomainName(),
		WorkflowExecution: ToWorkflowExecution(t.WorkflowExecution),
		Events:            ToDataBlob(t.Events),
	}
}

// FromRecordActivityTaskHeartbeatByIDRequest converts internal RecordActivityTaskHeartbeatByIDRequest type to thrift
func FromRecordActivityTaskHeartbeatByIDRequest(t *types.RecordActivityTaskHeartbeatByIDRequest) *shared.RecordActivityTaskHeartbeatByIDRequest {
	if t == nil {
		return nil
	}
	return &shared.RecordActivityTaskHeartbeatByIDRequest{
		Domain:     &t.Domain,
		WorkflowID: &t.WorkflowID,
		RunID:      &t.RunID,
		ActivityID: t.ActivityID,
		Details:    t.Details,
		Identity:   &t.Identity,
	}
}

// ToRecordActivityTaskHeartbeatByIDRequest converts thrift RecordActivityTaskHeartbeatByIDRequest type to internal
func ToRecordActivityTaskHeartbeatByIDRequest(t *shared.RecordActivityTaskHeartbeatByIDRequest) *types.RecordActivityTaskHeartbeatByIDRequest {
	if t == nil {
		return nil
	}
	return &types.RecordActivityTaskHeartbeatByIDRequest{
		Domain:     t.GetDomain(),
		WorkflowID: t.GetWorkflowID(),
		RunID:      t.GetRunID(),
		ActivityID: t.ActivityID,
		Details:    t.Details,
		Identity:   t.GetIdentity(),
	}
}

// FromRecordActivityTaskHeartbeatRequest converts internal RecordActivityTaskHeartbeatRequest type to thrift
func FromRecordActivityTaskHeartbeatRequest(t *types.RecordActivityTaskHeartbeatRequest) *shared.RecordActivityTaskHeartbeatRequest {
	if t == nil {
		return nil
	}
	return &shared.RecordActivityTaskHeartbeatRequest{
		TaskToken: t.TaskToken,
		Details:   t.Details,
		Identity:  &t.Identity,
	}
}

// ToRecordActivityTaskHeartbeatRequest converts thrift RecordActivityTaskHeartbeatRequest type to internal
func ToRecordActivityTaskHeartbeatRequest(t *shared.RecordActivityTaskHeartbeatRequest) *types.RecordActivityTaskHeartbeatRequest {
	if t == nil {
		return nil
	}
	return &types.RecordActivityTaskHeartbeatRequest{
		TaskToken: t.TaskToken,
		Details:   t.Details,
		Identity:  t.GetIdentity(),
	}
}

// FromRecordActivityTaskHeartbeatResponse converts internal RecordActivityTaskHeartbeatResponse type to thrift
func FromRecordActivityTaskHeartbeatResponse(t *types.RecordActivityTaskHeartbeatResponse) *shared.RecordActivityTaskHeartbeatResponse {
	if t == nil {
		return nil
	}
	return &shared.RecordActivityTaskHeartbeatResponse{
		CancelRequested: t.CancelRequested,
	}
}

// ToRecordActivityTaskHeartbeatResponse converts thrift RecordActivityTaskHeartbeatResponse type to internal
func ToRecordActivityTaskHeartbeatResponse(t *shared.RecordActivityTaskHeartbeatResponse) *types.RecordActivityTaskHeartbeatResponse {
	if t == nil {
		return nil
	}
	return &types.RecordActivityTaskHeartbeatResponse{
		CancelRequested: t.CancelRequested,
	}
}

// FromRecordMarkerDecisionAttributes converts internal RecordMarkerDecisionAttributes type to thrift
func FromRecordMarkerDecisionAttributes(t *types.RecordMarkerDecisionAttributes) *shared.RecordMarkerDecisionAttributes {
	if t == nil {
		return nil
	}
	return &shared.RecordMarkerDecisionAttributes{
		MarkerName: t.MarkerName,
		Details:    t.Details,
		Header:     FromHeader(t.Header),
	}
}

// ToRecordMarkerDecisionAttributes converts thrift RecordMarkerDecisionAttributes type to internal
func ToRecordMarkerDecisionAttributes(t *shared.RecordMarkerDecisionAttributes) *types.RecordMarkerDecisionAttributes {
	if t == nil {
		return nil
	}
	return &types.RecordMarkerDecisionAttributes{
		MarkerName: t.MarkerName,
		Details:    t.Details,
		Header:     ToHeader(t.Header),
	}
}

// FromRefreshWorkflowTasksRequest converts internal RefreshWorkflowTasksRequest type to thrift
func FromRefreshWorkflowTasksRequest(t *types.RefreshWorkflowTasksRequest) *shared.RefreshWorkflowTasksRequest {
	if t == nil {
		return nil
	}
	return &shared.RefreshWorkflowTasksRequest{
		Domain:    &t.Domain,
		Execution: FromWorkflowExecution(t.Execution),
	}
}

// ToRefreshWorkflowTasksRequest converts thrift RefreshWorkflowTasksRequest type to internal
func ToRefreshWorkflowTasksRequest(t *shared.RefreshWorkflowTasksRequest) *types.RefreshWorkflowTasksRequest {
	if t == nil {
		return nil
	}
	return &types.RefreshWorkflowTasksRequest{
		Domain:    t.GetDomain(),
		Execution: ToWorkflowExecution(t.Execution),
	}
}

// FromRegisterDomainRequest converts internal RegisterDomainRequest type to thrift
func FromRegisterDomainRequest(t *types.RegisterDomainRequest) *shared.RegisterDomainRequest {
	if t == nil {
		return nil
	}
	return &shared.RegisterDomainRequest{
		Name:                                   t.Name,
		Description:                            t.Description,
		OwnerEmail:                             t.OwnerEmail,
		WorkflowExecutionRetentionPeriodInDays: t.WorkflowExecutionRetentionPeriodInDays,
		EmitMetric:                             t.EmitMetric,
		Clusters:                               FromClusterReplicationConfigurationArray(t.Clusters),
		ActiveClusterName:                      t.ActiveClusterName,
		Data:                                   t.Data,
		SecurityToken:                          t.SecurityToken,
		IsGlobalDomain:                         t.IsGlobalDomain,
		HistoryArchivalStatus:                  FromArchivalStatus(t.HistoryArchivalStatus),
		HistoryArchivalURI:                     t.HistoryArchivalURI,
		VisibilityArchivalStatus:               FromArchivalStatus(t.VisibilityArchivalStatus),
		VisibilityArchivalURI:                  t.VisibilityArchivalURI,
	}
}

// ToRegisterDomainRequest converts thrift RegisterDomainRequest type to internal
func ToRegisterDomainRequest(t *shared.RegisterDomainRequest) *types.RegisterDomainRequest {
	if t == nil {
		return nil
	}
	return &types.RegisterDomainRequest{
		Name:                                   t.Name,
		Description:                            t.Description,
		OwnerEmail:                             t.OwnerEmail,
		WorkflowExecutionRetentionPeriodInDays: t.WorkflowExecutionRetentionPeriodInDays,
		EmitMetric:                             t.EmitMetric,
		Clusters:                               ToClusterReplicationConfigurationArray(t.Clusters),
		ActiveClusterName:                      t.ActiveClusterName,
		Data:                                   t.Data,
		SecurityToken:                          t.SecurityToken,
		IsGlobalDomain:                         t.IsGlobalDomain,
		HistoryArchivalStatus:                  ToArchivalStatus(t.HistoryArchivalStatus),
		HistoryArchivalURI:                     t.HistoryArchivalURI,
		VisibilityArchivalStatus:               ToArchivalStatus(t.VisibilityArchivalStatus),
		VisibilityArchivalURI:                  t.VisibilityArchivalURI,
	}
}

// FromRemoteSyncMatchedError converts internal RemoteSyncMatchedError type to thrift
func FromRemoteSyncMatchedError(t *types.RemoteSyncMatchedError) *shared.RemoteSyncMatchedError {
	if t == nil {
		return nil
	}
	return &shared.RemoteSyncMatchedError{
		Message: t.Message,
	}
}

// ToRemoteSyncMatchedError converts thrift RemoteSyncMatchedError type to internal
func ToRemoteSyncMatchedError(t *shared.RemoteSyncMatchedError) *types.RemoteSyncMatchedError {
	if t == nil {
		return nil
	}
	return &types.RemoteSyncMatchedError{
		Message: t.Message,
	}
}

// FromRemoveTaskRequest converts internal RemoveTaskRequest type to thrift
func FromRemoveTaskRequest(t *types.RemoveTaskRequest) *shared.RemoveTaskRequest {
	if t == nil {
		return nil
	}
	return &shared.RemoveTaskRequest{
		ShardID:             t.ShardID,
		Type:                t.Type,
		TaskID:              t.TaskID,
		VisibilityTimestamp: t.VisibilityTimestamp,
	}
}

// ToRemoveTaskRequest converts thrift RemoveTaskRequest type to internal
func ToRemoveTaskRequest(t *shared.RemoveTaskRequest) *types.RemoveTaskRequest {
	if t == nil {
		return nil
	}
	return &types.RemoveTaskRequest{
		ShardID:             t.ShardID,
		Type:                t.Type,
		TaskID:              t.TaskID,
		VisibilityTimestamp: t.VisibilityTimestamp,
	}
}

// FromRequestCancelActivityTaskDecisionAttributes converts internal RequestCancelActivityTaskDecisionAttributes type to thrift
func FromRequestCancelActivityTaskDecisionAttributes(t *types.RequestCancelActivityTaskDecisionAttributes) *shared.RequestCancelActivityTaskDecisionAttributes {
	if t == nil {
		return nil
	}
	return &shared.RequestCancelActivityTaskDecisionAttributes{
		ActivityId: t.ActivityID,
	}
}

// ToRequestCancelActivityTaskDecisionAttributes converts thrift RequestCancelActivityTaskDecisionAttributes type to internal
func ToRequestCancelActivityTaskDecisionAttributes(t *shared.RequestCancelActivityTaskDecisionAttributes) *types.RequestCancelActivityTaskDecisionAttributes {
	if t == nil {
		return nil
	}
	return &types.RequestCancelActivityTaskDecisionAttributes{
		ActivityID: t.ActivityId,
	}
}

// FromRequestCancelActivityTaskFailedEventAttributes converts internal RequestCancelActivityTaskFailedEventAttributes type to thrift
func FromRequestCancelActivityTaskFailedEventAttributes(t *types.RequestCancelActivityTaskFailedEventAttributes) *shared.RequestCancelActivityTaskFailedEventAttributes {
	if t == nil {
		return nil
	}
	return &shared.RequestCancelActivityTaskFailedEventAttributes{
		ActivityId:                   t.ActivityID,
		Cause:                        t.Cause,
		DecisionTaskCompletedEventId: t.DecisionTaskCompletedEventID,
	}
}

// ToRequestCancelActivityTaskFailedEventAttributes converts thrift RequestCancelActivityTaskFailedEventAttributes type to internal
func ToRequestCancelActivityTaskFailedEventAttributes(t *shared.RequestCancelActivityTaskFailedEventAttributes) *types.RequestCancelActivityTaskFailedEventAttributes {
	if t == nil {
		return nil
	}
	return &types.RequestCancelActivityTaskFailedEventAttributes{
		ActivityID:                   t.ActivityId,
		Cause:                        t.Cause,
		DecisionTaskCompletedEventID: t.DecisionTaskCompletedEventId,
	}
}

// FromRequestCancelExternalWorkflowExecutionDecisionAttributes converts internal RequestCancelExternalWorkflowExecutionDecisionAttributes type to thrift
func FromRequestCancelExternalWorkflowExecutionDecisionAttributes(t *types.RequestCancelExternalWorkflowExecutionDecisionAttributes) *shared.RequestCancelExternalWorkflowExecutionDecisionAttributes {
	if t == nil {
		return nil
	}
	return &shared.RequestCancelExternalWorkflowExecutionDecisionAttributes{
		Domain:            &t.Domain,
		WorkflowId:        &t.WorkflowID,
		RunId:             &t.RunID,
		Control:           t.Control,
		ChildWorkflowOnly: t.ChildWorkflowOnly,
	}
}

// ToRequestCancelExternalWorkflowExecutionDecisionAttributes converts thrift RequestCancelExternalWorkflowExecutionDecisionAttributes type to internal
func ToRequestCancelExternalWorkflowExecutionDecisionAttributes(t *shared.RequestCancelExternalWorkflowExecutionDecisionAttributes) *types.RequestCancelExternalWorkflowExecutionDecisionAttributes {
	if t == nil {
		return nil
	}
	return &types.RequestCancelExternalWorkflowExecutionDecisionAttributes{
		Domain:            t.GetDomain(),
		WorkflowID:        t.GetWorkflowId(),
		RunID:             t.GetRunId(),
		Control:           t.Control,
		ChildWorkflowOnly: t.ChildWorkflowOnly,
	}
}

// FromRequestCancelExternalWorkflowExecutionFailedEventAttributes converts internal RequestCancelExternalWorkflowExecutionFailedEventAttributes type to thrift
func FromRequestCancelExternalWorkflowExecutionFailedEventAttributes(t *types.RequestCancelExternalWorkflowExecutionFailedEventAttributes) *shared.RequestCancelExternalWorkflowExecutionFailedEventAttributes {
	if t == nil {
		return nil
	}
	return &shared.RequestCancelExternalWorkflowExecutionFailedEventAttributes{
		Cause:                        FromCancelExternalWorkflowExecutionFailedCause(t.Cause),
		DecisionTaskCompletedEventId: t.DecisionTaskCompletedEventID,
		Domain:                       &t.Domain,
		WorkflowExecution:            FromWorkflowExecution(t.WorkflowExecution),
		InitiatedEventId:             t.InitiatedEventID,
		Control:                      t.Control,
	}
}

// ToRequestCancelExternalWorkflowExecutionFailedEventAttributes converts thrift RequestCancelExternalWorkflowExecutionFailedEventAttributes type to internal
func ToRequestCancelExternalWorkflowExecutionFailedEventAttributes(t *shared.RequestCancelExternalWorkflowExecutionFailedEventAttributes) *types.RequestCancelExternalWorkflowExecutionFailedEventAttributes {
	if t == nil {
		return nil
	}
	return &types.RequestCancelExternalWorkflowExecutionFailedEventAttributes{
		Cause:                        ToCancelExternalWorkflowExecutionFailedCause(t.Cause),
		DecisionTaskCompletedEventID: t.DecisionTaskCompletedEventId,
		Domain:                       t.GetDomain(),
		WorkflowExecution:            ToWorkflowExecution(t.WorkflowExecution),
		InitiatedEventID:             t.InitiatedEventId,
		Control:                      t.Control,
	}
}

// FromRequestCancelExternalWorkflowExecutionInitiatedEventAttributes converts internal RequestCancelExternalWorkflowExecutionInitiatedEventAttributes type to thrift
func FromRequestCancelExternalWorkflowExecutionInitiatedEventAttributes(t *types.RequestCancelExternalWorkflowExecutionInitiatedEventAttributes) *shared.RequestCancelExternalWorkflowExecutionInitiatedEventAttributes {
	if t == nil {
		return nil
	}
	return &shared.RequestCancelExternalWorkflowExecutionInitiatedEventAttributes{
		DecisionTaskCompletedEventId: t.DecisionTaskCompletedEventID,
		Domain:                       &t.Domain,
		WorkflowExecution:            FromWorkflowExecution(t.WorkflowExecution),
		Control:                      t.Control,
		ChildWorkflowOnly:            t.ChildWorkflowOnly,
	}
}

// ToRequestCancelExternalWorkflowExecutionInitiatedEventAttributes converts thrift RequestCancelExternalWorkflowExecutionInitiatedEventAttributes type to internal
func ToRequestCancelExternalWorkflowExecutionInitiatedEventAttributes(t *shared.RequestCancelExternalWorkflowExecutionInitiatedEventAttributes) *types.RequestCancelExternalWorkflowExecutionInitiatedEventAttributes {
	if t == nil {
		return nil
	}
	return &types.RequestCancelExternalWorkflowExecutionInitiatedEventAttributes{
		DecisionTaskCompletedEventID: t.DecisionTaskCompletedEventId,
		Domain:                       t.GetDomain(),
		WorkflowExecution:            ToWorkflowExecution(t.WorkflowExecution),
		Control:                      t.Control,
		ChildWorkflowOnly:            t.ChildWorkflowOnly,
	}
}

// FromRequestCancelWorkflowExecutionRequest converts internal RequestCancelWorkflowExecutionRequest type to thrift
func FromRequestCancelWorkflowExecutionRequest(t *types.RequestCancelWorkflowExecutionRequest) *shared.RequestCancelWorkflowExecutionRequest {
	if t == nil {
		return nil
	}
	return &shared.RequestCancelWorkflowExecutionRequest{
		Domain:            &t.Domain,
		WorkflowExecution: FromWorkflowExecution(t.WorkflowExecution),
<<<<<<< HEAD
		Identity:          t.Identity,
		RequestId:         &t.RequestID,
=======
		Identity:          &t.Identity,
		RequestId:         t.RequestID,
>>>>>>> 6b5c1033
	}
}

// ToRequestCancelWorkflowExecutionRequest converts thrift RequestCancelWorkflowExecutionRequest type to internal
func ToRequestCancelWorkflowExecutionRequest(t *shared.RequestCancelWorkflowExecutionRequest) *types.RequestCancelWorkflowExecutionRequest {
	if t == nil {
		return nil
	}
	return &types.RequestCancelWorkflowExecutionRequest{
		Domain:            t.GetDomain(),
		WorkflowExecution: ToWorkflowExecution(t.WorkflowExecution),
<<<<<<< HEAD
		Identity:          t.Identity,
		RequestID:         t.GetRequestId(),
=======
		Identity:          t.GetIdentity(),
		RequestID:         t.RequestId,
>>>>>>> 6b5c1033
	}
}

// FromResetPointInfo converts internal ResetPointInfo type to thrift
func FromResetPointInfo(t *types.ResetPointInfo) *shared.ResetPointInfo {
	if t == nil {
		return nil
	}
	return &shared.ResetPointInfo{
		BinaryChecksum:           t.BinaryChecksum,
		RunId:                    &t.RunID,
		FirstDecisionCompletedId: t.FirstDecisionCompletedID,
		CreatedTimeNano:          t.CreatedTimeNano,
		ExpiringTimeNano:         t.ExpiringTimeNano,
		Resettable:               t.Resettable,
	}
}

// ToResetPointInfo converts thrift ResetPointInfo type to internal
func ToResetPointInfo(t *shared.ResetPointInfo) *types.ResetPointInfo {
	if t == nil {
		return nil
	}
	return &types.ResetPointInfo{
		BinaryChecksum:           t.BinaryChecksum,
		RunID:                    t.GetRunId(),
		FirstDecisionCompletedID: t.FirstDecisionCompletedId,
		CreatedTimeNano:          t.CreatedTimeNano,
		ExpiringTimeNano:         t.ExpiringTimeNano,
		Resettable:               t.Resettable,
	}
}

// FromResetPoints converts internal ResetPoints type to thrift
func FromResetPoints(t *types.ResetPoints) *shared.ResetPoints {
	if t == nil {
		return nil
	}
	return &shared.ResetPoints{
		Points: FromResetPointInfoArray(t.Points),
	}
}

// ToResetPoints converts thrift ResetPoints type to internal
func ToResetPoints(t *shared.ResetPoints) *types.ResetPoints {
	if t == nil {
		return nil
	}
	return &types.ResetPoints{
		Points: ToResetPointInfoArray(t.Points),
	}
}

// FromResetQueueRequest converts internal ResetQueueRequest type to thrift
func FromResetQueueRequest(t *types.ResetQueueRequest) *shared.ResetQueueRequest {
	if t == nil {
		return nil
	}
	return &shared.ResetQueueRequest{
		ShardID:     t.ShardID,
		ClusterName: &t.ClusterName,
		Type:        t.Type,
	}
}

// ToResetQueueRequest converts thrift ResetQueueRequest type to internal
func ToResetQueueRequest(t *shared.ResetQueueRequest) *types.ResetQueueRequest {
	if t == nil {
		return nil
	}
	return &types.ResetQueueRequest{
		ShardID:     t.ShardID,
		ClusterName: t.GetClusterName(),
		Type:        t.Type,
	}
}

// FromResetStickyTaskListRequest converts internal ResetStickyTaskListRequest type to thrift
func FromResetStickyTaskListRequest(t *types.ResetStickyTaskListRequest) *shared.ResetStickyTaskListRequest {
	if t == nil {
		return nil
	}
	return &shared.ResetStickyTaskListRequest{
		Domain:    &t.Domain,
		Execution: FromWorkflowExecution(t.Execution),
	}
}

// ToResetStickyTaskListRequest converts thrift ResetStickyTaskListRequest type to internal
func ToResetStickyTaskListRequest(t *shared.ResetStickyTaskListRequest) *types.ResetStickyTaskListRequest {
	if t == nil {
		return nil
	}
	return &types.ResetStickyTaskListRequest{
		Domain:    t.GetDomain(),
		Execution: ToWorkflowExecution(t.Execution),
	}
}

// FromResetStickyTaskListResponse converts internal ResetStickyTaskListResponse type to thrift
func FromResetStickyTaskListResponse(t *types.ResetStickyTaskListResponse) *shared.ResetStickyTaskListResponse {
	if t == nil {
		return nil
	}
	return &shared.ResetStickyTaskListResponse{}
}

// ToResetStickyTaskListResponse converts thrift ResetStickyTaskListResponse type to internal
func ToResetStickyTaskListResponse(t *shared.ResetStickyTaskListResponse) *types.ResetStickyTaskListResponse {
	if t == nil {
		return nil
	}
	return &types.ResetStickyTaskListResponse{}
}

// FromResetWorkflowExecutionRequest converts internal ResetWorkflowExecutionRequest type to thrift
func FromResetWorkflowExecutionRequest(t *types.ResetWorkflowExecutionRequest) *shared.ResetWorkflowExecutionRequest {
	if t == nil {
		return nil
	}
	return &shared.ResetWorkflowExecutionRequest{
		Domain:                &t.Domain,
		WorkflowExecution:     FromWorkflowExecution(t.WorkflowExecution),
		Reason:                t.Reason,
		DecisionFinishEventId: t.DecisionFinishEventID,
		RequestId:             &t.RequestID,
		SkipSignalReapply:     t.SkipSignalReapply,
	}
}

// ToResetWorkflowExecutionRequest converts thrift ResetWorkflowExecutionRequest type to internal
func ToResetWorkflowExecutionRequest(t *shared.ResetWorkflowExecutionRequest) *types.ResetWorkflowExecutionRequest {
	if t == nil {
		return nil
	}
	return &types.ResetWorkflowExecutionRequest{
		Domain:                t.GetDomain(),
		WorkflowExecution:     ToWorkflowExecution(t.WorkflowExecution),
		Reason:                t.Reason,
		DecisionFinishEventID: t.DecisionFinishEventId,
		RequestID:             t.GetRequestId(),
		SkipSignalReapply:     t.SkipSignalReapply,
	}
}

// FromResetWorkflowExecutionResponse converts internal ResetWorkflowExecutionResponse type to thrift
func FromResetWorkflowExecutionResponse(t *types.ResetWorkflowExecutionResponse) *shared.ResetWorkflowExecutionResponse {
	if t == nil {
		return nil
	}
	return &shared.ResetWorkflowExecutionResponse{
		RunId: &t.RunID,
	}
}

// ToResetWorkflowExecutionResponse converts thrift ResetWorkflowExecutionResponse type to internal
func ToResetWorkflowExecutionResponse(t *shared.ResetWorkflowExecutionResponse) *types.ResetWorkflowExecutionResponse {
	if t == nil {
		return nil
	}
	return &types.ResetWorkflowExecutionResponse{
		RunID: t.GetRunId(),
	}
}

// FromRespondActivityTaskCanceledByIDRequest converts internal RespondActivityTaskCanceledByIDRequest type to thrift
func FromRespondActivityTaskCanceledByIDRequest(t *types.RespondActivityTaskCanceledByIDRequest) *shared.RespondActivityTaskCanceledByIDRequest {
	if t == nil {
		return nil
	}
	return &shared.RespondActivityTaskCanceledByIDRequest{
		Domain:     &t.Domain,
		WorkflowID: &t.WorkflowID,
		RunID:      &t.RunID,
		ActivityID: t.ActivityID,
		Details:    t.Details,
		Identity:   &t.Identity,
	}
}

// ToRespondActivityTaskCanceledByIDRequest converts thrift RespondActivityTaskCanceledByIDRequest type to internal
func ToRespondActivityTaskCanceledByIDRequest(t *shared.RespondActivityTaskCanceledByIDRequest) *types.RespondActivityTaskCanceledByIDRequest {
	if t == nil {
		return nil
	}
	return &types.RespondActivityTaskCanceledByIDRequest{
		Domain:     t.GetDomain(),
		WorkflowID: t.GetWorkflowID(),
		RunID:      t.GetRunID(),
		ActivityID: t.ActivityID,
		Details:    t.Details,
		Identity:   t.GetIdentity(),
	}
}

// FromRespondActivityTaskCanceledRequest converts internal RespondActivityTaskCanceledRequest type to thrift
func FromRespondActivityTaskCanceledRequest(t *types.RespondActivityTaskCanceledRequest) *shared.RespondActivityTaskCanceledRequest {
	if t == nil {
		return nil
	}
	return &shared.RespondActivityTaskCanceledRequest{
		TaskToken: t.TaskToken,
		Details:   t.Details,
		Identity:  &t.Identity,
	}
}

// ToRespondActivityTaskCanceledRequest converts thrift RespondActivityTaskCanceledRequest type to internal
func ToRespondActivityTaskCanceledRequest(t *shared.RespondActivityTaskCanceledRequest) *types.RespondActivityTaskCanceledRequest {
	if t == nil {
		return nil
	}
	return &types.RespondActivityTaskCanceledRequest{
		TaskToken: t.TaskToken,
		Details:   t.Details,
		Identity:  t.GetIdentity(),
	}
}

// FromRespondActivityTaskCompletedByIDRequest converts internal RespondActivityTaskCompletedByIDRequest type to thrift
func FromRespondActivityTaskCompletedByIDRequest(t *types.RespondActivityTaskCompletedByIDRequest) *shared.RespondActivityTaskCompletedByIDRequest {
	if t == nil {
		return nil
	}
	return &shared.RespondActivityTaskCompletedByIDRequest{
		Domain:     &t.Domain,
		WorkflowID: &t.WorkflowID,
		RunID:      &t.RunID,
		ActivityID: t.ActivityID,
		Result:     t.Result,
		Identity:   &t.Identity,
	}
}

// ToRespondActivityTaskCompletedByIDRequest converts thrift RespondActivityTaskCompletedByIDRequest type to internal
func ToRespondActivityTaskCompletedByIDRequest(t *shared.RespondActivityTaskCompletedByIDRequest) *types.RespondActivityTaskCompletedByIDRequest {
	if t == nil {
		return nil
	}
	return &types.RespondActivityTaskCompletedByIDRequest{
		Domain:     t.GetDomain(),
		WorkflowID: t.GetWorkflowID(),
		RunID:      t.GetRunID(),
		ActivityID: t.ActivityID,
		Result:     t.Result,
		Identity:   t.GetIdentity(),
	}
}

// FromRespondActivityTaskCompletedRequest converts internal RespondActivityTaskCompletedRequest type to thrift
func FromRespondActivityTaskCompletedRequest(t *types.RespondActivityTaskCompletedRequest) *shared.RespondActivityTaskCompletedRequest {
	if t == nil {
		return nil
	}
	return &shared.RespondActivityTaskCompletedRequest{
		TaskToken: t.TaskToken,
		Result:    t.Result,
		Identity:  &t.Identity,
	}
}

// ToRespondActivityTaskCompletedRequest converts thrift RespondActivityTaskCompletedRequest type to internal
func ToRespondActivityTaskCompletedRequest(t *shared.RespondActivityTaskCompletedRequest) *types.RespondActivityTaskCompletedRequest {
	if t == nil {
		return nil
	}
	return &types.RespondActivityTaskCompletedRequest{
		TaskToken: t.TaskToken,
		Result:    t.Result,
		Identity:  t.GetIdentity(),
	}
}

// FromRespondActivityTaskFailedByIDRequest converts internal RespondActivityTaskFailedByIDRequest type to thrift
func FromRespondActivityTaskFailedByIDRequest(t *types.RespondActivityTaskFailedByIDRequest) *shared.RespondActivityTaskFailedByIDRequest {
	if t == nil {
		return nil
	}
	return &shared.RespondActivityTaskFailedByIDRequest{
		Domain:     &t.Domain,
		WorkflowID: &t.WorkflowID,
		RunID:      &t.RunID,
		ActivityID: t.ActivityID,
		Reason:     t.Reason,
		Details:    t.Details,
		Identity:   &t.Identity,
	}
}

// ToRespondActivityTaskFailedByIDRequest converts thrift RespondActivityTaskFailedByIDRequest type to internal
func ToRespondActivityTaskFailedByIDRequest(t *shared.RespondActivityTaskFailedByIDRequest) *types.RespondActivityTaskFailedByIDRequest {
	if t == nil {
		return nil
	}
	return &types.RespondActivityTaskFailedByIDRequest{
		Domain:     t.GetDomain(),
		WorkflowID: t.GetWorkflowID(),
		RunID:      t.GetRunID(),
		ActivityID: t.ActivityID,
		Reason:     t.Reason,
		Details:    t.Details,
		Identity:   t.GetIdentity(),
	}
}

// FromRespondActivityTaskFailedRequest converts internal RespondActivityTaskFailedRequest type to thrift
func FromRespondActivityTaskFailedRequest(t *types.RespondActivityTaskFailedRequest) *shared.RespondActivityTaskFailedRequest {
	if t == nil {
		return nil
	}
	return &shared.RespondActivityTaskFailedRequest{
		TaskToken: t.TaskToken,
		Reason:    t.Reason,
		Details:   t.Details,
		Identity:  &t.Identity,
	}
}

// ToRespondActivityTaskFailedRequest converts thrift RespondActivityTaskFailedRequest type to internal
func ToRespondActivityTaskFailedRequest(t *shared.RespondActivityTaskFailedRequest) *types.RespondActivityTaskFailedRequest {
	if t == nil {
		return nil
	}
	return &types.RespondActivityTaskFailedRequest{
		TaskToken: t.TaskToken,
		Reason:    t.Reason,
		Details:   t.Details,
		Identity:  t.GetIdentity(),
	}
}

// FromRespondDecisionTaskCompletedRequest converts internal RespondDecisionTaskCompletedRequest type to thrift
func FromRespondDecisionTaskCompletedRequest(t *types.RespondDecisionTaskCompletedRequest) *shared.RespondDecisionTaskCompletedRequest {
	if t == nil {
		return nil
	}
	return &shared.RespondDecisionTaskCompletedRequest{
		TaskToken:                  t.TaskToken,
		Decisions:                  FromDecisionArray(t.Decisions),
		ExecutionContext:           t.ExecutionContext,
		Identity:                   &t.Identity,
		StickyAttributes:           FromStickyExecutionAttributes(t.StickyAttributes),
		ReturnNewDecisionTask:      t.ReturnNewDecisionTask,
		ForceCreateNewDecisionTask: t.ForceCreateNewDecisionTask,
		BinaryChecksum:             t.BinaryChecksum,
		QueryResults:               FromWorkflowQueryResultMap(t.QueryResults),
	}
}

// ToRespondDecisionTaskCompletedRequest converts thrift RespondDecisionTaskCompletedRequest type to internal
func ToRespondDecisionTaskCompletedRequest(t *shared.RespondDecisionTaskCompletedRequest) *types.RespondDecisionTaskCompletedRequest {
	if t == nil {
		return nil
	}
	return &types.RespondDecisionTaskCompletedRequest{
		TaskToken:                  t.TaskToken,
		Decisions:                  ToDecisionArray(t.Decisions),
		ExecutionContext:           t.ExecutionContext,
		Identity:                   t.GetIdentity(),
		StickyAttributes:           ToStickyExecutionAttributes(t.StickyAttributes),
		ReturnNewDecisionTask:      t.ReturnNewDecisionTask,
		ForceCreateNewDecisionTask: t.ForceCreateNewDecisionTask,
		BinaryChecksum:             t.BinaryChecksum,
		QueryResults:               ToWorkflowQueryResultMap(t.QueryResults),
	}
}

// FromRespondDecisionTaskCompletedResponse converts internal RespondDecisionTaskCompletedResponse type to thrift
func FromRespondDecisionTaskCompletedResponse(t *types.RespondDecisionTaskCompletedResponse) *shared.RespondDecisionTaskCompletedResponse {
	if t == nil {
		return nil
	}
	return &shared.RespondDecisionTaskCompletedResponse{
		DecisionTask:                FromPollForDecisionTaskResponse(t.DecisionTask),
		ActivitiesToDispatchLocally: FromActivityLocalDispatchInfoMap(t.ActivitiesToDispatchLocally),
	}
}

// ToRespondDecisionTaskCompletedResponse converts thrift RespondDecisionTaskCompletedResponse type to internal
func ToRespondDecisionTaskCompletedResponse(t *shared.RespondDecisionTaskCompletedResponse) *types.RespondDecisionTaskCompletedResponse {
	if t == nil {
		return nil
	}
	return &types.RespondDecisionTaskCompletedResponse{
		DecisionTask:                ToPollForDecisionTaskResponse(t.DecisionTask),
		ActivitiesToDispatchLocally: ToActivityLocalDispatchInfoMap(t.ActivitiesToDispatchLocally),
	}
}

// FromRespondDecisionTaskFailedRequest converts internal RespondDecisionTaskFailedRequest type to thrift
func FromRespondDecisionTaskFailedRequest(t *types.RespondDecisionTaskFailedRequest) *shared.RespondDecisionTaskFailedRequest {
	if t == nil {
		return nil
	}
	return &shared.RespondDecisionTaskFailedRequest{
		TaskToken:      t.TaskToken,
		Cause:          FromDecisionTaskFailedCause(t.Cause),
		Details:        t.Details,
		Identity:       &t.Identity,
		BinaryChecksum: t.BinaryChecksum,
	}
}

// ToRespondDecisionTaskFailedRequest converts thrift RespondDecisionTaskFailedRequest type to internal
func ToRespondDecisionTaskFailedRequest(t *shared.RespondDecisionTaskFailedRequest) *types.RespondDecisionTaskFailedRequest {
	if t == nil {
		return nil
	}
	return &types.RespondDecisionTaskFailedRequest{
		TaskToken:      t.TaskToken,
		Cause:          ToDecisionTaskFailedCause(t.Cause),
		Details:        t.Details,
		Identity:       t.GetIdentity(),
		BinaryChecksum: t.BinaryChecksum,
	}
}

// FromRespondQueryTaskCompletedRequest converts internal RespondQueryTaskCompletedRequest type to thrift
func FromRespondQueryTaskCompletedRequest(t *types.RespondQueryTaskCompletedRequest) *shared.RespondQueryTaskCompletedRequest {
	if t == nil {
		return nil
	}
	return &shared.RespondQueryTaskCompletedRequest{
		TaskToken:         t.TaskToken,
		CompletedType:     FromQueryTaskCompletedType(t.CompletedType),
		QueryResult:       t.QueryResult,
		ErrorMessage:      t.ErrorMessage,
		WorkerVersionInfo: FromWorkerVersionInfo(t.WorkerVersionInfo),
	}
}

// ToRespondQueryTaskCompletedRequest converts thrift RespondQueryTaskCompletedRequest type to internal
func ToRespondQueryTaskCompletedRequest(t *shared.RespondQueryTaskCompletedRequest) *types.RespondQueryTaskCompletedRequest {
	if t == nil {
		return nil
	}
	return &types.RespondQueryTaskCompletedRequest{
		TaskToken:         t.TaskToken,
		CompletedType:     ToQueryTaskCompletedType(t.CompletedType),
		QueryResult:       t.QueryResult,
		ErrorMessage:      t.ErrorMessage,
		WorkerVersionInfo: ToWorkerVersionInfo(t.WorkerVersionInfo),
	}
}

// FromRetryPolicy converts internal RetryPolicy type to thrift
func FromRetryPolicy(t *types.RetryPolicy) *shared.RetryPolicy {
	if t == nil {
		return nil
	}
	return &shared.RetryPolicy{
		InitialIntervalInSeconds:    t.InitialIntervalInSeconds,
		BackoffCoefficient:          t.BackoffCoefficient,
		MaximumIntervalInSeconds:    t.MaximumIntervalInSeconds,
		MaximumAttempts:             t.MaximumAttempts,
		NonRetriableErrorReasons:    t.NonRetriableErrorReasons,
		ExpirationIntervalInSeconds: t.ExpirationIntervalInSeconds,
	}
}

// ToRetryPolicy converts thrift RetryPolicy type to internal
func ToRetryPolicy(t *shared.RetryPolicy) *types.RetryPolicy {
	if t == nil {
		return nil
	}
	return &types.RetryPolicy{
		InitialIntervalInSeconds:    t.InitialIntervalInSeconds,
		BackoffCoefficient:          t.BackoffCoefficient,
		MaximumIntervalInSeconds:    t.MaximumIntervalInSeconds,
		MaximumAttempts:             t.MaximumAttempts,
		NonRetriableErrorReasons:    t.NonRetriableErrorReasons,
		ExpirationIntervalInSeconds: t.ExpirationIntervalInSeconds,
	}
}

// FromRetryTaskV2Error converts internal RetryTaskV2Error type to thrift
func FromRetryTaskV2Error(t *types.RetryTaskV2Error) *shared.RetryTaskV2Error {
	if t == nil {
		return nil
	}
	return &shared.RetryTaskV2Error{
		Message:           t.Message,
		DomainId:          &t.DomainID,
		WorkflowId:        &t.WorkflowID,
		RunId:             &t.RunID,
		StartEventId:      t.StartEventID,
		StartEventVersion: t.StartEventVersion,
		EndEventId:        t.EndEventID,
		EndEventVersion:   t.EndEventVersion,
	}
}

// ToRetryTaskV2Error converts thrift RetryTaskV2Error type to internal
func ToRetryTaskV2Error(t *shared.RetryTaskV2Error) *types.RetryTaskV2Error {
	if t == nil {
		return nil
	}
	return &types.RetryTaskV2Error{
		Message:           t.Message,
		DomainID:          t.GetDomainId(),
		WorkflowID:        t.GetWorkflowId(),
		RunID:             t.GetRunId(),
		StartEventID:      t.StartEventId,
		StartEventVersion: t.StartEventVersion,
		EndEventID:        t.EndEventId,
		EndEventVersion:   t.EndEventVersion,
	}
}

// FromScheduleActivityTaskDecisionAttributes converts internal ScheduleActivityTaskDecisionAttributes type to thrift
func FromScheduleActivityTaskDecisionAttributes(t *types.ScheduleActivityTaskDecisionAttributes) *shared.ScheduleActivityTaskDecisionAttributes {
	if t == nil {
		return nil
	}
	return &shared.ScheduleActivityTaskDecisionAttributes{
		ActivityId:                    t.ActivityID,
		ActivityType:                  FromActivityType(t.ActivityType),
		Domain:                        &t.Domain,
		TaskList:                      FromTaskList(t.TaskList),
		Input:                         t.Input,
		ScheduleToCloseTimeoutSeconds: t.ScheduleToCloseTimeoutSeconds,
		ScheduleToStartTimeoutSeconds: t.ScheduleToStartTimeoutSeconds,
		StartToCloseTimeoutSeconds:    t.StartToCloseTimeoutSeconds,
		HeartbeatTimeoutSeconds:       t.HeartbeatTimeoutSeconds,
		RetryPolicy:                   FromRetryPolicy(t.RetryPolicy),
		Header:                        FromHeader(t.Header),
		RequestLocalDispatch:          t.RequestLocalDispatch,
	}
}

// ToScheduleActivityTaskDecisionAttributes converts thrift ScheduleActivityTaskDecisionAttributes type to internal
func ToScheduleActivityTaskDecisionAttributes(t *shared.ScheduleActivityTaskDecisionAttributes) *types.ScheduleActivityTaskDecisionAttributes {
	if t == nil {
		return nil
	}
	return &types.ScheduleActivityTaskDecisionAttributes{
		ActivityID:                    t.ActivityId,
		ActivityType:                  ToActivityType(t.ActivityType),
		Domain:                        t.GetDomain(),
		TaskList:                      ToTaskList(t.TaskList),
		Input:                         t.Input,
		ScheduleToCloseTimeoutSeconds: t.ScheduleToCloseTimeoutSeconds,
		ScheduleToStartTimeoutSeconds: t.ScheduleToStartTimeoutSeconds,
		StartToCloseTimeoutSeconds:    t.StartToCloseTimeoutSeconds,
		HeartbeatTimeoutSeconds:       t.HeartbeatTimeoutSeconds,
		RetryPolicy:                   ToRetryPolicy(t.RetryPolicy),
		Header:                        ToHeader(t.Header),
		RequestLocalDispatch:          t.RequestLocalDispatch,
	}
}

// FromSearchAttributes converts internal SearchAttributes type to thrift
func FromSearchAttributes(t *types.SearchAttributes) *shared.SearchAttributes {
	if t == nil {
		return nil
	}
	return &shared.SearchAttributes{
		IndexedFields: t.IndexedFields,
	}
}

// ToSearchAttributes converts thrift SearchAttributes type to internal
func ToSearchAttributes(t *shared.SearchAttributes) *types.SearchAttributes {
	if t == nil {
		return nil
	}
	return &types.SearchAttributes{
		IndexedFields: t.IndexedFields,
	}
}

// FromServiceBusyError converts internal ServiceBusyError type to thrift
func FromServiceBusyError(t *types.ServiceBusyError) *shared.ServiceBusyError {
	if t == nil {
		return nil
	}
	return &shared.ServiceBusyError{
		Message: t.Message,
	}
}

// ToServiceBusyError converts thrift ServiceBusyError type to internal
func ToServiceBusyError(t *shared.ServiceBusyError) *types.ServiceBusyError {
	if t == nil {
		return nil
	}
	return &types.ServiceBusyError{
		Message: t.Message,
	}
}

// FromSignalExternalWorkflowExecutionDecisionAttributes converts internal SignalExternalWorkflowExecutionDecisionAttributes type to thrift
func FromSignalExternalWorkflowExecutionDecisionAttributes(t *types.SignalExternalWorkflowExecutionDecisionAttributes) *shared.SignalExternalWorkflowExecutionDecisionAttributes {
	if t == nil {
		return nil
	}
	return &shared.SignalExternalWorkflowExecutionDecisionAttributes{
		Domain:            &t.Domain,
		Execution:         FromWorkflowExecution(t.Execution),
		SignalName:        t.SignalName,
		Input:             t.Input,
		Control:           t.Control,
		ChildWorkflowOnly: t.ChildWorkflowOnly,
	}
}

// ToSignalExternalWorkflowExecutionDecisionAttributes converts thrift SignalExternalWorkflowExecutionDecisionAttributes type to internal
func ToSignalExternalWorkflowExecutionDecisionAttributes(t *shared.SignalExternalWorkflowExecutionDecisionAttributes) *types.SignalExternalWorkflowExecutionDecisionAttributes {
	if t == nil {
		return nil
	}
	return &types.SignalExternalWorkflowExecutionDecisionAttributes{
		Domain:            t.GetDomain(),
		Execution:         ToWorkflowExecution(t.Execution),
		SignalName:        t.SignalName,
		Input:             t.Input,
		Control:           t.Control,
		ChildWorkflowOnly: t.ChildWorkflowOnly,
	}
}

// FromSignalExternalWorkflowExecutionFailedCause converts internal SignalExternalWorkflowExecutionFailedCause type to thrift
func FromSignalExternalWorkflowExecutionFailedCause(t *types.SignalExternalWorkflowExecutionFailedCause) *shared.SignalExternalWorkflowExecutionFailedCause {
	if t == nil {
		return nil
	}
	switch *t {
	case types.SignalExternalWorkflowExecutionFailedCauseUnknownExternalWorkflowExecution:
		v := shared.SignalExternalWorkflowExecutionFailedCauseUnknownExternalWorkflowExecution
		return &v
	}
	panic("unexpected enum value")
}

// ToSignalExternalWorkflowExecutionFailedCause converts thrift SignalExternalWorkflowExecutionFailedCause type to internal
func ToSignalExternalWorkflowExecutionFailedCause(t *shared.SignalExternalWorkflowExecutionFailedCause) *types.SignalExternalWorkflowExecutionFailedCause {
	if t == nil {
		return nil
	}
	switch *t {
	case shared.SignalExternalWorkflowExecutionFailedCauseUnknownExternalWorkflowExecution:
		v := types.SignalExternalWorkflowExecutionFailedCauseUnknownExternalWorkflowExecution
		return &v
	}
	panic("unexpected enum value")
}

// FromSignalExternalWorkflowExecutionFailedEventAttributes converts internal SignalExternalWorkflowExecutionFailedEventAttributes type to thrift
func FromSignalExternalWorkflowExecutionFailedEventAttributes(t *types.SignalExternalWorkflowExecutionFailedEventAttributes) *shared.SignalExternalWorkflowExecutionFailedEventAttributes {
	if t == nil {
		return nil
	}
	return &shared.SignalExternalWorkflowExecutionFailedEventAttributes{
		Cause:                        FromSignalExternalWorkflowExecutionFailedCause(t.Cause),
		DecisionTaskCompletedEventId: t.DecisionTaskCompletedEventID,
		Domain:                       &t.Domain,
		WorkflowExecution:            FromWorkflowExecution(t.WorkflowExecution),
		InitiatedEventId:             t.InitiatedEventID,
		Control:                      t.Control,
	}
}

// ToSignalExternalWorkflowExecutionFailedEventAttributes converts thrift SignalExternalWorkflowExecutionFailedEventAttributes type to internal
func ToSignalExternalWorkflowExecutionFailedEventAttributes(t *shared.SignalExternalWorkflowExecutionFailedEventAttributes) *types.SignalExternalWorkflowExecutionFailedEventAttributes {
	if t == nil {
		return nil
	}
	return &types.SignalExternalWorkflowExecutionFailedEventAttributes{
		Cause:                        ToSignalExternalWorkflowExecutionFailedCause(t.Cause),
		DecisionTaskCompletedEventID: t.DecisionTaskCompletedEventId,
		Domain:                       t.GetDomain(),
		WorkflowExecution:            ToWorkflowExecution(t.WorkflowExecution),
		InitiatedEventID:             t.InitiatedEventId,
		Control:                      t.Control,
	}
}

// FromSignalExternalWorkflowExecutionInitiatedEventAttributes converts internal SignalExternalWorkflowExecutionInitiatedEventAttributes type to thrift
func FromSignalExternalWorkflowExecutionInitiatedEventAttributes(t *types.SignalExternalWorkflowExecutionInitiatedEventAttributes) *shared.SignalExternalWorkflowExecutionInitiatedEventAttributes {
	if t == nil {
		return nil
	}
	return &shared.SignalExternalWorkflowExecutionInitiatedEventAttributes{
		DecisionTaskCompletedEventId: t.DecisionTaskCompletedEventID,
		Domain:                       &t.Domain,
		WorkflowExecution:            FromWorkflowExecution(t.WorkflowExecution),
		SignalName:                   t.SignalName,
		Input:                        t.Input,
		Control:                      t.Control,
		ChildWorkflowOnly:            t.ChildWorkflowOnly,
	}
}

// ToSignalExternalWorkflowExecutionInitiatedEventAttributes converts thrift SignalExternalWorkflowExecutionInitiatedEventAttributes type to internal
func ToSignalExternalWorkflowExecutionInitiatedEventAttributes(t *shared.SignalExternalWorkflowExecutionInitiatedEventAttributes) *types.SignalExternalWorkflowExecutionInitiatedEventAttributes {
	if t == nil {
		return nil
	}
	return &types.SignalExternalWorkflowExecutionInitiatedEventAttributes{
		DecisionTaskCompletedEventID: t.DecisionTaskCompletedEventId,
		Domain:                       t.GetDomain(),
		WorkflowExecution:            ToWorkflowExecution(t.WorkflowExecution),
		SignalName:                   t.SignalName,
		Input:                        t.Input,
		Control:                      t.Control,
		ChildWorkflowOnly:            t.ChildWorkflowOnly,
	}
}

// FromSignalWithStartWorkflowExecutionRequest converts internal SignalWithStartWorkflowExecutionRequest type to thrift
func FromSignalWithStartWorkflowExecutionRequest(t *types.SignalWithStartWorkflowExecutionRequest) *shared.SignalWithStartWorkflowExecutionRequest {
	if t == nil {
		return nil
	}
	return &shared.SignalWithStartWorkflowExecutionRequest{
		Domain:                              &t.Domain,
		WorkflowId:                          &t.WorkflowID,
		WorkflowType:                        FromWorkflowType(t.WorkflowType),
		TaskList:                            FromTaskList(t.TaskList),
		Input:                               t.Input,
		ExecutionStartToCloseTimeoutSeconds: t.ExecutionStartToCloseTimeoutSeconds,
		TaskStartToCloseTimeoutSeconds:      t.TaskStartToCloseTimeoutSeconds,
<<<<<<< HEAD
		Identity:                            t.Identity,
		RequestId:                           &t.RequestID,
=======
		Identity:                            &t.Identity,
		RequestId:                           t.RequestID,
>>>>>>> 6b5c1033
		WorkflowIdReusePolicy:               FromWorkflowIDReusePolicy(t.WorkflowIDReusePolicy),
		SignalName:                          t.SignalName,
		SignalInput:                         t.SignalInput,
		Control:                             t.Control,
		RetryPolicy:                         FromRetryPolicy(t.RetryPolicy),
		CronSchedule:                        t.CronSchedule,
		Memo:                                FromMemo(t.Memo),
		SearchAttributes:                    FromSearchAttributes(t.SearchAttributes),
		Header:                              FromHeader(t.Header),
	}
}

// ToSignalWithStartWorkflowExecutionRequest converts thrift SignalWithStartWorkflowExecutionRequest type to internal
func ToSignalWithStartWorkflowExecutionRequest(t *shared.SignalWithStartWorkflowExecutionRequest) *types.SignalWithStartWorkflowExecutionRequest {
	if t == nil {
		return nil
	}
	return &types.SignalWithStartWorkflowExecutionRequest{
		Domain:                              t.GetDomain(),
		WorkflowID:                          t.GetWorkflowId(),
		WorkflowType:                        ToWorkflowType(t.WorkflowType),
		TaskList:                            ToTaskList(t.TaskList),
		Input:                               t.Input,
		ExecutionStartToCloseTimeoutSeconds: t.ExecutionStartToCloseTimeoutSeconds,
		TaskStartToCloseTimeoutSeconds:      t.TaskStartToCloseTimeoutSeconds,
<<<<<<< HEAD
		Identity:                            t.Identity,
		RequestID:                           t.GetRequestId(),
=======
		Identity:                            t.GetIdentity(),
		RequestID:                           t.RequestId,
>>>>>>> 6b5c1033
		WorkflowIDReusePolicy:               ToWorkflowIDReusePolicy(t.WorkflowIdReusePolicy),
		SignalName:                          t.SignalName,
		SignalInput:                         t.SignalInput,
		Control:                             t.Control,
		RetryPolicy:                         ToRetryPolicy(t.RetryPolicy),
		CronSchedule:                        t.CronSchedule,
		Memo:                                ToMemo(t.Memo),
		SearchAttributes:                    ToSearchAttributes(t.SearchAttributes),
		Header:                              ToHeader(t.Header),
	}
}

// FromSignalWorkflowExecutionRequest converts internal SignalWorkflowExecutionRequest type to thrift
func FromSignalWorkflowExecutionRequest(t *types.SignalWorkflowExecutionRequest) *shared.SignalWorkflowExecutionRequest {
	if t == nil {
		return nil
	}
	return &shared.SignalWorkflowExecutionRequest{
		Domain:            &t.Domain,
		WorkflowExecution: FromWorkflowExecution(t.WorkflowExecution),
		SignalName:        t.SignalName,
		Input:             t.Input,
<<<<<<< HEAD
		Identity:          t.Identity,
		RequestId:         &t.RequestID,
=======
		Identity:          &t.Identity,
		RequestId:         t.RequestID,
>>>>>>> 6b5c1033
		Control:           t.Control,
	}
}

// ToSignalWorkflowExecutionRequest converts thrift SignalWorkflowExecutionRequest type to internal
func ToSignalWorkflowExecutionRequest(t *shared.SignalWorkflowExecutionRequest) *types.SignalWorkflowExecutionRequest {
	if t == nil {
		return nil
	}
	return &types.SignalWorkflowExecutionRequest{
		Domain:            t.GetDomain(),
		WorkflowExecution: ToWorkflowExecution(t.WorkflowExecution),
		SignalName:        t.SignalName,
		Input:             t.Input,
<<<<<<< HEAD
		Identity:          t.Identity,
		RequestID:         t.GetRequestId(),
=======
		Identity:          t.GetIdentity(),
		RequestID:         t.RequestId,
>>>>>>> 6b5c1033
		Control:           t.Control,
	}
}

// FromStartChildWorkflowExecutionDecisionAttributes converts internal StartChildWorkflowExecutionDecisionAttributes type to thrift
func FromStartChildWorkflowExecutionDecisionAttributes(t *types.StartChildWorkflowExecutionDecisionAttributes) *shared.StartChildWorkflowExecutionDecisionAttributes {
	if t == nil {
		return nil
	}
	return &shared.StartChildWorkflowExecutionDecisionAttributes{
		Domain:                              &t.Domain,
		WorkflowId:                          &t.WorkflowID,
		WorkflowType:                        FromWorkflowType(t.WorkflowType),
		TaskList:                            FromTaskList(t.TaskList),
		Input:                               t.Input,
		ExecutionStartToCloseTimeoutSeconds: t.ExecutionStartToCloseTimeoutSeconds,
		TaskStartToCloseTimeoutSeconds:      t.TaskStartToCloseTimeoutSeconds,
		ParentClosePolicy:                   FromParentClosePolicy(t.ParentClosePolicy),
		Control:                             t.Control,
		WorkflowIdReusePolicy:               FromWorkflowIDReusePolicy(t.WorkflowIDReusePolicy),
		RetryPolicy:                         FromRetryPolicy(t.RetryPolicy),
		CronSchedule:                        t.CronSchedule,
		Header:                              FromHeader(t.Header),
		Memo:                                FromMemo(t.Memo),
		SearchAttributes:                    FromSearchAttributes(t.SearchAttributes),
	}
}

// ToStartChildWorkflowExecutionDecisionAttributes converts thrift StartChildWorkflowExecutionDecisionAttributes type to internal
func ToStartChildWorkflowExecutionDecisionAttributes(t *shared.StartChildWorkflowExecutionDecisionAttributes) *types.StartChildWorkflowExecutionDecisionAttributes {
	if t == nil {
		return nil
	}
	return &types.StartChildWorkflowExecutionDecisionAttributes{
		Domain:                              t.GetDomain(),
		WorkflowID:                          t.GetWorkflowId(),
		WorkflowType:                        ToWorkflowType(t.WorkflowType),
		TaskList:                            ToTaskList(t.TaskList),
		Input:                               t.Input,
		ExecutionStartToCloseTimeoutSeconds: t.ExecutionStartToCloseTimeoutSeconds,
		TaskStartToCloseTimeoutSeconds:      t.TaskStartToCloseTimeoutSeconds,
		ParentClosePolicy:                   ToParentClosePolicy(t.ParentClosePolicy),
		Control:                             t.Control,
		WorkflowIDReusePolicy:               ToWorkflowIDReusePolicy(t.WorkflowIdReusePolicy),
		RetryPolicy:                         ToRetryPolicy(t.RetryPolicy),
		CronSchedule:                        t.CronSchedule,
		Header:                              ToHeader(t.Header),
		Memo:                                ToMemo(t.Memo),
		SearchAttributes:                    ToSearchAttributes(t.SearchAttributes),
	}
}

// FromStartChildWorkflowExecutionFailedEventAttributes converts internal StartChildWorkflowExecutionFailedEventAttributes type to thrift
func FromStartChildWorkflowExecutionFailedEventAttributes(t *types.StartChildWorkflowExecutionFailedEventAttributes) *shared.StartChildWorkflowExecutionFailedEventAttributes {
	if t == nil {
		return nil
	}
	return &shared.StartChildWorkflowExecutionFailedEventAttributes{
		Domain:                       &t.Domain,
		WorkflowId:                   &t.WorkflowID,
		WorkflowType:                 FromWorkflowType(t.WorkflowType),
		Cause:                        FromChildWorkflowExecutionFailedCause(t.Cause),
		Control:                      t.Control,
		InitiatedEventId:             t.InitiatedEventID,
		DecisionTaskCompletedEventId: t.DecisionTaskCompletedEventID,
	}
}

// ToStartChildWorkflowExecutionFailedEventAttributes converts thrift StartChildWorkflowExecutionFailedEventAttributes type to internal
func ToStartChildWorkflowExecutionFailedEventAttributes(t *shared.StartChildWorkflowExecutionFailedEventAttributes) *types.StartChildWorkflowExecutionFailedEventAttributes {
	if t == nil {
		return nil
	}
	return &types.StartChildWorkflowExecutionFailedEventAttributes{
		Domain:                       t.GetDomain(),
		WorkflowID:                   t.GetWorkflowId(),
		WorkflowType:                 ToWorkflowType(t.WorkflowType),
		Cause:                        ToChildWorkflowExecutionFailedCause(t.Cause),
		Control:                      t.Control,
		InitiatedEventID:             t.InitiatedEventId,
		DecisionTaskCompletedEventID: t.DecisionTaskCompletedEventId,
	}
}

// FromStartChildWorkflowExecutionInitiatedEventAttributes converts internal StartChildWorkflowExecutionInitiatedEventAttributes type to thrift
func FromStartChildWorkflowExecutionInitiatedEventAttributes(t *types.StartChildWorkflowExecutionInitiatedEventAttributes) *shared.StartChildWorkflowExecutionInitiatedEventAttributes {
	if t == nil {
		return nil
	}
	return &shared.StartChildWorkflowExecutionInitiatedEventAttributes{
		Domain:                              &t.Domain,
		WorkflowId:                          &t.WorkflowID,
		WorkflowType:                        FromWorkflowType(t.WorkflowType),
		TaskList:                            FromTaskList(t.TaskList),
		Input:                               t.Input,
		ExecutionStartToCloseTimeoutSeconds: t.ExecutionStartToCloseTimeoutSeconds,
		TaskStartToCloseTimeoutSeconds:      t.TaskStartToCloseTimeoutSeconds,
		ParentClosePolicy:                   FromParentClosePolicy(t.ParentClosePolicy),
		Control:                             t.Control,
		DecisionTaskCompletedEventId:        t.DecisionTaskCompletedEventID,
		WorkflowIdReusePolicy:               FromWorkflowIDReusePolicy(t.WorkflowIDReusePolicy),
		RetryPolicy:                         FromRetryPolicy(t.RetryPolicy),
		CronSchedule:                        t.CronSchedule,
		Header:                              FromHeader(t.Header),
		Memo:                                FromMemo(t.Memo),
		SearchAttributes:                    FromSearchAttributes(t.SearchAttributes),
	}
}

// ToStartChildWorkflowExecutionInitiatedEventAttributes converts thrift StartChildWorkflowExecutionInitiatedEventAttributes type to internal
func ToStartChildWorkflowExecutionInitiatedEventAttributes(t *shared.StartChildWorkflowExecutionInitiatedEventAttributes) *types.StartChildWorkflowExecutionInitiatedEventAttributes {
	if t == nil {
		return nil
	}
	return &types.StartChildWorkflowExecutionInitiatedEventAttributes{
		Domain:                              t.GetDomain(),
		WorkflowID:                          t.GetWorkflowId(),
		WorkflowType:                        ToWorkflowType(t.WorkflowType),
		TaskList:                            ToTaskList(t.TaskList),
		Input:                               t.Input,
		ExecutionStartToCloseTimeoutSeconds: t.ExecutionStartToCloseTimeoutSeconds,
		TaskStartToCloseTimeoutSeconds:      t.TaskStartToCloseTimeoutSeconds,
		ParentClosePolicy:                   ToParentClosePolicy(t.ParentClosePolicy),
		Control:                             t.Control,
		DecisionTaskCompletedEventID:        t.DecisionTaskCompletedEventId,
		WorkflowIDReusePolicy:               ToWorkflowIDReusePolicy(t.WorkflowIdReusePolicy),
		RetryPolicy:                         ToRetryPolicy(t.RetryPolicy),
		CronSchedule:                        t.CronSchedule,
		Header:                              ToHeader(t.Header),
		Memo:                                ToMemo(t.Memo),
		SearchAttributes:                    ToSearchAttributes(t.SearchAttributes),
	}
}

// FromStartTimeFilter converts internal StartTimeFilter type to thrift
func FromStartTimeFilter(t *types.StartTimeFilter) *shared.StartTimeFilter {
	if t == nil {
		return nil
	}
	return &shared.StartTimeFilter{
		EarliestTime: t.EarliestTime,
		LatestTime:   t.LatestTime,
	}
}

// ToStartTimeFilter converts thrift StartTimeFilter type to internal
func ToStartTimeFilter(t *shared.StartTimeFilter) *types.StartTimeFilter {
	if t == nil {
		return nil
	}
	return &types.StartTimeFilter{
		EarliestTime: t.EarliestTime,
		LatestTime:   t.LatestTime,
	}
}

// FromStartTimerDecisionAttributes converts internal StartTimerDecisionAttributes type to thrift
func FromStartTimerDecisionAttributes(t *types.StartTimerDecisionAttributes) *shared.StartTimerDecisionAttributes {
	if t == nil {
		return nil
	}
	return &shared.StartTimerDecisionAttributes{
		TimerId:                   t.TimerID,
		StartToFireTimeoutSeconds: t.StartToFireTimeoutSeconds,
	}
}

// ToStartTimerDecisionAttributes converts thrift StartTimerDecisionAttributes type to internal
func ToStartTimerDecisionAttributes(t *shared.StartTimerDecisionAttributes) *types.StartTimerDecisionAttributes {
	if t == nil {
		return nil
	}
	return &types.StartTimerDecisionAttributes{
		TimerID:                   t.TimerId,
		StartToFireTimeoutSeconds: t.StartToFireTimeoutSeconds,
	}
}

// FromStartWorkflowExecutionRequest converts internal StartWorkflowExecutionRequest type to thrift
func FromStartWorkflowExecutionRequest(t *types.StartWorkflowExecutionRequest) *shared.StartWorkflowExecutionRequest {
	if t == nil {
		return nil
	}
	return &shared.StartWorkflowExecutionRequest{
		Domain:                              &t.Domain,
		WorkflowId:                          &t.WorkflowID,
		WorkflowType:                        FromWorkflowType(t.WorkflowType),
		TaskList:                            FromTaskList(t.TaskList),
		Input:                               t.Input,
		ExecutionStartToCloseTimeoutSeconds: t.ExecutionStartToCloseTimeoutSeconds,
		TaskStartToCloseTimeoutSeconds:      t.TaskStartToCloseTimeoutSeconds,
<<<<<<< HEAD
		Identity:                            t.Identity,
		RequestId:                           &t.RequestID,
=======
		Identity:                            &t.Identity,
		RequestId:                           t.RequestID,
>>>>>>> 6b5c1033
		WorkflowIdReusePolicy:               FromWorkflowIDReusePolicy(t.WorkflowIDReusePolicy),
		RetryPolicy:                         FromRetryPolicy(t.RetryPolicy),
		CronSchedule:                        t.CronSchedule,
		Memo:                                FromMemo(t.Memo),
		SearchAttributes:                    FromSearchAttributes(t.SearchAttributes),
		Header:                              FromHeader(t.Header),
	}
}

// ToStartWorkflowExecutionRequest converts thrift StartWorkflowExecutionRequest type to internal
func ToStartWorkflowExecutionRequest(t *shared.StartWorkflowExecutionRequest) *types.StartWorkflowExecutionRequest {
	if t == nil {
		return nil
	}
	return &types.StartWorkflowExecutionRequest{
		Domain:                              t.GetDomain(),
		WorkflowID:                          t.GetWorkflowId(),
		WorkflowType:                        ToWorkflowType(t.WorkflowType),
		TaskList:                            ToTaskList(t.TaskList),
		Input:                               t.Input,
		ExecutionStartToCloseTimeoutSeconds: t.ExecutionStartToCloseTimeoutSeconds,
		TaskStartToCloseTimeoutSeconds:      t.TaskStartToCloseTimeoutSeconds,
<<<<<<< HEAD
		Identity:                            t.Identity,
		RequestID:                           t.GetRequestId(),
=======
		Identity:                            t.GetIdentity(),
		RequestID:                           t.RequestId,
>>>>>>> 6b5c1033
		WorkflowIDReusePolicy:               ToWorkflowIDReusePolicy(t.WorkflowIdReusePolicy),
		RetryPolicy:                         ToRetryPolicy(t.RetryPolicy),
		CronSchedule:                        t.CronSchedule,
		Memo:                                ToMemo(t.Memo),
		SearchAttributes:                    ToSearchAttributes(t.SearchAttributes),
		Header:                              ToHeader(t.Header),
	}
}

// FromStartWorkflowExecutionResponse converts internal StartWorkflowExecutionResponse type to thrift
func FromStartWorkflowExecutionResponse(t *types.StartWorkflowExecutionResponse) *shared.StartWorkflowExecutionResponse {
	if t == nil {
		return nil
	}
	return &shared.StartWorkflowExecutionResponse{
		RunId: &t.RunID,
	}
}

// ToStartWorkflowExecutionResponse converts thrift StartWorkflowExecutionResponse type to internal
func ToStartWorkflowExecutionResponse(t *shared.StartWorkflowExecutionResponse) *types.StartWorkflowExecutionResponse {
	if t == nil {
		return nil
	}
	return &types.StartWorkflowExecutionResponse{
		RunID: t.GetRunId(),
	}
}

// FromStickyExecutionAttributes converts internal StickyExecutionAttributes type to thrift
func FromStickyExecutionAttributes(t *types.StickyExecutionAttributes) *shared.StickyExecutionAttributes {
	if t == nil {
		return nil
	}
	return &shared.StickyExecutionAttributes{
		WorkerTaskList:                FromTaskList(t.WorkerTaskList),
		ScheduleToStartTimeoutSeconds: t.ScheduleToStartTimeoutSeconds,
	}
}

// ToStickyExecutionAttributes converts thrift StickyExecutionAttributes type to internal
func ToStickyExecutionAttributes(t *shared.StickyExecutionAttributes) *types.StickyExecutionAttributes {
	if t == nil {
		return nil
	}
	return &types.StickyExecutionAttributes{
		WorkerTaskList:                ToTaskList(t.WorkerTaskList),
		ScheduleToStartTimeoutSeconds: t.ScheduleToStartTimeoutSeconds,
	}
}

// FromSupportedClientVersions converts internal SupportedClientVersions type to thrift
func FromSupportedClientVersions(t *types.SupportedClientVersions) *shared.SupportedClientVersions {
	if t == nil {
		return nil
	}
	return &shared.SupportedClientVersions{
		GoSdk:   t.GoSdk,
		JavaSdk: t.JavaSdk,
	}
}

// ToSupportedClientVersions converts thrift SupportedClientVersions type to internal
func ToSupportedClientVersions(t *shared.SupportedClientVersions) *types.SupportedClientVersions {
	if t == nil {
		return nil
	}
	return &types.SupportedClientVersions{
		GoSdk:   t.GoSdk,
		JavaSdk: t.JavaSdk,
	}
}

// FromTaskIDBlock converts internal TaskIDBlock type to thrift
func FromTaskIDBlock(t *types.TaskIDBlock) *shared.TaskIDBlock {
	if t == nil {
		return nil
	}
	return &shared.TaskIDBlock{
		StartID: t.StartID,
		EndID:   t.EndID,
	}
}

// ToTaskIDBlock converts thrift TaskIDBlock type to internal
func ToTaskIDBlock(t *shared.TaskIDBlock) *types.TaskIDBlock {
	if t == nil {
		return nil
	}
	return &types.TaskIDBlock{
		StartID: t.StartID,
		EndID:   t.EndID,
	}
}

// FromTaskList converts internal TaskList type to thrift
func FromTaskList(t *types.TaskList) *shared.TaskList {
	if t == nil {
		return nil
	}
	return &shared.TaskList{
		Name: &t.Name,
		Kind: FromTaskListKind(t.Kind),
	}
}

// ToTaskList converts thrift TaskList type to internal
func ToTaskList(t *shared.TaskList) *types.TaskList {
	if t == nil {
		return nil
	}
	return &types.TaskList{
		Name: t.GetName(),
		Kind: ToTaskListKind(t.Kind),
	}
}

// FromTaskListKind converts internal TaskListKind type to thrift
func FromTaskListKind(t *types.TaskListKind) *shared.TaskListKind {
	if t == nil {
		return nil
	}
	switch *t {
	case types.TaskListKindNormal:
		v := shared.TaskListKindNormal
		return &v
	case types.TaskListKindSticky:
		v := shared.TaskListKindSticky
		return &v
	}
	panic("unexpected enum value")
}

// ToTaskListKind converts thrift TaskListKind type to internal
func ToTaskListKind(t *shared.TaskListKind) *types.TaskListKind {
	if t == nil {
		return nil
	}
	switch *t {
	case shared.TaskListKindNormal:
		v := types.TaskListKindNormal
		return &v
	case shared.TaskListKindSticky:
		v := types.TaskListKindSticky
		return &v
	}
	panic("unexpected enum value")
}

// FromTaskListMetadata converts internal TaskListMetadata type to thrift
func FromTaskListMetadata(t *types.TaskListMetadata) *shared.TaskListMetadata {
	if t == nil {
		return nil
	}
	return &shared.TaskListMetadata{
		MaxTasksPerSecond: t.MaxTasksPerSecond,
	}
}

// ToTaskListMetadata converts thrift TaskListMetadata type to internal
func ToTaskListMetadata(t *shared.TaskListMetadata) *types.TaskListMetadata {
	if t == nil {
		return nil
	}
	return &types.TaskListMetadata{
		MaxTasksPerSecond: t.MaxTasksPerSecond,
	}
}

// FromTaskListPartitionMetadata converts internal TaskListPartitionMetadata type to thrift
func FromTaskListPartitionMetadata(t *types.TaskListPartitionMetadata) *shared.TaskListPartitionMetadata {
	if t == nil {
		return nil
	}
	return &shared.TaskListPartitionMetadata{
		Key:           t.Key,
		OwnerHostName: t.OwnerHostName,
	}
}

// ToTaskListPartitionMetadata converts thrift TaskListPartitionMetadata type to internal
func ToTaskListPartitionMetadata(t *shared.TaskListPartitionMetadata) *types.TaskListPartitionMetadata {
	if t == nil {
		return nil
	}
	return &types.TaskListPartitionMetadata{
		Key:           t.Key,
		OwnerHostName: t.OwnerHostName,
	}
}

// FromTaskListStatus converts internal TaskListStatus type to thrift
func FromTaskListStatus(t *types.TaskListStatus) *shared.TaskListStatus {
	if t == nil {
		return nil
	}
	return &shared.TaskListStatus{
		BacklogCountHint: t.BacklogCountHint,
		ReadLevel:        t.ReadLevel,
		AckLevel:         t.AckLevel,
		RatePerSecond:    t.RatePerSecond,
		TaskIDBlock:      FromTaskIDBlock(t.TaskIDBlock),
	}
}

// ToTaskListStatus converts thrift TaskListStatus type to internal
func ToTaskListStatus(t *shared.TaskListStatus) *types.TaskListStatus {
	if t == nil {
		return nil
	}
	return &types.TaskListStatus{
		BacklogCountHint: t.BacklogCountHint,
		ReadLevel:        t.ReadLevel,
		AckLevel:         t.AckLevel,
		RatePerSecond:    t.RatePerSecond,
		TaskIDBlock:      ToTaskIDBlock(t.TaskIDBlock),
	}
}

// FromTaskListType converts internal TaskListType type to thrift
func FromTaskListType(t *types.TaskListType) *shared.TaskListType {
	if t == nil {
		return nil
	}
	switch *t {
	case types.TaskListTypeDecision:
		v := shared.TaskListTypeDecision
		return &v
	case types.TaskListTypeActivity:
		v := shared.TaskListTypeActivity
		return &v
	}
	panic("unexpected enum value")
}

// ToTaskListType converts thrift TaskListType type to internal
func ToTaskListType(t *shared.TaskListType) *types.TaskListType {
	if t == nil {
		return nil
	}
	switch *t {
	case shared.TaskListTypeDecision:
		v := types.TaskListTypeDecision
		return &v
	case shared.TaskListTypeActivity:
		v := types.TaskListTypeActivity
		return &v
	}
	panic("unexpected enum value")
}

// FromTerminateWorkflowExecutionRequest converts internal TerminateWorkflowExecutionRequest type to thrift
func FromTerminateWorkflowExecutionRequest(t *types.TerminateWorkflowExecutionRequest) *shared.TerminateWorkflowExecutionRequest {
	if t == nil {
		return nil
	}
	return &shared.TerminateWorkflowExecutionRequest{
		Domain:            &t.Domain,
		WorkflowExecution: FromWorkflowExecution(t.WorkflowExecution),
		Reason:            t.Reason,
		Details:           t.Details,
		Identity:          &t.Identity,
	}
}

// ToTerminateWorkflowExecutionRequest converts thrift TerminateWorkflowExecutionRequest type to internal
func ToTerminateWorkflowExecutionRequest(t *shared.TerminateWorkflowExecutionRequest) *types.TerminateWorkflowExecutionRequest {
	if t == nil {
		return nil
	}
	return &types.TerminateWorkflowExecutionRequest{
		Domain:            t.GetDomain(),
		WorkflowExecution: ToWorkflowExecution(t.WorkflowExecution),
		Reason:            t.Reason,
		Details:           t.Details,
		Identity:          t.GetIdentity(),
	}
}

// FromTimeoutType converts internal TimeoutType type to thrift
func FromTimeoutType(t *types.TimeoutType) *shared.TimeoutType {
	if t == nil {
		return nil
	}
	switch *t {
	case types.TimeoutTypeStartToClose:
		v := shared.TimeoutTypeStartToClose
		return &v
	case types.TimeoutTypeScheduleToStart:
		v := shared.TimeoutTypeScheduleToStart
		return &v
	case types.TimeoutTypeScheduleToClose:
		v := shared.TimeoutTypeScheduleToClose
		return &v
	case types.TimeoutTypeHeartbeat:
		v := shared.TimeoutTypeHeartbeat
		return &v
	}
	panic("unexpected enum value")
}

// ToTimeoutType converts thrift TimeoutType type to internal
func ToTimeoutType(t *shared.TimeoutType) *types.TimeoutType {
	if t == nil {
		return nil
	}
	switch *t {
	case shared.TimeoutTypeStartToClose:
		v := types.TimeoutTypeStartToClose
		return &v
	case shared.TimeoutTypeScheduleToStart:
		v := types.TimeoutTypeScheduleToStart
		return &v
	case shared.TimeoutTypeScheduleToClose:
		v := types.TimeoutTypeScheduleToClose
		return &v
	case shared.TimeoutTypeHeartbeat:
		v := types.TimeoutTypeHeartbeat
		return &v
	}
	panic("unexpected enum value")
}

// FromTimerCanceledEventAttributes converts internal TimerCanceledEventAttributes type to thrift
func FromTimerCanceledEventAttributes(t *types.TimerCanceledEventAttributes) *shared.TimerCanceledEventAttributes {
	if t == nil {
		return nil
	}
	return &shared.TimerCanceledEventAttributes{
		TimerId:                      t.TimerID,
		StartedEventId:               t.StartedEventID,
		DecisionTaskCompletedEventId: t.DecisionTaskCompletedEventID,
		Identity:                     &t.Identity,
	}
}

// ToTimerCanceledEventAttributes converts thrift TimerCanceledEventAttributes type to internal
func ToTimerCanceledEventAttributes(t *shared.TimerCanceledEventAttributes) *types.TimerCanceledEventAttributes {
	if t == nil {
		return nil
	}
	return &types.TimerCanceledEventAttributes{
		TimerID:                      t.TimerId,
		StartedEventID:               t.StartedEventId,
		DecisionTaskCompletedEventID: t.DecisionTaskCompletedEventId,
		Identity:                     t.GetIdentity(),
	}
}

// FromTimerFiredEventAttributes converts internal TimerFiredEventAttributes type to thrift
func FromTimerFiredEventAttributes(t *types.TimerFiredEventAttributes) *shared.TimerFiredEventAttributes {
	if t == nil {
		return nil
	}
	return &shared.TimerFiredEventAttributes{
		TimerId:        t.TimerID,
		StartedEventId: t.StartedEventID,
	}
}

// ToTimerFiredEventAttributes converts thrift TimerFiredEventAttributes type to internal
func ToTimerFiredEventAttributes(t *shared.TimerFiredEventAttributes) *types.TimerFiredEventAttributes {
	if t == nil {
		return nil
	}
	return &types.TimerFiredEventAttributes{
		TimerID:        t.TimerId,
		StartedEventID: t.StartedEventId,
	}
}

// FromTimerStartedEventAttributes converts internal TimerStartedEventAttributes type to thrift
func FromTimerStartedEventAttributes(t *types.TimerStartedEventAttributes) *shared.TimerStartedEventAttributes {
	if t == nil {
		return nil
	}
	return &shared.TimerStartedEventAttributes{
		TimerId:                      t.TimerID,
		StartToFireTimeoutSeconds:    t.StartToFireTimeoutSeconds,
		DecisionTaskCompletedEventId: t.DecisionTaskCompletedEventID,
	}
}

// ToTimerStartedEventAttributes converts thrift TimerStartedEventAttributes type to internal
func ToTimerStartedEventAttributes(t *shared.TimerStartedEventAttributes) *types.TimerStartedEventAttributes {
	if t == nil {
		return nil
	}
	return &types.TimerStartedEventAttributes{
		TimerID:                      t.TimerId,
		StartToFireTimeoutSeconds:    t.StartToFireTimeoutSeconds,
		DecisionTaskCompletedEventID: t.DecisionTaskCompletedEventId,
	}
}

// FromTransientDecisionInfo converts internal TransientDecisionInfo type to thrift
func FromTransientDecisionInfo(t *types.TransientDecisionInfo) *shared.TransientDecisionInfo {
	if t == nil {
		return nil
	}
	return &shared.TransientDecisionInfo{
		ScheduledEvent: FromHistoryEvent(t.ScheduledEvent),
		StartedEvent:   FromHistoryEvent(t.StartedEvent),
	}
}

// ToTransientDecisionInfo converts thrift TransientDecisionInfo type to internal
func ToTransientDecisionInfo(t *shared.TransientDecisionInfo) *types.TransientDecisionInfo {
	if t == nil {
		return nil
	}
	return &types.TransientDecisionInfo{
		ScheduledEvent: ToHistoryEvent(t.ScheduledEvent),
		StartedEvent:   ToHistoryEvent(t.StartedEvent),
	}
}

// FromUpdateDomainInfo converts internal UpdateDomainInfo type to thrift
func FromUpdateDomainInfo(t *types.UpdateDomainInfo) *shared.UpdateDomainInfo {
	if t == nil {
		return nil
	}
	return &shared.UpdateDomainInfo{
		Description: t.Description,
		OwnerEmail:  t.OwnerEmail,
		Data:        t.Data,
	}
}

// ToUpdateDomainInfo converts thrift UpdateDomainInfo type to internal
func ToUpdateDomainInfo(t *shared.UpdateDomainInfo) *types.UpdateDomainInfo {
	if t == nil {
		return nil
	}
	return &types.UpdateDomainInfo{
		Description: t.Description,
		OwnerEmail:  t.OwnerEmail,
		Data:        t.Data,
	}
}

// FromUpdateDomainRequest converts internal UpdateDomainRequest type to thrift
func FromUpdateDomainRequest(t *types.UpdateDomainRequest) *shared.UpdateDomainRequest {
	if t == nil {
		return nil
	}
	return &shared.UpdateDomainRequest{
		Name:                     t.Name,
		UpdatedInfo:              FromUpdateDomainInfo(t.UpdatedInfo),
		Configuration:            FromDomainConfiguration(t.Configuration),
		ReplicationConfiguration: FromDomainReplicationConfiguration(t.ReplicationConfiguration),
		SecurityToken:            t.SecurityToken,
		DeleteBadBinary:          t.DeleteBadBinary,
		FailoverTimeoutInSeconds: t.FailoverTimeoutInSeconds,
	}
}

// ToUpdateDomainRequest converts thrift UpdateDomainRequest type to internal
func ToUpdateDomainRequest(t *shared.UpdateDomainRequest) *types.UpdateDomainRequest {
	if t == nil {
		return nil
	}
	return &types.UpdateDomainRequest{
		Name:                     t.Name,
		UpdatedInfo:              ToUpdateDomainInfo(t.UpdatedInfo),
		Configuration:            ToDomainConfiguration(t.Configuration),
		ReplicationConfiguration: ToDomainReplicationConfiguration(t.ReplicationConfiguration),
		SecurityToken:            t.SecurityToken,
		DeleteBadBinary:          t.DeleteBadBinary,
		FailoverTimeoutInSeconds: t.FailoverTimeoutInSeconds,
	}
}

// FromUpdateDomainResponse converts internal UpdateDomainResponse type to thrift
func FromUpdateDomainResponse(t *types.UpdateDomainResponse) *shared.UpdateDomainResponse {
	if t == nil {
		return nil
	}
	return &shared.UpdateDomainResponse{
		DomainInfo:               FromDomainInfo(t.DomainInfo),
		Configuration:            FromDomainConfiguration(t.Configuration),
		ReplicationConfiguration: FromDomainReplicationConfiguration(t.ReplicationConfiguration),
		FailoverVersion:          t.FailoverVersion,
		IsGlobalDomain:           t.IsGlobalDomain,
	}
}

// ToUpdateDomainResponse converts thrift UpdateDomainResponse type to internal
func ToUpdateDomainResponse(t *shared.UpdateDomainResponse) *types.UpdateDomainResponse {
	if t == nil {
		return nil
	}
	return &types.UpdateDomainResponse{
		DomainInfo:               ToDomainInfo(t.DomainInfo),
		Configuration:            ToDomainConfiguration(t.Configuration),
		ReplicationConfiguration: ToDomainReplicationConfiguration(t.ReplicationConfiguration),
		FailoverVersion:          t.FailoverVersion,
		IsGlobalDomain:           t.IsGlobalDomain,
	}
}

// FromUpsertWorkflowSearchAttributesDecisionAttributes converts internal UpsertWorkflowSearchAttributesDecisionAttributes type to thrift
func FromUpsertWorkflowSearchAttributesDecisionAttributes(t *types.UpsertWorkflowSearchAttributesDecisionAttributes) *shared.UpsertWorkflowSearchAttributesDecisionAttributes {
	if t == nil {
		return nil
	}
	return &shared.UpsertWorkflowSearchAttributesDecisionAttributes{
		SearchAttributes: FromSearchAttributes(t.SearchAttributes),
	}
}

// ToUpsertWorkflowSearchAttributesDecisionAttributes converts thrift UpsertWorkflowSearchAttributesDecisionAttributes type to internal
func ToUpsertWorkflowSearchAttributesDecisionAttributes(t *shared.UpsertWorkflowSearchAttributesDecisionAttributes) *types.UpsertWorkflowSearchAttributesDecisionAttributes {
	if t == nil {
		return nil
	}
	return &types.UpsertWorkflowSearchAttributesDecisionAttributes{
		SearchAttributes: ToSearchAttributes(t.SearchAttributes),
	}
}

// FromUpsertWorkflowSearchAttributesEventAttributes converts internal UpsertWorkflowSearchAttributesEventAttributes type to thrift
func FromUpsertWorkflowSearchAttributesEventAttributes(t *types.UpsertWorkflowSearchAttributesEventAttributes) *shared.UpsertWorkflowSearchAttributesEventAttributes {
	if t == nil {
		return nil
	}
	return &shared.UpsertWorkflowSearchAttributesEventAttributes{
		DecisionTaskCompletedEventId: t.DecisionTaskCompletedEventID,
		SearchAttributes:             FromSearchAttributes(t.SearchAttributes),
	}
}

// ToUpsertWorkflowSearchAttributesEventAttributes converts thrift UpsertWorkflowSearchAttributesEventAttributes type to internal
func ToUpsertWorkflowSearchAttributesEventAttributes(t *shared.UpsertWorkflowSearchAttributesEventAttributes) *types.UpsertWorkflowSearchAttributesEventAttributes {
	if t == nil {
		return nil
	}
	return &types.UpsertWorkflowSearchAttributesEventAttributes{
		DecisionTaskCompletedEventID: t.DecisionTaskCompletedEventId,
		SearchAttributes:             ToSearchAttributes(t.SearchAttributes),
	}
}

// FromVersionHistories converts internal VersionHistories type to thrift
func FromVersionHistories(t *types.VersionHistories) *shared.VersionHistories {
	if t == nil {
		return nil
	}
	return &shared.VersionHistories{
		CurrentVersionHistoryIndex: t.CurrentVersionHistoryIndex,
		Histories:                  FromVersionHistoryArray(t.Histories),
	}
}

// ToVersionHistories converts thrift VersionHistories type to internal
func ToVersionHistories(t *shared.VersionHistories) *types.VersionHistories {
	if t == nil {
		return nil
	}
	return &types.VersionHistories{
		CurrentVersionHistoryIndex: t.CurrentVersionHistoryIndex,
		Histories:                  ToVersionHistoryArray(t.Histories),
	}
}

// FromVersionHistory converts internal VersionHistory type to thrift
func FromVersionHistory(t *types.VersionHistory) *shared.VersionHistory {
	if t == nil {
		return nil
	}
	return &shared.VersionHistory{
		BranchToken: t.BranchToken,
		Items:       FromVersionHistoryItemArray(t.Items),
	}
}

// ToVersionHistory converts thrift VersionHistory type to internal
func ToVersionHistory(t *shared.VersionHistory) *types.VersionHistory {
	if t == nil {
		return nil
	}
	return &types.VersionHistory{
		BranchToken: t.BranchToken,
		Items:       ToVersionHistoryItemArray(t.Items),
	}
}

// FromVersionHistoryItem converts internal VersionHistoryItem type to thrift
func FromVersionHistoryItem(t *types.VersionHistoryItem) *shared.VersionHistoryItem {
	if t == nil {
		return nil
	}
	return &shared.VersionHistoryItem{
		EventID: t.EventID,
		Version: t.Version,
	}
}

// ToVersionHistoryItem converts thrift VersionHistoryItem type to internal
func ToVersionHistoryItem(t *shared.VersionHistoryItem) *types.VersionHistoryItem {
	if t == nil {
		return nil
	}
	return &types.VersionHistoryItem{
		EventID: t.EventID,
		Version: t.Version,
	}
}

// FromWorkerVersionInfo converts internal WorkerVersionInfo type to thrift
func FromWorkerVersionInfo(t *types.WorkerVersionInfo) *shared.WorkerVersionInfo {
	if t == nil {
		return nil
	}
	return &shared.WorkerVersionInfo{
		Impl:           t.Impl,
		FeatureVersion: t.FeatureVersion,
	}
}

// ToWorkerVersionInfo converts thrift WorkerVersionInfo type to internal
func ToWorkerVersionInfo(t *shared.WorkerVersionInfo) *types.WorkerVersionInfo {
	if t == nil {
		return nil
	}
	return &types.WorkerVersionInfo{
		Impl:           t.Impl,
		FeatureVersion: t.FeatureVersion,
	}
}

// FromWorkflowExecution converts internal WorkflowExecution type to thrift
func FromWorkflowExecution(t *types.WorkflowExecution) *shared.WorkflowExecution {
	if t == nil {
		return nil
	}
	return &shared.WorkflowExecution{
		WorkflowId: &t.WorkflowID,
		RunId:      &t.RunID,
	}
}

// ToWorkflowExecution converts thrift WorkflowExecution type to internal
func ToWorkflowExecution(t *shared.WorkflowExecution) *types.WorkflowExecution {
	if t == nil {
		return nil
	}
	return &types.WorkflowExecution{
		WorkflowID: t.GetWorkflowId(),
		RunID:      t.GetRunId(),
	}
}

// FromWorkflowExecutionAlreadyStartedError converts internal WorkflowExecutionAlreadyStartedError type to thrift
func FromWorkflowExecutionAlreadyStartedError(t *types.WorkflowExecutionAlreadyStartedError) *shared.WorkflowExecutionAlreadyStartedError {
	if t == nil {
		return nil
	}
	return &shared.WorkflowExecutionAlreadyStartedError{
		Message:        t.Message,
		StartRequestId: &t.StartRequestID,
		RunId:          &t.RunID,
	}
}

// ToWorkflowExecutionAlreadyStartedError converts thrift WorkflowExecutionAlreadyStartedError type to internal
func ToWorkflowExecutionAlreadyStartedError(t *shared.WorkflowExecutionAlreadyStartedError) *types.WorkflowExecutionAlreadyStartedError {
	if t == nil {
		return nil
	}
	return &types.WorkflowExecutionAlreadyStartedError{
		Message:        t.Message,
		StartRequestID: t.GetStartRequestId(),
		RunID:          t.GetRunId(),
	}
}

// FromWorkflowExecutionCancelRequestedEventAttributes converts internal WorkflowExecutionCancelRequestedEventAttributes type to thrift
func FromWorkflowExecutionCancelRequestedEventAttributes(t *types.WorkflowExecutionCancelRequestedEventAttributes) *shared.WorkflowExecutionCancelRequestedEventAttributes {
	if t == nil {
		return nil
	}
	return &shared.WorkflowExecutionCancelRequestedEventAttributes{
		Cause:                     t.Cause,
		ExternalInitiatedEventId:  t.ExternalInitiatedEventID,
		ExternalWorkflowExecution: FromWorkflowExecution(t.ExternalWorkflowExecution),
		Identity:                  &t.Identity,
	}
}

// ToWorkflowExecutionCancelRequestedEventAttributes converts thrift WorkflowExecutionCancelRequestedEventAttributes type to internal
func ToWorkflowExecutionCancelRequestedEventAttributes(t *shared.WorkflowExecutionCancelRequestedEventAttributes) *types.WorkflowExecutionCancelRequestedEventAttributes {
	if t == nil {
		return nil
	}
	return &types.WorkflowExecutionCancelRequestedEventAttributes{
		Cause:                     t.Cause,
		ExternalInitiatedEventID:  t.ExternalInitiatedEventId,
		ExternalWorkflowExecution: ToWorkflowExecution(t.ExternalWorkflowExecution),
		Identity:                  t.GetIdentity(),
	}
}

// FromWorkflowExecutionCanceledEventAttributes converts internal WorkflowExecutionCanceledEventAttributes type to thrift
func FromWorkflowExecutionCanceledEventAttributes(t *types.WorkflowExecutionCanceledEventAttributes) *shared.WorkflowExecutionCanceledEventAttributes {
	if t == nil {
		return nil
	}
	return &shared.WorkflowExecutionCanceledEventAttributes{
		DecisionTaskCompletedEventId: t.DecisionTaskCompletedEventID,
		Details:                      t.Details,
	}
}

// ToWorkflowExecutionCanceledEventAttributes converts thrift WorkflowExecutionCanceledEventAttributes type to internal
func ToWorkflowExecutionCanceledEventAttributes(t *shared.WorkflowExecutionCanceledEventAttributes) *types.WorkflowExecutionCanceledEventAttributes {
	if t == nil {
		return nil
	}
	return &types.WorkflowExecutionCanceledEventAttributes{
		DecisionTaskCompletedEventID: t.DecisionTaskCompletedEventId,
		Details:                      t.Details,
	}
}

// FromWorkflowExecutionCloseStatus converts internal WorkflowExecutionCloseStatus type to thrift
func FromWorkflowExecutionCloseStatus(t *types.WorkflowExecutionCloseStatus) *shared.WorkflowExecutionCloseStatus {
	if t == nil {
		return nil
	}
	switch *t {
	case types.WorkflowExecutionCloseStatusCompleted:
		v := shared.WorkflowExecutionCloseStatusCompleted
		return &v
	case types.WorkflowExecutionCloseStatusFailed:
		v := shared.WorkflowExecutionCloseStatusFailed
		return &v
	case types.WorkflowExecutionCloseStatusCanceled:
		v := shared.WorkflowExecutionCloseStatusCanceled
		return &v
	case types.WorkflowExecutionCloseStatusTerminated:
		v := shared.WorkflowExecutionCloseStatusTerminated
		return &v
	case types.WorkflowExecutionCloseStatusContinuedAsNew:
		v := shared.WorkflowExecutionCloseStatusContinuedAsNew
		return &v
	case types.WorkflowExecutionCloseStatusTimedOut:
		v := shared.WorkflowExecutionCloseStatusTimedOut
		return &v
	}
	panic("unexpected enum value")
}

// ToWorkflowExecutionCloseStatus converts thrift WorkflowExecutionCloseStatus type to internal
func ToWorkflowExecutionCloseStatus(t *shared.WorkflowExecutionCloseStatus) *types.WorkflowExecutionCloseStatus {
	if t == nil {
		return nil
	}
	switch *t {
	case shared.WorkflowExecutionCloseStatusCompleted:
		v := types.WorkflowExecutionCloseStatusCompleted
		return &v
	case shared.WorkflowExecutionCloseStatusFailed:
		v := types.WorkflowExecutionCloseStatusFailed
		return &v
	case shared.WorkflowExecutionCloseStatusCanceled:
		v := types.WorkflowExecutionCloseStatusCanceled
		return &v
	case shared.WorkflowExecutionCloseStatusTerminated:
		v := types.WorkflowExecutionCloseStatusTerminated
		return &v
	case shared.WorkflowExecutionCloseStatusContinuedAsNew:
		v := types.WorkflowExecutionCloseStatusContinuedAsNew
		return &v
	case shared.WorkflowExecutionCloseStatusTimedOut:
		v := types.WorkflowExecutionCloseStatusTimedOut
		return &v
	}
	panic("unexpected enum value")
}

// FromWorkflowExecutionCompletedEventAttributes converts internal WorkflowExecutionCompletedEventAttributes type to thrift
func FromWorkflowExecutionCompletedEventAttributes(t *types.WorkflowExecutionCompletedEventAttributes) *shared.WorkflowExecutionCompletedEventAttributes {
	if t == nil {
		return nil
	}
	return &shared.WorkflowExecutionCompletedEventAttributes{
		Result:                       t.Result,
		DecisionTaskCompletedEventId: t.DecisionTaskCompletedEventID,
	}
}

// ToWorkflowExecutionCompletedEventAttributes converts thrift WorkflowExecutionCompletedEventAttributes type to internal
func ToWorkflowExecutionCompletedEventAttributes(t *shared.WorkflowExecutionCompletedEventAttributes) *types.WorkflowExecutionCompletedEventAttributes {
	if t == nil {
		return nil
	}
	return &types.WorkflowExecutionCompletedEventAttributes{
		Result:                       t.Result,
		DecisionTaskCompletedEventID: t.DecisionTaskCompletedEventId,
	}
}

// FromWorkflowExecutionConfiguration converts internal WorkflowExecutionConfiguration type to thrift
func FromWorkflowExecutionConfiguration(t *types.WorkflowExecutionConfiguration) *shared.WorkflowExecutionConfiguration {
	if t == nil {
		return nil
	}
	return &shared.WorkflowExecutionConfiguration{
		TaskList:                            FromTaskList(t.TaskList),
		ExecutionStartToCloseTimeoutSeconds: t.ExecutionStartToCloseTimeoutSeconds,
		TaskStartToCloseTimeoutSeconds:      t.TaskStartToCloseTimeoutSeconds,
	}
}

// ToWorkflowExecutionConfiguration converts thrift WorkflowExecutionConfiguration type to internal
func ToWorkflowExecutionConfiguration(t *shared.WorkflowExecutionConfiguration) *types.WorkflowExecutionConfiguration {
	if t == nil {
		return nil
	}
	return &types.WorkflowExecutionConfiguration{
		TaskList:                            ToTaskList(t.TaskList),
		ExecutionStartToCloseTimeoutSeconds: t.ExecutionStartToCloseTimeoutSeconds,
		TaskStartToCloseTimeoutSeconds:      t.TaskStartToCloseTimeoutSeconds,
	}
}

// FromWorkflowExecutionContinuedAsNewEventAttributes converts internal WorkflowExecutionContinuedAsNewEventAttributes type to thrift
func FromWorkflowExecutionContinuedAsNewEventAttributes(t *types.WorkflowExecutionContinuedAsNewEventAttributes) *shared.WorkflowExecutionContinuedAsNewEventAttributes {
	if t == nil {
		return nil
	}
	return &shared.WorkflowExecutionContinuedAsNewEventAttributes{
		NewExecutionRunId:                   &t.NewExecutionRunID,
		WorkflowType:                        FromWorkflowType(t.WorkflowType),
		TaskList:                            FromTaskList(t.TaskList),
		Input:                               t.Input,
		ExecutionStartToCloseTimeoutSeconds: t.ExecutionStartToCloseTimeoutSeconds,
		TaskStartToCloseTimeoutSeconds:      t.TaskStartToCloseTimeoutSeconds,
		DecisionTaskCompletedEventId:        t.DecisionTaskCompletedEventID,
		BackoffStartIntervalInSeconds:       t.BackoffStartIntervalInSeconds,
		Initiator:                           FromContinueAsNewInitiator(t.Initiator),
		FailureReason:                       t.FailureReason,
		FailureDetails:                      t.FailureDetails,
		LastCompletionResult:                t.LastCompletionResult,
		Header:                              FromHeader(t.Header),
		Memo:                                FromMemo(t.Memo),
		SearchAttributes:                    FromSearchAttributes(t.SearchAttributes),
	}
}

// ToWorkflowExecutionContinuedAsNewEventAttributes converts thrift WorkflowExecutionContinuedAsNewEventAttributes type to internal
func ToWorkflowExecutionContinuedAsNewEventAttributes(t *shared.WorkflowExecutionContinuedAsNewEventAttributes) *types.WorkflowExecutionContinuedAsNewEventAttributes {
	if t == nil {
		return nil
	}
	return &types.WorkflowExecutionContinuedAsNewEventAttributes{
		NewExecutionRunID:                   t.GetNewExecutionRunId(),
		WorkflowType:                        ToWorkflowType(t.WorkflowType),
		TaskList:                            ToTaskList(t.TaskList),
		Input:                               t.Input,
		ExecutionStartToCloseTimeoutSeconds: t.ExecutionStartToCloseTimeoutSeconds,
		TaskStartToCloseTimeoutSeconds:      t.TaskStartToCloseTimeoutSeconds,
		DecisionTaskCompletedEventID:        t.DecisionTaskCompletedEventId,
		BackoffStartIntervalInSeconds:       t.BackoffStartIntervalInSeconds,
		Initiator:                           ToContinueAsNewInitiator(t.Initiator),
		FailureReason:                       t.FailureReason,
		FailureDetails:                      t.FailureDetails,
		LastCompletionResult:                t.LastCompletionResult,
		Header:                              ToHeader(t.Header),
		Memo:                                ToMemo(t.Memo),
		SearchAttributes:                    ToSearchAttributes(t.SearchAttributes),
	}
}

// FromWorkflowExecutionFailedEventAttributes converts internal WorkflowExecutionFailedEventAttributes type to thrift
func FromWorkflowExecutionFailedEventAttributes(t *types.WorkflowExecutionFailedEventAttributes) *shared.WorkflowExecutionFailedEventAttributes {
	if t == nil {
		return nil
	}
	return &shared.WorkflowExecutionFailedEventAttributes{
		Reason:                       t.Reason,
		Details:                      t.Details,
		DecisionTaskCompletedEventId: t.DecisionTaskCompletedEventID,
	}
}

// ToWorkflowExecutionFailedEventAttributes converts thrift WorkflowExecutionFailedEventAttributes type to internal
func ToWorkflowExecutionFailedEventAttributes(t *shared.WorkflowExecutionFailedEventAttributes) *types.WorkflowExecutionFailedEventAttributes {
	if t == nil {
		return nil
	}
	return &types.WorkflowExecutionFailedEventAttributes{
		Reason:                       t.Reason,
		Details:                      t.Details,
		DecisionTaskCompletedEventID: t.DecisionTaskCompletedEventId,
	}
}

// FromWorkflowExecutionFilter converts internal WorkflowExecutionFilter type to thrift
func FromWorkflowExecutionFilter(t *types.WorkflowExecutionFilter) *shared.WorkflowExecutionFilter {
	if t == nil {
		return nil
	}
	return &shared.WorkflowExecutionFilter{
		WorkflowId: t.WorkflowID,
		RunId:      t.RunID,
	}
}

// ToWorkflowExecutionFilter converts thrift WorkflowExecutionFilter type to internal
func ToWorkflowExecutionFilter(t *shared.WorkflowExecutionFilter) *types.WorkflowExecutionFilter {
	if t == nil {
		return nil
	}
	return &types.WorkflowExecutionFilter{
		WorkflowID: t.WorkflowId,
		RunID:      t.RunId,
	}
}

// FromWorkflowExecutionInfo converts internal WorkflowExecutionInfo type to thrift
func FromWorkflowExecutionInfo(t *types.WorkflowExecutionInfo) *shared.WorkflowExecutionInfo {
	if t == nil {
		return nil
	}
	return &shared.WorkflowExecutionInfo{
		Execution:        FromWorkflowExecution(t.Execution),
		Type:             FromWorkflowType(t.Type),
		StartTime:        t.StartTime,
		CloseTime:        t.CloseTime,
		CloseStatus:      FromWorkflowExecutionCloseStatus(t.CloseStatus),
		HistoryLength:    t.HistoryLength,
		ParentDomainId:   t.ParentDomainID,
		ParentExecution:  FromWorkflowExecution(t.ParentExecution),
		ExecutionTime:    t.ExecutionTime,
		Memo:             FromMemo(t.Memo),
		SearchAttributes: FromSearchAttributes(t.SearchAttributes),
		AutoResetPoints:  FromResetPoints(t.AutoResetPoints),
		TaskList:         t.TaskList,
	}
}

// ToWorkflowExecutionInfo converts thrift WorkflowExecutionInfo type to internal
func ToWorkflowExecutionInfo(t *shared.WorkflowExecutionInfo) *types.WorkflowExecutionInfo {
	if t == nil {
		return nil
	}
	return &types.WorkflowExecutionInfo{
		Execution:        ToWorkflowExecution(t.Execution),
		Type:             ToWorkflowType(t.Type),
		StartTime:        t.StartTime,
		CloseTime:        t.CloseTime,
		CloseStatus:      ToWorkflowExecutionCloseStatus(t.CloseStatus),
		HistoryLength:    t.HistoryLength,
		ParentDomainID:   t.ParentDomainId,
		ParentExecution:  ToWorkflowExecution(t.ParentExecution),
		ExecutionTime:    t.ExecutionTime,
		Memo:             ToMemo(t.Memo),
		SearchAttributes: ToSearchAttributes(t.SearchAttributes),
		AutoResetPoints:  ToResetPoints(t.AutoResetPoints),
		TaskList:         t.TaskList,
	}
}

// FromWorkflowExecutionSignaledEventAttributes converts internal WorkflowExecutionSignaledEventAttributes type to thrift
func FromWorkflowExecutionSignaledEventAttributes(t *types.WorkflowExecutionSignaledEventAttributes) *shared.WorkflowExecutionSignaledEventAttributes {
	if t == nil {
		return nil
	}
	return &shared.WorkflowExecutionSignaledEventAttributes{
		SignalName: t.SignalName,
		Input:      t.Input,
		Identity:   &t.Identity,
	}
}

// ToWorkflowExecutionSignaledEventAttributes converts thrift WorkflowExecutionSignaledEventAttributes type to internal
func ToWorkflowExecutionSignaledEventAttributes(t *shared.WorkflowExecutionSignaledEventAttributes) *types.WorkflowExecutionSignaledEventAttributes {
	if t == nil {
		return nil
	}
	return &types.WorkflowExecutionSignaledEventAttributes{
		SignalName: t.SignalName,
		Input:      t.Input,
		Identity:   t.GetIdentity(),
	}
}

// FromWorkflowExecutionStartedEventAttributes converts internal WorkflowExecutionStartedEventAttributes type to thrift
func FromWorkflowExecutionStartedEventAttributes(t *types.WorkflowExecutionStartedEventAttributes) *shared.WorkflowExecutionStartedEventAttributes {
	if t == nil {
		return nil
	}
	return &shared.WorkflowExecutionStartedEventAttributes{
		WorkflowType:                        FromWorkflowType(t.WorkflowType),
		ParentWorkflowDomain:                t.ParentWorkflowDomain,
		ParentWorkflowExecution:             FromWorkflowExecution(t.ParentWorkflowExecution),
		ParentInitiatedEventId:              t.ParentInitiatedEventID,
		TaskList:                            FromTaskList(t.TaskList),
		Input:                               t.Input,
		ExecutionStartToCloseTimeoutSeconds: t.ExecutionStartToCloseTimeoutSeconds,
		TaskStartToCloseTimeoutSeconds:      t.TaskStartToCloseTimeoutSeconds,
		ContinuedExecutionRunId:             t.ContinuedExecutionRunID,
		Initiator:                           FromContinueAsNewInitiator(t.Initiator),
		ContinuedFailureReason:              t.ContinuedFailureReason,
		ContinuedFailureDetails:             t.ContinuedFailureDetails,
		LastCompletionResult:                t.LastCompletionResult,
		OriginalExecutionRunId:              &t.OriginalExecutionRunID,
		Identity:                            &t.Identity,
		FirstExecutionRunId:                 &t.FirstExecutionRunID,
		RetryPolicy:                         FromRetryPolicy(t.RetryPolicy),
		Attempt:                             t.Attempt,
		ExpirationTimestamp:                 t.ExpirationTimestamp,
		CronSchedule:                        t.CronSchedule,
		FirstDecisionTaskBackoffSeconds:     t.FirstDecisionTaskBackoffSeconds,
		Memo:                                FromMemo(t.Memo),
		SearchAttributes:                    FromSearchAttributes(t.SearchAttributes),
		PrevAutoResetPoints:                 FromResetPoints(t.PrevAutoResetPoints),
		Header:                              FromHeader(t.Header),
	}
}

// ToWorkflowExecutionStartedEventAttributes converts thrift WorkflowExecutionStartedEventAttributes type to internal
func ToWorkflowExecutionStartedEventAttributes(t *shared.WorkflowExecutionStartedEventAttributes) *types.WorkflowExecutionStartedEventAttributes {
	if t == nil {
		return nil
	}
	return &types.WorkflowExecutionStartedEventAttributes{
		WorkflowType:                        ToWorkflowType(t.WorkflowType),
		ParentWorkflowDomain:                t.ParentWorkflowDomain,
		ParentWorkflowExecution:             ToWorkflowExecution(t.ParentWorkflowExecution),
		ParentInitiatedEventID:              t.ParentInitiatedEventId,
		TaskList:                            ToTaskList(t.TaskList),
		Input:                               t.Input,
		ExecutionStartToCloseTimeoutSeconds: t.ExecutionStartToCloseTimeoutSeconds,
		TaskStartToCloseTimeoutSeconds:      t.TaskStartToCloseTimeoutSeconds,
		ContinuedExecutionRunID:             t.ContinuedExecutionRunId,
		Initiator:                           ToContinueAsNewInitiator(t.Initiator),
		ContinuedFailureReason:              t.ContinuedFailureReason,
		ContinuedFailureDetails:             t.ContinuedFailureDetails,
		LastCompletionResult:                t.LastCompletionResult,
		OriginalExecutionRunID:              t.GetOriginalExecutionRunId(),
		Identity:                            t.GetIdentity(),
		FirstExecutionRunID:                 t.GetFirstExecutionRunId(),
		RetryPolicy:                         ToRetryPolicy(t.RetryPolicy),
		Attempt:                             t.Attempt,
		ExpirationTimestamp:                 t.ExpirationTimestamp,
		CronSchedule:                        t.CronSchedule,
		FirstDecisionTaskBackoffSeconds:     t.FirstDecisionTaskBackoffSeconds,
		Memo:                                ToMemo(t.Memo),
		SearchAttributes:                    ToSearchAttributes(t.SearchAttributes),
		PrevAutoResetPoints:                 ToResetPoints(t.PrevAutoResetPoints),
		Header:                              ToHeader(t.Header),
	}
}

// FromWorkflowExecutionTerminatedEventAttributes converts internal WorkflowExecutionTerminatedEventAttributes type to thrift
func FromWorkflowExecutionTerminatedEventAttributes(t *types.WorkflowExecutionTerminatedEventAttributes) *shared.WorkflowExecutionTerminatedEventAttributes {
	if t == nil {
		return nil
	}
	return &shared.WorkflowExecutionTerminatedEventAttributes{
		Reason:   t.Reason,
		Details:  t.Details,
		Identity: &t.Identity,
	}
}

// ToWorkflowExecutionTerminatedEventAttributes converts thrift WorkflowExecutionTerminatedEventAttributes type to internal
func ToWorkflowExecutionTerminatedEventAttributes(t *shared.WorkflowExecutionTerminatedEventAttributes) *types.WorkflowExecutionTerminatedEventAttributes {
	if t == nil {
		return nil
	}
	return &types.WorkflowExecutionTerminatedEventAttributes{
		Reason:   t.Reason,
		Details:  t.Details,
		Identity: t.GetIdentity(),
	}
}

// FromWorkflowExecutionTimedOutEventAttributes converts internal WorkflowExecutionTimedOutEventAttributes type to thrift
func FromWorkflowExecutionTimedOutEventAttributes(t *types.WorkflowExecutionTimedOutEventAttributes) *shared.WorkflowExecutionTimedOutEventAttributes {
	if t == nil {
		return nil
	}
	return &shared.WorkflowExecutionTimedOutEventAttributes{
		TimeoutType: FromTimeoutType(t.TimeoutType),
	}
}

// ToWorkflowExecutionTimedOutEventAttributes converts thrift WorkflowExecutionTimedOutEventAttributes type to internal
func ToWorkflowExecutionTimedOutEventAttributes(t *shared.WorkflowExecutionTimedOutEventAttributes) *types.WorkflowExecutionTimedOutEventAttributes {
	if t == nil {
		return nil
	}
	return &types.WorkflowExecutionTimedOutEventAttributes{
		TimeoutType: ToTimeoutType(t.TimeoutType),
	}
}

// FromWorkflowIDReusePolicy converts internal WorkflowIDReusePolicy type to thrift
func FromWorkflowIDReusePolicy(t *types.WorkflowIDReusePolicy) *shared.WorkflowIdReusePolicy {
	if t == nil {
		return nil
	}
	switch *t {
	case types.WorkflowIDReusePolicyAllowDuplicateFailedOnly:
		v := shared.WorkflowIdReusePolicyAllowDuplicateFailedOnly
		return &v
	case types.WorkflowIDReusePolicyAllowDuplicate:
		v := shared.WorkflowIdReusePolicyAllowDuplicate
		return &v
	case types.WorkflowIDReusePolicyRejectDuplicate:
		v := shared.WorkflowIdReusePolicyRejectDuplicate
		return &v
	case types.WorkflowIDReusePolicyTerminateIfRunning:
		v := shared.WorkflowIdReusePolicyTerminateIfRunning
		return &v
	}
	panic("unexpected enum value")
}

// ToWorkflowIDReusePolicy converts thrift WorkflowIdReusePolicy type to internal
func ToWorkflowIDReusePolicy(t *shared.WorkflowIdReusePolicy) *types.WorkflowIDReusePolicy {
	if t == nil {
		return nil
	}
	switch *t {
	case shared.WorkflowIdReusePolicyAllowDuplicateFailedOnly:
		v := types.WorkflowIDReusePolicyAllowDuplicateFailedOnly
		return &v
	case shared.WorkflowIdReusePolicyAllowDuplicate:
		v := types.WorkflowIDReusePolicyAllowDuplicate
		return &v
	case shared.WorkflowIdReusePolicyRejectDuplicate:
		v := types.WorkflowIDReusePolicyRejectDuplicate
		return &v
	case shared.WorkflowIdReusePolicyTerminateIfRunning:
		v := types.WorkflowIDReusePolicyTerminateIfRunning
		return &v
	}
	panic("unexpected enum value")
}

// FromWorkflowQuery converts internal WorkflowQuery type to thrift
func FromWorkflowQuery(t *types.WorkflowQuery) *shared.WorkflowQuery {
	if t == nil {
		return nil
	}
	return &shared.WorkflowQuery{
		QueryType: t.QueryType,
		QueryArgs: t.QueryArgs,
	}
}

// ToWorkflowQuery converts thrift WorkflowQuery type to internal
func ToWorkflowQuery(t *shared.WorkflowQuery) *types.WorkflowQuery {
	if t == nil {
		return nil
	}
	return &types.WorkflowQuery{
		QueryType: t.QueryType,
		QueryArgs: t.QueryArgs,
	}
}

// FromWorkflowQueryResult converts internal WorkflowQueryResult type to thrift
func FromWorkflowQueryResult(t *types.WorkflowQueryResult) *shared.WorkflowQueryResult {
	if t == nil {
		return nil
	}
	return &shared.WorkflowQueryResult{
		ResultType:   FromQueryResultType(t.ResultType),
		Answer:       t.Answer,
		ErrorMessage: t.ErrorMessage,
	}
}

// ToWorkflowQueryResult converts thrift WorkflowQueryResult type to internal
func ToWorkflowQueryResult(t *shared.WorkflowQueryResult) *types.WorkflowQueryResult {
	if t == nil {
		return nil
	}
	return &types.WorkflowQueryResult{
		ResultType:   ToQueryResultType(t.ResultType),
		Answer:       t.Answer,
		ErrorMessage: t.ErrorMessage,
	}
}

// FromWorkflowType converts internal WorkflowType type to thrift
func FromWorkflowType(t *types.WorkflowType) *shared.WorkflowType {
	if t == nil {
		return nil
	}
	return &shared.WorkflowType{
		Name: &t.Name,
	}
}

// ToWorkflowType converts thrift WorkflowType type to internal
func ToWorkflowType(t *shared.WorkflowType) *types.WorkflowType {
	if t == nil {
		return nil
	}
	return &types.WorkflowType{
		Name: t.GetName(),
	}
}

// FromWorkflowTypeFilter converts internal WorkflowTypeFilter type to thrift
func FromWorkflowTypeFilter(t *types.WorkflowTypeFilter) *shared.WorkflowTypeFilter {
	if t == nil {
		return nil
	}
	return &shared.WorkflowTypeFilter{
		Name: t.Name,
	}
}

// ToWorkflowTypeFilter converts thrift WorkflowTypeFilter type to internal
func ToWorkflowTypeFilter(t *shared.WorkflowTypeFilter) *types.WorkflowTypeFilter {
	if t == nil {
		return nil
	}
	return &types.WorkflowTypeFilter{
		Name: t.Name,
	}
}

// FromPendingActivityInfoArray converts internal PendingActivityInfo type array to thrift
func FromPendingActivityInfoArray(t []*types.PendingActivityInfo) []*shared.PendingActivityInfo {
	if t == nil {
		return nil
	}
	v := make([]*shared.PendingActivityInfo, len(t))
	for i := range t {
		v[i] = FromPendingActivityInfo(t[i])
	}
	return v
}

// ToPendingActivityInfoArray converts thrift PendingActivityInfo type array to internal
func ToPendingActivityInfoArray(t []*shared.PendingActivityInfo) []*types.PendingActivityInfo {
	if t == nil {
		return nil
	}
	v := make([]*types.PendingActivityInfo, len(t))
	for i := range t {
		v[i] = ToPendingActivityInfo(t[i])
	}
	return v
}

// FromHistoryEventArray converts internal HistoryEvent type array to thrift
func FromHistoryEventArray(t []*types.HistoryEvent) []*shared.HistoryEvent {
	if t == nil {
		return nil
	}
	v := make([]*shared.HistoryEvent, len(t))
	for i := range t {
		v[i] = FromHistoryEvent(t[i])
	}
	return v
}

// ToHistoryEventArray converts thrift HistoryEvent type array to internal
func ToHistoryEventArray(t []*shared.HistoryEvent) []*types.HistoryEvent {
	if t == nil {
		return nil
	}
	v := make([]*types.HistoryEvent, len(t))
	for i := range t {
		v[i] = ToHistoryEvent(t[i])
	}
	return v
}

// FromWorkflowExecutionInfoArray converts internal WorkflowExecutionInfo type array to thrift
func FromWorkflowExecutionInfoArray(t []*types.WorkflowExecutionInfo) []*shared.WorkflowExecutionInfo {
	if t == nil {
		return nil
	}
	v := make([]*shared.WorkflowExecutionInfo, len(t))
	for i := range t {
		v[i] = FromWorkflowExecutionInfo(t[i])
	}
	return v
}

// ToWorkflowExecutionInfoArray converts thrift WorkflowExecutionInfo type array to internal
func ToWorkflowExecutionInfoArray(t []*shared.WorkflowExecutionInfo) []*types.WorkflowExecutionInfo {
	if t == nil {
		return nil
	}
	v := make([]*types.WorkflowExecutionInfo, len(t))
	for i := range t {
		v[i] = ToWorkflowExecutionInfo(t[i])
	}
	return v
}

// FromPollerInfoArray converts internal PollerInfo type array to thrift
func FromPollerInfoArray(t []*types.PollerInfo) []*shared.PollerInfo {
	if t == nil {
		return nil
	}
	v := make([]*shared.PollerInfo, len(t))
	for i := range t {
		v[i] = FromPollerInfo(t[i])
	}
	return v
}

// ToPollerInfoArray converts thrift PollerInfo type array to internal
func ToPollerInfoArray(t []*shared.PollerInfo) []*types.PollerInfo {
	if t == nil {
		return nil
	}
	v := make([]*types.PollerInfo, len(t))
	for i := range t {
		v[i] = ToPollerInfo(t[i])
	}
	return v
}

// FromClusterReplicationConfigurationArray converts internal ClusterReplicationConfiguration type array to thrift
func FromClusterReplicationConfigurationArray(t []*types.ClusterReplicationConfiguration) []*shared.ClusterReplicationConfiguration {
	if t == nil {
		return nil
	}
	v := make([]*shared.ClusterReplicationConfiguration, len(t))
	for i := range t {
		v[i] = FromClusterReplicationConfiguration(t[i])
	}
	return v
}

// ToClusterReplicationConfigurationArray converts thrift ClusterReplicationConfiguration type array to internal
func ToClusterReplicationConfigurationArray(t []*shared.ClusterReplicationConfiguration) []*types.ClusterReplicationConfiguration {
	if t == nil {
		return nil
	}
	v := make([]*types.ClusterReplicationConfiguration, len(t))
	for i := range t {
		v[i] = ToClusterReplicationConfiguration(t[i])
	}
	return v
}

// FromDataBlobArray converts internal DataBlob type array to thrift
func FromDataBlobArray(t []*types.DataBlob) []*shared.DataBlob {
	if t == nil {
		return nil
	}
	v := make([]*shared.DataBlob, len(t))
	for i := range t {
		v[i] = FromDataBlob(t[i])
	}
	return v
}

// ToDataBlobArray converts thrift DataBlob type array to internal
func ToDataBlobArray(t []*shared.DataBlob) []*types.DataBlob {
	if t == nil {
		return nil
	}
	v := make([]*types.DataBlob, len(t))
	for i := range t {
		v[i] = ToDataBlob(t[i])
	}
	return v
}

// FromDescribeDomainResponseArray converts internal DescribeDomainResponse type array to thrift
func FromDescribeDomainResponseArray(t []*types.DescribeDomainResponse) []*shared.DescribeDomainResponse {
	if t == nil {
		return nil
	}
	v := make([]*shared.DescribeDomainResponse, len(t))
	for i := range t {
		v[i] = FromDescribeDomainResponse(t[i])
	}
	return v
}

// ToDescribeDomainResponseArray converts thrift DescribeDomainResponse type array to internal
func ToDescribeDomainResponseArray(t []*shared.DescribeDomainResponse) []*types.DescribeDomainResponse {
	if t == nil {
		return nil
	}
	v := make([]*types.DescribeDomainResponse, len(t))
	for i := range t {
		v[i] = ToDescribeDomainResponse(t[i])
	}
	return v
}

// FromDecisionArray converts internal Decision type array to thrift
func FromDecisionArray(t []*types.Decision) []*shared.Decision {
	if t == nil {
		return nil
	}
	v := make([]*shared.Decision, len(t))
	for i := range t {
		v[i] = FromDecision(t[i])
	}
	return v
}

// ToDecisionArray converts thrift Decision type array to internal
func ToDecisionArray(t []*shared.Decision) []*types.Decision {
	if t == nil {
		return nil
	}
	v := make([]*types.Decision, len(t))
	for i := range t {
		v[i] = ToDecision(t[i])
	}
	return v
}

// FromVersionHistoryArray converts internal VersionHistory type array to thrift
func FromVersionHistoryArray(t []*types.VersionHistory) []*shared.VersionHistory {
	if t == nil {
		return nil
	}
	v := make([]*shared.VersionHistory, len(t))
	for i := range t {
		v[i] = FromVersionHistory(t[i])
	}
	return v
}

// ToVersionHistoryArray converts thrift VersionHistory type array to internal
func ToVersionHistoryArray(t []*shared.VersionHistory) []*types.VersionHistory {
	if t == nil {
		return nil
	}
	v := make([]*types.VersionHistory, len(t))
	for i := range t {
		v[i] = ToVersionHistory(t[i])
	}
	return v
}

// FromVersionHistoryItemArray converts internal VersionHistoryItem type array to thrift
func FromVersionHistoryItemArray(t []*types.VersionHistoryItem) []*shared.VersionHistoryItem {
	if t == nil {
		return nil
	}
	v := make([]*shared.VersionHistoryItem, len(t))
	for i := range t {
		v[i] = FromVersionHistoryItem(t[i])
	}
	return v
}

// ToVersionHistoryItemArray converts thrift VersionHistoryItem type array to internal
func ToVersionHistoryItemArray(t []*shared.VersionHistoryItem) []*types.VersionHistoryItem {
	if t == nil {
		return nil
	}
	v := make([]*types.VersionHistoryItem, len(t))
	for i := range t {
		v[i] = ToVersionHistoryItem(t[i])
	}
	return v
}

// FromTaskListPartitionMetadataArray converts internal TaskListPartitionMetadata type array to thrift
func FromTaskListPartitionMetadataArray(t []*types.TaskListPartitionMetadata) []*shared.TaskListPartitionMetadata {
	if t == nil {
		return nil
	}
	v := make([]*shared.TaskListPartitionMetadata, len(t))
	for i := range t {
		v[i] = FromTaskListPartitionMetadata(t[i])
	}
	return v
}

// ToTaskListPartitionMetadataArray converts thrift TaskListPartitionMetadata type array to internal
func ToTaskListPartitionMetadataArray(t []*shared.TaskListPartitionMetadata) []*types.TaskListPartitionMetadata {
	if t == nil {
		return nil
	}
	v := make([]*types.TaskListPartitionMetadata, len(t))
	for i := range t {
		v[i] = ToTaskListPartitionMetadata(t[i])
	}
	return v
}

// FromResetPointInfoArray converts internal ResetPointInfo type array to thrift
func FromResetPointInfoArray(t []*types.ResetPointInfo) []*shared.ResetPointInfo {
	if t == nil {
		return nil
	}
	v := make([]*shared.ResetPointInfo, len(t))
	for i := range t {
		v[i] = FromResetPointInfo(t[i])
	}
	return v
}

// ToResetPointInfoArray converts thrift ResetPointInfo type array to internal
func ToResetPointInfoArray(t []*shared.ResetPointInfo) []*types.ResetPointInfo {
	if t == nil {
		return nil
	}
	v := make([]*types.ResetPointInfo, len(t))
	for i := range t {
		v[i] = ToResetPointInfo(t[i])
	}
	return v
}

// FromPendingChildExecutionInfoArray converts internal PendingChildExecutionInfo type array to thrift
func FromPendingChildExecutionInfoArray(t []*types.PendingChildExecutionInfo) []*shared.PendingChildExecutionInfo {
	if t == nil {
		return nil
	}
	v := make([]*shared.PendingChildExecutionInfo, len(t))
	for i := range t {
		v[i] = FromPendingChildExecutionInfo(t[i])
	}
	return v
}

// ToPendingChildExecutionInfoArray converts thrift PendingChildExecutionInfo type array to internal
func ToPendingChildExecutionInfoArray(t []*shared.PendingChildExecutionInfo) []*types.PendingChildExecutionInfo {
	if t == nil {
		return nil
	}
	v := make([]*types.PendingChildExecutionInfo, len(t))
	for i := range t {
		v[i] = ToPendingChildExecutionInfo(t[i])
	}
	return v
}

// FromHistoryBranchRangeArray converts internal HistoryBranchRange type array to thrift
func FromHistoryBranchRangeArray(t []*types.HistoryBranchRange) []*shared.HistoryBranchRange {
	if t == nil {
		return nil
	}
	v := make([]*shared.HistoryBranchRange, len(t))
	for i := range t {
		v[i] = FromHistoryBranchRange(t[i])
	}
	return v
}

// ToHistoryBranchRangeArray converts thrift HistoryBranchRange type array to internal
func ToHistoryBranchRangeArray(t []*shared.HistoryBranchRange) []*types.HistoryBranchRange {
	if t == nil {
		return nil
	}
	v := make([]*types.HistoryBranchRange, len(t))
	for i := range t {
		v[i] = ToHistoryBranchRange(t[i])
	}
	return v
}

// FromIndexedValueTypeMap converts internal IndexedValueType type map to thrift
func FromIndexedValueTypeMap(t map[string]types.IndexedValueType) map[string]shared.IndexedValueType {
	if t == nil {
		return nil
	}
	v := make(map[string]shared.IndexedValueType, len(t))
	for key := range t {
		v[key] = FromIndexedValueType(t[key])
	}
	return v
}

// ToIndexedValueTypeMap converts thrift IndexedValueType type map to internal
func ToIndexedValueTypeMap(t map[string]shared.IndexedValueType) map[string]types.IndexedValueType {
	if t == nil {
		return nil
	}
	v := make(map[string]types.IndexedValueType, len(t))
	for key := range t {
		v[key] = ToIndexedValueType(t[key])
	}
	return v
}

// FromWorkflowQueryMap converts internal WorkflowQuery type map to thrift
func FromWorkflowQueryMap(t map[string]*types.WorkflowQuery) map[string]*shared.WorkflowQuery {
	if t == nil {
		return nil
	}
	v := make(map[string]*shared.WorkflowQuery, len(t))
	for key := range t {
		v[key] = FromWorkflowQuery(t[key])
	}
	return v
}

// ToWorkflowQueryMap converts thrift WorkflowQuery type map to internal
func ToWorkflowQueryMap(t map[string]*shared.WorkflowQuery) map[string]*types.WorkflowQuery {
	if t == nil {
		return nil
	}
	v := make(map[string]*types.WorkflowQuery, len(t))
	for key := range t {
		v[key] = ToWorkflowQuery(t[key])
	}
	return v
}

// FromWorkflowQueryResultMap converts internal WorkflowQueryResult type map to thrift
func FromWorkflowQueryResultMap(t map[string]*types.WorkflowQueryResult) map[string]*shared.WorkflowQueryResult {
	if t == nil {
		return nil
	}
	v := make(map[string]*shared.WorkflowQueryResult, len(t))
	for key := range t {
		v[key] = FromWorkflowQueryResult(t[key])
	}
	return v
}

// ToWorkflowQueryResultMap converts thrift WorkflowQueryResult type map to internal
func ToWorkflowQueryResultMap(t map[string]*shared.WorkflowQueryResult) map[string]*types.WorkflowQueryResult {
	if t == nil {
		return nil
	}
	v := make(map[string]*types.WorkflowQueryResult, len(t))
	for key := range t {
		v[key] = ToWorkflowQueryResult(t[key])
	}
	return v
}

// FromActivityLocalDispatchInfoMap converts internal ActivityLocalDispatchInfo type map to thrift
func FromActivityLocalDispatchInfoMap(t map[string]*types.ActivityLocalDispatchInfo) map[string]*shared.ActivityLocalDispatchInfo {
	if t == nil {
		return nil
	}
	v := make(map[string]*shared.ActivityLocalDispatchInfo, len(t))
	for key := range t {
		v[key] = FromActivityLocalDispatchInfo(t[key])
	}
	return v
}

// ToActivityLocalDispatchInfoMap converts thrift ActivityLocalDispatchInfo type map to internal
func ToActivityLocalDispatchInfoMap(t map[string]*shared.ActivityLocalDispatchInfo) map[string]*types.ActivityLocalDispatchInfo {
	if t == nil {
		return nil
	}
	v := make(map[string]*types.ActivityLocalDispatchInfo, len(t))
	for key := range t {
		v[key] = ToActivityLocalDispatchInfo(t[key])
	}
	return v
}

// FromBadBinaryInfoMap converts internal BadBinaryInfo type map to thrift
func FromBadBinaryInfoMap(t map[string]*types.BadBinaryInfo) map[string]*shared.BadBinaryInfo {
	if t == nil {
		return nil
	}
	v := make(map[string]*shared.BadBinaryInfo, len(t))
	for key := range t {
		v[key] = FromBadBinaryInfo(t[key])
	}
	return v
}

// ToBadBinaryInfoMap converts thrift BadBinaryInfo type map to internal
func ToBadBinaryInfoMap(t map[string]*shared.BadBinaryInfo) map[string]*types.BadBinaryInfo {
	if t == nil {
		return nil
	}
	v := make(map[string]*types.BadBinaryInfo, len(t))
	for key := range t {
		v[key] = ToBadBinaryInfo(t[key])
	}
	return v
}

// FromHistoryArray converts internal History array to thrift
func FromHistoryArray(t []*types.History) []*shared.History {
	if t == nil {
		return nil
	}
	v := make([]*shared.History, len(t))
	for i := range t {
		v[i] = FromHistory(t[i])
	}
	return v
}

// ToHistoryArray converts thrift History array to internal
func ToHistoryArray(t []*shared.History) []*types.History {
	if t == nil {
		return nil
	}
	v := make([]*types.History, len(t))
	for i := range t {
		v[i] = ToHistory(t[i])
	}
	return v
}<|MERGE_RESOLUTION|>--- conflicted
+++ resolved
@@ -227,13 +227,8 @@
 	}
 	return &shared.ActivityTaskStartedEventAttributes{
 		ScheduledEventId:   t.ScheduledEventID,
-<<<<<<< HEAD
-		Identity:           t.Identity,
+		Identity:           &t.Identity,
 		RequestId:          &t.RequestID,
-=======
-		Identity:           &t.Identity,
-		RequestId:          t.RequestID,
->>>>>>> 6b5c1033
 		Attempt:            t.Attempt,
 		LastFailureReason:  t.LastFailureReason,
 		LastFailureDetails: t.LastFailureDetails,
@@ -247,13 +242,8 @@
 	}
 	return &types.ActivityTaskStartedEventAttributes{
 		ScheduledEventID:   t.ScheduledEventId,
-<<<<<<< HEAD
-		Identity:           t.Identity,
+		Identity:           t.GetIdentity(),
 		RequestID:          t.GetRequestId(),
-=======
-		Identity:           t.GetIdentity(),
-		RequestID:          t.RequestId,
->>>>>>> 6b5c1033
 		Attempt:            t.Attempt,
 		LastFailureReason:  t.LastFailureReason,
 		LastFailureDetails: t.LastFailureDetails,
@@ -1299,13 +1289,8 @@
 	}
 	return &shared.DecisionTaskStartedEventAttributes{
 		ScheduledEventId: t.ScheduledEventID,
-<<<<<<< HEAD
-		Identity:         t.Identity,
+		Identity:         &t.Identity,
 		RequestId:        &t.RequestID,
-=======
-		Identity:         &t.Identity,
-		RequestId:        t.RequestID,
->>>>>>> 6b5c1033
 	}
 }
 
@@ -1316,13 +1301,8 @@
 	}
 	return &types.DecisionTaskStartedEventAttributes{
 		ScheduledEventID: t.ScheduledEventId,
-<<<<<<< HEAD
-		Identity:         t.Identity,
+		Identity:         t.GetIdentity(),
 		RequestID:        t.GetRequestId(),
-=======
-		Identity:         t.GetIdentity(),
-		RequestID:        t.RequestId,
->>>>>>> 6b5c1033
 	}
 }
 
@@ -4054,13 +4034,8 @@
 	return &shared.RequestCancelWorkflowExecutionRequest{
 		Domain:            &t.Domain,
 		WorkflowExecution: FromWorkflowExecution(t.WorkflowExecution),
-<<<<<<< HEAD
-		Identity:          t.Identity,
+		Identity:          &t.Identity,
 		RequestId:         &t.RequestID,
-=======
-		Identity:          &t.Identity,
-		RequestId:         t.RequestID,
->>>>>>> 6b5c1033
 	}
 }
 
@@ -4072,13 +4047,8 @@
 	return &types.RequestCancelWorkflowExecutionRequest{
 		Domain:            t.GetDomain(),
 		WorkflowExecution: ToWorkflowExecution(t.WorkflowExecution),
-<<<<<<< HEAD
-		Identity:          t.Identity,
+		Identity:          t.GetIdentity(),
 		RequestID:         t.GetRequestId(),
-=======
-		Identity:          t.GetIdentity(),
-		RequestID:         t.RequestId,
->>>>>>> 6b5c1033
 	}
 }
 
@@ -4801,13 +4771,8 @@
 		Input:                               t.Input,
 		ExecutionStartToCloseTimeoutSeconds: t.ExecutionStartToCloseTimeoutSeconds,
 		TaskStartToCloseTimeoutSeconds:      t.TaskStartToCloseTimeoutSeconds,
-<<<<<<< HEAD
-		Identity:                            t.Identity,
+		Identity:                            &t.Identity,
 		RequestId:                           &t.RequestID,
-=======
-		Identity:                            &t.Identity,
-		RequestId:                           t.RequestID,
->>>>>>> 6b5c1033
 		WorkflowIdReusePolicy:               FromWorkflowIDReusePolicy(t.WorkflowIDReusePolicy),
 		SignalName:                          t.SignalName,
 		SignalInput:                         t.SignalInput,
@@ -4833,13 +4798,8 @@
 		Input:                               t.Input,
 		ExecutionStartToCloseTimeoutSeconds: t.ExecutionStartToCloseTimeoutSeconds,
 		TaskStartToCloseTimeoutSeconds:      t.TaskStartToCloseTimeoutSeconds,
-<<<<<<< HEAD
-		Identity:                            t.Identity,
+		Identity:                            t.GetIdentity(),
 		RequestID:                           t.GetRequestId(),
-=======
-		Identity:                            t.GetIdentity(),
-		RequestID:                           t.RequestId,
->>>>>>> 6b5c1033
 		WorkflowIDReusePolicy:               ToWorkflowIDReusePolicy(t.WorkflowIdReusePolicy),
 		SignalName:                          t.SignalName,
 		SignalInput:                         t.SignalInput,
@@ -4862,13 +4822,8 @@
 		WorkflowExecution: FromWorkflowExecution(t.WorkflowExecution),
 		SignalName:        t.SignalName,
 		Input:             t.Input,
-<<<<<<< HEAD
-		Identity:          t.Identity,
+		Identity:          &t.Identity,
 		RequestId:         &t.RequestID,
-=======
-		Identity:          &t.Identity,
-		RequestId:         t.RequestID,
->>>>>>> 6b5c1033
 		Control:           t.Control,
 	}
 }
@@ -4883,13 +4838,8 @@
 		WorkflowExecution: ToWorkflowExecution(t.WorkflowExecution),
 		SignalName:        t.SignalName,
 		Input:             t.Input,
-<<<<<<< HEAD
-		Identity:          t.Identity,
+		Identity:          t.GetIdentity(),
 		RequestID:         t.GetRequestId(),
-=======
-		Identity:          t.GetIdentity(),
-		RequestID:         t.RequestId,
->>>>>>> 6b5c1033
 		Control:           t.Control,
 	}
 }
@@ -5081,13 +5031,8 @@
 		Input:                               t.Input,
 		ExecutionStartToCloseTimeoutSeconds: t.ExecutionStartToCloseTimeoutSeconds,
 		TaskStartToCloseTimeoutSeconds:      t.TaskStartToCloseTimeoutSeconds,
-<<<<<<< HEAD
-		Identity:                            t.Identity,
+		Identity:                            &t.Identity,
 		RequestId:                           &t.RequestID,
-=======
-		Identity:                            &t.Identity,
-		RequestId:                           t.RequestID,
->>>>>>> 6b5c1033
 		WorkflowIdReusePolicy:               FromWorkflowIDReusePolicy(t.WorkflowIDReusePolicy),
 		RetryPolicy:                         FromRetryPolicy(t.RetryPolicy),
 		CronSchedule:                        t.CronSchedule,
@@ -5110,13 +5055,8 @@
 		Input:                               t.Input,
 		ExecutionStartToCloseTimeoutSeconds: t.ExecutionStartToCloseTimeoutSeconds,
 		TaskStartToCloseTimeoutSeconds:      t.TaskStartToCloseTimeoutSeconds,
-<<<<<<< HEAD
-		Identity:                            t.Identity,
+		Identity:                            t.GetIdentity(),
 		RequestID:                           t.GetRequestId(),
-=======
-		Identity:                            t.GetIdentity(),
-		RequestID:                           t.RequestId,
->>>>>>> 6b5c1033
 		WorkflowIDReusePolicy:               ToWorkflowIDReusePolicy(t.WorkflowIdReusePolicy),
 		RetryPolicy:                         ToRetryPolicy(t.RetryPolicy),
 		CronSchedule:                        t.CronSchedule,
