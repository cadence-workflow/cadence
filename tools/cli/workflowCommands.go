// Copyright (c) 2017-2020 Uber Technologies Inc.
// Portions of the Software are attributed to Copyright (c) 2020 Temporal Technologies Inc.
//
// Permission is hereby granted, free of charge, to any person obtaining a copy
// of this software and associated documentation files (the "Software"), to deal
// in the Software without restriction, including without limitation the rights
// to use, copy, modify, merge, publish, distribute, sublicense, and/or sell
// copies of the Software, and to permit persons to whom the Software is
// furnished to do so, subject to the following conditions:
//
// The above copyright notice and this permission notice shall be included in
// all copies or substantial portions of the Software.
//
// THE SOFTWARE IS PROVIDED "AS IS", WITHOUT WARRANTY OF ANY KIND, EXPRESS OR
// IMPLIED, INCLUDING BUT NOT LIMITED TO THE WARRANTIES OF MERCHANTABILITY,
// FITNESS FOR A PARTICULAR PURPOSE AND NONINFRINGEMENT. IN NO EVENT SHALL THE
// AUTHORS OR COPYRIGHT HOLDERS BE LIABLE FOR ANY CLAIM, DAMAGES OR OTHER
// LIABILITY, WHETHER IN AN ACTION OF CONTRACT, TORT OR OTHERWISE, ARISING FROM,
// OUT OF OR IN CONNECTION WITH THE SOFTWARE OR THE USE OR OTHER DEALINGS IN
// THE SOFTWARE.

package cli

import (
	"bufio"
	"bytes"
	"context"
	"encoding/json"
	"errors"
	"fmt"
	"io/ioutil"
	"math/rand"
	"os"
	"regexp"
	"strconv"
	"strings"
	"sync"
	"time"

	"github.com/olekukonko/tablewriter"
	"github.com/pborman/uuid"
	"github.com/urfave/cli"
	s "go.uber.org/cadence/.gen/go/shared"
	"go.uber.org/cadence/client"

	"github.com/uber/cadence/client/frontend"
	"github.com/uber/cadence/common"
	"github.com/uber/cadence/common/clock"
	"github.com/uber/cadence/common/types"
	"github.com/uber/cadence/common/types/mapper/thrift"
	"github.com/uber/cadence/service/history/execution"
)

// ShowHistory shows the history of given workflow execution based on workflowID and runID.
func ShowHistory(c *cli.Context) {
	wid := getRequiredOption(c, FlagWorkflowID)
	rid := c.String(FlagRunID)
	showHistoryHelper(c, wid, rid)
}

// ShowHistoryWithWID shows the history of given workflow with workflow_id
func ShowHistoryWithWID(c *cli.Context) {
	if !c.Args().Present() {
		ErrorAndExit("Argument workflow_id is required.", nil)
	}
	wid := c.Args().First()
	rid := ""
	if c.NArg() >= 2 {
		rid = c.Args().Get(1)
	}
	showHistoryHelper(c, wid, rid)
}

func showHistoryHelper(c *cli.Context, wid, rid string) {
	wfClient := getWorkflowClient(c)

	printDateTime := c.Bool(FlagPrintDateTime)
	printRawTime := c.Bool(FlagPrintRawTime)
	printFully := c.Bool(FlagPrintFullyDetail)
	printVersion := c.Bool(FlagPrintEventVersion)
	outputFileName := c.String(FlagOutputFilename)
	var maxFieldLength int
	if c.IsSet(FlagMaxFieldLength) || !printFully {
		maxFieldLength = c.Int(FlagMaxFieldLength)
	}
	resetPointsOnly := c.Bool(FlagResetPointsOnly)

	ctx, cancel := newContext(c)
	defer cancel()
	history, err := GetHistory(ctx, wfClient, wid, rid)
	if err != nil {
		ErrorAndExit(fmt.Sprintf("Failed to get history on workflow id: %s, run id: %s.", wid, rid), err)
	}

	prevEvent := s.HistoryEvent{}
	if printFully { // dump everything
		for _, e := range history.Events {
			if resetPointsOnly {
				if prevEvent.GetEventType() != s.EventTypeDecisionTaskStarted {
					prevEvent = *e
					continue
				}
				prevEvent = *e
			}
			fmt.Println(anyToString(e, true, maxFieldLength))
		}
	} else if c.IsSet(FlagEventID) { // only dump that event
		eventID := c.Int(FlagEventID)
		if eventID <= 0 || eventID > len(history.Events) {
			ErrorAndExit("EventId out of range.", fmt.Errorf("number should be 1 - %d inclusive", len(history.Events)))
		}
		e := history.Events[eventID-1]
		fmt.Println(anyToString(e, true, 0))
	} else { // use table to pretty output, will trim long text
		table := tablewriter.NewWriter(os.Stdout)
		table.SetBorder(false)
		table.SetColumnSeparator("")
		for _, e := range history.Events {
			if resetPointsOnly {
				if prevEvent.GetEventType() != s.EventTypeDecisionTaskStarted {
					prevEvent = *e
					continue
				}
				prevEvent = *e
			}

			columns := []string{}
			columns = append(columns, strconv.FormatInt(e.GetEventId(), 10))

			if printRawTime {
				columns = append(columns, strconv.FormatInt(e.GetTimestamp(), 10))
			} else if printDateTime {
				columns = append(columns, convertTime(e.GetTimestamp(), false))
			}
			if printVersion {
				columns = append(columns, fmt.Sprintf("(Version: %v)", *e.Version))
			}

			columns = append(columns, ColorEvent(e), HistoryEventToString(e, false, maxFieldLength))
			table.Append(columns)
		}
		table.Render()
	}

	if outputFileName != "" {
		serializer := &JSONHistorySerializer{}
		data, err := serializer.Serialize(history)
		if err != nil {
			ErrorAndExit("Failed to serialize history data.", err)
		}
		if err := ioutil.WriteFile(outputFileName, data, 0666); err != nil {
			ErrorAndExit("Failed to export history data file.", err)
		}
	}

	// finally append activities with retry
	frontendClient := cFactory.ServerFrontendClient(c)
	domain := getRequiredGlobalOption(c, FlagDomain)
	resp, err := frontendClient.DescribeWorkflowExecution(ctx, &types.DescribeWorkflowExecutionRequest{
		Domain: common.StringPtr(domain),
		Execution: &types.WorkflowExecution{
			WorkflowID: common.StringPtr(wid),
			RunID:      common.StringPtr(rid),
		},
	})
	if err != nil {
		ErrorAndExit("Describe workflow execution failed, cannot get information of pending activities", err)
	}

	descOutput := convertDescribeWorkflowExecutionResponse(resp, frontendClient, c)
	if len(descOutput.PendingActivities) > 0 {
		fmt.Println("============Pending activities============")
		prettyPrintJSONObject(descOutput.PendingActivities)
		fmt.Println("NOTE: ActivityStartedEvent with retry policy will be written into history when the activity is finished.")
	}

}

// StartWorkflow starts a new workflow execution
func StartWorkflow(c *cli.Context) {
	startWorkflowHelper(c, false)
}

// RunWorkflow starts a new workflow execution and print workflow progress and result
func RunWorkflow(c *cli.Context) {
	startWorkflowHelper(c, true)
}

func startWorkflowHelper(c *cli.Context, shouldPrintProgress bool) {
	serviceClient := cFactory.ClientFrontendClient(c)

	domain := getRequiredGlobalOption(c, FlagDomain)
	taskList := getRequiredOption(c, FlagTaskList)
	workflowType := getRequiredOption(c, FlagWorkflowType)
	et := c.Int(FlagExecutionTimeout)
	if et == 0 {
		ErrorAndExit(fmt.Sprintf("Option %s format is invalid.", FlagExecutionTimeout), nil)
	}
	dt := c.Int(FlagDecisionTimeout)
	wid := c.String(FlagWorkflowID)
	if len(wid) == 0 {
		wid = uuid.New()
	}
	reusePolicy := defaultWorkflowIDReusePolicy.Ptr()
	if c.IsSet(FlagWorkflowIDReusePolicy) {
		reusePolicy = getWorkflowIDReusePolicy(c.Int(FlagWorkflowIDReusePolicy))
	}

	input := processJSONInput(c)
	startRequest := &s.StartWorkflowExecutionRequest{
		RequestId:  common.StringPtr(uuid.New()),
		Domain:     common.StringPtr(domain),
		WorkflowId: common.StringPtr(wid),
		WorkflowType: &s.WorkflowType{
			Name: common.StringPtr(workflowType),
		},
		TaskList: &s.TaskList{
			Name: common.StringPtr(taskList),
		},
		Input:                               []byte(input),
		ExecutionStartToCloseTimeoutSeconds: common.Int32Ptr(int32(et)),
		TaskStartToCloseTimeoutSeconds:      common.Int32Ptr(int32(dt)),
		Identity:                            common.StringPtr(getCliIdentity()),
		WorkflowIdReusePolicy:               reusePolicy,
	}
	if c.IsSet(FlagCronSchedule) {
		startRequest.CronSchedule = common.StringPtr(c.String(FlagCronSchedule))
	}

	if c.IsSet(FlagRetryAttempts) || c.IsSet(FlagRetryExpiration) {
		startRequest.RetryPolicy = &s.RetryPolicy{
			InitialIntervalInSeconds: common.Int32Ptr(int32(c.Int(FlagRetryInterval))),
			BackoffCoefficient:       common.Float64Ptr(c.Float64(FlagRetryBackoff)),
		}

		if c.IsSet(FlagRetryAttempts) {
			startRequest.RetryPolicy.MaximumAttempts = common.Int32Ptr(int32(c.Int(FlagRetryAttempts)))
		}
		if c.IsSet(FlagRetryExpiration) {
			startRequest.RetryPolicy.ExpirationIntervalInSeconds = common.Int32Ptr(int32(c.Int(FlagRetryExpiration)))
		}
		if c.IsSet(FlagRetryMaxInterval) {
			startRequest.RetryPolicy.MaximumIntervalInSeconds = common.Int32Ptr(int32(c.Int(FlagRetryMaxInterval)))
		}
	}

	headerFields := processHeader(c)
	if len(headerFields) != 0 {
		startRequest.Header = &s.Header{Fields: headerFields}
	}

	memoFields := processMemo(c)
	if len(memoFields) != 0 {
		startRequest.Memo = &s.Memo{Fields: memoFields}
	}

	searchAttrFields := processSearchAttr(c)
	if len(searchAttrFields) != 0 {
		startRequest.SearchAttributes = &s.SearchAttributes{IndexedFields: searchAttrFields}
	}

	startFn := func() {
		tcCtx, cancel := newContext(c)
		defer cancel()
		resp, err := serviceClient.StartWorkflowExecution(tcCtx, startRequest)

		if err != nil {
			ErrorAndExit("Failed to create workflow.", err)
		} else {
			fmt.Printf("Started Workflow Id: %s, run Id: %s\n", wid, resp.GetRunId())
		}
	}

	runFn := func() {
		tcCtx, cancel := newContextForLongPoll(c)
		defer cancel()
		resp, err := serviceClient.StartWorkflowExecution(tcCtx, startRequest)

		if err != nil {
			ErrorAndExit("Failed to run workflow.", err)
		}

		// print execution summary
		fmt.Println(colorMagenta("Running execution:"))
		table := tablewriter.NewWriter(os.Stdout)
		executionData := [][]string{
			{"Workflow Id", wid},
			{"Run Id", resp.GetRunId()},
			{"Type", workflowType},
			{"Domain", domain},
			{"Task List", taskList},
			{"Args", truncate(input)}, // in case of large input
		}
		table.SetBorder(false)
		table.SetColumnSeparator(":")
		table.AppendBulk(executionData) // Add Bulk Data
		table.Render()

		printWorkflowProgress(c, wid, resp.GetRunId())
	}

	if shouldPrintProgress {
		runFn()
	} else {
		startFn()
	}
}

func processSearchAttr(c *cli.Context) map[string][]byte {
	rawSearchAttrKey := c.String(FlagSearchAttributesKey)
	var searchAttrKeys []string
	if strings.TrimSpace(rawSearchAttrKey) != "" {
		searchAttrKeys = trimSpace(strings.Split(rawSearchAttrKey, searchAttrInputSeparator))
	}

	rawSearchAttrVal := c.String(FlagSearchAttributesVal)
	var searchAttrVals []interface{}
	if strings.TrimSpace(rawSearchAttrVal) != "" {
		searchAttrValsStr := trimSpace(strings.Split(rawSearchAttrVal, searchAttrInputSeparator))

		for _, v := range searchAttrValsStr {
			searchAttrVals = append(searchAttrVals, convertStringToRealType(v))
		}
	}

	if len(searchAttrKeys) != len(searchAttrVals) {
		ErrorAndExit("Number of search attributes keys and values are not equal.", nil)
	}

	fields := map[string][]byte{}
	for i, key := range searchAttrKeys {
		val, err := json.Marshal(searchAttrVals[i])
		if err != nil {
			ErrorAndExit(fmt.Sprintf("Encode value %v error", val), err)
		}
		fields[key] = val
	}

	return fields
}

func processHeader(c *cli.Context) map[string][]byte {
	headerKeys := processMultipleKeys(c.String(FlagHeaderKey), " ")
	headerValues := processMultipleJSONValues(processJSONInputHelper(c, jsonTypeHeader))

	if len(headerKeys) != len(headerValues) {
		ErrorAndExit("Number of header keys and values are not equal.", nil)
	}

	return mapFromKeysValues(headerKeys, headerValues)
}

func processMemo(c *cli.Context) map[string][]byte {
	memoKeys := processMultipleKeys(c.String(FlagMemoKey), " ")
	memoValues := processMultipleJSONValues(processJSONInputHelper(c, jsonTypeMemo))

	if len(memoKeys) != len(memoValues) {
		ErrorAndExit("Number of memo keys and values are not equal.", nil)
	}

	return mapFromKeysValues(memoKeys, memoValues)
}

func getPrintableMemo(memo *s.Memo) string {
	buf := new(bytes.Buffer)
	for k, v := range memo.Fields {
		fmt.Fprintf(buf, "%s=%s\n", k, string(v))
	}
	return buf.String()
}

func getPrintableSearchAttr(searchAttr *s.SearchAttributes) string {
	buf := new(bytes.Buffer)
	for k, v := range searchAttr.IndexedFields {
		var decodedVal interface{}
		json.Unmarshal(v, &decodedVal)
		fmt.Fprintf(buf, "%s=%v\n", k, decodedVal)
	}
	return buf.String()
}

// helper function to print workflow progress with time refresh every second
func printWorkflowProgress(c *cli.Context, wid, rid string) {
	fmt.Println(colorMagenta("Progress:"))

	wfClient := getWorkflowClient(c)
	timeElapse := 1
	isTimeElapseExist := false
	doneChan := make(chan bool)
	var lastEvent *s.HistoryEvent // used for print result of this run
	ticker := time.NewTicker(time.Second).C

	tcCtx, cancel := newIndefiniteContext(c)
	defer cancel()

	showDetails := c.Bool(FlagShowDetail)
	var maxFieldLength int
	if c.IsSet(FlagMaxFieldLength) {
		maxFieldLength = c.Int(FlagMaxFieldLength)
	}

	go func() {
		iter := wfClient.GetWorkflowHistory(tcCtx, wid, rid, true, s.HistoryEventFilterTypeAllEvent)
		for iter.HasNext() {
			event, err := iter.Next()
			if err != nil {
				ErrorAndExit("Unable to read event.", err)
			}
			if isTimeElapseExist {
				removePrevious2LinesFromTerminal()
				isTimeElapseExist = false
			}
			if showDetails {
				fmt.Printf("  %d, %s, %s, %s\n", event.GetEventId(), convertTime(event.GetTimestamp(), false), ColorEvent(event), HistoryEventToString(event, true, maxFieldLength))
			} else {
				fmt.Printf("  %d, %s, %s\n", event.GetEventId(), convertTime(event.GetTimestamp(), false), ColorEvent(event))
			}
			lastEvent = event
		}
		doneChan <- true
	}()

	for {
		select {
		case <-ticker:
			if isTimeElapseExist {
				removePrevious2LinesFromTerminal()
			}
			fmt.Printf("\nTime elapse: %ds\n", timeElapse)
			isTimeElapseExist = true
			timeElapse++
		case <-doneChan: // print result of this run
			fmt.Println(colorMagenta("\nResult:"))
			fmt.Printf("  Run Time: %d seconds\n", timeElapse)
			printRunStatus(lastEvent)
			return
		}
	}
}

// TerminateWorkflow terminates a workflow execution
func TerminateWorkflow(c *cli.Context) {
	wfClient := getWorkflowClient(c)

	wid := getRequiredOption(c, FlagWorkflowID)
	rid := c.String(FlagRunID)
	reason := c.String(FlagReason)

	ctx, cancel := newContext(c)
	defer cancel()
	err := wfClient.TerminateWorkflow(ctx, wid, rid, reason, nil)

	if err != nil {
		ErrorAndExit("Terminate workflow failed.", err)
	} else {
		fmt.Println("Terminate workflow succeeded.")
	}
}

// CancelWorkflow cancels a workflow execution
func CancelWorkflow(c *cli.Context) {
	wfClient := getWorkflowClient(c)

	wid := getRequiredOption(c, FlagWorkflowID)
	rid := c.String(FlagRunID)

	ctx, cancel := newContext(c)
	defer cancel()
	err := wfClient.CancelWorkflow(ctx, wid, rid)

	if err != nil {
		ErrorAndExit("Cancel workflow failed.", err)
	} else {
		fmt.Println("Cancel workflow succeeded.")
	}
}

// SignalWorkflow signals a workflow execution
func SignalWorkflow(c *cli.Context) {
	serviceClient := cFactory.ClientFrontendClient(c)

	domain := getRequiredGlobalOption(c, FlagDomain)
	wid := getRequiredOption(c, FlagWorkflowID)
	rid := c.String(FlagRunID)
	name := getRequiredOption(c, FlagName)
	input := processJSONInput(c)

	tcCtx, cancel := newContext(c)
	defer cancel()
	err := serviceClient.SignalWorkflowExecution(tcCtx, &s.SignalWorkflowExecutionRequest{
		Domain: common.StringPtr(domain),
		WorkflowExecution: &s.WorkflowExecution{
			WorkflowId: common.StringPtr(wid),
			RunId:      getPtrOrNilIfEmpty(rid),
		},
		SignalName: common.StringPtr(name),
		Input:      []byte(input),
		Identity:   common.StringPtr(getCliIdentity()),
	})

	if err != nil {
		ErrorAndExit("Signal workflow failed.", err)
	} else {
		fmt.Println("Signal workflow succeeded.")
	}
}

// QueryWorkflow query workflow execution
func QueryWorkflow(c *cli.Context) {
	getRequiredGlobalOption(c, FlagDomain) // for pre-check and alert if not provided
	getRequiredOption(c, FlagWorkflowID)
	queryType := getRequiredOption(c, FlagQueryType)

	queryWorkflowHelper(c, queryType)
}

// QueryWorkflowUsingStackTrace query workflow execution using __stack_trace as query type
func QueryWorkflowUsingStackTrace(c *cli.Context) {
	queryWorkflowHelper(c, "__stack_trace")
}

func queryWorkflowHelper(c *cli.Context, queryType string) {
	serviceClient := cFactory.ClientFrontendClient(c)

	domain := getRequiredGlobalOption(c, FlagDomain)
	wid := getRequiredOption(c, FlagWorkflowID)
	rid := c.String(FlagRunID)
	input := processJSONInput(c)

	tcCtx, cancel := newContext(c)
	defer cancel()
	queryRequest := &s.QueryWorkflowRequest{
		Domain: common.StringPtr(domain),
		Execution: &s.WorkflowExecution{
			WorkflowId: common.StringPtr(wid),
			RunId:      getPtrOrNilIfEmpty(rid),
		},
		Query: &s.WorkflowQuery{
			QueryType: common.StringPtr(queryType),
		},
	}
	if input != "" {
		queryRequest.Query.QueryArgs = []byte(input)
	}
	if c.IsSet(FlagQueryRejectCondition) {
		var rejectCondition s.QueryRejectCondition
		switch c.String(FlagQueryRejectCondition) {
		case "not_open":
			rejectCondition = s.QueryRejectConditionNotOpen
		case "not_completed_cleanly":
			rejectCondition = s.QueryRejectConditionNotCompletedCleanly
		default:
			ErrorAndExit(fmt.Sprintf("invalid reject condition %v, valid values are \"not_open\" and \"not_completed_cleanly\"", c.String(FlagQueryRejectCondition)), nil)
		}
		queryRequest.QueryRejectCondition = &rejectCondition
	}
	if c.IsSet(FlagQueryConsistencyLevel) {
		var consistencyLevel s.QueryConsistencyLevel
		switch c.String(FlagQueryConsistencyLevel) {
		case "eventual":
			consistencyLevel = s.QueryConsistencyLevelEventual
		case "strong":
			consistencyLevel = s.QueryConsistencyLevelStrong
		default:
			ErrorAndExit(fmt.Sprintf("invalid query consistency level %v, valid values are \"eventual\" and \"strong\"", c.String(FlagQueryConsistencyLevel)), nil)
		}
		queryRequest.QueryConsistencyLevel = &consistencyLevel
	}
	queryResponse, err := serviceClient.QueryWorkflow(tcCtx, queryRequest)
	if err != nil {
		ErrorAndExit("Query workflow failed.", err)
		return
	}

	if queryResponse.QueryRejected != nil {
		fmt.Printf("Query was rejected, workflow is in state: %v\n", *queryResponse.QueryRejected.CloseStatus)
	} else {
		// assume it is json encoded
		fmt.Print(string(queryResponse.QueryResult))
	}
}

// ListWorkflow list workflow executions based on filters
func ListWorkflow(c *cli.Context) {
	more := c.Bool(FlagMore)
	queryOpen := c.Bool(FlagOpen)

	printJSON := c.Bool(FlagPrintJSON)
	printDecodedRaw := c.Bool(FlagPrintFullyDetail)

	if printJSON || printDecodedRaw {
		if !more {
			results, _ := getListResultInRaw(c, queryOpen, nil)
			fmt.Println("[")
			printListResults(results, printJSON, false)
			fmt.Println("]")
		} else {
			ErrorAndExit("Not support printJSON in more mode", nil)
		}
		return
	}

	table := createTableForListWorkflow(c, false, queryOpen)
	prepareTable := listWorkflow(c, table, queryOpen)

	if !more { // default mode only show one page items
		prepareTable(nil)
		table.Render()
	} else { // require input Enter to view next page
		var nextPageToken []byte
		for {
			nextPageToken, _ = prepareTable(nextPageToken)
			table.Render()
			table.ClearRows()

			if len(nextPageToken) == 0 {
				break
			}

			if !showNextPage() {
				break
			}
		}
	}
}

// ListAllWorkflow list all workflow executions based on filters
func ListAllWorkflow(c *cli.Context) {
	queryOpen := c.Bool(FlagOpen)

	printJSON := c.Bool(FlagPrintJSON)
	printDecodedRaw := c.Bool(FlagPrintFullyDetail)

	if printJSON || printDecodedRaw {
		var results []*s.WorkflowExecutionInfo
		var nextPageToken []byte
		fmt.Println("[")
		for {
			results, nextPageToken = getListResultInRaw(c, queryOpen, nextPageToken)
			printListResults(results, printJSON, nextPageToken != nil)
			if len(nextPageToken) == 0 {
				break
			}
		}
		fmt.Println("]")
		return
	}

	table := createTableForListWorkflow(c, true, queryOpen)
	prepareTable := listWorkflow(c, table, queryOpen)
	var nextPageToken []byte
	for {
		nextPageToken, _ = prepareTable(nextPageToken)
		if len(nextPageToken) == 0 {
			break
		}
	}
	table.Render()
}

// ScanAllWorkflow list all workflow executions using Scan API.
// It should be faster than ListAllWorkflow, but result are not sorted.
func ScanAllWorkflow(c *cli.Context) {
	printJSON := c.Bool(FlagPrintJSON)
	printDecodedRaw := c.Bool(FlagPrintFullyDetail)

	if printJSON || printDecodedRaw {
		var results []*s.WorkflowExecutionInfo
		var nextPageToken []byte
		fmt.Println("[")
		for {
			results, nextPageToken = getScanResultInRaw(c, nextPageToken)
			printListResults(results, printJSON, nextPageToken != nil)
			if len(nextPageToken) == 0 {
				break
			}
		}
		fmt.Println("]")
		return
	}

	isQueryOpen := isQueryOpen(c.String(FlagListQuery))
	table := createTableForListWorkflow(c, true, isQueryOpen)
	prepareTable := scanWorkflow(c, table, isQueryOpen)
	var nextPageToken []byte
	for {
		nextPageToken, _ = prepareTable(nextPageToken)
		if len(nextPageToken) == 0 {
			break
		}
	}
	table.Render()
}

func isQueryOpen(query string) bool {
	var openWFPattern = regexp.MustCompile(`CloseTime[ ]*=[ ]*missing`)
	return openWFPattern.MatchString(query)
}

// CountWorkflow count number of workflows
func CountWorkflow(c *cli.Context) {
	wfClient := getWorkflowClient(c)

	query := c.String(FlagListQuery)
	request := &s.CountWorkflowExecutionsRequest{
		Query: common.StringPtr(query),
	}

	ctx, cancel := newContextForLongPoll(c)
	defer cancel()
	response, err := wfClient.CountWorkflow(ctx, request)
	if err != nil {
		ErrorAndExit("Failed to count workflow.", err)
	}

	fmt.Println(response.GetCount())
}

// ListArchivedWorkflow lists archived workflow executions based on filters
func ListArchivedWorkflow(c *cli.Context) {
	wfClient := getWorkflowClient(c)

	printJSON := c.Bool(FlagPrintJSON)
	printDecodedRaw := c.Bool(FlagPrintFullyDetail)
	pageSize := c.Int(FlagPageSize)
	listQuery := getRequiredOption(c, FlagListQuery)
	printAll := c.Bool(FlagAll)
	if pageSize <= 0 {
		pageSize = defaultPageSizeForList
	}

	request := &s.ListArchivedWorkflowExecutionsRequest{
		PageSize: common.Int32Ptr(int32(pageSize)),
		Query:    common.StringPtr(listQuery),
	}

	contextTimeout := defaultContextTimeoutForListArchivedWorkflow
	if c.GlobalIsSet(FlagContextTimeout) {
		contextTimeout = time.Duration(c.GlobalInt(FlagContextTimeout)) * time.Second
	}

	var result *s.ListArchivedWorkflowExecutionsResponse
	var err error
	for result == nil || (len(result.Executions) == 0 && result.NextPageToken != nil) {
		// the executions will be empty if the query is still running before timeout
		// so keep calling the API until some results are returned (query completed)
		ctx, cancel := context.WithTimeout(context.Background(), contextTimeout)

		result, err = wfClient.ListArchivedWorkflow(ctx, request)
		if err != nil {
			cancel()
			ErrorAndExit("Failed to list archived workflow.", err)
		}
		request.NextPageToken = result.NextPageToken
		cancel()
	}

	var table *tablewriter.Table
	var printFn func([]*s.WorkflowExecutionInfo, bool)
	var prePrintFn func()
	var postPrintFn func()
	printRawTime := c.Bool(FlagPrintRawTime)
	printDateTime := c.Bool(FlagPrintDateTime)
	printMemo := c.Bool(FlagPrintMemo)
	printSearchAttr := c.Bool(FlagPrintSearchAttr)
	if printJSON || printDecodedRaw {
		prePrintFn = func() { fmt.Println("[") }
		printFn = func(execution []*s.WorkflowExecutionInfo, more bool) {
			printListResults(execution, printJSON, more)
		}
		postPrintFn = func() { fmt.Println("]") }
	} else {
		table = createTableForListWorkflow(c, false, false)
		prePrintFn = func() { table.ClearRows() }
		printFn = func(execution []*s.WorkflowExecutionInfo, _ bool) {
			appendWorkflowExecutionsToTable(
				table,
				execution,
				false,
				printRawTime,
				printDateTime,
				printMemo,
				printSearchAttr,
			)
		}
		postPrintFn = func() { table.Render() }
	}

	prePrintFn()
	printFn(result.Executions, result.NextPageToken != nil)
	for len(result.NextPageToken) != 0 {
		if !printAll {
			postPrintFn()
		}

		if !printAll && !showNextPage() {
			break
		}

		request.NextPageToken = result.NextPageToken
		// create a new context for each new request as each request may take a long time
		ctx, cancel := context.WithTimeout(context.Background(), contextTimeout)
		result, err = wfClient.ListArchivedWorkflow(ctx, request)
		if err != nil {
			cancel()
			ErrorAndExit("Failed to list archived workflow", err)
		}
		cancel()

		if !printAll {
			prePrintFn()
		}
		printFn(result.Executions, result.NextPageToken != nil)
	}

	// if next page token is not nil here, then it means we are not in all mode,
	// and user doesn't want to view the next page. In that case the post
	// operation has already been done and we don't want to perform it again.
	if len(result.NextPageToken) == 0 {
		postPrintFn()
	}
}

// DescribeWorkflow show information about the specified workflow execution
func DescribeWorkflow(c *cli.Context) {
	wid := getRequiredOption(c, FlagWorkflowID)
	rid := c.String(FlagRunID)

	describeWorkflowHelper(c, wid, rid)
}

// DescribeWorkflowWithID show information about the specified workflow execution
func DescribeWorkflowWithID(c *cli.Context) {
	if !c.Args().Present() {
		ErrorAndExit("Argument workflow_id is required.", nil)
	}
	wid := c.Args().First()
	rid := ""
	if c.NArg() >= 2 {
		rid = c.Args().Get(1)
	}

	describeWorkflowHelper(c, wid, rid)
}

func describeWorkflowHelper(c *cli.Context, wid, rid string) {
	frontendClient := cFactory.ServerFrontendClient(c)
	domain := getRequiredGlobalOption(c, FlagDomain)
	printRaw := c.Bool(FlagPrintRaw) // printRaw is false by default,
	// and will show datetime and decoded search attributes instead of raw timestamp and byte arrays
	printResetPointsOnly := c.Bool(FlagResetPointsOnly)

	ctx, cancel := newContext(c)
	defer cancel()

	resp, err := frontendClient.DescribeWorkflowExecution(ctx, &types.DescribeWorkflowExecutionRequest{
		Domain: common.StringPtr(domain),
		Execution: &types.WorkflowExecution{
			WorkflowID: common.StringPtr(wid),
			RunID:      common.StringPtr(rid),
		},
	})
	if err != nil {
		ErrorAndExit("Describe workflow execution failed", err)
	}

	if printResetPointsOnly {
		printAutoResetPoints(resp)
		return
	}

	var o interface{}
	if printRaw {
		o = resp
	} else {
		o = convertDescribeWorkflowExecutionResponse(resp, frontendClient, c)
	}

	prettyPrintJSONObject(o)
}

func printAutoResetPoints(resp *types.DescribeWorkflowExecutionResponse) {
	fmt.Println("Auto Reset Points:")
	table := tablewriter.NewWriter(os.Stdout)
	table.SetBorder(true)
	table.SetColumnSeparator("|")
	header := []string{"Binary Checksum", "Create Time", "RunID", "EventID"}
	headerColor := []tablewriter.Colors{tableHeaderBlue, tableHeaderBlue, tableHeaderBlue, tableHeaderBlue}
	table.SetHeader(header)
	table.SetHeaderColor(headerColor...)
	if resp.WorkflowExecutionInfo.AutoResetPoints != nil && len(resp.WorkflowExecutionInfo.AutoResetPoints.Points) > 0 {
		for _, pt := range resp.WorkflowExecutionInfo.AutoResetPoints.Points {
			var row []string
			row = append(row, pt.GetBinaryChecksum())
			row = append(row, time.Unix(0, pt.GetCreatedTimeNano()).String())
			row = append(row, pt.GetRunID())
			row = append(row, strconv.FormatInt(pt.GetFirstDecisionCompletedID(), 10))
			table.Append(row)
		}
	}
	table.Render()
}

// describeWorkflowExecutionResponse is used to print datetime instead of print raw time
type describeWorkflowExecutionResponse struct {
	ExecutionConfiguration *types.WorkflowExecutionConfiguration
	WorkflowExecutionInfo  workflowExecutionInfo
	PendingActivities      []*pendingActivityInfo
	PendingChildren        []*types.PendingChildExecutionInfo
	PendingDecision        *pendingDecisionInfo
}

// workflowExecutionInfo has same fields as types.WorkflowExecutionInfo, but has datetime instead of raw time
type workflowExecutionInfo struct {
	Execution        *types.WorkflowExecution
	Type             *types.WorkflowType
	StartTime        *string // change from *int64
	CloseTime        *string // change from *int64
	CloseStatus      *types.WorkflowExecutionCloseStatus
	HistoryLength    *int64
	ParentDomainID   *string
	ParentExecution  *types.WorkflowExecution
	Memo             *types.Memo
	SearchAttributes map[string]interface{}
	AutoResetPoints  *types.ResetPoints
}

// pendingActivityInfo has same fields as types.PendingActivityInfo, but different field type for better display
type pendingActivityInfo struct {
	ActivityID             *string
	ActivityType           *types.ActivityType
	State                  *types.PendingActivityState
	ScheduledTimestamp     *string `json:",omitempty"` // change from *int64
	LastStartedTimestamp   *string `json:",omitempty"` // change from *int64
	HeartbeatDetails       *string `json:",omitempty"` // change from []byte
	LastHeartbeatTimestamp *string `json:",omitempty"` // change from *int64
	Attempt                *int32  `json:",omitempty"`
	MaximumAttempts        *int32  `json:",omitempty"`
	ExpirationTimestamp    *string `json:",omitempty"` // change from *int64
	LastFailureReason      *string `json:",omitempty"`
	LastWorkerIdentity     *string `json:",omitempty"`
	LastFailureDetails     *string `json:",omitempty"` // change from []byte
}

type pendingDecisionInfo struct {
	State                      *types.PendingDecisionState
	OriginalScheduledTimestamp *string `json:",omitempty"` // change from *int64
	ScheduledTimestamp         *string `json:",omitempty"` // change from *int64
	StartedTimestamp           *string `json:",omitempty"` // change from *int64
	Attempt                    *int64  `json:",omitempty"`
}

func convertDescribeWorkflowExecutionResponse(resp *types.DescribeWorkflowExecutionResponse,
	wfClient frontend.Client, c *cli.Context) *describeWorkflowExecutionResponse {

	info := resp.WorkflowExecutionInfo
	executionInfo := workflowExecutionInfo{
		Execution:        info.Execution,
		Type:             info.Type,
		StartTime:        common.StringPtr(convertTime(info.GetStartTime(), false)),
		CloseTime:        common.StringPtr(convertTime(info.GetCloseTime(), false)),
		CloseStatus:      info.CloseStatus,
		HistoryLength:    info.HistoryLength,
		ParentDomainID:   info.ParentDomainID,
		ParentExecution:  info.ParentExecution,
		Memo:             info.Memo,
		SearchAttributes: convertSearchAttributesToMapOfInterface(info.SearchAttributes, wfClient, c),
		AutoResetPoints:  info.AutoResetPoints,
	}

	var pendingActs []*pendingActivityInfo
	var tmpAct *pendingActivityInfo
	for _, pa := range resp.PendingActivities {
		tmpAct = &pendingActivityInfo{
			ActivityID:             pa.ActivityID,
			ActivityType:           pa.ActivityType,
			State:                  pa.State,
			ScheduledTimestamp:     timestampPtrToStringPtr(pa.ScheduledTimestamp, false),
			LastStartedTimestamp:   timestampPtrToStringPtr(pa.LastStartedTimestamp, false),
			LastHeartbeatTimestamp: timestampPtrToStringPtr(pa.LastHeartbeatTimestamp, false),
			Attempt:                pa.Attempt,
			MaximumAttempts:        pa.MaximumAttempts,
			ExpirationTimestamp:    timestampPtrToStringPtr(pa.ExpirationTimestamp, false),
			LastFailureReason:      pa.LastFailureReason,
			LastWorkerIdentity:     pa.LastWorkerIdentity,
		}
		if pa.HeartbeatDetails != nil {
			tmpAct.HeartbeatDetails = common.StringPtr(string(pa.HeartbeatDetails))
		}
		if pa.LastFailureDetails != nil {
			tmpAct.LastFailureDetails = common.StringPtr(string(pa.LastFailureDetails))
		}
		pendingActs = append(pendingActs, tmpAct)
	}

	var pendingDecision *pendingDecisionInfo
	if resp.PendingDecision != nil {
		pendingDecision = &pendingDecisionInfo{
			State:              resp.PendingDecision.State,
			ScheduledTimestamp: timestampPtrToStringPtr(resp.PendingDecision.ScheduledTimestamp, false),
			StartedTimestamp:   timestampPtrToStringPtr(resp.PendingDecision.StartedTimestamp, false),
			Attempt:            resp.PendingDecision.Attempt,
		}
		// TODO: Idea here is only display decision task original scheduled timestamp if user are
		// using decision heartbeat. And we should be able to tell whether a decision task has heartbeat
		// or not by comparing the original scheduled timestamp and scheduled timestamp.
		// However, currently server may assign different value to original scheduled timestamp and
		// scheduled time even if there's no decision heartbeat.
		// if resp.PendingDecision.OriginalScheduledTimestamp != nil &&
		// 	resp.PendingDecision.ScheduledTimestamp != nil &&
		// 	*resp.PendingDecision.OriginalScheduledTimestamp != *resp.PendingDecision.ScheduledTimestamp {
		// 	pendingDecision.OriginalScheduledTimestamp = timestampPtrToStringPtr(resp.PendingDecision.OriginalScheduledTimestamp, false)
		// }
	}

	return &describeWorkflowExecutionResponse{
		ExecutionConfiguration: resp.ExecutionConfiguration,
		WorkflowExecutionInfo:  executionInfo,
		PendingActivities:      pendingActs,
		PendingChildren:        resp.PendingChildren,
		PendingDecision:        pendingDecision,
	}
}

func convertSearchAttributesToMapOfInterface(searchAttributes *types.SearchAttributes,
	wfClient frontend.Client, c *cli.Context) map[string]interface{} {

	if searchAttributes == nil || len(searchAttributes.GetIndexedFields()) == 0 {
		return nil
	}

	result := make(map[string]interface{})
	ctx, cancel := newContext(c)
	defer cancel()
	validSearchAttributes, err := wfClient.GetSearchAttributes(ctx)
	if err != nil {
		ErrorAndExit("Error when get search attributes", err)
	}
	validKeys := validSearchAttributes.GetKeys()

	indexedFields := searchAttributes.GetIndexedFields()
	for k, v := range indexedFields {
		valueType := validKeys[k]
		deserializedValue, err := common.DeserializeSearchAttributeValue(v, thrift.FromIndexedValueType(valueType))
		if err != nil {
			ErrorAndExit("Error deserializing search attribute value", err)
		}
		result[k] = deserializedValue
	}

	return result
}

func createTableForListWorkflow(c *cli.Context, listAll bool, queryOpen bool) *tablewriter.Table {
	table := tablewriter.NewWriter(os.Stdout)
	table.SetBorder(false)
	table.SetColumnSeparator("|")
	header := []string{"Workflow Type", "Workflow ID", "Run ID", "Task List", "Start Time", "Execution Time"}
	headerColor := []tablewriter.Colors{tableHeaderBlue, tableHeaderBlue, tableHeaderBlue, tableHeaderBlue, tableHeaderBlue, tableHeaderBlue}
	if !queryOpen {
		header = append(header, "End Time")
		headerColor = append(headerColor, tableHeaderBlue)
	}
	if printMemo := c.Bool(FlagPrintMemo); printMemo {
		header = append(header, "Memo")
		headerColor = append(headerColor, tableHeaderBlue)
	}
	if printSearchAttr := c.Bool(FlagPrintSearchAttr); printSearchAttr {
		header = append(header, "Search Attributes")
		headerColor = append(headerColor, tableHeaderBlue)
	}
	table.SetHeader(header)
	if !listAll { // color is only friendly to ANSI terminal
		table.SetHeaderColor(headerColor...)
	}
	table.SetHeaderLine(false)
	return table
}

func listWorkflow(c *cli.Context, table *tablewriter.Table, queryOpen bool) func([]byte) ([]byte, int) {
	wfClient := getWorkflowClient(c)

	earliestTime := parseTime(c.String(FlagEarliestTime), 0)
	latestTime := parseTime(c.String(FlagLatestTime), time.Now().UnixNano())
	workflowID := c.String(FlagWorkflowID)
	workflowType := c.String(FlagWorkflowType)
	printRawTime := c.Bool(FlagPrintRawTime)
	printDateTime := c.Bool(FlagPrintDateTime)
	printMemo := c.Bool(FlagPrintMemo)
	printSearchAttr := c.Bool(FlagPrintSearchAttr)
	pageSize := c.Int(FlagPageSize)
	if pageSize <= 0 {
		pageSize = defaultPageSizeForList
	}

	var workflowStatus s.WorkflowExecutionCloseStatus
	if c.IsSet(FlagWorkflowStatus) {
		if queryOpen {
			ErrorAndExit(optionErr, errors.New("you can only filter on status for closed workflow, not open workflow"))
		}
		workflowStatus = getWorkflowStatus(c.String(FlagWorkflowStatus))
	} else {
		workflowStatus = workflowStatusNotSet
	}

	if len(workflowID) > 0 && len(workflowType) > 0 {
		ErrorAndExit(optionErr, errors.New("you can filter on workflow_id or workflow_type, but not on both"))
	}

	prepareTable := func(next []byte) ([]byte, int) {
		var result []*s.WorkflowExecutionInfo
		var nextPageToken []byte
		if c.IsSet(FlagListQuery) {
			listQuery := c.String(FlagListQuery)
			result, nextPageToken = listWorkflowExecutions(wfClient, pageSize, next, listQuery, c)
		} else if queryOpen {
			result, nextPageToken = listOpenWorkflow(wfClient, pageSize, earliestTime, latestTime, workflowID, workflowType, next, c)
		} else {
			result, nextPageToken = listClosedWorkflow(wfClient, pageSize, earliestTime, latestTime, workflowID, workflowType, workflowStatus, next, c)
		}

		appendWorkflowExecutionsToTable(
			table,
			result,
			queryOpen,
			printRawTime,
			printDateTime,
			printMemo,
			printSearchAttr,
		)

		return nextPageToken, len(result)
	}
	return prepareTable
}

func appendWorkflowExecutionsToTable(
	table *tablewriter.Table,
	executions []*s.WorkflowExecutionInfo,
	queryOpen bool,
	printRawTime bool,
	printDateTime bool,
	printMemo bool,
	printSearchAttr bool,
) {
	for _, e := range executions {
		var startTime, executionTime, closeTime string
		if printRawTime {
			startTime = fmt.Sprintf("%d", e.GetStartTime())
			executionTime = fmt.Sprintf("%d", e.GetExecutionTime())
			closeTime = fmt.Sprintf("%d", e.GetCloseTime())
		} else {
			startTime = convertTime(e.GetStartTime(), !printDateTime)
			executionTime = convertTime(e.GetExecutionTime(), !printDateTime)
			closeTime = convertTime(e.GetCloseTime(), !printDateTime)
		}
		row := []string{trimWorkflowType(e.Type.GetName()), e.Execution.GetWorkflowId(), e.Execution.GetRunId(), e.GetTaskList(), startTime, executionTime}
		if !queryOpen {
			row = append(row, closeTime)
		}
		if printMemo {
			row = append(row, getPrintableMemo(e.Memo))
		}
		if printSearchAttr {
			row = append(row, getPrintableSearchAttr(e.SearchAttributes))
		}
		table.Append(row)
	}
}

func printRunStatus(event *s.HistoryEvent) {
	switch event.GetEventType() {
	case s.EventTypeWorkflowExecutionCompleted:
		fmt.Printf("  Status: %s\n", colorGreen("COMPLETED"))
		fmt.Printf("  Output: %s\n", string(event.WorkflowExecutionCompletedEventAttributes.Result))
	case s.EventTypeWorkflowExecutionFailed:
		fmt.Printf("  Status: %s\n", colorRed("FAILED"))
		fmt.Printf("  Reason: %s\n", event.WorkflowExecutionFailedEventAttributes.GetReason())
		fmt.Printf("  Detail: %s\n", string(event.WorkflowExecutionFailedEventAttributes.Details))
	case s.EventTypeWorkflowExecutionTimedOut:
		fmt.Printf("  Status: %s\n", colorRed("TIMEOUT"))
		fmt.Printf("  Timeout Type: %s\n", event.WorkflowExecutionTimedOutEventAttributes.GetTimeoutType())
	case s.EventTypeWorkflowExecutionCanceled:
		fmt.Printf("  Status: %s\n", colorRed("CANCELED"))
		fmt.Printf("  Detail: %s\n", string(event.WorkflowExecutionCanceledEventAttributes.Details))
	}
}

// in case workflow type is too long to show in table, trim it like .../example.Workflow
func trimWorkflowType(str string) string {
	res := str
	if len(str) >= maxWorkflowTypeLength {
		items := strings.Split(str, "/")
		res = items[len(items)-1]
		if len(res) >= maxWorkflowTypeLength {
			res = "..." + res[len(res)-maxWorkflowTypeLength:]
		} else {
			res = ".../" + res
		}
	}
	return res
}

func listWorkflowExecutions(client client.Client, pageSize int, nextPageToken []byte, query string, c *cli.Context) (
	[]*s.WorkflowExecutionInfo, []byte) {

	request := &s.ListWorkflowExecutionsRequest{
		PageSize:      common.Int32Ptr(int32(pageSize)),
		NextPageToken: nextPageToken,
		Query:         common.StringPtr(query),
	}

	ctx, cancel := newContextForLongPoll(c)
	defer cancel()
	response, err := client.ListWorkflow(ctx, request)
	if err != nil {
		ErrorAndExit("Failed to list workflow.", err)
	}
	return response.Executions, response.NextPageToken
}

func listOpenWorkflow(client client.Client, pageSize int, earliestTime, latestTime int64, workflowID, workflowType string,
	nextPageToken []byte, c *cli.Context) ([]*s.WorkflowExecutionInfo, []byte) {

	request := &s.ListOpenWorkflowExecutionsRequest{
		MaximumPageSize: common.Int32Ptr(int32(pageSize)),
		NextPageToken:   nextPageToken,
		StartTimeFilter: &s.StartTimeFilter{
			EarliestTime: common.Int64Ptr(earliestTime),
			LatestTime:   common.Int64Ptr(latestTime),
		},
	}
	if len(workflowID) > 0 {
		request.ExecutionFilter = &s.WorkflowExecutionFilter{WorkflowId: common.StringPtr(workflowID)}
	}
	if len(workflowType) > 0 {
		request.TypeFilter = &s.WorkflowTypeFilter{Name: common.StringPtr(workflowType)}
	}

	ctx, cancel := newContextForLongPoll(c)
	defer cancel()
	response, err := client.ListOpenWorkflow(ctx, request)
	if err != nil {
		ErrorAndExit("Failed to list open workflow.", err)
	}
	return response.Executions, response.NextPageToken
}

func listClosedWorkflow(client client.Client, pageSize int, earliestTime, latestTime int64, workflowID, workflowType string,
	workflowStatus s.WorkflowExecutionCloseStatus, nextPageToken []byte, c *cli.Context) ([]*s.WorkflowExecutionInfo, []byte) {

	request := &s.ListClosedWorkflowExecutionsRequest{
		MaximumPageSize: common.Int32Ptr(int32(pageSize)),
		NextPageToken:   nextPageToken,
		StartTimeFilter: &s.StartTimeFilter{
			EarliestTime: common.Int64Ptr(earliestTime),
			LatestTime:   common.Int64Ptr(latestTime),
		},
	}
	if len(workflowID) > 0 {
		request.ExecutionFilter = &s.WorkflowExecutionFilter{WorkflowId: common.StringPtr(workflowID)}
	}
	if len(workflowType) > 0 {
		request.TypeFilter = &s.WorkflowTypeFilter{Name: common.StringPtr(workflowType)}
	}
	if workflowStatus != workflowStatusNotSet {
		request.StatusFilter = &workflowStatus
	}

	ctx, cancel := newContextForLongPoll(c)
	defer cancel()
	response, err := client.ListClosedWorkflow(ctx, request)
	if err != nil {
		ErrorAndExit("Failed to list closed workflow.", err)
	}
	return response.Executions, response.NextPageToken
}

func getListResultInRaw(c *cli.Context, queryOpen bool, nextPageToken []byte) ([]*s.WorkflowExecutionInfo, []byte) {
	wfClient := getWorkflowClient(c)

	earliestTime := parseTime(c.String(FlagEarliestTime), 0)
	latestTime := parseTime(c.String(FlagLatestTime), time.Now().UnixNano())
	workflowID := c.String(FlagWorkflowID)
	workflowType := c.String(FlagWorkflowType)
	pageSize := c.Int(FlagPageSize)
	if pageSize <= 0 {
		pageSize = defaultPageSizeForList
	}

	var workflowStatus s.WorkflowExecutionCloseStatus
	if c.IsSet(FlagWorkflowStatus) {
		if queryOpen {
			ErrorAndExit(optionErr, errors.New("you can only filter on status for closed workflow, not open workflow"))
		}
		workflowStatus = getWorkflowStatus(c.String(FlagWorkflowStatus))
	} else {
		workflowStatus = workflowStatusNotSet
	}

	if len(workflowID) > 0 && len(workflowType) > 0 {
		ErrorAndExit(optionErr, errors.New("you can filter on workflow_id or workflow_type, but not on both"))
	}

	var result []*s.WorkflowExecutionInfo
	if c.IsSet(FlagListQuery) {
		listQuery := c.String(FlagListQuery)
		result, nextPageToken = listWorkflowExecutions(wfClient, pageSize, nextPageToken, listQuery, c)
	} else if queryOpen {
		result, nextPageToken = listOpenWorkflow(wfClient, pageSize, earliestTime, latestTime, workflowID, workflowType, nextPageToken, c)
	} else {
		result, nextPageToken = listClosedWorkflow(wfClient, pageSize, earliestTime, latestTime, workflowID, workflowType, workflowStatus, nextPageToken, c)
	}

	return result, nextPageToken
}

func getScanResultInRaw(c *cli.Context, nextPageToken []byte) ([]*s.WorkflowExecutionInfo, []byte) {
	wfClient := getWorkflowClient(c)
	listQuery := c.String(FlagListQuery)
	pageSize := c.Int(FlagPageSize)
	if pageSize <= 0 {
		pageSize = defaultPageSizeForScan
	}

	return scanWorkflowExecutions(wfClient, pageSize, nextPageToken, listQuery, c)
}

func scanWorkflowExecutions(client client.Client, pageSize int, nextPageToken []byte, query string, c *cli.Context) ([]*s.WorkflowExecutionInfo, []byte) {

	request := &s.ListWorkflowExecutionsRequest{
		PageSize:      common.Int32Ptr(int32(pageSize)),
		NextPageToken: nextPageToken,
		Query:         common.StringPtr(query),
	}

	ctx, cancel := newContextForLongPoll(c)
	defer cancel()
	response, err := client.ScanWorkflow(ctx, request)
	if err != nil {
		ErrorAndExit("Failed to list workflow.", err)
	}
	return response.Executions, response.NextPageToken
}

func scanWorkflow(c *cli.Context, table *tablewriter.Table, queryOpen bool) func([]byte) ([]byte, int) {
	wfClient := getWorkflowClient(c)

	printRawTime := c.Bool(FlagPrintRawTime)
	printDateTime := c.Bool(FlagPrintDateTime)
	printMemo := c.Bool(FlagPrintMemo)
	printSearchAttr := c.Bool(FlagPrintSearchAttr)
	pageSize := c.Int(FlagPageSize)
	if pageSize <= 0 {
		pageSize = defaultPageSizeForScan
	}

	prepareTable := func(next []byte) ([]byte, int) {
		var result []*s.WorkflowExecutionInfo
		var nextPageToken []byte
		listQuery := c.String(FlagListQuery)
		result, nextPageToken = scanWorkflowExecutions(wfClient, pageSize, next, listQuery, c)

		for _, e := range result {
			var startTime, executionTime, closeTime string
			if printRawTime {
				startTime = fmt.Sprintf("%d", e.GetStartTime())
				executionTime = fmt.Sprintf("%d", e.GetExecutionTime())
				closeTime = fmt.Sprintf("%d", e.GetCloseTime())
			} else {
				startTime = convertTime(e.GetStartTime(), !printDateTime)
				executionTime = convertTime(e.GetExecutionTime(), !printDateTime)
				closeTime = convertTime(e.GetCloseTime(), !printDateTime)
			}
			row := []string{trimWorkflowType(e.Type.GetName()), e.Execution.GetWorkflowId(), e.Execution.GetRunId(), startTime, executionTime}
			if !queryOpen {
				row = append(row, closeTime)
			}
			if printMemo {
				row = append(row, getPrintableMemo(e.Memo))
			}
			if printSearchAttr {
				row = append(row, getPrintableSearchAttr(e.SearchAttributes))
			}
			table.Append(row)
		}

		return nextPageToken, len(result)
	}
	return prepareTable
}
func getWorkflowStatus(statusStr string) s.WorkflowExecutionCloseStatus {
	if status, ok := workflowClosedStatusMap[strings.ToLower(statusStr)]; ok {
		return status
	}
	ErrorAndExit(optionErr, errors.New("option status is not one of allowed values "+
		"[completed, failed, canceled, terminated, continueasnew, timedout]"))
	return 0
}

func getWorkflowIDReusePolicy(value int) *s.WorkflowIdReusePolicy {
	if value >= 0 && value <= len(s.WorkflowIdReusePolicy_Values()) {
		return s.WorkflowIdReusePolicy(value).Ptr()
	}
	// At this point, the policy should return if the value is valid
	ErrorAndExit(fmt.Sprintf("Option %v value is not in supported range.", FlagWorkflowIDReusePolicy), nil)
	return nil
}

// default will print decoded raw
func printListResults(executions []*s.WorkflowExecutionInfo, inJSON bool, more bool) {
	for i, execution := range executions {
		if inJSON {
			j, _ := json.Marshal(execution)
			if more || i < len(executions)-1 {
				fmt.Println(string(j) + ",")
			} else {
				fmt.Println(string(j))
			}
		} else {
			if more || i < len(executions)-1 {
				fmt.Println(anyToString(execution, true, 0) + ",")
			} else {
				fmt.Println(anyToString(execution, true, 0))
			}
		}
	}
}

// ObserveHistory show the process of running workflow
func ObserveHistory(c *cli.Context) {
	wid := getRequiredOption(c, FlagWorkflowID)
	rid := c.String(FlagRunID)

	printWorkflowProgress(c, wid, rid)
}

// ResetWorkflow reset workflow
func ResetWorkflow(c *cli.Context) {
	domain := getRequiredGlobalOption(c, FlagDomain)
	wid := getRequiredOption(c, FlagWorkflowID)
	reason := getRequiredOption(c, FlagReason)
	if len(reason) == 0 {
		ErrorAndExit("wrong reason", fmt.Errorf("reason cannot be empty"))
	}
	eventID := c.Int64(FlagEventID)
	resetType := c.String(FlagResetType)
	extraForResetType, ok := resetTypesMap[resetType]
	if !ok && eventID <= 0 {
		ErrorAndExit("Must specify valid eventID or valid resetType", nil)
	}
	if ok && len(extraForResetType) > 0 {
		getRequiredOption(c, extraForResetType)
	}

	ctx, cancel := newContext(c)
	defer cancel()

	frontendClient := cFactory.ServerFrontendClient(c)
	rid := c.String(FlagRunID)
	var err error
	if rid == "" {
		rid, err = getCurrentRunID(ctx, domain, wid, frontendClient)
		if err != nil {
			ErrorAndExit("Cannot get latest RunID as default", err)
		}
	}

	resetBaseRunID := rid
	decisionFinishID := eventID
	if resetType != "" {
		resetBaseRunID, decisionFinishID, err = getResetEventIDByType(ctx, c, resetType, domain, wid, rid, frontendClient)
		if err != nil {
			ErrorAndExit("getResetEventIDByType failed", err)
		}
	}
	resp, err := frontendClient.ResetWorkflowExecution(ctx, &types.ResetWorkflowExecutionRequest{
		Domain: common.StringPtr(domain),
		WorkflowExecution: &types.WorkflowExecution{
			WorkflowID: common.StringPtr(wid),
			RunID:      common.StringPtr(resetBaseRunID),
		},
		Reason:                common.StringPtr(fmt.Sprintf("%v:%v", getCurrentUserFromEnv(), reason)),
		DecisionFinishEventID: common.Int64Ptr(decisionFinishID),
		RequestID:             common.StringPtr(uuid.New()),
		SkipSignalReapply:     common.BoolPtr(c.Bool(FlagSkipSignalReapply)),
	})
	if err != nil {
		ErrorAndExit("reset failed", err)
	}
	prettyPrintJSONObject(resp)
}

func processResets(c *cli.Context, domain string, wes chan types.WorkflowExecution, done chan bool, wg *sync.WaitGroup, params batchResetParamsType) {
	for {
		select {
		case we := <-wes:
			fmt.Println("received: ", we.GetWorkflowID(), we.GetRunID())
			wid := we.GetWorkflowID()
			rid := we.GetRunID()
			var err error
			for i := 0; i < 3; i++ {
				err = doReset(c, domain, wid, rid, params)
				if err == nil {
					break
				}
				if _, ok := err.(*types.BadRequestError); ok {
					break
				}
				fmt.Println("failed and retry...: ", wid, rid, err)
				time.Sleep(time.Millisecond * time.Duration(rand.Intn(2000)))
			}
			time.Sleep(time.Millisecond * time.Duration(rand.Intn(1000)))
			if err != nil {
				fmt.Println("[ERROR] failed processing: ", wid, rid, err.Error())
			}
		case <-done:
			wg.Done()
			return
		}
	}
}

type batchResetParamsType struct {
	reason               string
	skipOpen             bool
	nonDeterministicOnly bool
	skipBaseNotCurrent   bool
	dryRun               bool
	resetType            string
	skipSignalReapply    bool
}

// ResetInBatch resets workflow in batch
func ResetInBatch(c *cli.Context) {
	domain := getRequiredGlobalOption(c, FlagDomain)
	resetType := getRequiredOption(c, FlagResetType)

	inFileName := c.String(FlagInputFile)
	query := c.String(FlagListQuery)
	excFileName := c.String(FlagExcludeFile)
	separator := c.String(FlagInputSeparator)
	parallel := c.Int(FlagParallism)

	extraForResetType, ok := resetTypesMap[resetType]
	if !ok {
		ErrorAndExit("Not supported reset type", nil)
	} else if len(extraForResetType) > 0 {
		getRequiredOption(c, extraForResetType)
	}

	batchResetParams := batchResetParamsType{
		reason:               getRequiredOption(c, FlagReason),
		skipOpen:             c.Bool(FlagSkipCurrentOpen),
		nonDeterministicOnly: c.Bool(FlagNonDeterministicOnly),
		skipBaseNotCurrent:   c.Bool(FlagSkipBaseIsNotCurrent),
		dryRun:               c.Bool(FlagDryRun),
		resetType:            resetType,
		skipSignalReapply:    c.Bool(FlagSkipSignalReapply),
	}

	if inFileName == "" && query == "" {
		ErrorAndExit("Must provide input file or list query to get target workflows to reset", nil)
	}

	wg := &sync.WaitGroup{}

	wes := make(chan types.WorkflowExecution)
	done := make(chan bool)
	for i := 0; i < parallel; i++ {
		wg.Add(1)
		go processResets(c, domain, wes, done, wg, batchResetParams)
	}

	// read exclude
	excludes := map[string]string{}
	if len(excFileName) > 0 {
		// This code is only used in the CLI. The input provided is from a trusted user.
		// #nosec
		excFile, err := os.Open(excFileName)
		if err != nil {
			ErrorAndExit("Open failed2", err)
		}
		defer excFile.Close()
		scanner := bufio.NewScanner(excFile)
		idx := 0
		for scanner.Scan() {
			idx++
			line := strings.TrimSpace(scanner.Text())
			if len(line) == 0 {
				fmt.Printf("line %v is empty, skipped\n", idx)
				continue
			}
			cols := strings.Split(line, separator)
			if len(cols) < 1 {
				ErrorAndExit("Split failed", fmt.Errorf("line %v has less than 1 cols separated by comma, only %v ", idx, len(cols)))
			}
			wid := strings.TrimSpace(cols[0])
			rid := "not-needed"
			excludes[wid] = rid
		}
	}
	fmt.Println("num of excludes:", len(excludes))

	if len(inFileName) > 0 {
		inFile, err := os.Open(inFileName)
		if err != nil {
			ErrorAndExit("Open failed", err)
		}
		defer inFile.Close()
		scanner := bufio.NewScanner(inFile)
		idx := 0
		for scanner.Scan() {
			idx++
			line := strings.TrimSpace(scanner.Text())
			if len(line) == 0 {
				fmt.Printf("line %v is empty, skipped\n", idx)
				continue
			}
			cols := strings.Split(line, separator)
			if len(cols) < 1 {
				ErrorAndExit("Split failed", fmt.Errorf("line %v has less than 1 cols separated by comma, only %v ", idx, len(cols)))
			}
			fmt.Printf("Start processing line %v ...\n", idx)
			wid := strings.TrimSpace(cols[0])
			rid := ""
			if len(cols) > 1 {
				rid = strings.TrimSpace(cols[1])
			}

			_, ok := excludes[wid]
			if ok {
				fmt.Println("skip by exclude file: ", wid, rid)
				continue
			}

			wes <- types.WorkflowExecution{
				WorkflowID: common.StringPtr(wid),
				RunID:      common.StringPtr(rid),
			}
		}
	} else {
		wfClient := getWorkflowClient(c)
		pageSize := 1000
		var nextPageToken []byte
		var result []*s.WorkflowExecutionInfo
		for {
			result, nextPageToken = scanWorkflowExecutions(wfClient, pageSize, nextPageToken, query, c)
			for _, we := range result {
				wid := we.Execution.GetWorkflowId()
				rid := we.Execution.GetRunId()
				_, ok := excludes[wid]
				if ok {
					fmt.Println("skip by exclude file: ", wid, rid)
					continue
				}

				wes <- types.WorkflowExecution{
					WorkflowID: common.StringPtr(wid),
					RunID:      common.StringPtr(rid),
				}
			}

			if nextPageToken == nil {
				break
			}
		}
	}

	close(done)
	fmt.Println("wait for all goroutines...")
	wg.Wait()
}

// sort helper for search attributes
type byKey [][]string

func (s byKey) Len() int {
	return len(s)
}
func (s byKey) Swap(i, j int) {
	s[i], s[j] = s[j], s[i]
}
func (s byKey) Less(i, j int) bool {
	return s[i][0] < s[j][0]
}

func printErrorAndReturn(msg string, err error) error {
	fmt.Println(msg)
	return err
}

func doReset(c *cli.Context, domain, wid, rid string, params batchResetParamsType) error {
	ctx, cancel := newContext(c)
	defer cancel()

	frontendClient := cFactory.ServerFrontendClient(c)
	resp, err := frontendClient.DescribeWorkflowExecution(ctx, &types.DescribeWorkflowExecutionRequest{
		Domain: common.StringPtr(domain),
		Execution: &types.WorkflowExecution{
			WorkflowID: common.StringPtr(wid),
		},
	})
	if err != nil {
		return printErrorAndReturn("DescribeWorkflowExecution failed", err)
	}

	currentRunID := resp.WorkflowExecutionInfo.Execution.GetRunID()
	if currentRunID != rid && params.skipBaseNotCurrent {
		fmt.Println("skip because base run is different from current run: ", wid, rid, currentRunID)
		return nil
	}
	if rid == "" {
		rid = currentRunID
	}

	if resp.WorkflowExecutionInfo.CloseStatus == nil || resp.WorkflowExecutionInfo.CloseTime == nil {
		if params.skipOpen {
			fmt.Println("skip because current run is open: ", wid, rid, currentRunID)
			//skip and not terminate current if open
			return nil
		}
	}

	if params.nonDeterministicOnly {
		isLDN, err := isLastEventDecisionTaskFailedWithNonDeterminism(ctx, domain, wid, rid, frontendClient)
		if err != nil {
			return printErrorAndReturn("check isLastEventDecisionTaskFailedWithNonDeterminism failed", err)
		}
		if !isLDN {
			fmt.Println("skip because last event is not DecisionTaskFailedWithNonDeterminism")
			return nil
		}
	}

	resetBaseRunID, decisionFinishID, err := getResetEventIDByType(ctx, c, params.resetType, domain, wid, rid, frontendClient)
	if err != nil {
		return printErrorAndReturn("getResetEventIDByType failed", err)
	}
	fmt.Println("DecisionFinishEventId for reset:", wid, rid, resetBaseRunID, decisionFinishID)

	if params.dryRun {
		fmt.Printf("dry run to reset wid: %v, rid:%v to baseRunID:%v, eventID:%v \n", wid, rid, resetBaseRunID, decisionFinishID)
	} else {
		resp2, err := frontendClient.ResetWorkflowExecution(ctx, &types.ResetWorkflowExecutionRequest{
			Domain: common.StringPtr(domain),
			WorkflowExecution: &types.WorkflowExecution{
				WorkflowID: common.StringPtr(wid),
				RunID:      common.StringPtr(resetBaseRunID),
			},
			DecisionFinishEventID: common.Int64Ptr(decisionFinishID),
			RequestID:             common.StringPtr(uuid.New()),
			Reason:                common.StringPtr(fmt.Sprintf("%v:%v", getCurrentUserFromEnv(), params.reason)),
			SkipSignalReapply:     common.BoolPtr(params.skipSignalReapply),
		})

		if err != nil {
			return printErrorAndReturn("ResetWorkflowExecution failed", err)
		}
		fmt.Println("new runID for wid/rid is ,", wid, rid, resp2.GetRunID())
	}

	return nil
}

func isLastEventDecisionTaskFailedWithNonDeterminism(ctx context.Context, domain, wid, rid string, frontendClient frontend.Client) (bool, error) {
	req := &types.GetWorkflowExecutionHistoryRequest{
		Domain: common.StringPtr(domain),
		Execution: &types.WorkflowExecution{
			WorkflowID: common.StringPtr(wid),
			RunID:      common.StringPtr(rid),
		},
		MaximumPageSize: common.Int32Ptr(1000),
		NextPageToken:   nil,
	}

	var firstEvent, decisionFailed *types.HistoryEvent
	for {
		resp, err := frontendClient.GetWorkflowExecutionHistory(ctx, req)
		if err != nil {
			return false, printErrorAndReturn("GetWorkflowExecutionHistory failed", err)
		}
		for _, e := range resp.GetHistory().GetEvents() {
			if firstEvent == nil {
				firstEvent = e
			}
			if e.GetEventType() == types.EventTypeDecisionTaskFailed {
				decisionFailed = e
			} else if e.GetEventType() == types.EventTypeDecisionTaskCompleted {
				decisionFailed = nil
			}
		}
		if len(resp.NextPageToken) != 0 {
			req.NextPageToken = resp.NextPageToken
		} else {
			break
		}
	}

	if decisionFailed != nil {
		attr := decisionFailed.GetDecisionTaskFailedEventAttributes()
		if attr.GetCause() == types.DecisionTaskFailedCauseWorkflowWorkerUnhandledFailure ||
			strings.Contains(string(attr.GetDetails()), "nondeterministic") {
			fmt.Printf("found non determnistic workflow wid:%v, rid:%v, orignalStartTime:%v \n", wid, rid, time.Unix(0, firstEvent.GetTimestamp()))
			return true, nil
		}
	}

	return false, nil
}

func getResetEventIDByType(
	ctx context.Context,
	c *cli.Context,
	resetType, domain, wid, rid string,
	frontendClient frontend.Client,
) (resetBaseRunID string, decisionFinishID int64, err error) {
	// default to the same runID
	resetBaseRunID = rid

	fmt.Println("resetType:", resetType)
	switch resetType {
	case resetTypeLastDecisionCompleted:
		resetBaseRunID, decisionFinishID, err = getLastDecisionTaskByType(ctx, domain, wid, rid, frontendClient, types.EventTypeDecisionTaskCompleted)
		if err != nil {
			return
		}
	case resetTypeLastContinuedAsNew:
		// this reset type may change the base runID
		resetBaseRunID, decisionFinishID, err = getLastContinueAsNewID(ctx, domain, wid, rid, frontendClient)
		if err != nil {
			return
		}
	case resetTypeFirstDecisionCompleted:
		resetBaseRunID, decisionFinishID, err = getFirstDecisionTaskByType(ctx, domain, wid, rid, frontendClient, types.EventTypeDecisionTaskCompleted)
		if err != nil {
			return
		}
	case resetTypeBadBinary:
		binCheckSum := c.String(FlagResetBadBinaryChecksum)
		decisionFinishID, err = getBadDecisionCompletedID(ctx, domain, wid, rid, binCheckSum, frontendClient)
		if err != nil {
			return
		}
	case resetTypeDecisionCompletedTime:
		earliestTime := parseTime(c.String(FlagEarliestTime), 0)
		decisionFinishID, err = getEarliestDecisionID(ctx, domain, wid, rid, earliestTime, frontendClient)
		if err != nil {
			return
		}
	case resetTypeFirstDecisionScheduled:
		resetBaseRunID, decisionFinishID, err = getFirstDecisionTaskByType(ctx, domain, wid, rid, frontendClient, types.EventTypeDecisionTaskScheduled)
		if err != nil {
			return
		}
		// decisionFinishID is exclusive in reset API
		decisionFinishID++
	case resetTypeLastDecisionScheduled:
		resetBaseRunID, decisionFinishID, err = getLastDecisionTaskByType(ctx, domain, wid, rid, frontendClient, types.EventTypeDecisionTaskScheduled)
		if err != nil {
			return
		}
		// decisionFinishID is exclusive in reset API
		decisionFinishID++
	default:
		panic("not supported resetType")
	}
	return
}

func getFirstDecisionTaskByType(
	ctx context.Context,
	domain string,
	workflowID string,
	runID string,
	frontendClient frontend.Client,
	decisionType types.EventType,
) (resetBaseRunID string, decisionFinishID int64, err error) {

	resetBaseRunID = runID
	req := &types.GetWorkflowExecutionHistoryRequest{
		Domain: common.StringPtr(domain),
		Execution: &types.WorkflowExecution{
			WorkflowID: common.StringPtr(workflowID),
			RunID:      common.StringPtr(runID),
		},
		MaximumPageSize: common.Int32Ptr(1000),
		NextPageToken:   nil,
	}

	for {
		resp, err := frontendClient.GetWorkflowExecutionHistory(ctx, req)
		if err != nil {
			return "", 0, printErrorAndReturn("GetWorkflowExecutionHistory failed", err)
		}
		for _, e := range resp.GetHistory().GetEvents() {
			if e.GetEventType() == decisionType {
				decisionFinishID = e.GetEventID()
				return resetBaseRunID, decisionFinishID, nil
			}
			decisionFinishID = e.GetEventID()
		}
		if len(resp.NextPageToken) != 0 {
			req.NextPageToken = resp.NextPageToken
		} else {
			break
		}
	}
	if decisionFinishID == 0 {
		return "", 0, printErrorAndReturn("Get DecisionFinishID failed", fmt.Errorf("no DecisionFinishID"))
	}
	return
}

<<<<<<< HEAD
func getLastDecisionTaskByType(
	ctx context.Context,
	domain string,
	workflowID string,
	runID string,
	frontendClient frontend.Client,
	decisionType types.EventType,
) (resetBaseRunID string, decisionFinishID int64, err error) {
=======
func getCurrentRunID(ctx context.Context, domain, wid string, frontendClient frontend.Client) (string, error) {
	resp, err := frontendClient.DescribeWorkflowExecution(ctx, &types.DescribeWorkflowExecutionRequest{
		Domain: common.StringPtr(domain),
		Execution: &types.WorkflowExecution{
			WorkflowID: common.StringPtr(wid),
		},
	})
	if err != nil {
		return "", err
	}
	return resp.WorkflowExecutionInfo.Execution.GetRunID(), nil
}

func getBadDecisionCompletedID(ctx context.Context, domain, wid, rid, binChecksum string, frontendClient frontend.Client) (decisionFinishID int64, err error) {
	resp, err := frontendClient.DescribeWorkflowExecution(ctx, &types.DescribeWorkflowExecutionRequest{
		Domain: common.StringPtr(domain),
		Execution: &types.WorkflowExecution{
			WorkflowID: common.StringPtr(wid),
			RunID:      common.StringPtr(rid),
		},
	})
	if err != nil {
		return 0, printErrorAndReturn("DescribeWorkflowExecution failed", err)
	}

	_, p := execution.FindAutoResetPoint(clock.NewRealTimeSource(), &types.BadBinaries{
		Binaries: map[string]*types.BadBinaryInfo{
			binChecksum: {},
		},
	}, thrift.FromResetPoints(resp.WorkflowExecutionInfo.AutoResetPoints))
	if p != nil {
		decisionFinishID = p.GetFirstDecisionCompletedId()
	}

	if decisionFinishID == 0 {
		return 0, printErrorAndReturn("Get DecisionFinishID failed", &types.BadRequestError{"no DecisionFinishID"})
	}
	return
}
>>>>>>> a6edb240

	resetBaseRunID = runID
	req := &types.GetWorkflowExecutionHistoryRequest{
		Domain: common.StringPtr(domain),
		Execution: &types.WorkflowExecution{
			WorkflowID: common.StringPtr(workflowID),
			RunID:      common.StringPtr(runID),
		},
		MaximumPageSize: common.Int32Ptr(1000),
		NextPageToken:   nil,
	}

	for {
		resp, err := frontendClient.GetWorkflowExecutionHistory(ctx, req)
		if err != nil {
			return "", 0, printErrorAndReturn("GetWorkflowExecutionHistory failed", err)
		}
		for _, e := range resp.GetHistory().GetEvents() {
			if e.GetEventType() == decisionType {
				decisionFinishID = e.GetEventID()
			}
			decisionFinishID = e.GetEventID()
		}
		if len(resp.NextPageToken) != 0 {
			req.NextPageToken = resp.NextPageToken
		} else {
			break
		}
	}
	if decisionFinishID == 0 {
		return "", 0, printErrorAndReturn("Get DecisionFinishID failed", fmt.Errorf("no DecisionFinishID"))
	}
	return
}

func getLastContinueAsNewID(ctx context.Context, domain, wid, rid string, frontendClient frontend.Client) (resetBaseRunID string, decisionFinishID int64, err error) {
	// get first event
	req := &types.GetWorkflowExecutionHistoryRequest{
		Domain: common.StringPtr(domain),
		Execution: &types.WorkflowExecution{
			WorkflowID: common.StringPtr(wid),
			RunID:      common.StringPtr(rid),
		},
		MaximumPageSize: common.Int32Ptr(1),
		NextPageToken:   nil,
	}
	resp, err := frontendClient.GetWorkflowExecutionHistory(ctx, req)
	if err != nil {
		return "", 0, printErrorAndReturn("GetWorkflowExecutionHistory failed", err)
	}
	firstEvent := resp.History.Events[0]
	resetBaseRunID = firstEvent.GetWorkflowExecutionStartedEventAttributes().GetContinuedExecutionRunID()
	if resetBaseRunID == "" {
		return "", 0, printErrorAndReturn("GetWorkflowExecutionHistory failed", fmt.Errorf("cannot get resetBaseRunID"))
	}

	req = &types.GetWorkflowExecutionHistoryRequest{
		Domain: common.StringPtr(domain),
		Execution: &types.WorkflowExecution{
			WorkflowID: common.StringPtr(wid),
			RunID:      common.StringPtr(resetBaseRunID),
		},
		MaximumPageSize: common.Int32Ptr(1000),
		NextPageToken:   nil,
	}
	for {
		resp, err := frontendClient.GetWorkflowExecutionHistory(ctx, req)
		if err != nil {
			return "", 0, printErrorAndReturn("GetWorkflowExecutionHistory failed", err)
		}
		for _, e := range resp.GetHistory().GetEvents() {
			if e.GetEventType() == types.EventTypeDecisionTaskCompleted {
				decisionFinishID = e.GetEventID()
			}
		}
		if len(resp.NextPageToken) != 0 {
			req.NextPageToken = resp.NextPageToken
		} else {
			break
		}
	}
	if decisionFinishID == 0 {
		return "", 0, printErrorAndReturn("Get DecisionFinishID failed", fmt.Errorf("no DecisionFinishID"))
	}
	return
}

// CompleteActivity completes an activity
func CompleteActivity(c *cli.Context) {
	domain := getRequiredGlobalOption(c, FlagDomain)
	wid := getRequiredOption(c, FlagWorkflowID)
	rid := getRequiredOption(c, FlagRunID)
	activityID := getRequiredOption(c, FlagActivityID)
	if len(activityID) == 0 {
		ErrorAndExit("Invalid activityID", fmt.Errorf("activityID cannot be empty"))
	}
	result := getRequiredOption(c, FlagResult)
	identity := getRequiredOption(c, FlagIdentity)
	ctx, cancel := newContext(c)
	defer cancel()

	frontendClient := cFactory.ServerFrontendClient(c)
	err := frontendClient.RespondActivityTaskCompletedByID(ctx, &types.RespondActivityTaskCompletedByIDRequest{
		Domain:     common.StringPtr(domain),
		WorkflowID: common.StringPtr(wid),
		RunID:      common.StringPtr(rid),
		ActivityID: common.StringPtr(activityID),
		Result:     []byte(result),
		Identity:   common.StringPtr(identity),
	})
	if err != nil {
		ErrorAndExit("Completing activity failed", err)
	} else {
		fmt.Println("Complete activity successfully.")
	}
}

// FailActivity fails an activity
func FailActivity(c *cli.Context) {
	domain := getRequiredGlobalOption(c, FlagDomain)
	wid := getRequiredOption(c, FlagWorkflowID)
	rid := getRequiredOption(c, FlagRunID)
	activityID := getRequiredOption(c, FlagActivityID)
	if len(activityID) == 0 {
		ErrorAndExit("Invalid activityID", fmt.Errorf("activityID cannot be empty"))
	}
	reason := getRequiredOption(c, FlagReason)
	detail := getRequiredOption(c, FlagDetail)
	identity := getRequiredOption(c, FlagIdentity)
	ctx, cancel := newContext(c)
	defer cancel()

	frontendClient := cFactory.ServerFrontendClient(c)
	err := frontendClient.RespondActivityTaskFailedByID(ctx, &types.RespondActivityTaskFailedByIDRequest{
		Domain:     common.StringPtr(domain),
		WorkflowID: common.StringPtr(wid),
		RunID:      common.StringPtr(rid),
		ActivityID: common.StringPtr(activityID),
		Reason:     common.StringPtr(reason),
		Details:    []byte(detail),
		Identity:   common.StringPtr(identity),
	})
	if err != nil {
		ErrorAndExit("Failing activity failed", err)
	} else {
		fmt.Println("Fail activity successfully.")
	}
}

// ObserveHistoryWithID show the process of running workflow
func ObserveHistoryWithID(c *cli.Context) {
	if !c.Args().Present() {
		ErrorAndExit("Argument workflow_id is required.", nil)
	}
	wid := c.Args().First()
	rid := ""
	if c.NArg() >= 2 {
		rid = c.Args().Get(1)
	}

	printWorkflowProgress(c, wid, rid)
}

func getCurrentRunID(ctx context.Context, domain, wid string, frontendClient frontend.Client) (string, error) {
	resp, err := frontendClient.DescribeWorkflowExecution(ctx, &types.DescribeWorkflowExecutionRequest{
		Domain: common.StringPtr(domain),
		Execution: &types.WorkflowExecution{
			WorkflowID: common.StringPtr(wid),
		},
	})
	if err != nil {
		return "", err
	}
	return resp.WorkflowExecutionInfo.Execution.GetRunID(), nil
}

func getBadDecisionCompletedID(ctx context.Context, domain, wid, rid, binChecksum string, frontendClient frontend.Client) (decisionFinishID int64, err error) {
	resp, err := frontendClient.DescribeWorkflowExecution(ctx, &types.DescribeWorkflowExecutionRequest{
		Domain: common.StringPtr(domain),
		Execution: &types.WorkflowExecution{
			WorkflowID: common.StringPtr(wid),
			RunID:      common.StringPtr(rid),
		},
	})
	if err != nil {
		return 0, printErrorAndReturn("DescribeWorkflowExecution failed", err)
	}

	_, p := execution.FindAutoResetPoint(clock.NewRealTimeSource(), &shared.BadBinaries{
		Binaries: map[string]*shared.BadBinaryInfo{
			binChecksum: {},
		},
	}, thrift.FromResetPoints(resp.WorkflowExecutionInfo.AutoResetPoints))
	if p != nil {
		decisionFinishID = p.GetFirstDecisionCompletedId()
	}

	if decisionFinishID == 0 {
		return 0, printErrorAndReturn("Get DecisionFinishID failed", &types.BadRequestError{"no DecisionFinishID"})
	}
	return
}

func getEarliestDecisionID(
	ctx context.Context,
	domain string, wid string,
	rid string, earliestTime int64,
	frontendClient frontend.Client,
) (decisionFinishID int64, err error) {
	req := &types.GetWorkflowExecutionHistoryRequest{
		Domain: common.StringPtr(domain),
		Execution: &types.WorkflowExecution{
			WorkflowID: common.StringPtr(wid),
			RunID:      common.StringPtr(rid),
		},
		MaximumPageSize: common.Int32Ptr(1000),
		NextPageToken:   nil,
	}

OuterLoop:
	for {
		resp, err := frontendClient.GetWorkflowExecutionHistory(ctx, req)
		if err != nil {
			return 0, printErrorAndReturn("GetWorkflowExecutionHistory failed", err)
		}
		for _, e := range resp.GetHistory().GetEvents() {
			if e.GetEventType() == types.EventTypeDecisionTaskCompleted {
				if e.GetTimestamp() >= earliestTime {
					decisionFinishID = e.GetEventID()
					break OuterLoop
				}
			}
		}
		if len(resp.NextPageToken) != 0 {
			req.NextPageToken = resp.NextPageToken
		} else {
			break
		}
	}
	if decisionFinishID == 0 {
		return 0, printErrorAndReturn("Get DecisionFinishID failed", fmt.Errorf("no DecisionFinishID"))
	}
	return
}<|MERGE_RESOLUTION|>--- conflicted
+++ resolved
@@ -1912,16 +1912,6 @@
 	return
 }
 
-<<<<<<< HEAD
-func getLastDecisionTaskByType(
-	ctx context.Context,
-	domain string,
-	workflowID string,
-	runID string,
-	frontendClient frontend.Client,
-	decisionType types.EventType,
-) (resetBaseRunID string, decisionFinishID int64, err error) {
-=======
 func getCurrentRunID(ctx context.Context, domain, wid string, frontendClient frontend.Client) (string, error) {
 	resp, err := frontendClient.DescribeWorkflowExecution(ctx, &types.DescribeWorkflowExecutionRequest{
 		Domain: common.StringPtr(domain),
@@ -1961,7 +1951,15 @@
 	}
 	return
 }
->>>>>>> a6edb240
+
+func getLastDecisionTaskByType(
+	ctx context.Context,
+	domain string,
+	workflowID string,
+	runID string,
+	frontendClient frontend.Client,
+	decisionType types.EventType,
+) (resetBaseRunID string, decisionFinishID int64, err error) {
 
 	resetBaseRunID = runID
 	req := &types.GetWorkflowExecutionHistoryRequest{
