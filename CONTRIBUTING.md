# Developing Cadence

This doc is intended for contributors to `cadence` server (hopefully that's you!)

Join our Slack channel(invite link in the [home page](https://github.com/uber/cadence#cadence)) #development if you need help. 
>Note: All contributors need to fill out the [Uber Contributor License Agreement](http://t.uber.com/cla) before we can merge in any of your changes

## Development Environment
Below are the instructions of how to set up a development Environment.

### 1. Building Environment

* Golang. Install on OS X with.
```
brew install go
``` 
* Make sure set PATH to include bin path of GO so that other executables like thriftrw can be found.
```bash
# check it first
echo $GOPATH
# append to PATH
PATH=$PATH:$GOPATH/bin
# to confirm, run
echo $PATH
``` 

* Download golang dependencies. 
```bash
go mod download
```

After check out and go to the Cadence repo, compile the `cadence` service and helper tools without running test:

```bash
git submodule update --init --recursive

make bins
``` 

You should be able to get all the binaries of this repo:
* cadence-server: the server binary
* cadence: the CLI binary
* cadence-cassandra-tool: the Cassandra schema tools
* cadence-sql-tool: the SQL schema tools(for now only supports MySQL and Postgres)
* cadence-canary: the canary test binary
* cadence-bench: the benchmark test binary


:warning: Note: 

If running into any compiling issue
>1. For proto/thrift errors, run `git submodule update --init --recursive` to fix  
>2. Make sure you upgrade to the latest stable version of Golang.
>3. Check if this document is outdated by comparing with the building steps in [Dockerfile](https://github.com/uber/cadence/blob/master/Dockerfile)

### 2. Setup Dependency
NOTE: you may skip this section if you have installed the dependencies in any other ways, for example, using homebrew.

Cadence's core data model can be running with different persistence storages, including Cassandra,MySQL and Postgres.
Please refer to [persistence documentation](https://github.com/uber/cadence/blob/master/docs/persistence.md) if you want to learn more.
Cadence's visibility data model can be running with either Cassandra/MySQL/Postgres database, or ElasticSearch+Kafka. The latter provides [advanced visibility feature](./docs/visibility-on-elasticsearch.md)

We recommend to use [docker-compose](https://docs.docker.com/compose/) to start those dependencies:

* If you want to start Cassandra dependency, use `./docker/dev/cassandra.yml`:
```
docker-compose -f ./docker/dev/cassandra.yml up
```
You will use `CTRL+C` to stop it. Then `docker-compose -f ./docker/dev/cassandra.yml down` to clean up the resources. 

Or to run in the background
```
docker-compose -f ./docker/dev/cassandra.yml up -d 
```
Also use `docker-compose -f ./docker/dev/cassandra.yml down` to stop and clean up the resources.

* Alternatively, use `./docker/dev/mysql.yml` for MySQL dependency
* Alternatively, use `./docker/dev/postgres.yml` for PostgreSQL dependency 
* Alternatively, use `./docker/dev/cassandra-esv7-kafka.yml` for Cassandra, ElasticSearch(v7) and Kafka/ZooKeeper dependencies
<<<<<<< HEAD
* Alternatively, use `./docker/dev/mysql-esv7-kafka.yml` for MySQL, ElasticSearch(v7) and Kafka/ZooKeeper dependencies
=======
* Alternatively, use `./docker/dev/cassandra-opensearch-kafka.yml` for Cassandra, OpenSearch(compatible with ElasticSearch v7) and Kafka/ZooKeeper dependencies
>>>>>>> 844181fb

### 3. Schema installation 
Based on the above dependency setup, you also need to install the schemas. 

* If you use `cassandra.yml` then run `make install-schema` to install Casandra schemas
* If you use `cassandra-esv7-kafka.yml` then run `make install-schema && make install-schema-es-v7` to install Casandra & ElasticSearch schemas
* If you use `cassandra-opensearch-kafka.yml` then run `make install-schema && make install-schema-opensearch` to install Casandra & ElasticSearch schemas 
* If you use `mysql.yml` then run `install-schema-mysql` to install MySQL schemas
* If you use `postgres.yml` then run `install-schema-postgres` to install Postgres schemas
* `mysql-esv7-kafka.yml` can be used for single MySQL + ElasticSearch or multiple MySQL + ElasticSearch mode
  * for single MySQL: run `install-schema-mysql && make install-schema-es-v7`
  * for multiple MySQL: run `make install-schema-multiple-mysql` which will install schemas for 4 mysql databases and ElasticSearch 

:warning: Note: 
>If you use `cassandra-esv7-kafka.yml` and start server before `make install-schema-es-v7`, ElasticSearch may create a wrong index on demand. 
You will have to delete the wrong index and then run the `make install-schema-es-v7` again. To delete the wrong index:
```
curl -X DELETE "http://127.0.0.1:9200/cadence-visibility-dev"
```

### 4. Run  
Once you have done all above, try running the local binaries:

* If you use `cassandra.yml` for above steps:
<<<<<<< HEAD
Then you will be able to run a basic local Cadence server for development. 

  * If you use `cassandra.yml`, then run `./cadence-server start`, which will load `config/development.yaml` as config  
  * If you use `mysql.yml` then run `./cadence-server --zone mysql start`, which will load `config/development.yaml` + `config/development_mysql.yaml` as config
  * If you use `postgres.yml` then run `./cadence-server --zone postgres start` , which will load `config/development.yaml` + `config/development_postgres.yaml` as config  
  * If you use `cassandra-esv7-kafka.yml` then run `./cadence-server --zone es_v7 start`, which will load `config/development.yaml` + `config/development_es_v7.yaml` as config
  * If you use `mysql-esv7-kafka.yaml` 
    * To run with multiple MySQL : `./cadence-server --zone multiple_mysql start`, which will load `config/development.yaml` + `config/development_multiple_mysql.yaml` as config
=======
Then you will be able to run a basic local Cadence server for development:
```bash
./cadence-server start
```
  * If you use `mysql.yml` then run `./cadence-server --zone mysql start`
  * If you use `postgres.yml` then run `./cadence-server --zone postgres start`   
  * If you use `cassandra-esv7-kafka.yml` then run `./cadence-server --zone es_v7 start`
  * If you use `cassandra-opensearch-kafka.yml` then run `./cadence-server --zone es_opensearch start`
  
>>>>>>> 844181fb
Then register a domain:
```
./cadence --do samples-domain domain register
```

Then run a helloworld from [Go Client Sample](https://github.com/uber-common/cadence-samples/) or [Java Client Sample](https://github.com/uber/cadence-java-samples)

```
make bins
```
will build all the samples. 

Then 
```
./bin/helloworld -m worker & 
``` 
will start a worker for helloworld workflow.
You will see like:
```
$./bin/helloworld -m worker &
[1] 16520
2021-09-24T21:07:03.242-0700	INFO	common/sample_helper.go:109	Logger created.
2021-09-24T21:07:03.243-0700	DEBUG	common/factory.go:151	Creating RPC dispatcher outbound	{"ServiceName": "cadence-frontend", "HostPort": "127.0.0.1:7933"}
2021-09-24T21:07:03.250-0700	INFO	common/sample_helper.go:161	Domain successfully registered.	{"Domain": "samples-domain"}
2021-09-24T21:07:03.291-0700	INFO	internal/internal_worker.go:833	Started Workflow Worker	{"Domain": "samples-domain", "TaskList": "helloWorldGroup", "WorkerID": "16520@IT-USA-25920@helloWorldGroup"}
2021-09-24T21:07:03.300-0700	INFO	internal/internal_worker.go:858	Started Activity Worker	{"Domain": "samples-domain", "TaskList": "helloWorldGroup", "WorkerID": "16520@IT-USA-25920@helloWorldGroup"}
``` 
Then 
```
./bin/helloworld
```
to start a helloworld workflow.
You will see the result like :
```
$./bin/helloworld
2021-09-24T21:07:06.220-0700	INFO	common/sample_helper.go:109	Logger created.
2021-09-24T21:07:06.220-0700	DEBUG	common/factory.go:151	Creating RPC dispatcher outbound	{"ServiceName": "cadence-frontend", "HostPort": "127.0.0.1:7933"}
2021-09-24T21:07:06.226-0700	INFO	common/sample_helper.go:161	Domain successfully registered.	{"Domain": "samples-domain"}
2021-09-24T21:07:06.272-0700	INFO	common/sample_helper.go:195	Started Workflow	{"WorkflowID": "helloworld_75cf142b-c0de-407e-9115-1d33e9b7551a", "RunID": "98a229b8-8fdd-4d1f-bf41-df00fb06f441"}
2021-09-24T21:07:06.347-0700	INFO	helloworld/helloworld_workflow.go:31	helloworld workflow started	{"Domain": "samples-domain", "TaskList": "helloWorldGroup", "WorkerID": "16520@IT-USA-25920@helloWorldGroup", "WorkflowType": "helloWorldWorkflow", "WorkflowID": "helloworld_75cf142b-c0de-407e-9115-1d33e9b7551a", "RunID": "98a229b8-8fdd-4d1f-bf41-df00fb06f441"}
2021-09-24T21:07:06.347-0700	DEBUG	internal/internal_event_handlers.go:489	ExecuteActivity	{"Domain": "samples-domain", "TaskList": "helloWorldGroup", "WorkerID": "16520@IT-USA-25920@helloWorldGroup", "WorkflowType": "helloWorldWorkflow", "WorkflowID": "helloworld_75cf142b-c0de-407e-9115-1d33e9b7551a", "RunID": "98a229b8-8fdd-4d1f-bf41-df00fb06f441", "ActivityID": "0", "ActivityType": "main.helloWorldActivity"}
2021-09-24T21:07:06.437-0700	INFO	helloworld/helloworld_workflow.go:62	helloworld activity started	{"Domain": "samples-domain", "TaskList": "helloWorldGroup", "WorkerID": "16520@IT-USA-25920@helloWorldGroup", "ActivityID": "0", "ActivityType": "main.helloWorldActivity", "WorkflowType": "helloWorldWorkflow", "WorkflowID": "helloworld_75cf142b-c0de-407e-9115-1d33e9b7551a", "RunID": "98a229b8-8fdd-4d1f-bf41-df00fb06f441"}
2021-09-24T21:07:06.513-0700	INFO	helloworld/helloworld_workflow.go:55	Workflow completed.	{"Domain": "samples-domain", "TaskList": "helloWorldGroup", "WorkerID": "16520@IT-USA-25920@helloWorldGroup", "WorkflowType": "helloWorldWorkflow", "WorkflowID": "helloworld_75cf142b-c0de-407e-9115-1d33e9b7551a", "RunID": "98a229b8-8fdd-4d1f-bf41-df00fb06f441", "Result": "Hello Cadence!"}
```

See [instructions](service/worker/README.md) for setting up replication(XDC). 

## Issues to start with

Take a look at the list of issues labeled with
[good first issue](https://github.com/uber/cadence/labels/good%20first%20issue).
These issues are a great way to start contributing to Cadence.

Later when you are more familiar with Cadence, look at issues with 
[up-for-grabs](https://github.com/uber/cadence/labels/up-for-grabs). 



## Repository layout
A Cadence server cluster is composed of four different services: Frontend, Matching, History and Worker(system).
Here's what's in each top-level directory in this repository:

* **canary/** : The test code that needs to run periodically to ensure Cadence is healthy
* **client/** : Client wrappers to let the four different services talk to each other
* **cmd/** : The main function to build binaries for servers and CLI tools
* **config/** : Sample configuration files
* **docker/** : Code/scripts to build docker images
* **docs/** : Documentation
* **host/** : End-to-end integration tests
* **schema/** : Versioned persistence schema for Cassandra/MySQL/Postgres/ElasticSearch
* **scripts/** : Scripts for CI build
* **tools/** : CLI tools for Cadence workflows and also schema updates for persistence
* **service/** : Contains four sub-folders that dedicated for each of the four services
* **common/** :  Basically contains all the rest of the code in Cadence server, the names of the sub folder are the topics of the packages

If looking at the Git history of the file/package, there should be some engineers focusing on each area/package/component that you are working on.
You will probably get code review from them. Don't hesitate to ask for some early feedback or help on Slack.

## Testing & Debug

To run all the package tests use the below command.
This will run all the tests excluding end-to-end integration test in host/ package):

```bash
make test
```
:warning: Note:
> You will see some test failures because of errors connecting to MySQL/Postgres if only Cassandra is up. This is okay if you don't write any code related to persistence layer. 
 
To run all end-to-end integration tests in **host/** package: 
```bash
make test_e2e
```

To debug a specific test case when you see some failure, you can trigger it from an IDE, or use the command
```
go test -v <path> -run <TestSuite> -testify.m <TestSpercificTaskName>
# example:
go test -v github.com/uber/cadence/common/persistence/persistence-tests -run TestVisibilitySamplingSuite -testify.m TestListClosedWorkflowExecutions
```

## Pull Requests
After all the preparation you are about to write code and make a Pull Request for the issue.

### When to open a PR
You have a few options for choosing when to submit:

* You can open a PR with an initial prototype with "Draft" option or with "WIP"(work in progress) in the title. This is useful when want to get some early feedback.

* PR is supposed to be or near production ready. You should have fixed all styling, adding new tests if possible, and verified the change doesn't break any existing tests. 

* For small changes where the approach seems obvious, you can open a PR with what you believe to be production-ready or near-production-ready code. As you get more experience with how we develop code, you'll find that more PRs will begin falling into this category.

### Commit Messages And Titles of Pull Requests

Overcommit adds some requirements to your commit messages. At Uber, we follow the
[Chris Beams](http://chris.beams.io/posts/git-commit/) guide to writing git
commit messages. Read it, follow it, learn it, love it.

All commit messages are from the titles of your pull requests. So make sure follow the rules when titling them. 
Please don't use very generic titles like "bug fixes". 

All PR titles should start with UPPER case.

Examples:

- [Make sync activity retry multiple times before fetch history from remote](https://github.com/uber/cadence/pull/1379)
- [Enable archival config per domain](https://github.com/uber/cadence/pull/1351)

#### Code Format and Licence headers checking

The project has strict rule about Golang format. You have to run 
```bash
make fmt
```
to re-format your code. Otherwise the CI(buildkite) test will fail.

Also, this project is Open Source Software, and requires a header at the beginning of
all new source files you are adding. To verify that all files contain the header execute:

```bash
make copyright
```

### Code review
We take code reviews very seriously at Cadence. Please don't be deterred if you feel like you've received some hefty feedback. That's completely normal and expected—and, if you're an external contributor, we very much appreciate your contribution!

In this repository in particular, merging a PR means accepting responsibility for maintaining that code for, quite possibly, the lifetime of Cadence. To take on that reponsibility, we need to ensure that meets our strict standards for production-ready code.

No one is expected to write perfect code on the first try. That's why we have code reviews in the first place!

Also, don't be embarrassed when your review points out syntax errors, stray whitespace, typos, and missing docstrings! That's why we have reviews. These properties are meant to guide you in your final scan.

### Addressing feedback
If someone leaves line comments on your PR without leaving a top-level "looks good to me" (LGTM), it means they feel you should address their line comments before merging. 

You should respond to all unresolved comments whenever you push a new revision or before you merge.

Also, as you gain confidence in Go, you'll find that some of the nitpicky style feedback you get does not make for obviously better code. Don't be afraid to stick to your guns and push back. Much of coding style is subjective. 

### Merging
External contributors: you don't need to worry about this section. We'll merge your PR as soon as you've addressed all review feedback(you will get at least one approval) and pipeline runs are all successful(meaning all tests are passing).
<|MERGE_RESOLUTION|>--- conflicted
+++ resolved
@@ -77,11 +77,8 @@
 * Alternatively, use `./docker/dev/mysql.yml` for MySQL dependency
 * Alternatively, use `./docker/dev/postgres.yml` for PostgreSQL dependency 
 * Alternatively, use `./docker/dev/cassandra-esv7-kafka.yml` for Cassandra, ElasticSearch(v7) and Kafka/ZooKeeper dependencies
-<<<<<<< HEAD
 * Alternatively, use `./docker/dev/mysql-esv7-kafka.yml` for MySQL, ElasticSearch(v7) and Kafka/ZooKeeper dependencies
-=======
 * Alternatively, use `./docker/dev/cassandra-opensearch-kafka.yml` for Cassandra, OpenSearch(compatible with ElasticSearch v7) and Kafka/ZooKeeper dependencies
->>>>>>> 844181fb
 
 ### 3. Schema installation 
 Based on the above dependency setup, you also need to install the schemas. 
@@ -105,27 +102,17 @@
 ### 4. Run  
 Once you have done all above, try running the local binaries:
 
-* If you use `cassandra.yml` for above steps:
-<<<<<<< HEAD
+
 Then you will be able to run a basic local Cadence server for development. 
 
   * If you use `cassandra.yml`, then run `./cadence-server start`, which will load `config/development.yaml` as config  
   * If you use `mysql.yml` then run `./cadence-server --zone mysql start`, which will load `config/development.yaml` + `config/development_mysql.yaml` as config
   * If you use `postgres.yml` then run `./cadence-server --zone postgres start` , which will load `config/development.yaml` + `config/development_postgres.yaml` as config  
   * If you use `cassandra-esv7-kafka.yml` then run `./cadence-server --zone es_v7 start`, which will load `config/development.yaml` + `config/development_es_v7.yaml` as config
+  * If you use `cassandra-opensearch-kafka.yml` then run `./cadence-server --zone es_opensearch start` , which will load `config/development.yaml` + `config/development_es_opensearch.yaml` as config
   * If you use `mysql-esv7-kafka.yaml` 
     * To run with multiple MySQL : `./cadence-server --zone multiple_mysql start`, which will load `config/development.yaml` + `config/development_multiple_mysql.yaml` as config
-=======
-Then you will be able to run a basic local Cadence server for development:
-```bash
-./cadence-server start
-```
-  * If you use `mysql.yml` then run `./cadence-server --zone mysql start`
-  * If you use `postgres.yml` then run `./cadence-server --zone postgres start`   
-  * If you use `cassandra-esv7-kafka.yml` then run `./cadence-server --zone es_v7 start`
-  * If you use `cassandra-opensearch-kafka.yml` then run `./cadence-server --zone es_opensearch start`
-  
->>>>>>> 844181fb
+
 Then register a domain:
 ```
 ./cadence --do samples-domain domain register
