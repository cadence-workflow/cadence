--- conflicted
+++ resolved
@@ -76,13 +76,8 @@
 				DecisionType: types.DecisionTypeScheduleActivityTask.Ptr(),
 				ScheduleActivityTaskDecisionAttributes: &types.ScheduleActivityTaskDecisionAttributes{
 					ActivityID:                    common.StringPtr(strconv.Itoa(int(activityCounter))),
-<<<<<<< HEAD
-					ActivityType:                  &types.ActivityType{Name: common.StringPtr(activityName)},
+					ActivityType:                  &types.ActivityType{Name: activityName},
 					TaskList:                      &types.TaskList{Name: tl},
-=======
-					ActivityType:                  &types.ActivityType{Name: activityName},
-					TaskList:                      &types.TaskList{Name: &tl},
->>>>>>> d11708d1
 					Input:                         buf.Bytes(),
 					ScheduleToCloseTimeoutSeconds: common.Int32Ptr(100),
 					ScheduleToStartTimeoutSeconds: common.Int32Ptr(10),
@@ -231,13 +226,8 @@
 				DecisionType: types.DecisionTypeScheduleActivityTask.Ptr(),
 				ScheduleActivityTaskDecisionAttributes: &types.ScheduleActivityTaskDecisionAttributes{
 					ActivityID:                    common.StringPtr(strconv.Itoa(int(activityCounter))),
-<<<<<<< HEAD
-					ActivityType:                  &types.ActivityType{Name: common.StringPtr(activityName)},
+					ActivityType:                  &types.ActivityType{Name: activityName},
 					TaskList:                      &types.TaskList{Name: tl},
-=======
-					ActivityType:                  &types.ActivityType{Name: activityName},
-					TaskList:                      &types.TaskList{Name: &tl},
->>>>>>> d11708d1
 					Input:                         buf.Bytes(),
 					ScheduleToCloseTimeoutSeconds: common.Int32Ptr(100),
 					ScheduleToStartTimeoutSeconds: common.Int32Ptr(10),
@@ -286,13 +276,8 @@
 				DecisionType: types.DecisionTypeScheduleActivityTask.Ptr(),
 				ScheduleActivityTaskDecisionAttributes: &types.ScheduleActivityTaskDecisionAttributes{
 					ActivityID:                    common.StringPtr(strconv.Itoa(int(foreignActivityCounter))),
-<<<<<<< HEAD
-					ActivityType:                  &types.ActivityType{Name: common.StringPtr(activityName)},
+					ActivityType:                  &types.ActivityType{Name: activityName},
 					TaskList:                      &types.TaskList{Name: tl},
-=======
-					ActivityType:                  &types.ActivityType{Name: activityName},
-					TaskList:                      &types.TaskList{Name: &tl},
->>>>>>> d11708d1
 					Input:                         buf.Bytes(),
 					ScheduleToCloseTimeoutSeconds: common.Int32Ptr(100),
 					ScheduleToStartTimeoutSeconds: common.Int32Ptr(10),
@@ -460,13 +445,8 @@
 				DecisionType: types.DecisionTypeScheduleActivityTask.Ptr(),
 				ScheduleActivityTaskDecisionAttributes: &types.ScheduleActivityTaskDecisionAttributes{
 					ActivityID:                    common.StringPtr(strconv.Itoa(int(activityCounter))),
-<<<<<<< HEAD
-					ActivityType:                  &types.ActivityType{Name: common.StringPtr(activityName)},
+					ActivityType:                  &types.ActivityType{Name: activityName},
 					TaskList:                      &types.TaskList{Name: tl},
-=======
-					ActivityType:                  &types.ActivityType{Name: activityName},
-					TaskList:                      &types.TaskList{Name: &tl},
->>>>>>> d11708d1
 					Input:                         buf.Bytes(),
 					ScheduleToCloseTimeoutSeconds: common.Int32Ptr(100),
 					ScheduleToStartTimeoutSeconds: common.Int32Ptr(10),
