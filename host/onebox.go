--- conflicted
+++ resolved
@@ -53,8 +53,6 @@
 	"github.com/uber/cadence/common/messaging"
 	"github.com/uber/cadence/common/metrics"
 	"github.com/uber/cadence/common/persistence"
-	persistenceClient "github.com/uber/cadence/common/persistence/client"
-	"github.com/uber/cadence/common/resource"
 	"github.com/uber/cadence/common/service"
 	"github.com/uber/cadence/common/service/config"
 	"github.com/uber/cadence/common/service/dynamicconfig"
@@ -85,40 +83,9 @@
 		workerService   common.Daemon
 		historyServices []common.Daemon
 
-<<<<<<< HEAD
-		adminHandler           *frontend.AdminHandler
-		frontendHandler        *frontend.WorkflowHandler
-		historyClient          historyserviceclient.Interface
-		logger                 log.Logger
-		clusterMetadata        cluster.Metadata
-		persistenceConfig      config.Persistence
-		dispatcherProvider     client.DispatcherProvider
-		messagingClient        messaging.Client
-		metadataMgr            persistence.MetadataManager
-		shardMgr               persistence.ShardManager
-		historyV2Mgr           persistence.HistoryManager
-		taskMgr                persistence.TaskManager
-		visibilityMgr          persistence.VisibilityManager
-		executionMgrFactory    persistence.ExecutionManagerFactory
-		domainReplicationQueue persistence.DomainReplicationQueue
-		shutdownCh             chan struct{}
-		shutdownWG             sync.WaitGroup
-		frontendResource       resource.Resource
-		clusterNo              int // cluster number
-		replicator             *replicator.Replicator
-		clientWorker           archiver.ClientWorker
-		indexer                *indexer.Indexer
-		enableNDC              bool
-		archiverMetadata       carchiver.ArchivalMetadata
-		historyConfig          *HistoryConfig
-		esConfig               *elasticsearch.Config
-		esClient               elasticsearch.Client
-		workerConfig           *WorkerConfig
-		mockFrontendClient     map[string]frontendclient.Client
-=======
 		adminClient         adminserviceclient.Interface
 		frontendClient      workflowserviceclient.Interface
-		historyHandlers     []*history.Handler
+		historyClient       historyserviceclient.Interface
 		logger              log.Logger
 		clusterMetadata     cluster.Metadata
 		persistenceConfig   config.Persistence
@@ -132,20 +99,17 @@
 		executionMgrFactory persistence.ExecutionManagerFactory
 		shutdownCh          chan struct{}
 		shutdownWG          sync.WaitGroup
-		historyService      service.Service
 		clusterNo           int // cluster number
 		replicator          *replicator.Replicator
 		clientWorker        archiver.ClientWorker
 		indexer             *indexer.Indexer
-		enbaleNDC           bool
+		enableNDC           bool
 		archiverMetadata    carchiver.ArchivalMetadata
-		archiverProvider    provider.ArchiverProvider
 		historyConfig       *HistoryConfig
 		esConfig            *elasticsearch.Config
 		esClient            elasticsearch.Client
 		workerConfig        *WorkerConfig
 		mockFrontendClient  map[string]frontendclient.Client
->>>>>>> 41f1acc6
 	}
 
 	// HistoryConfig contains configs for history service
@@ -190,29 +154,6 @@
 // NewCadence returns an instance that hosts full cadence in one process
 func NewCadence(params *CadenceParams) Cadence {
 	return &cadenceImpl{
-<<<<<<< HEAD
-		logger:                 params.Logger,
-		clusterMetadata:        params.ClusterMetadata,
-		persistenceConfig:      params.PersistenceConfig,
-		dispatcherProvider:     params.DispatcherProvider,
-		messagingClient:        params.MessagingClient,
-		metadataMgr:            params.MetadataMgr,
-		visibilityMgr:          params.VisibilityMgr,
-		shardMgr:               params.ShardMgr,
-		historyV2Mgr:           params.HistoryV2Mgr,
-		taskMgr:                params.TaskMgr,
-		executionMgrFactory:    params.ExecutionMgrFactory,
-		domainReplicationQueue: params.DomainReplicationQueue,
-		shutdownCh:             make(chan struct{}),
-		clusterNo:              params.ClusterNo,
-		enableNDC:              params.EnableNDC,
-		esConfig:               params.ESConfig,
-		esClient:               params.ESClient,
-		archiverMetadata:       params.ArchiverMetadata,
-		historyConfig:          params.HistoryConfig,
-		workerConfig:           params.WorkerConfig,
-		mockFrontendClient:     params.MockFrontendClient,
-=======
 		logger:              params.Logger,
 		clusterMetadata:     params.ClusterMetadata,
 		persistenceConfig:   params.PersistenceConfig,
@@ -226,15 +167,13 @@
 		executionMgrFactory: params.ExecutionMgrFactory,
 		shutdownCh:          make(chan struct{}),
 		clusterNo:           params.ClusterNo,
-		enbaleNDC:           params.EnableNDC,
+		enableNDC:           params.EnableNDC,
 		esConfig:            params.ESConfig,
 		esClient:            params.ESClient,
 		archiverMetadata:    params.ArchiverMetadata,
-		archiverProvider:    params.ArchiverProvider,
 		historyConfig:       params.HistoryConfig,
 		workerConfig:        params.WorkerConfig,
 		mockFrontendClient:  params.MockFrontendClient,
->>>>>>> 41f1acc6
 	}
 }
 
@@ -282,16 +221,9 @@
 	} else {
 		c.shutdownWG.Add(3)
 	}
-<<<<<<< HEAD
-	c.frontendHandler.Stop()
-	c.adminHandler.Stop()
+	c.frontendService.Stop()
 	for _, historyService := range c.historyServices {
 		historyService.Stop()
-=======
-	c.frontendService.Stop()
-	for _, historyHandler := range c.historyHandlers {
-		historyHandler.Stop()
->>>>>>> 41f1acc6
 	}
 	c.matchingService.Stop()
 	if c.workerConfig.EnableReplicator {
@@ -443,19 +375,11 @@
 }
 
 func (c *cadenceImpl) GetAdminClient() adminserviceclient.Interface {
-<<<<<<< HEAD
-	return NewAdminClient(c.frontendResource.GetDispatcher())
-}
-
-func (c *cadenceImpl) GetFrontendClient() workflowserviceclient.Interface {
-	return NewFrontendClient(c.frontendResource.GetDispatcher())
-=======
 	return c.adminClient
 }
 
 func (c *cadenceImpl) GetFrontendClient() workflowserviceclient.Interface {
 	return c.frontendClient
->>>>>>> 41f1acc6
 }
 
 func (c *cadenceImpl) GetHistoryClient() historyserviceclient.Interface {
@@ -478,7 +402,6 @@
 	params.MetricsClient = metrics.NewClient(params.MetricScope, service.GetMetricsServiceIdx(params.Name, c.logger))
 	params.DynamicConfig = newIntegrationConfigClient(dynamicconfig.NewNopClient())
 	params.ArchivalMetadata = c.archiverMetadata
-<<<<<<< HEAD
 	params.ArchiverProvider = newTestArchiverProvider()
 
 	var err error
@@ -487,48 +410,6 @@
 		c.logger.Fatal("Failed to copy persistence config for frontend", tag.Error(err))
 	}
 
-	var replicationMessageSink messaging.Producer
-	if c.workerConfig.EnableReplicator {
-		replicationMessageSink = c.domainReplicationQueue
-	} else {
-		replicationMessageSink = &mocks.KafkaProducer{}
-		replicationMessageSink.(*mocks.KafkaProducer).On("Publish", mock.Anything).Return(nil)
-	}
-
-	dc := dynamicconfig.NewCollection(params.DynamicConfig, c.logger)
-	frontendConfig := frontend.NewConfig(dc, c.historyConfig.NumHistoryShards, c.esConfig != nil)
-	c.frontendResource, err = resource.New(
-		params,
-		common.FrontendServiceName,
-		frontendConfig.ThrottledLogRPS,
-		func(
-			persistenceBean persistenceClient.Bean,
-			logger log.Logger,
-		) (persistence.VisibilityManager, error) {
-			return c.visibilityMgr, nil
-		},
-	)
-	if err != nil {
-		c.logger.Fatal("Failed to initialize frontend service resource", tag.Error(err))
-	}
-	c.adminHandler = frontend.NewAdminHandler(c.frontendResource, params, frontendConfig)
-	c.adminHandler.RegisterHandler()
-
-	c.frontendHandler = frontend.NewWorkflowHandler(
-		c.frontendResource,
-		frontendConfig,
-		replicationMessageSink,
-	)
-
-	dcRedirectionHandler := frontend.NewDCRedirectionHandler(c.frontendHandler, params.DCRedirectionPolicy)
-	dcRedirectionHandler.RegisterHandler()
-
-	// must start resource first
-	c.frontendResource.Start()
-	if c.mockFrontendClient != nil {
-		clientBean := c.frontendResource.GetClientBean()
-=======
-	params.ArchiverProvider = c.archiverProvider
 	params.ESConfig = c.esConfig
 	params.ESClient = c.esClient
 	if c.esConfig != nil {
@@ -546,7 +427,6 @@
 
 	if c.mockFrontendClient != nil {
 		clientBean := frontendService.GetClientBean()
->>>>>>> 41f1acc6
 		if clientBean != nil {
 			for serviceName, frontendClient := range c.mockFrontendClient {
 				clientBean.SetRemoteFrontendClient(serviceName, frontendClient)
@@ -554,15 +434,10 @@
 		}
 	}
 
-<<<<<<< HEAD
-	c.adminHandler.Start()
-	dcRedirectionHandler.Start()
-=======
 	c.frontendService = frontendService
 	c.frontendClient = NewFrontendClient(frontendService.GetDispatcher())
 	c.adminClient = NewAdminClient(frontendService.GetDispatcher())
 	go frontendService.Start()
->>>>>>> 41f1acc6
 
 	startWG.Done()
 	<-c.shutdownCh
@@ -652,7 +527,6 @@
 	params.MetricsClient = metrics.NewClient(params.MetricScope, service.GetMetricsServiceIdx(params.Name, c.logger))
 	params.DynamicConfig = newIntegrationConfigClient(dynamicconfig.NewNopClient())
 	params.ArchivalMetadata = c.archiverMetadata
-<<<<<<< HEAD
 	params.ArchiverProvider = newTestArchiverProvider()
 
 	var err error
@@ -660,9 +534,6 @@
 	if err != nil {
 		c.logger.Fatal("Failed to copy persistence config for matching", tag.Error(err))
 	}
-=======
-	params.ArchiverProvider = c.archiverProvider
->>>>>>> 41f1acc6
 
 	matchingService, err := matching.NewService(params)
 	if err != nil {
