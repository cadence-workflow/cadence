--- conflicted
+++ resolved
@@ -81,16 +81,11 @@
 	if cfg.Process.Period <= 0 {
 		cfg.Process.Period = _defaultPeriod
 	}
-<<<<<<< HEAD
 	if cfg.Process.HeartbeatTTL <= 0 {
 		cfg.Process.HeartbeatTTL = _defaultHearbeatTTL
-=======
-	if cfg.Process.HeartbeatTTL == 0 {
-		cfg.Process.HeartbeatTTL = _defaultHeartbeatTTL
-	}
-	if cfg.Process.Timeout == 0 {
+	}
+	if cfg.Process.Timeout <= 0 {
 		cfg.Process.Timeout = _defaultTimeout
->>>>>>> 18364205
 	}
 	if cfg.Process.ShardStatsTTL <= 0 {
 		cfg.Process.ShardStatsTTL = config.DefaultShardStatsTTL
