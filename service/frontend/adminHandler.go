// Copyright (c) 2017 Uber Technologies, Inc.
//
// Permission is hereby granted, free of charge, to any person obtaining a copy
// of this software and associated documentation files (the "Software"), to deal
// in the Software without restriction, including without limitation the rights
// to use, copy, modify, merge, publish, distribute, sublicense, and/or sell
// copies of the Software, and to permit persons to whom the Software is
// furnished to do so, subject to the following conditions:
//
// The above copyright notice and this permission notice shall be included in
// all copies or substantial portions of the Software.
//
// THE SOFTWARE IS PROVIDED "AS IS", WITHOUT WARRANTY OF ANY KIND, EXPRESS OR
// IMPLIED, INCLUDING BUT NOT LIMITED TO THE WARRANTIES OF MERCHANTABILITY,
// FITNESS FOR A PARTICULAR PURPOSE AND NONINFRINGEMENT. IN NO EVENT SHALL THE
// AUTHORS OR COPYRIGHT HOLDERS BE LIABLE FOR ANY CLAIM, DAMAGES OR OTHER
// LIABILITY, WHETHER IN AN ACTION OF CONTRACT, TORT OR OTHERWISE, ARISING FROM,
// OUT OF OR IN CONNECTION WITH THE SOFTWARE OR THE USE OR OTHER DEALINGS IN
// THE SOFTWARE.

package frontend

import (
	"context"
	"encoding/json"
	"errors"
	"fmt"
	"strconv"
	"time"

	"github.com/olivere/elastic"
	"github.com/pborman/uuid"

	"github.com/uber/cadence/.gen/go/admin"
	"github.com/uber/cadence/.gen/go/admin/adminserviceserver"
	h "github.com/uber/cadence/.gen/go/history"
	hist "github.com/uber/cadence/.gen/go/history"
	"github.com/uber/cadence/.gen/go/replicator"
	gen "github.com/uber/cadence/.gen/go/shared"
	"github.com/uber/cadence/common"
	"github.com/uber/cadence/common/backoff"
	"github.com/uber/cadence/common/client"
	"github.com/uber/cadence/common/definition"
	"github.com/uber/cadence/common/domain"
	"github.com/uber/cadence/common/log"
	"github.com/uber/cadence/common/log/tag"
	"github.com/uber/cadence/common/metrics"
	"github.com/uber/cadence/common/ndc"
	"github.com/uber/cadence/common/persistence"
	"github.com/uber/cadence/common/resource"
	"github.com/uber/cadence/common/service"
	"github.com/uber/cadence/common/service/dynamicconfig"
)

var _ adminserviceserver.Interface = (*AdminHandler)(nil)

const (
	endMessageID int64 = 1<<63 - 1
)

var (
	errMaxMessageIDNotSet = &gen.BadRequestError{Message: "Max messageID is not set."}
)

type (
	// AdminHandler - Thrift handler interface for admin service
	AdminHandler struct {
		resource.Resource

		numberOfHistoryShards int
		params                *service.BootstrapParams
		config                *Config
		domainDLQHandler      domain.DLQMessageHandler
		domainFailoverWatcher domain.FailoverWatcher
		eventSerializder      persistence.PayloadSerializer
	}

	getWorkflowRawHistoryV2Token struct {
		DomainName        string
		WorkflowID        string
		RunID             string
		StartEventID      int64
		StartEventVersion int64
		EndEventID        int64
		EndEventVersion   int64
		PersistenceToken  []byte
		VersionHistories  *gen.VersionHistories
	}
)

var (
	adminServiceRetryPolicy = common.CreateAdminServiceRetryPolicy()
	resendStartEventID      = common.Int64Ptr(0)
)

// NewAdminHandler creates a thrift handler for the cadence admin service
func NewAdminHandler(
	resource resource.Resource,
	params *service.BootstrapParams,
	config *Config,
) *AdminHandler {

	domainReplicationTaskExecutor := domain.NewReplicationTaskExecutor(
		resource.GetMetadataManager(),
		resource.GetLogger(),
	)
	return &AdminHandler{
		Resource:              resource,
		numberOfHistoryShards: params.PersistenceConfig.NumHistoryShards,
		params:                params,
		config:                config,
		domainDLQHandler: domain.NewDLQMessageHandler(
			domainReplicationTaskExecutor,
			resource.GetDomainReplicationQueue(),
			resource.GetLogger(),
		),
		domainFailoverWatcher: domain.NewFailoverWatcher(
			resource.GetDomainCache(),
			resource.GetMetadataManager(),
			resource.GetTimeSource(),
			config.DomainFailoverRefreshInterval,
			config.DomainFailoverRefreshTimerJitterCoefficient,
			resource.GetMetricsClient(),
			resource.GetLogger(),
		),
		eventSerializder: persistence.NewPayloadSerializer(),
	}
}

// RegisterHandler register this handler, must be called before Start()
func (adh *AdminHandler) RegisterHandler() {
	adh.GetDispatcher().Register(adminserviceserver.New(adh))
}

// Start starts the handler
func (adh *AdminHandler) Start() {

	adh.Resource.GetDomainReplicationQueue().Start()
	if adh.config.EnableGracefulFailover() {
		adh.domainFailoverWatcher.Start()
	}
}

// Stop stops the handler
func (adh *AdminHandler) Stop() {
	// Calling stop if the queue does not start is ok
	adh.Resource.GetDomainReplicationQueue().Stop()
	adh.domainFailoverWatcher.Stop()
}

// AddSearchAttribute add search attribute to whitelist
func (adh *AdminHandler) AddSearchAttribute(
	ctx context.Context,
	request *admin.AddSearchAttributeRequest,
) (retError error) {

	defer log.CapturePanic(adh.GetLogger(), &retError)
	scope, sw := adh.startRequestProfile(metrics.AdminAddSearchAttributeScope)
	defer sw.Stop()

	// validate request
	if request == nil {
		return adh.error(errRequestNotSet, scope)
	}
	if err := checkPermission(adh.config, request.SecurityToken); err != nil {
		return adh.error(errNoPermission, scope)
	}
	if len(request.GetSearchAttribute()) == 0 {
		return adh.error(&gen.BadRequestError{Message: "SearchAttributes are not provided"}, scope)
	}
	if err := adh.validateConfigForAdvanceVisibility(); err != nil {
		return adh.error(&gen.BadRequestError{Message: fmt.Sprintf("AdvancedVisibilityStore is not configured for this Cadence Cluster")}, scope)
	}

	searchAttr := request.GetSearchAttribute()
	currentValidAttr, _ := adh.params.DynamicConfig.GetMapValue(
		dynamicconfig.ValidSearchAttributes, nil, definition.GetDefaultIndexedKeys())
	for k, v := range searchAttr {
		if definition.IsSystemIndexedKey(k) {
			return adh.error(&gen.BadRequestError{Message: fmt.Sprintf("Key [%s] is reserved by system", k)}, scope)
		}
		if _, exist := currentValidAttr[k]; exist {
			return adh.error(&gen.BadRequestError{Message: fmt.Sprintf("Key [%s] is already whitelist", k)}, scope)
		}

		currentValidAttr[k] = int(v)
	}

	// update dynamic config
	err := adh.params.DynamicConfig.UpdateValue(dynamicconfig.ValidSearchAttributes, currentValidAttr)
	if err != nil {
		return adh.error(&gen.InternalServiceError{Message: fmt.Sprintf("Failed to update dynamic config, err: %v", err)}, scope)
	}

	// update elasticsearch mapping, new added field will not be able to remove or update
	index := adh.params.ESConfig.GetVisibilityIndex()
	for k, v := range searchAttr {
		valueType := convertIndexedValueTypeToESDataType(v)
		if len(valueType) == 0 {
			return adh.error(&gen.BadRequestError{Message: fmt.Sprintf("Unknown value type, %v", v)}, scope)
		}
		err := adh.params.ESClient.PutMapping(ctx, index, definition.Attr, k, valueType)
		if elastic.IsNotFound(err) {
			err = adh.params.ESClient.CreateIndex(ctx, index)
			if err != nil {
				return adh.error(&gen.InternalServiceError{Message: fmt.Sprintf("Failed to create ES index, err: %v", err)}, scope)
			}
			err = adh.params.ESClient.PutMapping(ctx, index, definition.Attr, k, valueType)
		}
		if err != nil {
			return adh.error(&gen.InternalServiceError{Message: fmt.Sprintf("Failed to update ES mapping, err: %v", err)}, scope)
		}
	}

	return nil
}

// DescribeWorkflowExecution returns information about the specified workflow execution.
func (adh *AdminHandler) DescribeWorkflowExecution(
	ctx context.Context,
	request *admin.DescribeWorkflowExecutionRequest,
) (resp *admin.DescribeWorkflowExecutionResponse, retError error) {

	defer log.CapturePanic(adh.GetLogger(), &retError)
	scope, sw := adh.startRequestProfile(metrics.AdminDescribeWorkflowExecutionScope)
	defer sw.Stop()

	if request == nil {
		return nil, adh.error(errRequestNotSet, scope)
	}

	if err := validateExecution(request.Execution); err != nil {
		return nil, adh.error(err, scope)
	}

	shardID := common.WorkflowIDToHistoryShard(*request.Execution.WorkflowId, adh.numberOfHistoryShards)
	shardIDstr := string(shardID)
	shardIDForOutput := strconv.Itoa(shardID)

	historyHost, err := adh.GetMembershipMonitor().Lookup(common.HistoryServiceName, shardIDstr)
	if err != nil {
		return nil, adh.error(err, scope)
	}

	domainID, err := adh.GetDomainCache().GetDomainID(request.GetDomain())

	historyAddr := historyHost.GetAddress()
	resp2, err := adh.GetHistoryClient().DescribeMutableState(ctx, &hist.DescribeMutableStateRequest{
		DomainUUID: &domainID,
		Execution:  request.Execution,
	})
	if err != nil {
		return &admin.DescribeWorkflowExecutionResponse{}, err
	}
	return &admin.DescribeWorkflowExecutionResponse{
		ShardId:                common.StringPtr(shardIDForOutput),
		HistoryAddr:            common.StringPtr(historyAddr),
		MutableStateInDatabase: resp2.MutableStateInDatabase,
		MutableStateInCache:    resp2.MutableStateInCache,
	}, err
}

// RemoveTask returns information about the internal states of a history host
func (adh *AdminHandler) RemoveTask(
	ctx context.Context,
	request *gen.RemoveTaskRequest,
) (retError error) {

	defer log.CapturePanic(adh.GetLogger(), &retError)
	scope, sw := adh.startRequestProfile(metrics.AdminRemoveTaskScope)
	defer sw.Stop()

	if request == nil || request.ShardID == nil || request.Type == nil || request.TaskID == nil {
		return adh.error(errRequestNotSet, scope)
	}
	err := adh.GetHistoryClient().RemoveTask(ctx, request)
	return err
}

// CloseShard returns information about the internal states of a history host
func (adh *AdminHandler) CloseShard(
	ctx context.Context,
	request *gen.CloseShardRequest,
) (retError error) {

	defer log.CapturePanic(adh.GetLogger(), &retError)
	scope, sw := adh.startRequestProfile(metrics.AdminCloseShardScope)
	defer sw.Stop()

	if request == nil || request.ShardID == nil {
		return adh.error(errRequestNotSet, scope)
	}
	err := adh.GetHistoryClient().CloseShard(ctx, request)
	return err
}

// ResetQueue resets processing queue states
func (adh *AdminHandler) ResetQueue(
	ctx context.Context,
	request *gen.ResetQueueRequest,
) (retError error) {

	defer log.CapturePanic(adh.GetLogger(), &retError)
	scope, sw := adh.startRequestProfile(metrics.AdminResetQueueScope)
	defer sw.Stop()

	if request == nil || request.ShardID == nil || request.ClusterName == nil || request.Type == nil {
		return adh.error(errRequestNotSet, scope)
	}
	if request.GetClusterName() == "" {
		return adh.error(errClusterNameNotSet, scope)
	}

	err := adh.GetHistoryClient().ResetQueue(ctx, request)
	return err
}

// DescribeQueue describes processing queue states
func (adh *AdminHandler) DescribeQueue(
	ctx context.Context,
	request *gen.DescribeQueueRequest,
) (resp *gen.DescribeQueueResponse, retError error) {

	defer log.CapturePanic(adh.GetLogger(), &retError)
	scope, sw := adh.startRequestProfile(metrics.AdminDescribeQueueScope)
	defer sw.Stop()

	if request == nil || request.ShardID == nil || request.ClusterName == nil || request.Type == nil {
		return nil, adh.error(errRequestNotSet, scope)
	}
	if request.GetClusterName() == "" {
		return nil, adh.error(errClusterNameNotSet, scope)
	}

	resp, err := adh.GetHistoryClient().DescribeQueue(ctx, request)
	return resp, err
}

// DescribeHistoryHost returns information about the internal states of a history host
func (adh *AdminHandler) DescribeHistoryHost(
	ctx context.Context,
	request *gen.DescribeHistoryHostRequest,
) (resp *gen.DescribeHistoryHostResponse, retError error) {

	defer log.CapturePanic(adh.GetLogger(), &retError)
	scope, sw := adh.startRequestProfile(metrics.AdminDescribeHistoryHostScope)
	defer sw.Stop()

	if request == nil || (request.ShardIdForHost == nil && request.ExecutionForHost == nil && request.HostAddress == nil) {
		return nil, adh.error(errRequestNotSet, scope)
	}

	if request.ExecutionForHost != nil {
		if err := validateExecution(request.ExecutionForHost); err != nil {
			return nil, adh.error(err, scope)
		}
	}

	resp, err := adh.GetHistoryClient().DescribeHistoryHost(ctx, request)
	return resp, err
}

<<<<<<< HEAD
// GetWorkflowExecutionRawHistory - retrieves the history of workflow execution
func (adh *AdminHandler) GetWorkflowExecutionRawHistory(
	ctx context.Context,
	request *admin.GetWorkflowExecutionRawHistoryRequest,
) (resp *admin.GetWorkflowExecutionRawHistoryResponse, retError error) {

	defer log.CapturePanic(adh.GetLogger(), &retError)
	scope, sw := adh.startRequestProfile(metrics.AdminGetWorkflowExecutionRawHistoryScope)
	defer sw.Stop()

	var err error
	var size int

	domainID, err := adh.GetDomainCache().GetDomainID(request.GetDomain())
	if err != nil {
		return nil, adh.error(err, scope)
	}
	scope = scope.Tagged(metrics.DomainTag(request.GetDomain()))

	execution := request.Execution
	if len(execution.GetWorkflowId()) == 0 {
		return nil, &gen.BadRequestError{Message: "Invalid WorkflowID."}
	}
	// TODO currently, this API is only going to be used by re-send history events
	// to remote cluster if kafka is lossy again, in the future, this API can be used
	// by CLI and client, then empty runID (meaning the current workflow) should be allowed
	if len(execution.GetRunId()) == 0 || uuid.Parse(execution.GetRunId()) == nil {
		return nil, &gen.BadRequestError{Message: "Invalid RunID."}
	}

	pageSize := int(request.GetMaximumPageSize())
	if pageSize <= 0 {
		return nil, &gen.BadRequestError{Message: "Invalid PageSize."}
	}

	var token *getHistoryContinuationToken
	// initialize or validate the token
	// token will be used as a source of truth
	if request.NextPageToken != nil {
		token, err = deserializeHistoryToken(request.NextPageToken)
		if err != nil {
			return nil, err
		}

		if execution.GetRunId() != token.RunID ||
			// we guarantee to use the first event ID provided in the request
			request.GetFirstEventId() != token.FirstEventID ||
			// the next event ID in the request must be <= next event ID from mutable state, when initialized
			// so as long as customer do not change next event ID during pagination,
			// next event ID in the token <= next event ID in the request.
			request.GetNextEventId() < token.NextEventID {
			return nil, &gen.BadRequestError{Message: "Invalid pagination token."}
		}

		// for the rest variables in the token, since we do not do hmac,
		// the only thing can be done is to trust the token:
		// IsWorkflowRunning: not used
		// TransientDecision: not used
		// PersistenceToken: trust
		// ReplicationInfo: trust

	} else {
		firstEventID := request.GetFirstEventId()
		nextEventID := request.GetNextEventId()
		if firstEventID < 0 || firstEventID > nextEventID {
			return nil, &gen.BadRequestError{Message: "Invalid FirstEventID && NextEventID combination."}
		}

		response, err := adh.GetHistoryClient().GetMutableState(ctx, &h.GetMutableStateRequest{
			DomainUUID: common.StringPtr(domainID),
			Execution:  execution,
		})
		if err != nil {
			return nil, err
		}

		// check if the input next event ID is > actual next event ID in the mutable state
		// since we should not leak invalid events
		if nextEventID > response.GetNextEventId() {
			nextEventID = response.GetNextEventId()
		}
		token = &getHistoryContinuationToken{
			RunID:            execution.GetRunId(),
			BranchToken:      response.CurrentBranchToken,
			FirstEventID:     firstEventID,
			NextEventID:      nextEventID,
			PersistenceToken: nil, // this is the initialized value
			ReplicationInfo:  response.ReplicationInfo,
		}
	}

	if token.FirstEventID >= token.NextEventID {
		return &admin.GetWorkflowExecutionRawHistoryResponse{
			HistoryBatches:  []*gen.DataBlob{},
			ReplicationInfo: token.ReplicationInfo,
			NextPageToken:   nil, // no further pagination
		}, nil
	}

	// TODO need to deal with transient decision if to be used by client getting history
	var historyBatches []*gen.History
	shardID := common.WorkflowIDToHistoryShard(execution.GetWorkflowId(), adh.numberOfHistoryShards)
	_, historyBatches, token.PersistenceToken, size, err = persistence.PaginateHistory(
		context.TODO(),
		adh.GetHistoryManager(),
		true, // this means that we are getting history by batch
		token.BranchToken,
		token.FirstEventID,
		token.NextEventID,
		token.PersistenceToken,
		pageSize,
		common.IntPtr(shardID),
	)
	if err != nil {
		if _, ok := err.(*gen.EntityNotExistsError); ok {
			// when no events can be returned from DB, DB layer will return
			// EntityNotExistsError, this API shall return empty response
			return &admin.GetWorkflowExecutionRawHistoryResponse{
				HistoryBatches:  []*gen.DataBlob{},
				ReplicationInfo: token.ReplicationInfo,
				NextPageToken:   nil, // no further pagination
			}, nil
		}
		return nil, err
	}

	// N.B. - Dual emit is required here so that we can see aggregate timer stats across all
	// domains along with the individual domains stats
	adh.GetMetricsClient().RecordTimer(metrics.AdminGetWorkflowExecutionRawHistoryScope, metrics.HistorySize, time.Duration(size))
	scope.RecordTimer(metrics.HistorySize, time.Duration(size))

	blobs := []*gen.DataBlob{}
	for _, historyBatch := range historyBatches {
		blob, err := adh.GetPayloadSerializer().SerializeBatchEvents(historyBatch.Events, common.EncodingTypeThriftRW)
		if err != nil {
			return nil, err
		}
		blobs = append(blobs, &gen.DataBlob{
			EncodingType: gen.EncodingTypeThriftRW.Ptr(),
			Data:         blob.Data,
		})
	}

	result := &admin.GetWorkflowExecutionRawHistoryResponse{
		HistoryBatches:  blobs,
		ReplicationInfo: token.ReplicationInfo,
	}
	if len(token.PersistenceToken) == 0 {
		result.NextPageToken = nil
	} else {
		result.NextPageToken, err = serializeHistoryToken(token)
		if err != nil {
			return nil, err
		}
	}

	return result, nil
}

=======
>>>>>>> 50a12eda
// GetWorkflowExecutionRawHistoryV2 - retrieves the history of workflow execution
func (adh *AdminHandler) GetWorkflowExecutionRawHistoryV2(
	ctx context.Context,
	request *admin.GetWorkflowExecutionRawHistoryV2Request,
) (resp *admin.GetWorkflowExecutionRawHistoryV2Response, retError error) {

	defer log.CapturePanic(adh.GetLogger(), &retError)
	scope, sw := adh.startRequestProfile(metrics.AdminGetWorkflowExecutionRawHistoryV2Scope)
	defer sw.Stop()

	if err := adh.validateGetWorkflowExecutionRawHistoryV2Request(
		request,
	); err != nil {
		return nil, adh.error(err, scope)
	}
	domainID, err := adh.GetDomainCache().GetDomainID(request.GetDomain())
	if err != nil {
		return nil, adh.error(err, scope)
	}
	scope = scope.Tagged(metrics.DomainTag(request.GetDomain()))

	execution := request.Execution
	var pageToken *getWorkflowRawHistoryV2Token
	var targetVersionHistory *persistence.VersionHistory
	if request.NextPageToken == nil {
		response, err := adh.GetHistoryClient().GetMutableState(ctx, &h.GetMutableStateRequest{
			DomainUUID: common.StringPtr(domainID),
			Execution:  execution,
		})
		if err != nil {
			return nil, adh.error(err, scope)
		}

		versionHistories := persistence.NewVersionHistoriesFromThrift(
			response.GetVersionHistories(),
		)
		targetVersionHistory, err = adh.setRequestDefaultValueAndGetTargetVersionHistory(
			request,
			versionHistories,
		)
		if err != nil {
			return nil, adh.error(err, scope)
		}

		pageToken = adh.generatePaginationToken(request, versionHistories)
	} else {
		pageToken, err = deserializeRawHistoryToken(request.NextPageToken)
		if err != nil {
			return nil, adh.error(err, scope)
		}
		versionHistories := pageToken.VersionHistories
		if versionHistories == nil {
			return nil, adh.error(&gen.BadRequestError{Message: "Invalid version histories."}, scope)
		}
		targetVersionHistory, err = adh.setRequestDefaultValueAndGetTargetVersionHistory(
			request,
			persistence.NewVersionHistoriesFromThrift(versionHistories),
		)
		if err != nil {
			return nil, adh.error(err, scope)
		}
	}

	if err := adh.validatePaginationToken(
		request,
		pageToken,
	); err != nil {
		return nil, adh.error(err, scope)
	}

	if pageToken.StartEventID+1 == pageToken.EndEventID {
		// API is exclusive-exclusive. Return empty response here.
		return &admin.GetWorkflowExecutionRawHistoryV2Response{
			HistoryBatches: []*gen.DataBlob{},
			NextPageToken:  nil, // no further pagination
			VersionHistory: targetVersionHistory.ToThrift(),
		}, nil
	}
	pageSize := int(request.GetMaximumPageSize())
	shardID := common.WorkflowIDToHistoryShard(
		execution.GetWorkflowId(),
		adh.numberOfHistoryShards,
	)
	rawHistoryResponse, err := adh.GetHistoryManager().ReadRawHistoryBranch(context.TODO(), &persistence.ReadHistoryBranchRequest{
		BranchToken: targetVersionHistory.GetBranchToken(),
		// GetWorkflowExecutionRawHistoryV2 is exclusive exclusive.
		// ReadRawHistoryBranch is inclusive exclusive.
		MinEventID:    pageToken.StartEventID + 1,
		MaxEventID:    pageToken.EndEventID,
		PageSize:      pageSize,
		NextPageToken: pageToken.PersistenceToken,
		ShardID:       common.IntPtr(shardID),
	})
	if err != nil {
		if _, ok := err.(*gen.EntityNotExistsError); ok {
			// when no events can be returned from DB, DB layer will return
			// EntityNotExistsError, this API shall return empty response
			return &admin.GetWorkflowExecutionRawHistoryV2Response{
				HistoryBatches: []*gen.DataBlob{},
				NextPageToken:  nil, // no further pagination
				VersionHistory: targetVersionHistory.ToThrift(),
			}, nil
		}
		return nil, err
	}

	pageToken.PersistenceToken = rawHistoryResponse.NextPageToken
	size := rawHistoryResponse.Size
	// N.B. - Dual emit is required here so that we can see aggregate timer stats across all
	// domains along with the individual domains stats
	adh.GetMetricsClient().RecordTimer(metrics.AdminGetWorkflowExecutionRawHistoryScope, metrics.HistorySize, time.Duration(size))
	scope.RecordTimer(metrics.HistorySize, time.Duration(size))

	rawBlobs := rawHistoryResponse.HistoryEventBlobs
	blobs := []*gen.DataBlob{}
	for _, blob := range rawBlobs {
		blobs = append(blobs, blob.ToThrift())
	}

	result := &admin.GetWorkflowExecutionRawHistoryV2Response{
		HistoryBatches: blobs,
		VersionHistory: targetVersionHistory.ToThrift(),
	}
	if len(pageToken.PersistenceToken) == 0 {
		result.NextPageToken = nil
	} else {
		result.NextPageToken, err = serializeRawHistoryToken(pageToken)
		if err != nil {
			return nil, err
		}
	}

	return result, nil
}

// DescribeCluster return information about cadence deployment
func (adh *AdminHandler) DescribeCluster(
	ctx context.Context,
) (resp *admin.DescribeClusterResponse, retError error) {

	defer log.CapturePanic(adh.GetLogger(), &retError)
	scope, sw := adh.startRequestProfile(metrics.AdminGetWorkflowExecutionRawHistoryV2Scope)
	defer sw.Stop()

	membershipInfo := &admin.MembershipInfo{}
	if monitor := adh.GetMembershipMonitor(); monitor != nil {
		currentHost, err := monitor.WhoAmI()
		if err != nil {
			return nil, adh.error(err, scope)
		}

		membershipInfo.CurrentHost = &admin.HostInfo{
			Identity: common.StringPtr(currentHost.Identity()),
		}

		members, err := monitor.GetReachableMembers()
		if err != nil {
			return nil, adh.error(err, scope)
		}

		membershipInfo.ReachableMembers = members

		var rings []*admin.RingInfo
		for _, role := range []string{common.FrontendServiceName, common.HistoryServiceName, common.MatchingServiceName, common.WorkerServiceName} {
			resolver, err := monitor.GetResolver(role)
			if err != nil {
				return nil, adh.error(err, scope)
			}

			var servers []*admin.HostInfo
			for _, server := range resolver.Members() {
				servers = append(servers, &admin.HostInfo{
					Identity: common.StringPtr(server.Identity()),
				})
			}

			rings = append(rings, &admin.RingInfo{
				Role:        common.StringPtr(role),
				MemberCount: common.Int32Ptr(int32(resolver.MemberCount())),
				Members:     servers,
			})
		}
		membershipInfo.Rings = rings
	}

	return &admin.DescribeClusterResponse{
		SupportedClientVersions: &gen.SupportedClientVersions{
			GoSdk:   common.StringPtr(client.SupportedGoSDKVersion),
			JavaSdk: common.StringPtr(client.SupportedJavaSDKVersion),
		},
		MembershipInfo: membershipInfo,
	}, nil
}

// GetReplicationMessages returns new replication tasks since the read level provided in the token.
func (adh *AdminHandler) GetReplicationMessages(
	ctx context.Context,
	request *replicator.GetReplicationMessagesRequest,
) (resp *replicator.GetReplicationMessagesResponse, err error) {

	defer log.CapturePanic(adh.GetLogger(), &err)
	scope, sw := adh.startRequestProfile(metrics.AdminGetReplicationMessagesScope)
	defer sw.Stop()

	if request == nil {
		return nil, adh.error(errRequestNotSet, scope)
	}
	if !request.IsSetClusterName() {
		return nil, adh.error(errClusterNameNotSet, scope)
	}

	resp, err = adh.GetHistoryRawClient().GetReplicationMessages(ctx, request)
	if err != nil {
		return nil, adh.error(err, scope)
	}
	return resp, nil
}

// GetDomainReplicationMessages returns new domain replication tasks since last retrieved task ID.
func (adh *AdminHandler) GetDomainReplicationMessages(
	ctx context.Context,
	request *replicator.GetDomainReplicationMessagesRequest,
) (resp *replicator.GetDomainReplicationMessagesResponse, err error) {

	defer log.CapturePanic(adh.GetLogger(), &err)
	scope, sw := adh.startRequestProfile(metrics.AdminGetDomainReplicationMessagesScope)
	defer sw.Stop()

	if request == nil {
		return nil, adh.error(errRequestNotSet, scope)
	}

	if adh.GetDomainReplicationQueue() == nil {
		return nil, adh.error(errors.New("domain replication queue not enabled for cluster"), scope)
	}

	lastMessageID := defaultLastMessageID
	if request.IsSetLastRetrievedMessageId() {
		lastMessageID = request.GetLastRetrievedMessageId()
	}

	if lastMessageID == defaultLastMessageID {
		clusterAckLevels, err := adh.GetDomainReplicationQueue().GetAckLevels()
		if err == nil {
			if ackLevel, ok := clusterAckLevels[request.GetClusterName()]; ok {
				lastMessageID = ackLevel
			}
		}
	}

	replicationTasks, lastMessageID, err := adh.GetDomainReplicationQueue().GetReplicationMessages(
		lastMessageID, getDomainReplicationMessageBatchSize)
	if err != nil {
		return nil, adh.error(err, scope)
	}

	lastProcessedMessageID := defaultLastMessageID
	if request.IsSetLastProcessedMessageId() {
		lastProcessedMessageID = request.GetLastProcessedMessageId()
	}

	if lastProcessedMessageID != defaultLastMessageID {
		err := adh.GetDomainReplicationQueue().UpdateAckLevel(lastProcessedMessageID, request.GetClusterName())
		if err != nil {
			adh.GetLogger().Warn("Failed to update domain replication queue ack level.",
				tag.TaskID(int64(lastProcessedMessageID)),
				tag.ClusterName(request.GetClusterName()))
		}
	}

	return &replicator.GetDomainReplicationMessagesResponse{
		Messages: &replicator.ReplicationMessages{
			ReplicationTasks:       replicationTasks,
			LastRetrievedMessageId: common.Int64Ptr(int64(lastMessageID)),
		},
	}, nil
}

// GetDLQReplicationMessages returns new replication tasks based on the dlq info.
func (adh *AdminHandler) GetDLQReplicationMessages(
	ctx context.Context,
	request *replicator.GetDLQReplicationMessagesRequest,
) (resp *replicator.GetDLQReplicationMessagesResponse, err error) {

	defer log.CapturePanic(adh.GetLogger(), &err)
	scope, sw := adh.startRequestProfile(metrics.AdminGetDLQReplicationMessagesScope)
	defer sw.Stop()

	if request == nil {
		return nil, adh.error(errRequestNotSet, scope)
	}
	if len(request.GetTaskInfos()) == 0 {
		return nil, adh.error(errEmptyReplicationInfo, scope)
	}

	resp, err = adh.GetHistoryClient().GetDLQReplicationMessages(ctx, request)
	if err != nil {
		return nil, adh.error(err, scope)
	}
	return resp, nil
}

// ReapplyEvents applies stale events to the current workflow and the current run
func (adh *AdminHandler) ReapplyEvents(
	ctx context.Context,
	request *gen.ReapplyEventsRequest,
) (err error) {

	defer log.CapturePanic(adh.GetLogger(), &err)
	scope, sw := adh.startRequestProfile(metrics.AdminReapplyEventsScope)
	defer sw.Stop()

	if request == nil {
		return adh.error(errRequestNotSet, scope)
	}
	if request.DomainName == nil || request.GetDomainName() == "" {
		return adh.error(errDomainNotSet, scope)
	}
	if request.WorkflowExecution == nil {
		return adh.error(errExecutionNotSet, scope)
	}
	if request.GetWorkflowExecution().GetWorkflowId() == "" {
		return adh.error(errWorkflowIDNotSet, scope)
	}
	if request.GetEvents() == nil {
		return adh.error(errWorkflowIDNotSet, scope)
	}
	domainEntry, err := adh.GetDomainCache().GetDomain(request.GetDomainName())
	if err != nil {
		return adh.error(err, scope)
	}

	err = adh.GetHistoryClient().ReapplyEvents(ctx, &h.ReapplyEventsRequest{
		DomainUUID: common.StringPtr(domainEntry.GetInfo().ID),
		Request:    request,
	})
	if err != nil {
		return adh.error(err, scope)
	}
	return nil
}

// ReadDLQMessages reads messages from DLQ
func (adh *AdminHandler) ReadDLQMessages(
	ctx context.Context,
	request *replicator.ReadDLQMessagesRequest,
) (resp *replicator.ReadDLQMessagesResponse, err error) {

	defer log.CapturePanic(adh.GetLogger(), &err)
	scope, sw := adh.startRequestProfile(metrics.AdminReadDLQMessagesScope)
	defer sw.Stop()

	if request == nil {
		return nil, adh.error(errRequestNotSet, scope)
	}

	if !request.IsSetType() {
		return nil, adh.error(errEmptyQueueType, scope)
	}

	if request.GetMaximumPageSize() <= 0 {
		request.MaximumPageSize = common.Int32Ptr(common.ReadDLQMessagesPageSize)
	}

	if !request.IsSetInclusiveEndMessageID() {
		request.InclusiveEndMessageID = common.Int64Ptr(common.EndMessageID)
	}

	var tasks []*replicator.ReplicationTask
	var token []byte
	var op func() error
	switch request.GetType() {
	case replicator.DLQTypeReplication:
		return adh.GetHistoryClient().ReadDLQMessages(ctx, request)
	case replicator.DLQTypeDomain:
		op = func() error {
			select {
			case <-ctx.Done():
				return ctx.Err()
			default:
				var err error
				tasks, token, err = adh.domainDLQHandler.Read(
					request.GetInclusiveEndMessageID(),
					int(request.GetMaximumPageSize()),
					request.GetNextPageToken())
				return err
			}
		}
	default:
		return nil, &gen.BadRequestError{Message: "The DLQ type is not supported."}
	}
	err = backoff.Retry(op, adminServiceRetryPolicy, common.IsServiceTransientError)
	if err != nil {
		return nil, adh.error(err, scope)
	}

	return &replicator.ReadDLQMessagesResponse{
		ReplicationTasks: tasks,
		NextPageToken:    token,
	}, nil
}

// PurgeDLQMessages purge messages from DLQ
func (adh *AdminHandler) PurgeDLQMessages(
	ctx context.Context,
	request *replicator.PurgeDLQMessagesRequest,
) (err error) {

	defer log.CapturePanic(adh.GetLogger(), &err)
	scope, sw := adh.startRequestProfile(metrics.AdminPurgeDLQMessagesScope)
	defer sw.Stop()

	if request == nil {
		return adh.error(errRequestNotSet, scope)
	}

	if !request.IsSetType() {
		return adh.error(errEmptyQueueType, scope)
	}

	if !request.IsSetInclusiveEndMessageID() {
		request.InclusiveEndMessageID = common.Int64Ptr(endMessageID)
	}

	var op func() error
	switch request.GetType() {
	case replicator.DLQTypeReplication:
		return adh.GetHistoryClient().PurgeDLQMessages(ctx, request)
	case replicator.DLQTypeDomain:
		op = func() error {
			select {
			case <-ctx.Done():
				return ctx.Err()
			default:
				return adh.domainDLQHandler.Purge(
					request.GetInclusiveEndMessageID(),
				)
			}
		}
	default:
		return &gen.BadRequestError{Message: "The DLQ type is not supported."}
	}
	err = backoff.Retry(op, adminServiceRetryPolicy, common.IsServiceTransientError)
	if err != nil {
		return adh.error(err, scope)
	}

	return nil
}

// MergeDLQMessages merges DLQ messages
func (adh *AdminHandler) MergeDLQMessages(
	ctx context.Context,
	request *replicator.MergeDLQMessagesRequest,
) (resp *replicator.MergeDLQMessagesResponse, err error) {

	defer log.CapturePanic(adh.GetLogger(), &err)
	scope, sw := adh.startRequestProfile(metrics.AdminMergeDLQMessagesScope)
	defer sw.Stop()

	if request == nil {
		return nil, adh.error(errRequestNotSet, scope)
	}

	if !request.IsSetType() {
		return nil, adh.error(errEmptyQueueType, scope)
	}

	if !request.IsSetInclusiveEndMessageID() {
		request.InclusiveEndMessageID = common.Int64Ptr(endMessageID)
	}

	var token []byte
	var op func() error
	switch request.GetType() {
	case replicator.DLQTypeReplication:
		return adh.GetHistoryClient().MergeDLQMessages(ctx, request)
	case replicator.DLQTypeDomain:

		op = func() error {
			select {
			case <-ctx.Done():
				return ctx.Err()
			default:
				var err error
				token, err = adh.domainDLQHandler.Merge(
					request.GetInclusiveEndMessageID(),
					int(request.GetMaximumPageSize()),
					request.GetNextPageToken(),
				)
				return err
			}
		}
	default:
		return nil, &gen.BadRequestError{Message: "The DLQ type is not supported."}
	}
	err = backoff.Retry(op, adminServiceRetryPolicy, common.IsServiceTransientError)
	if err != nil {
		return nil, adh.error(err, scope)
	}

	return &replicator.MergeDLQMessagesResponse{
		NextPageToken: token,
	}, nil
}

// RefreshWorkflowTasks re-generates the workflow tasks
func (adh *AdminHandler) RefreshWorkflowTasks(
	ctx context.Context,
	request *gen.RefreshWorkflowTasksRequest,
) (err error) {
	defer log.CapturePanic(adh.GetLogger(), &err)
	scope, sw := adh.startRequestProfile(metrics.AdminRefreshWorkflowTasksScope)
	defer sw.Stop()

	if request == nil {
		return adh.error(errRequestNotSet, scope)
	}
	if err := validateExecution(request.Execution); err != nil {
		return adh.error(err, scope)
	}
	domainEntry, err := adh.GetDomainCache().GetDomain(request.GetDomain())
	if err != nil {
		return adh.error(err, scope)
	}

	err = adh.GetHistoryClient().RefreshWorkflowTasks(ctx, &h.RefreshWorkflowTasksRequest{
		DomainUIID: common.StringPtr(domainEntry.GetInfo().ID),
		Request:    request,
	})
	if err != nil {
		return adh.error(err, scope)
	}
	return nil
}

// ResendReplicationTasks requests replication task from remote cluster
func (adh *AdminHandler) ResendReplicationTasks(
	ctx context.Context,
	request *admin.ResendReplicationTasksRequest,
) (err error) {
	defer log.CapturePanic(adh.GetLogger(), &err)
	scope, sw := adh.startRequestProfile(metrics.AdminResendReplicationTasksScope)
	defer sw.Stop()

	if request == nil {
		return adh.error(errRequestNotSet, scope)
	}
	resender := ndc.NewHistoryResender(
		adh.GetDomainCache(),
		adh.GetRemoteAdminClient(request.GetRemoteCluster()),
		func(ctx context.Context, request *h.ReplicateEventsV2Request) error {
			return adh.GetHistoryClient().ReplicateEventsV2(ctx, request)
		},
		adh.eventSerializder,
		nil,
		nil,
		adh.GetLogger(),
	)
	return resender.SendSingleWorkflowHistory(
		request.GetDomainID(),
		request.GetWorkflowID(),
		request.GetRunID(),
		resendStartEventID,
		request.StartVersion,
		nil,
		nil,
	)
}

func (adh *AdminHandler) validateGetWorkflowExecutionRawHistoryV2Request(
	request *admin.GetWorkflowExecutionRawHistoryV2Request,
) error {

	execution := request.Execution
	if len(execution.GetWorkflowId()) == 0 {
		return &gen.BadRequestError{Message: "Invalid WorkflowID."}
	}
	// TODO currently, this API is only going to be used by re-send history events
	// to remote cluster if kafka is lossy again, in the future, this API can be used
	// by CLI and client, then empty runID (meaning the current workflow) should be allowed
	if len(execution.GetRunId()) == 0 || uuid.Parse(execution.GetRunId()) == nil {
		return &gen.BadRequestError{Message: "Invalid RunID."}
	}

	pageSize := int(request.GetMaximumPageSize())
	if pageSize <= 0 {
		return &gen.BadRequestError{Message: "Invalid PageSize."}
	}

	if request.StartEventId == nil &&
		request.StartEventVersion == nil &&
		request.EndEventId == nil &&
		request.EndEventVersion == nil {
		return &gen.BadRequestError{Message: "Invalid event query range."}
	}

	if (request.StartEventId != nil && request.StartEventVersion == nil) ||
		(request.StartEventId == nil && request.StartEventVersion != nil) {
		return &gen.BadRequestError{Message: "Invalid start event id and start event version combination."}
	}

	if (request.EndEventId != nil && request.EndEventVersion == nil) ||
		(request.EndEventId == nil && request.EndEventVersion != nil) {
		return &gen.BadRequestError{Message: "Invalid end event id and end event version combination."}
	}
	return nil
}

func (adh *AdminHandler) validateConfigForAdvanceVisibility() error {
	if adh.params.ESConfig == nil || adh.params.ESClient == nil {
		return errors.New("ES related config not found")
	}
	return nil
}

func (adh *AdminHandler) setRequestDefaultValueAndGetTargetVersionHistory(
	request *admin.GetWorkflowExecutionRawHistoryV2Request,
	versionHistories *persistence.VersionHistories,
) (*persistence.VersionHistory, error) {

	targetBranch, err := versionHistories.GetCurrentVersionHistory()
	if err != nil {
		return nil, err
	}
	firstItem, err := targetBranch.GetFirstItem()
	if err != nil {
		return nil, err
	}
	lastItem, err := targetBranch.GetLastItem()
	if err != nil {
		return nil, err
	}

	if request.StartEventId == nil || request.StartEventVersion == nil {
		// If start event is not set, get the events from the first event
		// As the API is exclusive-exclusive, use first event id - 1 here
		request.StartEventId = common.Int64Ptr(common.FirstEventID - 1)
		request.StartEventVersion = common.Int64Ptr(firstItem.GetVersion())
	}
	if request.EndEventId == nil || request.EndEventVersion == nil {
		// If end event is not set, get the events until the end event
		// As the API is exclusive-exclusive, use end event id + 1 here
		request.EndEventId = common.Int64Ptr(lastItem.GetEventID() + 1)
		request.EndEventVersion = common.Int64Ptr(lastItem.GetVersion())
	}

	if request.GetStartEventId() < 0 {
		return nil, &gen.BadRequestError{Message: "Invalid FirstEventID && NextEventID combination."}
	}

	// get branch based on the end event if end event is defined in the request
	if request.GetEndEventId() == lastItem.GetEventID()+1 &&
		request.GetEndEventVersion() == lastItem.GetVersion() {
		// this is a special case, target branch remains the same
	} else {
		endItem := persistence.NewVersionHistoryItem(request.GetEndEventId(), request.GetEndEventVersion())
		idx, err := versionHistories.FindFirstVersionHistoryIndexByItem(endItem)
		if err != nil {
			return nil, err
		}

		targetBranch, err = versionHistories.GetVersionHistory(idx)
		if err != nil {
			return nil, err
		}
	}

	startItem := persistence.NewVersionHistoryItem(request.GetStartEventId(), request.GetStartEventVersion())
	// If the request start event is defined. The start event may be on a different branch as current branch.
	// We need to find the LCA of the start event and the current branch.
	if request.GetStartEventId() == common.FirstEventID-1 &&
		request.GetStartEventVersion() == firstItem.GetVersion() {
		// this is a special case, start event is on the same branch as target branch
	} else {
		if !targetBranch.ContainsItem(startItem) {
			idx, err := versionHistories.FindFirstVersionHistoryIndexByItem(startItem)
			if err != nil {
				return nil, err
			}
			startBranch, err := versionHistories.GetVersionHistory(idx)
			if err != nil {
				return nil, err
			}
			startItem, err = targetBranch.FindLCAItem(startBranch)
			if err != nil {
				return nil, err
			}
			request.StartEventId = common.Int64Ptr(startItem.GetEventID())
			request.StartEventVersion = common.Int64Ptr(startItem.GetVersion())
		}
	}

	return targetBranch, nil
}

func (adh *AdminHandler) generatePaginationToken(
	request *admin.GetWorkflowExecutionRawHistoryV2Request,
	versionHistories *persistence.VersionHistories,
) *getWorkflowRawHistoryV2Token {

	execution := request.Execution
	return &getWorkflowRawHistoryV2Token{
		DomainName:        request.GetDomain(),
		WorkflowID:        execution.GetWorkflowId(),
		RunID:             execution.GetRunId(),
		StartEventID:      request.GetStartEventId(),
		StartEventVersion: request.GetStartEventVersion(),
		EndEventID:        request.GetEndEventId(),
		EndEventVersion:   request.GetEndEventVersion(),
		VersionHistories:  versionHistories.ToThrift(),
		PersistenceToken:  nil, // this is the initialized value
	}
}

func (adh *AdminHandler) validatePaginationToken(
	request *admin.GetWorkflowExecutionRawHistoryV2Request,
	token *getWorkflowRawHistoryV2Token,
) error {

	execution := request.Execution
	if request.GetDomain() != token.DomainName ||
		execution.GetWorkflowId() != token.WorkflowID ||
		execution.GetRunId() != token.RunID ||
		request.GetStartEventId() != token.StartEventID ||
		request.GetStartEventVersion() != token.StartEventVersion ||
		request.GetEndEventId() != token.EndEventID ||
		request.GetEndEventVersion() != token.EndEventVersion {
		return &gen.BadRequestError{Message: "Invalid pagination token."}
	}
	return nil
}

// startRequestProfile initiates recording of request metrics
func (adh *AdminHandler) startRequestProfile(scope int) (metrics.Scope, metrics.Stopwatch) {
	metricsScope := adh.GetMetricsClient().Scope(scope)
	sw := metricsScope.StartTimer(metrics.CadenceLatency)
	metricsScope.IncCounter(metrics.CadenceRequests)
	return metricsScope, sw
}

func (adh *AdminHandler) error(err error, scope metrics.Scope) error {
	switch err.(type) {
	case *gen.InternalServiceError:
		adh.GetLogger().Error("Internal service error", tag.Error(err))
		scope.IncCounter(metrics.CadenceFailures)
		return err
	case *gen.BadRequestError:
		scope.IncCounter(metrics.CadenceErrBadRequestCounter)
		return err
	case *gen.ServiceBusyError:
		scope.IncCounter(metrics.CadenceErrServiceBusyCounter)
		return err
	case *gen.EntityNotExistsError:
		return err
	default:
		adh.GetLogger().Error("Uncategorized error", tag.Error(err))
		scope.IncCounter(metrics.CadenceFailures)
		return &gen.InternalServiceError{Message: err.Error()}
	}
}

func convertIndexedValueTypeToESDataType(valueType gen.IndexedValueType) string {
	switch valueType {
	case gen.IndexedValueTypeString:
		return "text"
	case gen.IndexedValueTypeKeyword:
		return "keyword"
	case gen.IndexedValueTypeInt:
		return "long"
	case gen.IndexedValueTypeDouble:
		return "double"
	case gen.IndexedValueTypeBool:
		return "boolean"
	case gen.IndexedValueTypeDatetime:
		return "date"
	default:
		return ""
	}
}

func serializeRawHistoryToken(token *getWorkflowRawHistoryV2Token) ([]byte, error) {
	if token == nil {
		return nil, nil
	}

	bytes, err := json.Marshal(token)
	return bytes, err
}

func deserializeRawHistoryToken(bytes []byte) (*getWorkflowRawHistoryV2Token, error) {
	token := &getWorkflowRawHistoryV2Token{}
	err := json.Unmarshal(bytes, token)
	return token, err
}<|MERGE_RESOLUTION|>--- conflicted
+++ resolved
@@ -360,168 +360,6 @@
 	return resp, err
 }
 
-<<<<<<< HEAD
-// GetWorkflowExecutionRawHistory - retrieves the history of workflow execution
-func (adh *AdminHandler) GetWorkflowExecutionRawHistory(
-	ctx context.Context,
-	request *admin.GetWorkflowExecutionRawHistoryRequest,
-) (resp *admin.GetWorkflowExecutionRawHistoryResponse, retError error) {
-
-	defer log.CapturePanic(adh.GetLogger(), &retError)
-	scope, sw := adh.startRequestProfile(metrics.AdminGetWorkflowExecutionRawHistoryScope)
-	defer sw.Stop()
-
-	var err error
-	var size int
-
-	domainID, err := adh.GetDomainCache().GetDomainID(request.GetDomain())
-	if err != nil {
-		return nil, adh.error(err, scope)
-	}
-	scope = scope.Tagged(metrics.DomainTag(request.GetDomain()))
-
-	execution := request.Execution
-	if len(execution.GetWorkflowId()) == 0 {
-		return nil, &gen.BadRequestError{Message: "Invalid WorkflowID."}
-	}
-	// TODO currently, this API is only going to be used by re-send history events
-	// to remote cluster if kafka is lossy again, in the future, this API can be used
-	// by CLI and client, then empty runID (meaning the current workflow) should be allowed
-	if len(execution.GetRunId()) == 0 || uuid.Parse(execution.GetRunId()) == nil {
-		return nil, &gen.BadRequestError{Message: "Invalid RunID."}
-	}
-
-	pageSize := int(request.GetMaximumPageSize())
-	if pageSize <= 0 {
-		return nil, &gen.BadRequestError{Message: "Invalid PageSize."}
-	}
-
-	var token *getHistoryContinuationToken
-	// initialize or validate the token
-	// token will be used as a source of truth
-	if request.NextPageToken != nil {
-		token, err = deserializeHistoryToken(request.NextPageToken)
-		if err != nil {
-			return nil, err
-		}
-
-		if execution.GetRunId() != token.RunID ||
-			// we guarantee to use the first event ID provided in the request
-			request.GetFirstEventId() != token.FirstEventID ||
-			// the next event ID in the request must be <= next event ID from mutable state, when initialized
-			// so as long as customer do not change next event ID during pagination,
-			// next event ID in the token <= next event ID in the request.
-			request.GetNextEventId() < token.NextEventID {
-			return nil, &gen.BadRequestError{Message: "Invalid pagination token."}
-		}
-
-		// for the rest variables in the token, since we do not do hmac,
-		// the only thing can be done is to trust the token:
-		// IsWorkflowRunning: not used
-		// TransientDecision: not used
-		// PersistenceToken: trust
-		// ReplicationInfo: trust
-
-	} else {
-		firstEventID := request.GetFirstEventId()
-		nextEventID := request.GetNextEventId()
-		if firstEventID < 0 || firstEventID > nextEventID {
-			return nil, &gen.BadRequestError{Message: "Invalid FirstEventID && NextEventID combination."}
-		}
-
-		response, err := adh.GetHistoryClient().GetMutableState(ctx, &h.GetMutableStateRequest{
-			DomainUUID: common.StringPtr(domainID),
-			Execution:  execution,
-		})
-		if err != nil {
-			return nil, err
-		}
-
-		// check if the input next event ID is > actual next event ID in the mutable state
-		// since we should not leak invalid events
-		if nextEventID > response.GetNextEventId() {
-			nextEventID = response.GetNextEventId()
-		}
-		token = &getHistoryContinuationToken{
-			RunID:            execution.GetRunId(),
-			BranchToken:      response.CurrentBranchToken,
-			FirstEventID:     firstEventID,
-			NextEventID:      nextEventID,
-			PersistenceToken: nil, // this is the initialized value
-			ReplicationInfo:  response.ReplicationInfo,
-		}
-	}
-
-	if token.FirstEventID >= token.NextEventID {
-		return &admin.GetWorkflowExecutionRawHistoryResponse{
-			HistoryBatches:  []*gen.DataBlob{},
-			ReplicationInfo: token.ReplicationInfo,
-			NextPageToken:   nil, // no further pagination
-		}, nil
-	}
-
-	// TODO need to deal with transient decision if to be used by client getting history
-	var historyBatches []*gen.History
-	shardID := common.WorkflowIDToHistoryShard(execution.GetWorkflowId(), adh.numberOfHistoryShards)
-	_, historyBatches, token.PersistenceToken, size, err = persistence.PaginateHistory(
-		context.TODO(),
-		adh.GetHistoryManager(),
-		true, // this means that we are getting history by batch
-		token.BranchToken,
-		token.FirstEventID,
-		token.NextEventID,
-		token.PersistenceToken,
-		pageSize,
-		common.IntPtr(shardID),
-	)
-	if err != nil {
-		if _, ok := err.(*gen.EntityNotExistsError); ok {
-			// when no events can be returned from DB, DB layer will return
-			// EntityNotExistsError, this API shall return empty response
-			return &admin.GetWorkflowExecutionRawHistoryResponse{
-				HistoryBatches:  []*gen.DataBlob{},
-				ReplicationInfo: token.ReplicationInfo,
-				NextPageToken:   nil, // no further pagination
-			}, nil
-		}
-		return nil, err
-	}
-
-	// N.B. - Dual emit is required here so that we can see aggregate timer stats across all
-	// domains along with the individual domains stats
-	adh.GetMetricsClient().RecordTimer(metrics.AdminGetWorkflowExecutionRawHistoryScope, metrics.HistorySize, time.Duration(size))
-	scope.RecordTimer(metrics.HistorySize, time.Duration(size))
-
-	blobs := []*gen.DataBlob{}
-	for _, historyBatch := range historyBatches {
-		blob, err := adh.GetPayloadSerializer().SerializeBatchEvents(historyBatch.Events, common.EncodingTypeThriftRW)
-		if err != nil {
-			return nil, err
-		}
-		blobs = append(blobs, &gen.DataBlob{
-			EncodingType: gen.EncodingTypeThriftRW.Ptr(),
-			Data:         blob.Data,
-		})
-	}
-
-	result := &admin.GetWorkflowExecutionRawHistoryResponse{
-		HistoryBatches:  blobs,
-		ReplicationInfo: token.ReplicationInfo,
-	}
-	if len(token.PersistenceToken) == 0 {
-		result.NextPageToken = nil
-	} else {
-		result.NextPageToken, err = serializeHistoryToken(token)
-		if err != nil {
-			return nil, err
-		}
-	}
-
-	return result, nil
-}
-
-=======
->>>>>>> 50a12eda
 // GetWorkflowExecutionRawHistoryV2 - retrieves the history of workflow execution
 func (adh *AdminHandler) GetWorkflowExecutionRawHistoryV2(
 	ctx context.Context,
