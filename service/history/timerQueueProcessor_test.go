// Copyright (c) 2017 Uber Technologies, Inc.
//
// Permission is hereby granted, free of charge, to any person obtaining a copy
// of this software and associated documentation files (the "Software"), to deal
// in the Software without restriction, including without limitation the rights
// to use, copy, modify, merge, publish, distribute, sublicense, and/or sell
// copies of the Software, and to permit persons to whom the Software is
// furnished to do so, subject to the following conditions:
//
// The above copyright notice and this permission notice shall be included in
// all copies or substantial portions of the Software.
//
// THE SOFTWARE IS PROVIDED "AS IS", WITHOUT WARRANTY OF ANY KIND, EXPRESS OR
// IMPLIED, INCLUDING BUT NOT LIMITED TO THE WARRANTIES OF MERCHANTABILITY,
// FITNESS FOR A PARTICULAR PURPOSE AND NONINFRINGEMENT. IN NO EVENT SHALL THE
// AUTHORS OR COPYRIGHT HOLDERS BE LIABLE FOR ANY CLAIM, DAMAGES OR OTHER
// LIABILITY, WHETHER IN AN ACTION OF CONTRACT, TORT OR OTHERWISE, ARISING FROM,
// OUT OF OR IN CONNECTION WITH THE SOFTWARE OR THE USE OR OTHER DEALINGS IN
// THE SOFTWARE.

package history

import (
	"fmt"
	"testing"
	"time"

	"github.com/golang/mock/gomock"
	"github.com/pborman/uuid"
	"github.com/stretchr/testify/mock"
	"github.com/stretchr/testify/require"
	"github.com/stretchr/testify/suite"
	"github.com/uber-go/tally"

	"github.com/uber/cadence/.gen/go/matching/matchingservicetest"
	workflow "github.com/uber/cadence/.gen/go/shared"
	"github.com/uber/cadence/client/matching"
	"github.com/uber/cadence/common"
	"github.com/uber/cadence/common/clock"
	"github.com/uber/cadence/common/cluster"
	"github.com/uber/cadence/common/log"
	"github.com/uber/cadence/common/log/loggerimpl"
	"github.com/uber/cadence/common/metrics"
	"github.com/uber/cadence/common/mocks"
	"github.com/uber/cadence/common/persistence"
	"github.com/uber/cadence/common/service/dynamicconfig"
)

type (
	timerQueueProcessorSuite struct {
		suite.Suite
		*require.Assertions

		controller         *gomock.Controller
		mockMatchingClient *matchingservicetest.MockClient

		TestBase
		engineImpl     *historyEngineImpl
		matchingClient matching.Client
		shardClosedCh  chan int
		logger         log.Logger

		mockVisibilityMgr *mocks.VisibilityManager

		mockClusterMetadata *mocks.ClusterMetadata
	}
)

func TestTimerQueueProcessorSuite(t *testing.T) {
	s := new(timerQueueProcessorSuite)
	suite.Run(t, s)
}

func (s *timerQueueProcessorSuite) SetupSuite() {

}

func (s *timerQueueProcessorSuite) TearDownSuite() {

}

func (s *timerQueueProcessorSuite) SetupTest() {
	s.Assertions = require.New(s.T())

	s.controller = gomock.NewController(s.T())
	s.mockMatchingClient = matchingservicetest.NewMockClient(s.controller)

	s.logger = loggerimpl.NewDevelopmentForTest(s.Suite)

	s.SetupWorkflowStore()
	s.SetupDomains()

	// override config for testing
	s.ShardContext.config.ShardUpdateMinInterval = dynamicconfig.GetDurationPropertyFn(0 * time.Second)
	s.ShardContext.config.TransferProcessorCompleteTransferInterval = dynamicconfig.GetDurationPropertyFn(100 * time.Millisecond)
	s.ShardContext.config.TimerProcessorCompleteTimerInterval = dynamicconfig.GetDurationPropertyFn(100 * time.Millisecond)
	s.ShardContext.config.TransferProcessorUpdateAckInterval = dynamicconfig.GetDurationPropertyFn(100 * time.Millisecond)
	s.ShardContext.config.TimerProcessorUpdateAckInterval = dynamicconfig.GetDurationPropertyFn(100 * time.Millisecond)

	s.mockClusterMetadata = &mocks.ClusterMetadata{}

	s.mockClusterMetadata.On("IsGlobalDomainEnabled").Return(false)
	s.mockClusterMetadata.On("GetCurrentClusterName").Return(cluster.TestCurrentClusterName)
	s.mockClusterMetadata.On("ClusterNameForFailoverVersion", common.EmptyVersion).Return(cluster.TestCurrentClusterName)

	historyCache := newHistoryCache(s.ShardContext)
	historyCache.disabled = true
	// set the standby cluster's timer ack level to max since we are not testing it
	// but we are testing the complete timer functionality
	err := s.ShardContext.UpdateTimerClusterAckLevel(cluster.TestAlternativeClusterName, maximumTime)
	s.Nil(err)
	s.engineImpl = &historyEngineImpl{
		currentClusterName:   s.ShardContext.GetService().GetClusterMetadata().GetCurrentClusterName(),
		shard:                s.ShardContext,
		clusterMetadata:      s.ShardContext.GetClusterMetadata(),
		historyCache:         historyCache,
		logger:               s.logger,
		tokenSerializer:      common.NewJSONTaskTokenSerializer(),
		metricsClient:        metrics.NewClient(tally.NoopScope, metrics.History),
		historyEventNotifier: newHistoryEventNotifier(clock.NewRealTimeSource(), metrics.NewClient(tally.NoopScope, metrics.History), func(string) int { return 0 }),
	}
	s.ShardContext.SetEngine(s.engineImpl)
	s.engineImpl.historyEventNotifier = newHistoryEventNotifier(clock.NewRealTimeSource(), metrics.NewClient(tally.NoopScope, metrics.History), func(string) int { return 0 })
	s.engineImpl.txProcessor = newTransferQueueProcessor(
		s.ShardContext, s.engineImpl, s.mockVisibilityMgr, nil, nil, s.logger,
	)
	s.engineImpl.replicatorProcessor = newReplicatorQueueProcessor(s.ShardContext, historyCache, nil, s.ExecutionManager, s.HistoryV2Mgr, s.logger)
	s.engineImpl.timerProcessor = newTimerQueueProcessor(s.ShardContext, s.engineImpl, s.mockMatchingClient, s.logger)
	s.ShardContext.SetEngine(s.engineImpl)
}

func (s *timerQueueProcessorSuite) TearDownTest() {
	s.TeardownDomains()
	s.TearDownWorkflowStore()
	s.controller.Finish()
}

func (s *timerQueueProcessorSuite) updateTimerSeqNumbers(timerTasks []persistence.Task) {
	s.mockClusterMetadata.On("ClusterNameForFailoverVersion", mock.Anything).Return(cluster.TestCurrentClusterName)

	clusterMetadata := s.mockClusterMetadata
	cluster := clusterMetadata.GetCurrentClusterName()
	for _, task := range timerTasks {
		ts := task.GetVisibilityTimestamp()
		if task.GetVersion() != common.EmptyVersion {
			cluster = clusterMetadata.ClusterNameForFailoverVersion(task.GetVersion())
		}
		if ts.Before(s.engineImpl.shard.GetTimerMaxReadLevel(cluster)) {
			// This can happen if shard move and new host have a time SKU, or there is db write delay.
			// We generate a new timer ID using timerMaxReadLevel.
			s.logger.Debug(fmt.Sprintf("%v: New timer generated is less than read level. timestamp: %v, timerMaxReadLevel: %v",
				time.Now(), ts, s.engineImpl.shard.GetTimerMaxReadLevel(cluster)))
			task.SetVisibilityTimestamp(s.engineImpl.shard.GetTimerMaxReadLevel(cluster).Add(time.Millisecond))
		}
		taskID, err := s.ShardContext.GenerateTransferTaskID()
		if err != nil {
			panic(err)
		}
		task.SetTaskID(taskID)
		ts = task.GetVisibilityTimestamp()
		s.logger.Info(fmt.Sprintf("%v: TestTimerQueueProcessorSuite: Assigning timer: %s",
			time.Now().UTC(), TimerSequenceID{VisibilityTimestamp: ts, TaskID: task.GetTaskID()}))
	}
}

func (s *timerQueueProcessorSuite) createExecutionWithTimers(domainID string, we workflow.WorkflowExecution, tl,
	identity string, timeOuts []int32) (*persistence.WorkflowMutableState, []persistence.Task) {

	// Generate first decision task event.
	builder := newMutableStateBuilderWithEventV2(s.ShardContext,
		s.ShardContext.GetEventsCache(), s.logger, we.GetRunId())
	addWorkflowExecutionStartedEvent(builder, we, "wType", tl, []byte("input"), 100, 200, identity)
	di := addDecisionTaskScheduledEvent(builder)

	createState := createMutableState(builder)
	info := createState.ExecutionInfo
	task0, err0 := s.CreateWorkflowExecutionWithBranchToken(domainID, we, tl, info.WorkflowTypeName, info.WorkflowTimeout, info.DecisionTimeoutValue,
		info.ExecutionContext, info.NextEventID, info.LastProcessedEvent, info.DecisionScheduleID, info.BranchToken, nil)
	s.NoError(err0, "No error expected.")
	s.NotNil(task0, "Expected non empty task identifier.")

	state0, err2 := s.GetWorkflowExecutionInfo(domainID, we)
	s.NoError(err2, "No error expected.")

	builder = newMutableStateBuilderWithEventV2(s.ShardContext,
		s.ShardContext.GetEventsCache(), s.logger, we.GetRunId())
	builder.Load(state0)
	startedEvent := addDecisionTaskStartedEvent(builder, di.ScheduleID, tl, identity)
	addDecisionTaskCompletedEvent(builder, di.ScheduleID, *startedEvent.EventId, nil, identity)
	timerTasks := []persistence.Task{}
	timerInfos := []*persistence.TimerInfo{}
	decisionCompletedID := int64(4)
	tBuilder := newTimerBuilder(clock.NewRealTimeSource())

	for _, timeOut := range timeOuts {
		_, ti, err := builder.AddTimerStartedEvent(decisionCompletedID,
			&workflow.StartTimerDecisionAttributes{
				TimerId:                   common.StringPtr(uuid.New()),
				StartToFireTimeoutSeconds: common.Int64Ptr(int64(timeOut)),
			})
		s.Nil(err)
		timerInfos = append(timerInfos, ti)
	}

<<<<<<< HEAD
	task, err := tBuilder.GetUserTimerTaskIfNeeded(builder)
	s.NoError(err)
	if task != nil {
		timerTasks = append(timerTasks, task)
=======
	timer, err := tBuilder.GetUserTimerTaskIfNeeded(builder)
	s.NoError(err)
	if timer != nil {
		timerTasks = append(timerTasks, timer)
>>>>>>> 351b3fd0
	}

	s.ShardContext.Lock()
	s.updateTimerSeqNumbers(timerTasks)
	updatedState := createMutableState(builder)
	err3 := s.UpdateWorkflowExecution(updatedState.ExecutionInfo, updatedState.ExecutionStats, nil, nil, nil, int64(3), timerTasks, nil, nil, timerInfos, nil)
	s.ShardContext.Unlock()
	s.NoError(err3)

	return createMutableState(builder), timerTasks
}

func (s *timerQueueProcessorSuite) addDecisionTimer(domainID string, we workflow.WorkflowExecution, tb *timerBuilder) []persistence.Task {
	state, err := s.GetWorkflowExecutionInfo(domainID, we)
	s.NoError(err)

	condition := state.ExecutionInfo.NextEventID
	builder := newMutableStateBuilderWithEventV2(s.ShardContext,
		s.ShardContext.GetEventsCache(), s.logger, we.GetRunId())
	builder.Load(state)

	di := addDecisionTaskScheduledEvent(builder)
	startedEvent := addDecisionTaskStartedEvent(builder, di.ScheduleID, state.ExecutionInfo.TaskList, "identity")

	timeOutTask := tb.AddStartToCloseDecisionTimoutTask(di.ScheduleID, di.Attempt, 1)
	timerTasks := []persistence.Task{timeOutTask}

	s.ShardContext.Lock()
	s.updateTimerSeqNumbers(timerTasks)
	addDecisionTaskCompletedEvent(builder, di.ScheduleID, startedEvent.GetEventId(), nil, "identity")
	err2 := s.UpdateWorkflowExecution(state.ExecutionInfo, state.ExecutionStats, nil, nil, nil, condition, timerTasks, nil, nil, nil, nil)
	s.ShardContext.Unlock()
	s.NoError(err2, "No error expected.")
	return timerTasks
}

func (s *timerQueueProcessorSuite) addUserTimer(domainID string, we workflow.WorkflowExecution, timerID string, tb *timerBuilder) []persistence.Task {
	state, err := s.GetWorkflowExecutionInfo(domainID, we)
	s.NoError(err)
	builder := newMutableStateBuilderWithEventV2(s.ShardContext,
		s.ShardContext.GetEventsCache(), s.logger, we.GetRunId())
	builder.Load(state)
	condition := state.ExecutionInfo.NextEventID

	// create a user timer
	_, _, err = builder.AddTimerStartedEvent(common.EmptyEventID,
		&workflow.StartTimerDecisionAttributes{TimerId: common.StringPtr(timerID), StartToFireTimeoutSeconds: common.Int64Ptr(1)})
	s.Nil(err)
<<<<<<< HEAD
	tb.AddUserTimer(ti, builder)
	task, err := tb.GetUserTimerTaskIfNeeded(builder)
	s.NoError(err)
	s.NotNil(task)
	timerTasks := []persistence.Task{task}
=======
	timer, err := tb.GetUserTimerTaskIfNeeded(builder)
	s.NoError(err)
	s.NotNil(timer)
	timerTasks := []persistence.Task{timer}
>>>>>>> 351b3fd0

	s.updateHistoryAndTimers(builder, timerTasks, condition)
	return timerTasks
}

func (s *timerQueueProcessorSuite) addHeartBeatTimer(domainID string,
	we workflow.WorkflowExecution, tb *timerBuilder) (*workflow.HistoryEvent, []persistence.Task) {
	state, err := s.GetWorkflowExecutionInfo(domainID, we)
	s.NoError(err)
	builder := newMutableStateBuilderWithEventV2(s.ShardContext,
		s.ShardContext.GetEventsCache(), s.logger, we.GetRunId())
	builder.Load(state)
	condition := state.ExecutionInfo.NextEventID

	ase, ai, err := builder.AddActivityTaskScheduledEvent(common.EmptyEventID,
		&workflow.ScheduleActivityTaskDecisionAttributes{
			ActivityId:              common.StringPtr("testID"),
			HeartbeatTimeoutSeconds: common.Int32Ptr(1),
			TaskList:                &workflow.TaskList{Name: common.StringPtr("task-list")},
		})
	s.Nil(err)
	s.NotNil(ase)
	_, err = builder.AddActivityTaskStartedEvent(ai, *ase.EventId, uuid.New(), "")
	s.Nil(err)

	// create a heart beat timeout
	tt, err := tb.GetActivityTimerTaskIfNeeded(builder)
	s.NoError(err)
	s.NotNil(tt)
	timerTasks := []persistence.Task{tt}

	s.updateHistoryAndTimers(builder, timerTasks, condition)
	return ase, timerTasks
}

func (s *timerQueueProcessorSuite) closeWorkflow(domainID string, we workflow.WorkflowExecution) {
	state, err := s.GetWorkflowExecutionInfo(domainID, we)
	s.NoError(err)

	state.ExecutionInfo.State = persistence.WorkflowStateCompleted
	state.ExecutionInfo.CloseStatus = persistence.WorkflowCloseStatusCompleted

	err2 := s.UpdateWorkflowExecution(state.ExecutionInfo, state.ExecutionStats, nil, nil, nil, state.ExecutionInfo.NextEventID, nil, nil, nil, nil, nil)
	s.NoError(err2, "No error expected.")
}

func (s *timerQueueProcessorSuite) TestSingleTimerTask() {
	domainID := testDomainActiveID
	workflowExecution := workflow.WorkflowExecution{
		WorkflowId: common.StringPtr("single-timer-test"),
		RunId:      common.StringPtr(testRunID),
	}
	taskList := "single-timer-queue"
	identity := "testIdentity"
	_, tt := s.createExecutionWithTimers(domainID, workflowExecution, taskList, identity, []int32{1})

	timerInfo, err := s.GetTimerIndexTasks(100, true)
	s.NoError(err, "No error expected.")
	s.NotEmpty(timerInfo, "Expected non empty timers list")
	s.Equal(1, len(timerInfo))

	processor := s.engineImpl.timerProcessor.(*timerQueueProcessorImpl)
	processor.Start()
	processor.NotifyNewTimers(cluster.TestCurrentClusterName, tt)

	expectedFireCount := uint64(1)
	s.waitForTimerTasksToProcess(processor, expectedFireCount)
	s.Equal(expectedFireCount, processor.getTimerFiredCount(cluster.TestCurrentClusterName))
}

func (s *timerQueueProcessorSuite) TestManyTimerTasks() {
	domainID := testDomainActiveID
	workflowExecution := workflow.WorkflowExecution{WorkflowId: common.StringPtr("multiple-timer-test"),
		RunId: common.StringPtr(testRunID)}

	taskList := "multiple-timer-queue"
	identity := "testIdentity"
	_, tt := s.createExecutionWithTimers(domainID, workflowExecution, taskList, identity, []int32{1, 2, 3})

	timerInfo, err := s.GetTimerIndexTasks(100, true)
	s.NoError(err, "No error expected.")
	s.NotEmpty(timerInfo, "Expected non empty timers list")
	s.Equal(1, len(timerInfo))

	processor := s.engineImpl.timerProcessor.(*timerQueueProcessorImpl)
	processor.Start()
	processor.NotifyNewTimers(cluster.TestCurrentClusterName, tt)

	expectedFireCount := uint64(3)
	s.waitForTimerTasksToProcess(processor, expectedFireCount)
	s.Equal(expectedFireCount, processor.getTimerFiredCount(cluster.TestCurrentClusterName))
}

func (s *timerQueueProcessorSuite) TestTimerTaskAfterProcessorStart() {
	domainID := testDomainActiveID
	workflowExecution := workflow.WorkflowExecution{WorkflowId: common.StringPtr("After-timer-test"),
		RunId: common.StringPtr(testRunID)}

	taskList := "After-timer-queue"
	identity := "testIdentity"

	s.createExecutionWithTimers(domainID, workflowExecution, taskList, identity, []int32{})

	timerInfo, err := s.GetTimerIndexTasks(100, true)
	s.NoError(err, "No error expected.")
	s.Empty(timerInfo, "Expected empty timers list")

	processor := s.engineImpl.timerProcessor.(*timerQueueProcessorImpl)
	processor.Start()

	tBuilder := newTimerBuilder(clock.NewRealTimeSource())
	tt := s.addDecisionTimer(domainID, workflowExecution, tBuilder)
	processor.NotifyNewTimers(cluster.TestCurrentClusterName, tt)

	expectedFireCount := uint64(1)
	s.waitForTimerTasksToProcess(processor, expectedFireCount)
	s.Equal(expectedFireCount, processor.getTimerFiredCount(cluster.TestCurrentClusterName))
}

func (s *timerQueueProcessorSuite) waitForTimerTasksToProcess(p *timerQueueProcessorImpl, expectedFireCount uint64) {
	// retry for 20 seconds
	for i := 0; i < 20; i++ {
		if expectedFireCount == p.getTimerFiredCount(cluster.TestCurrentClusterName) {
			break
		}
		time.Sleep(1000 * time.Millisecond)
	}
	p.Stop()
}

func (s *timerQueueProcessorSuite) checkTimedOutEventFor(domainID string, we workflow.WorkflowExecution,
	scheduleID int64) bool {
	info, err1 := s.GetWorkflowExecutionInfo(domainID, we)
	s.NoError(err1)
	builder := newMutableStateBuilderWithEventV2(s.ShardContext,
		s.ShardContext.GetEventsCache(), s.logger, we.GetRunId())
	builder.Load(info)
	_, ok := builder.GetActivityInfo(scheduleID)

	return ok
}

func (s *timerQueueProcessorSuite) checkTimedOutEventForUserTimer(domainID string, we workflow.WorkflowExecution,
	timerID string) bool {
	info, err1 := s.GetWorkflowExecutionInfo(domainID, we)
	s.NoError(err1)
	builder := newMutableStateBuilderWithEventV2(s.ShardContext,
		s.ShardContext.GetEventsCache(), s.logger, we.GetRunId())
	builder.Load(info)

	_, ok := builder.GetUserTimer(timerID)
	return ok
}

func (s *timerQueueProcessorSuite) updateHistoryAndTimers(ms mutableState, timerTasks []persistence.Task, condition int64) {
	updatedState := createMutableState(ms)

	actInfos := []*persistence.ActivityInfo{}
	for _, x := range updatedState.ActivityInfos {
		actInfos = append(actInfos, x)
	}
	timerInfos := []*persistence.TimerInfo{}
	for _, x := range updatedState.TimerInfos {
		timerInfos = append(timerInfos, x)
	}

	s.ShardContext.Lock()
	s.updateTimerSeqNumbers(timerTasks)
	err3 := s.UpdateWorkflowExecution(
		updatedState.ExecutionInfo, updatedState.ExecutionStats, nil, nil, nil, condition, timerTasks, actInfos, nil, timerInfos, nil)
	s.ShardContext.Unlock()
	s.NoError(err3)
}

func (s *timerQueueProcessorSuite) TestTimerActivityTaskScheduleToStart_WithOutStart() {
	domainID := testDomainActiveID
	workflowExecution := workflow.WorkflowExecution{WorkflowId: common.StringPtr("activity-timer-SCHEDULE_TO_START-test"),
		RunId: common.StringPtr(testRunID)}

	taskList := "activity-timer-queue"

	s.createExecutionWithTimers(domainID, workflowExecution, taskList, "identity", []int32{})

	// TimeoutTypeScheduleToStart - Without Start
	processor := s.engineImpl.timerProcessor.(*timerQueueProcessorImpl)
	processor.Start()

	state, err := s.GetWorkflowExecutionInfo(domainID, workflowExecution)
	s.NoError(err)
	builder := newMutableStateBuilderWithEventV2(s.ShardContext,
		s.ShardContext.GetEventsCache(), s.logger, workflowExecution.GetRunId())
	builder.Load(state)
	condition := state.ExecutionInfo.NextEventID

	activityScheduledEvent, _, err := builder.AddActivityTaskScheduledEvent(common.EmptyEventID,
		&workflow.ScheduleActivityTaskDecisionAttributes{
			ActivityId:                    common.StringPtr("testID"),
			ScheduleToStartTimeoutSeconds: common.Int32Ptr(1),
			ScheduleToCloseTimeoutSeconds: common.Int32Ptr(2),
			TaskList:                      &workflow.TaskList{Name: common.StringPtr("task-list")},
		})
	s.Nil(err)
	s.NotNil(activityScheduledEvent)

	tBuilder := newTimerBuilder(&mockTimeSource{currTime: time.Now()})
	tt, err := tBuilder.GetActivityTimerTaskIfNeeded(builder)
	s.NoError(err)
	s.NotNil(tt)
	timerTasks := []persistence.Task{tt}

	s.updateHistoryAndTimers(builder, timerTasks, condition)
	processor.NotifyNewTimers(cluster.TestCurrentClusterName, timerTasks)

	expectedFireCount := uint64(1)
	s.waitForTimerTasksToProcess(processor, expectedFireCount)
	s.Equal(expectedFireCount, processor.getTimerFiredCount(cluster.TestCurrentClusterName))
	running := s.checkTimedOutEventFor(domainID, workflowExecution, *activityScheduledEvent.EventId)
	s.False(running)
}

func (s *timerQueueProcessorSuite) TestTimerActivityTaskScheduleToStart_WithStart() {
	domainID := testDomainActiveID
	workflowExecution := workflow.WorkflowExecution{WorkflowId: common.StringPtr("activity-timer-SCHEDULE_TO_START-Started-test"),
		RunId: common.StringPtr(testRunID)}

	taskList := "activity-timer-queue"

	s.createExecutionWithTimers(domainID, workflowExecution, taskList, "identity", []int32{})

	// TimeoutTypeScheduleToStart - With Start
	p := s.engineImpl.timerProcessor.(*timerQueueProcessorImpl)
	p.Start()

	state, err := s.GetWorkflowExecutionInfo(domainID, workflowExecution)
	s.NoError(err)
	builder := newMutableStateBuilderWithEventV2(s.ShardContext,
		s.ShardContext.GetEventsCache(), s.logger, workflowExecution.GetRunId())
	builder.Load(state)
	condition := state.ExecutionInfo.NextEventID

	ase, ai, err := builder.AddActivityTaskScheduledEvent(common.EmptyEventID,
		&workflow.ScheduleActivityTaskDecisionAttributes{
			ActivityId:                    common.StringPtr("testID"),
			ScheduleToStartTimeoutSeconds: common.Int32Ptr(1),
			StartToCloseTimeoutSeconds:    common.Int32Ptr(1),
			TaskList:                      &workflow.TaskList{Name: common.StringPtr("task-list")},
		})
	s.Nil(err)
	s.NotNil(ase)
	_, err = builder.AddActivityTaskStartedEvent(ai, *ase.EventId, uuid.New(), "")
	s.Nil(err)

	// create a schedule to start timeout
	tBuilder := newTimerBuilder(&mockTimeSource{currTime: time.Now()})
	tt, err := tBuilder.GetActivityTimerTaskIfNeeded(builder)
	s.NoError(err)
	s.NotNil(tt)
	timerTasks := []persistence.Task{tt}

	s.updateHistoryAndTimers(builder, timerTasks, condition)
	p.NotifyNewTimers(cluster.TestCurrentClusterName, timerTasks)

	expectedFireCount := uint64(1)
	s.waitForTimerTasksToProcess(p, expectedFireCount)
	s.Equal(expectedFireCount, p.getTimerFiredCount(cluster.TestCurrentClusterName))
	running := s.checkTimedOutEventFor(domainID, workflowExecution, *ase.EventId)
	s.False(running)
}

func (s *timerQueueProcessorSuite) TestTimerActivityTaskScheduleToStart_MoreThanStartToClose() {
	domainID := testDomainActiveID
	workflowExecution := workflow.WorkflowExecution{WorkflowId: common.StringPtr("activity-timer-SCHEDULE_TO_START-more-than-start2close"),
		RunId: common.StringPtr(testRunID)}

	taskList := "activity-timer-queue"

	s.createExecutionWithTimers(domainID, workflowExecution, taskList, "identity", []int32{})

	// TimeoutTypeScheduleToStart - Without Start
	processor := s.engineImpl.timerProcessor.(*timerQueueProcessorImpl)
	processor.Start()

	state, err := s.GetWorkflowExecutionInfo(domainID, workflowExecution)
	s.NoError(err)
	builder := newMutableStateBuilderWithEventV2(s.ShardContext,
		s.ShardContext.GetEventsCache(), s.logger, workflowExecution.GetRunId())
	builder.Load(state)
	condition := state.ExecutionInfo.NextEventID

	activityScheduledEvent, _, err := builder.AddActivityTaskScheduledEvent(common.EmptyEventID,
		&workflow.ScheduleActivityTaskDecisionAttributes{
			ActivityId:                    common.StringPtr("testID"),
			ScheduleToStartTimeoutSeconds: common.Int32Ptr(2),
			StartToCloseTimeoutSeconds:    common.Int32Ptr(1),
			ScheduleToCloseTimeoutSeconds: common.Int32Ptr(3),
			TaskList:                      &workflow.TaskList{Name: common.StringPtr("task-list")},
		})
	s.Nil(err)
	s.NotNil(activityScheduledEvent)

	tBuilder := newTimerBuilder(&mockTimeSource{currTime: time.Now()})
	tt, err := tBuilder.GetActivityTimerTaskIfNeeded(builder)
	s.NoError(err)
	s.NotNil(tt)
	s.Equal(workflow.TimeoutTypeScheduleToStart, workflow.TimeoutType(tt.(*persistence.ActivityTimeoutTask).TimeoutType))
	timerTasks := []persistence.Task{tt}

	s.updateHistoryAndTimers(builder, timerTasks, condition)
	processor.NotifyNewTimers(cluster.TestCurrentClusterName, timerTasks)

	expectedFireCount := uint64(1)
	s.waitForTimerTasksToProcess(processor, expectedFireCount)
	s.Equal(expectedFireCount, processor.getTimerFiredCount(cluster.TestCurrentClusterName))
	running := s.checkTimedOutEventFor(domainID, workflowExecution, *activityScheduledEvent.EventId)
	s.False(running)
}

func (s *timerQueueProcessorSuite) TestTimerActivityTaskStartToClose_WithStart() {
	domainID := testDomainActiveID
	workflowExecution := workflow.WorkflowExecution{WorkflowId: common.StringPtr("activity-timer-START_TO_CLOSE-Started-test"),
		RunId: common.StringPtr(testRunID)}

	taskList := "activity-timer-queue"

	s.createExecutionWithTimers(domainID, workflowExecution, taskList, "identity", []int32{})

	// TimeoutTypeStartToClose - Just start.
	p := s.engineImpl.timerProcessor.(*timerQueueProcessorImpl)
	p.Start()

	state, err := s.GetWorkflowExecutionInfo(domainID, workflowExecution)
	s.NoError(err)
	builder := newMutableStateBuilderWithEventV2(s.ShardContext,
		s.ShardContext.GetEventsCache(), s.logger, workflowExecution.GetRunId())
	builder.Load(state)
	condition := state.ExecutionInfo.NextEventID

	ase, ai, err := builder.AddActivityTaskScheduledEvent(common.EmptyEventID,
		&workflow.ScheduleActivityTaskDecisionAttributes{
			ActivityId:                    common.StringPtr("testID"),
			ScheduleToStartTimeoutSeconds: common.Int32Ptr(1),
			StartToCloseTimeoutSeconds:    common.Int32Ptr(1),
			TaskList:                      &workflow.TaskList{Name: common.StringPtr("task-list")},
		})
	s.Nil(err)
	_, err = builder.AddActivityTaskStartedEvent(ai, *ase.EventId, uuid.New(), "")
	s.Nil(err)

	// create a start to close timeout
	tBuilder := newTimerBuilder(&mockTimeSource{currTime: time.Now()})
	tt, err := tBuilder.GetActivityTimerTaskIfNeeded(builder)
	s.NoError(err)
	s.NotNil(tt)
	timerTasks := []persistence.Task{tt}

	s.updateHistoryAndTimers(builder, timerTasks, condition)
	p.NotifyNewTimers(cluster.TestCurrentClusterName, timerTasks)

	expectedFireCount := uint64(1)
	s.waitForTimerTasksToProcess(p, expectedFireCount)
	s.Equal(expectedFireCount, p.getTimerFiredCount(cluster.TestCurrentClusterName))
	running := s.checkTimedOutEventFor(domainID, workflowExecution, *ase.EventId)
	s.False(running)
}

func (s *timerQueueProcessorSuite) TestTimerActivityTaskStartToClose_CompletedActivity() {
	domainID := testDomainActiveID
	workflowExecution := workflow.WorkflowExecution{WorkflowId: common.StringPtr("activity-timer-START_TO_CLOSE-Completed-test"),
		RunId: common.StringPtr(testRunID)}

	taskList := "activity-timer-queue"
	s.createExecutionWithTimers(domainID, workflowExecution, taskList, "identity", []int32{})

	// TimeoutTypeStartToClose - Start and Completed activity.
	p := s.engineImpl.timerProcessor.(*timerQueueProcessorImpl)
	p.Start()

	state, err := s.GetWorkflowExecutionInfo(domainID, workflowExecution)
	s.NoError(err)
	builder := newMutableStateBuilderWithEventV2(s.ShardContext,
		s.ShardContext.GetEventsCache(), s.logger, workflowExecution.GetRunId())
	builder.Load(state)
	condition := state.ExecutionInfo.NextEventID

	ase, ai, err := builder.AddActivityTaskScheduledEvent(common.EmptyEventID,
		&workflow.ScheduleActivityTaskDecisionAttributes{
			ActivityId:                    common.StringPtr("testID"),
			ScheduleToStartTimeoutSeconds: common.Int32Ptr(1),
			StartToCloseTimeoutSeconds:    common.Int32Ptr(1),
			TaskList:                      &workflow.TaskList{Name: common.StringPtr("task-list")},
		})
	s.Nil(err)
	aste, err := builder.AddActivityTaskStartedEvent(ai, *ase.EventId, uuid.New(), "")
	s.Nil(err)
	_, err = builder.AddActivityTaskCompletedEvent(*ase.EventId, *aste.EventId, &workflow.RespondActivityTaskCompletedRequest{
		Identity: common.StringPtr("test-id"),
		Result:   []byte("result"),
	})
	s.Nil(err)

	// create a start to close timeout
	tBuilder := newTimerBuilder(&mockTimeSource{currTime: time.Now()})
	t, err := tBuilder.AddStartToCloseActivityTimeout(ai)
	s.NoError(err)
	s.NotNil(t)
	timerTasks := []persistence.Task{t}

	s.updateHistoryAndTimers(builder, timerTasks, condition)
	p.NotifyNewTimers(cluster.TestCurrentClusterName, timerTasks)

	expectedFireCount := uint64(1)
	s.waitForTimerTasksToProcess(p, expectedFireCount)
	s.Equal(expectedFireCount, p.getTimerFiredCount(cluster.TestCurrentClusterName))
	running := s.checkTimedOutEventFor(domainID, workflowExecution, *ase.EventId)
	s.False(running)
}

func (s *timerQueueProcessorSuite) TestTimerActivityTaskScheduleToClose_JustScheduled() {
	domainID := testDomainActiveID
	workflowExecution := workflow.WorkflowExecution{WorkflowId: common.StringPtr("activity-timer-SCHEDULE_TO_CLOSE-Scheduled-test"),
		RunId: common.StringPtr(testRunID)}

	taskList := "activity-timer-queue"
	s.createExecutionWithTimers(domainID, workflowExecution, taskList, "identity", []int32{})

	// TimeoutTypeScheduleToClose - Just Scheduled.
	p := s.engineImpl.timerProcessor.(*timerQueueProcessorImpl)
	p.Start()

	state, err := s.GetWorkflowExecutionInfo(domainID, workflowExecution)
	s.NoError(err)
	builder := newMutableStateBuilderWithEventV2(s.ShardContext,
		s.ShardContext.GetEventsCache(), s.logger, workflowExecution.GetRunId())
	builder.Load(state)
	condition := state.ExecutionInfo.NextEventID

	ase, _, err := builder.AddActivityTaskScheduledEvent(common.EmptyEventID,
		&workflow.ScheduleActivityTaskDecisionAttributes{
			ActivityId:                    common.StringPtr("testID"),
			ScheduleToStartTimeoutSeconds: common.Int32Ptr(1),
			ScheduleToCloseTimeoutSeconds: common.Int32Ptr(1),
			TaskList:                      &workflow.TaskList{Name: common.StringPtr("task-list")},
		})
	s.Nil(err)
	s.NotNil(ase)

	// create a schedule to close timeout
	tBuilder := newTimerBuilder(&mockTimeSource{currTime: time.Now()})
	tt, err := tBuilder.GetActivityTimerTaskIfNeeded(builder)
	s.NoError(err)
	s.NotNil(tt)
	timerTasks := []persistence.Task{tt}

	s.updateHistoryAndTimers(builder, timerTasks, condition)
	p.NotifyNewTimers(cluster.TestCurrentClusterName, timerTasks)

	expectedFireCount := uint64(1)
	s.waitForTimerTasksToProcess(p, expectedFireCount)
	s.Equal(expectedFireCount, p.getTimerFiredCount(cluster.TestCurrentClusterName))
	running := s.checkTimedOutEventFor(domainID, workflowExecution, *ase.EventId)
	s.False(running)
}

func (s *timerQueueProcessorSuite) TestTimerActivityTaskScheduleToClose_Started() {
	domainID := testDomainActiveID
	workflowExecution := workflow.WorkflowExecution{WorkflowId: common.StringPtr("activity-timer-SCHEDULE_TO_CLOSE-Started-test"),
		RunId: common.StringPtr(testRunID)}

	taskList := "activity-timer-queue"
	s.createExecutionWithTimers(domainID, workflowExecution, taskList, "identity", []int32{})

	// TimeoutTypeScheduleToClose - Scheduled and started.
	p := s.engineImpl.timerProcessor.(*timerQueueProcessorImpl)
	p.Start()

	state, err := s.GetWorkflowExecutionInfo(domainID, workflowExecution)
	s.NoError(err)
	builder := newMutableStateBuilderWithEventV2(s.ShardContext,
		s.ShardContext.GetEventsCache(), s.logger, workflowExecution.GetRunId())
	builder.Load(state)
	condition := state.ExecutionInfo.NextEventID

	ase, ai, err := builder.AddActivityTaskScheduledEvent(common.EmptyEventID,
		&workflow.ScheduleActivityTaskDecisionAttributes{
			ActivityId:                    common.StringPtr("testID"),
			ScheduleToStartTimeoutSeconds: common.Int32Ptr(1),
			ScheduleToCloseTimeoutSeconds: common.Int32Ptr(1),
			StartToCloseTimeoutSeconds:    common.Int32Ptr(1),
			TaskList:                      &workflow.TaskList{Name: common.StringPtr("task-list")},
		})
	s.Nil(err)
	s.NotNil(ase)
	_, err = builder.AddActivityTaskStartedEvent(ai, *ase.EventId, uuid.New(), "")
	s.Nil(err)

	// create a schedule to close timeout
	tBuilder := newTimerBuilder(&mockTimeSource{currTime: time.Now()})
	tt, err := tBuilder.GetActivityTimerTaskIfNeeded(builder)
	s.NoError(err)
	s.NotNil(tt)
	timerTasks := []persistence.Task{tt}

	s.updateHistoryAndTimers(builder, timerTasks, condition)
	p.NotifyNewTimers(cluster.TestCurrentClusterName, timerTasks)

	expectedFireCount := uint64(1)
	s.waitForTimerTasksToProcess(p, expectedFireCount)
	s.Equal(expectedFireCount, p.getTimerFiredCount(cluster.TestCurrentClusterName))
	running := s.checkTimedOutEventFor(domainID, workflowExecution, *ase.EventId)
	s.False(running)
}

func (s *timerQueueProcessorSuite) TestTimerActivityTaskScheduleToClose_Completed() {
	domainID := testDomainActiveID
	workflowExecution := workflow.WorkflowExecution{WorkflowId: common.StringPtr("activity-timer-SCHEDULE_TO_CLOSE-Completed-test"),
		RunId: common.StringPtr(testRunID)}

	taskList := "activity-timer-queue"
	s.createExecutionWithTimers(domainID, workflowExecution, taskList, "identity", []int32{})

	// TimeoutTypeScheduleToClose - Scheduled, started, completed.
	p := s.engineImpl.timerProcessor.(*timerQueueProcessorImpl)
	p.Start()

	state, err := s.GetWorkflowExecutionInfo(domainID, workflowExecution)
	s.NoError(err)
	builder := newMutableStateBuilderWithEventV2(s.ShardContext,
		s.ShardContext.GetEventsCache(), s.logger, workflowExecution.GetRunId())
	builder.Load(state)
	condition := state.ExecutionInfo.NextEventID

	ase, ai, err := builder.AddActivityTaskScheduledEvent(common.EmptyEventID,
		&workflow.ScheduleActivityTaskDecisionAttributes{
			ActivityId:                    common.StringPtr("testID"),
			ScheduleToStartTimeoutSeconds: common.Int32Ptr(1),
			ScheduleToCloseTimeoutSeconds: common.Int32Ptr(1),
			TaskList:                      &workflow.TaskList{Name: common.StringPtr("task-list")},
		})
	s.Nil(err)
	s.NotNil(ase)
	aste, err := builder.AddActivityTaskStartedEvent(ai, *ase.EventId, uuid.New(), "")
	s.Nil(err)
	_, err = builder.AddActivityTaskCompletedEvent(*ase.EventId, *aste.EventId, &workflow.RespondActivityTaskCompletedRequest{
		Identity: common.StringPtr("test-id"),
		Result:   []byte("result"),
	})
	s.Nil(err)

	// create a schedule to close timeout
	tBuilder := newTimerBuilder(&mockTimeSource{currTime: time.Now()})
	t, err := tBuilder.AddScheduleToCloseActivityTimeout(ai)
	s.NoError(err)
	s.NotNil(t)
	timerTasks := []persistence.Task{t}

	s.updateHistoryAndTimers(builder, timerTasks, condition)
	p.NotifyNewTimers(cluster.TestCurrentClusterName, timerTasks)

	expectedFireCount := uint64(1)
	s.waitForTimerTasksToProcess(p, expectedFireCount)
	s.Equal(expectedFireCount, p.getTimerFiredCount(cluster.TestCurrentClusterName))
	running := s.checkTimedOutEventFor(domainID, workflowExecution, *ase.EventId)
	s.False(running)
}

func (s *timerQueueProcessorSuite) TestTimerActivityTaskHeartBeat_JustStarted() {
	domainID := testDomainActiveID
	workflowExecution := workflow.WorkflowExecution{WorkflowId: common.StringPtr("activity-timer-hb-started-test"),
		RunId: common.StringPtr(testRunID)}

	taskList := "activity-timer-queue"

	s.createExecutionWithTimers(domainID, workflowExecution, taskList, "identity", []int32{})

	// TimeoutTypeHeartbeat - Scheduled, started.
	p := s.engineImpl.timerProcessor.(*timerQueueProcessorImpl)
	p.Start()

	tBuilder := newTimerBuilder(&mockTimeSource{currTime: time.Now()})
	ase, timerTasks := s.addHeartBeatTimer(domainID, workflowExecution, tBuilder)

	p.NotifyNewTimers(cluster.TestCurrentClusterName, timerTasks)
	expectedFireCount := uint64(1)
	s.waitForTimerTasksToProcess(p, expectedFireCount)
	s.Equal(expectedFireCount, p.getTimerFiredCount(cluster.TestCurrentClusterName))
	running := s.checkTimedOutEventFor(domainID, workflowExecution, *ase.EventId)
	s.False(running)
}

func (s *timerQueueProcessorSuite) TestTimerActivityTask_SameExpiry() {
	domainID := testDomainActiveID
	workflowExecution := workflow.WorkflowExecution{
		WorkflowId: common.StringPtr("activity-timer-same-expiry-test"),
		RunId:      common.StringPtr(testRunID),
	}

	taskList := "activity-timer-queue"
	s.createExecutionWithTimers(domainID, workflowExecution, taskList, "identity", []int32{})

	// TimeoutTypeScheduleToClose - Scheduled, started, completed.
	p := s.engineImpl.timerProcessor.(*timerQueueProcessorImpl)
	p.Start()

	state, err := s.GetWorkflowExecutionInfo(domainID, workflowExecution)
	s.NoError(err)
	builder := newMutableStateBuilderWithEventV2(s.ShardContext,
		s.ShardContext.GetEventsCache(), s.logger, workflowExecution.GetRunId())
	builder.Load(state)
	condition := state.ExecutionInfo.NextEventID

	ase1, ai1, err := builder.AddActivityTaskScheduledEvent(common.EmptyEventID,
		&workflow.ScheduleActivityTaskDecisionAttributes{
			ActivityId:                    common.StringPtr("testID-1"),
			ScheduleToStartTimeoutSeconds: common.Int32Ptr(1),
			ScheduleToCloseTimeoutSeconds: common.Int32Ptr(1),
			TaskList:                      &workflow.TaskList{Name: common.StringPtr("task-list")},
		})
	s.Nil(err)
	s.NotNil(ase1)
	ase2, ai2, err := builder.AddActivityTaskScheduledEvent(common.EmptyEventID,
		&workflow.ScheduleActivityTaskDecisionAttributes{
			ActivityId:                    common.StringPtr("testID-2"),
			ScheduleToStartTimeoutSeconds: common.Int32Ptr(1),
			ScheduleToCloseTimeoutSeconds: common.Int32Ptr(1),
			TaskList:                      &workflow.TaskList{Name: common.StringPtr("task-list")},
		})
	s.Nil(err)
	s.NotNil(ase2)

	// create a schedule to close timeout
	tBuilder := newTimerBuilder(&mockTimeSource{currTime: time.Now()})
	t, err := tBuilder.AddScheduleToCloseActivityTimeout(ai1)
	s.NoError(err)
	s.NotNil(t)
	t, err = tBuilder.AddScheduleToCloseActivityTimeout(ai2)
	s.NoError(err)
	s.NotNil(t)
	timerTasks := []persistence.Task{t}

	s.updateHistoryAndTimers(builder, timerTasks, condition)
	p.NotifyNewTimers(cluster.TestCurrentClusterName, timerTasks)

	expectedFireCount := uint64(1)
	s.waitForTimerTasksToProcess(p, expectedFireCount)
	s.Equal(expectedFireCount, p.getTimerFiredCount(cluster.TestCurrentClusterName))
	running := s.checkTimedOutEventFor(domainID, workflowExecution, *ase1.EventId)
	s.False(running)
	running = s.checkTimedOutEventFor(domainID, workflowExecution, *ase2.EventId)
	s.False(running)

	// assert activity infos are deleted
	state, err = s.GetWorkflowExecutionInfo(domainID, workflowExecution)
	s.NoError(err)
	builder = newMutableStateBuilderWithEventV2(s.ShardContext,
		s.ShardContext.GetEventsCache(), s.logger, workflowExecution.GetRunId())
	builder.Load(state)
	s.Equal(0, len(builder.pendingActivityInfoIDs))
}

func (s *timerQueueProcessorSuite) TestTimerUserTimers() {
	domainID := testDomainActiveID
	workflowExecution := workflow.WorkflowExecution{WorkflowId: common.StringPtr("user-timer-test"),
		RunId: common.StringPtr(testRunID)}

	taskList := "user-timer-queue"
	s.createExecutionWithTimers(domainID, workflowExecution, taskList, "identity", []int32{})

	// Single timer.
	p := s.engineImpl.timerProcessor.(*timerQueueProcessorImpl)
	p.Start()

	tBuilder := newTimerBuilder(&mockTimeSource{currTime: time.Now()})
	timerID := "tid1"
	timerTasks := s.addUserTimer(domainID, workflowExecution, timerID, tBuilder)
	p.NotifyNewTimers(cluster.TestCurrentClusterName, timerTasks)
	expectedFireCount := uint64(1)
	s.waitForTimerTasksToProcess(p, expectedFireCount)
	s.Equal(expectedFireCount, p.getTimerFiredCount(cluster.TestCurrentClusterName))
	running := s.checkTimedOutEventForUserTimer(domainID, workflowExecution, timerID)
	s.False(running)
}

func (s *timerQueueProcessorSuite) TestTimerUserTimers_SameExpiry() {
	domainID := testDomainActiveID
	workflowExecution := workflow.WorkflowExecution{WorkflowId: common.StringPtr("user-timer-same-expiry-test"),
		RunId: common.StringPtr(testRunID)}

	taskList := "user-timer-same-expiry-queue"
	s.createExecutionWithTimers(domainID, workflowExecution, taskList, "identity", []int32{})

	// Two timers.
	p := s.engineImpl.timerProcessor.(*timerQueueProcessorImpl)
	p.Start()

	state, err := s.GetWorkflowExecutionInfo(domainID, workflowExecution)
	s.NoError(err)
	builder := newMutableStateBuilderWithEventV2(s.ShardContext,
		s.ShardContext.GetEventsCache(), s.logger, workflowExecution.GetRunId())
	builder.Load(state)
	condition := state.ExecutionInfo.NextEventID

	// load any timers.
	tBuilder := newTimerBuilder(&mockTimeSource{currTime: time.Now().Add(-1 * time.Second)})
	timerTasks := []persistence.Task{}

	// create two user timers.
	_, ti, err := builder.AddTimerStartedEvent(common.EmptyEventID,
		&workflow.StartTimerDecisionAttributes{TimerId: common.StringPtr("tid1"), StartToFireTimeoutSeconds: common.Int64Ptr(1)})
	s.Nil(err)
	_, ti2, err := builder.AddTimerStartedEvent(common.EmptyEventID,
		&workflow.StartTimerDecisionAttributes{TimerId: common.StringPtr("tid2"), StartToFireTimeoutSeconds: common.Int64Ptr(1)})
	s.Nil(err)

<<<<<<< HEAD
	tBuilder.AddUserTimer(ti, builder)
	tBuilder.AddUserTimer(ti2, builder)
	task, err := tBuilder.GetUserTimerTaskIfNeeded(builder)
	s.NoError(err)
	timerTasks = append(timerTasks, task)
=======
	timer, err := tBuilder.GetUserTimerTaskIfNeeded(builder)
	s.NoError(err)
	timerTasks = append(timerTasks, timer)
>>>>>>> 351b3fd0

	s.updateHistoryAndTimers(builder, timerTasks, condition)
	p.NotifyNewTimers(cluster.TestCurrentClusterName, timerTasks)

	expectedFireCount := uint64(len(timerTasks))
	s.waitForTimerTasksToProcess(p, expectedFireCount)
	s.Equal(expectedFireCount, p.getTimerFiredCount(cluster.TestCurrentClusterName))
	running := s.checkTimedOutEventForUserTimer(domainID, workflowExecution, ti.TimerID)
	s.False(running)
	running = s.checkTimedOutEventForUserTimer(domainID, workflowExecution, ti2.TimerID)
	s.False(running)

	// assert user timer infos are deleted
	state, err = s.GetWorkflowExecutionInfo(domainID, workflowExecution)
	s.NoError(err)
	builder = newMutableStateBuilderWithEventV2(s.ShardContext,
		s.ShardContext.GetEventsCache(), s.logger, workflowExecution.GetRunId())
	builder.Load(state)
	s.Equal(0, len(builder.pendingTimerInfoIDs))
}

func (s *timerQueueProcessorSuite) TestTimersOnClosedWorkflow() {
	domainID := testDomainActiveID
	workflowExecution := workflow.WorkflowExecution{WorkflowId: common.StringPtr("closed-workflow-test-decision-timer"),
		RunId: common.StringPtr(testRunID)}

	taskList := "closed-workflow-queue"
	s.createExecutionWithTimers(domainID, workflowExecution, taskList, "identity", []int32{})

	p := s.engineImpl.timerProcessor.(*timerQueueProcessorImpl)
	p.Start()

	tBuilder := newTimerBuilder(&mockTimeSource{currTime: time.Now()})

	// Start of one of each timers each
	s.addDecisionTimer(domainID, workflowExecution, tBuilder)
	tt := s.addUserTimer(domainID, workflowExecution, "tid1", tBuilder)
	s.addHeartBeatTimer(domainID, workflowExecution, tBuilder)

	// GEt current state of workflow.
	state0, err := s.GetWorkflowExecutionInfo(domainID, workflowExecution)
	s.NoError(err)

	// close workflow
	s.closeWorkflow(domainID, workflowExecution)

	p.NotifyNewTimers(cluster.TestCurrentClusterName, tt)
	expectedFireCount := uint64(3)
	s.waitForTimerTasksToProcess(p, expectedFireCount)
	s.Equal(expectedFireCount, p.getTimerFiredCount(cluster.TestCurrentClusterName))

	// Verify that no new events are added to workflow.
	state1, err := s.GetWorkflowExecutionInfo(domainID, workflowExecution)
	s.NoError(err)
	s.Equal(state0.ExecutionInfo.NextEventID, state1.ExecutionInfo.NextEventID)
}

func (s *timerQueueProcessorSuite) printHistory(builder mutableState) string {
	return builder.GetHistoryBuilder().GetHistory().String()
}<|MERGE_RESOLUTION|>--- conflicted
+++ resolved
@@ -202,17 +202,10 @@
 		timerInfos = append(timerInfos, ti)
 	}
 
-<<<<<<< HEAD
-	task, err := tBuilder.GetUserTimerTaskIfNeeded(builder)
-	s.NoError(err)
-	if task != nil {
-		timerTasks = append(timerTasks, task)
-=======
 	timer, err := tBuilder.GetUserTimerTaskIfNeeded(builder)
 	s.NoError(err)
 	if timer != nil {
 		timerTasks = append(timerTasks, timer)
->>>>>>> 351b3fd0
 	}
 
 	s.ShardContext.Lock()
@@ -261,18 +254,10 @@
 	_, _, err = builder.AddTimerStartedEvent(common.EmptyEventID,
 		&workflow.StartTimerDecisionAttributes{TimerId: common.StringPtr(timerID), StartToFireTimeoutSeconds: common.Int64Ptr(1)})
 	s.Nil(err)
-<<<<<<< HEAD
-	tb.AddUserTimer(ti, builder)
-	task, err := tb.GetUserTimerTaskIfNeeded(builder)
-	s.NoError(err)
-	s.NotNil(task)
-	timerTasks := []persistence.Task{task}
-=======
 	timer, err := tb.GetUserTimerTaskIfNeeded(builder)
 	s.NoError(err)
 	s.NotNil(timer)
 	timerTasks := []persistence.Task{timer}
->>>>>>> 351b3fd0
 
 	s.updateHistoryAndTimers(builder, timerTasks, condition)
 	return timerTasks
@@ -986,17 +971,9 @@
 		&workflow.StartTimerDecisionAttributes{TimerId: common.StringPtr("tid2"), StartToFireTimeoutSeconds: common.Int64Ptr(1)})
 	s.Nil(err)
 
-<<<<<<< HEAD
-	tBuilder.AddUserTimer(ti, builder)
-	tBuilder.AddUserTimer(ti2, builder)
-	task, err := tBuilder.GetUserTimerTaskIfNeeded(builder)
-	s.NoError(err)
-	timerTasks = append(timerTasks, task)
-=======
 	timer, err := tBuilder.GetUserTimerTaskIfNeeded(builder)
 	s.NoError(err)
 	timerTasks = append(timerTasks, timer)
->>>>>>> 351b3fd0
 
 	s.updateHistoryAndTimers(builder, timerTasks, condition)
 	p.NotifyNewTimers(cluster.TestCurrentClusterName, timerTasks)
