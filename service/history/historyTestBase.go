// Copyright (c) 2017 Uber Technologies, Inc.
//
// Permission is hereby granted, free of charge, to any person obtaining a copy
// of this software and associated documentation files (the "Software"), to deal
// in the Software without restriction, including without limitation the rights
// to use, copy, modify, merge, publish, distribute, sublicense, and/or sell
// copies of the Software, and to permit persons to whom the Software is
// furnished to do so, subject to the following conditions:
//
// The above copyright notice and this permission notice shall be included in
// all copies or substantial portions of the Software.
//
// THE SOFTWARE IS PROVIDED "AS IS", WITHOUT WARRANTY OF ANY KIND, EXPRESS OR
// IMPLIED, INCLUDING BUT NOT LIMITED TO THE WARRANTIES OF MERCHANTABILITY,
// FITNESS FOR A PARTICULAR PURPOSE AND NONINFRINGEMENT. IN NO EVENT SHALL THE
// AUTHORS OR COPYRIGHT HOLDERS BE LIABLE FOR ANY CLAIM, DAMAGES OR OTHER
// LIABILITY, WHETHER IN AN ACTION OF CONTRACT, TORT OR OTHERWISE, ARISING FROM,
// OUT OF OR IN CONNECTION WITH THE SOFTWARE OR THE USE OR OTHER DEALINGS IN
// THE SOFTWARE.

package history

import (
	"fmt"
	"sync"
	"sync/atomic"
	"time"

	"github.com/uber-go/tally"
	"github.com/uber/cadence/.gen/go/shared"
	"github.com/uber/cadence/client"
	"github.com/uber/cadence/common"
	"github.com/uber/cadence/common/cache"
	"github.com/uber/cadence/common/clock"
	"github.com/uber/cadence/common/cluster"
	"github.com/uber/cadence/common/log"
	"github.com/uber/cadence/common/log/loggerimpl"
	"github.com/uber/cadence/common/log/tag"
	"github.com/uber/cadence/common/metrics"
	"github.com/uber/cadence/common/persistence"
	persistencetests "github.com/uber/cadence/common/persistence/persistence-tests"
	"github.com/uber/cadence/common/service"
	cconfig "github.com/uber/cadence/common/service/config"
	"github.com/uber/cadence/common/service/dynamicconfig"
)

var (
	testDomainActiveID           = "7b3fe0f6-e98f-4960-bdb7-220d0fb3f521"
	testDomainStandbyID          = "ede1e8a6-bdb7-e98f-4960-448b0cdef134"
	testDomainActiveName         = "test active domain name"
	testDomainStandbyName        = "test standby domain name"
	testDomainRetention          = int32(10)
	testDomainEmitMetric         = true
	testDomainActiveClusterName  = cluster.TestCurrentClusterName
	testDomainStandbyClusterName = cluster.TestAlternativeClusterName
	testDomainIsGlobalDomain     = false
	testDomainAllClusters        = []*persistence.ClusterReplicationConfig{
		{ClusterName: testDomainActiveClusterName},
		{ClusterName: testDomainStandbyClusterName},
	}
)

type (
	// TestShardContext shard context for testing.
	TestShardContext struct {
		shardID int
		sync.RWMutex
		service                service.Service
		shardInfo              *persistence.ShardInfo
		transferSequenceNumber int64
		historyMgr             persistence.HistoryManager
		historyV2Mgr           persistence.HistoryV2Manager
		executionMgr           persistence.ExecutionManager
		domainCache            cache.DomainCache
		clusterMetadata        cluster.Metadata
		eventsCache            eventsCache
		engine                 Engine

		config                    *Config
		logger                    log.Logger
		metricsClient             metrics.Client
		standbyClusterCurrentTime map[string]time.Time
		timerMaxReadLevelMap      map[string]time.Time
	}

	// TestBase wraps the base setup needed to create workflows over engine layer.
	TestBase struct {
		persistencetests.TestBase
		ShardContext *TestShardContext
	}
)

var _ ShardContext = (*TestShardContext)(nil)

func newTestShardContext(shardInfo *persistence.ShardInfo, transferSequenceNumber int64,
	historyMgr persistence.HistoryManager, historyV2Mgr persistence.HistoryV2Manager, executionMgr persistence.ExecutionManager,
	metadataMgr persistence.MetadataManager, clusterMetadata cluster.Metadata,
	clientBean client.Bean, config *Config, logger log.Logger) *TestShardContext {
	metricsClient := metrics.NewClient(tally.NoopScope, metrics.History)
	domainCache := cache.NewDomainCache(metadataMgr, clusterMetadata, metricsClient, logger)
	serializer := persistence.NewPayloadSerializer()
	// initialize the cluster current time to be the same as ack level
	standbyClusterCurrentTime := make(map[string]time.Time)
	timerMaxReadLevelMap := make(map[string]time.Time)
	for clusterName, info := range clusterMetadata.GetAllClusterInfo() {
		if !info.Enabled {
			continue
		}

		if clusterName != clusterMetadata.GetCurrentClusterName() {
			if currentTime, ok := shardInfo.ClusterTimerAckLevel[clusterName]; ok {
				standbyClusterCurrentTime[clusterName] = currentTime
				timerMaxReadLevelMap[clusterName] = currentTime
			} else {
				standbyClusterCurrentTime[clusterName] = shardInfo.TimerAckLevel
				timerMaxReadLevelMap[clusterName] = shardInfo.TimerAckLevel
			}
		} else { // active cluster
			timerMaxReadLevelMap[clusterName] = shardInfo.TimerAckLevel
		}
	}

	shardCtx := &TestShardContext{
		shardID: 0,
		service: service.NewTestService(
			clusterMetadata,
			nil,
			metricsClient,
			clientBean,
			nil,
			nil,
			serializer),
		shardInfo:                 shardInfo,
		transferSequenceNumber:    transferSequenceNumber,
		historyMgr:                historyMgr,
		historyV2Mgr:              historyV2Mgr,
		executionMgr:              executionMgr,
		domainCache:               domainCache,
		clusterMetadata:           clusterMetadata,
		config:                    config,
		logger:                    logger,
		metricsClient:             metricsClient,
		standbyClusterCurrentTime: standbyClusterCurrentTime,
		timerMaxReadLevelMap:      timerMaxReadLevelMap,
	}

	shardCtx.eventsCache = newEventsCache(shardCtx)
	return shardCtx
}

// GetShardID test implementation
func (s *TestShardContext) GetShardID() int {
	return s.shardID
}

// GetService test implementation
func (s *TestShardContext) GetService() service.Service {
	return s.service
}

// GetExecutionManager test implementation
func (s *TestShardContext) GetExecutionManager() persistence.ExecutionManager {
	return s.executionMgr
}

// GetHistoryManager test implementation
func (s *TestShardContext) GetHistoryManager() persistence.HistoryManager {
	return s.historyMgr
}

// GetHistoryV2Manager return historyV2
func (s *TestShardContext) GetHistoryV2Manager() persistence.HistoryV2Manager {
	return s.historyV2Mgr
}

// GetDomainCache test implementation
func (s *TestShardContext) GetDomainCache() cache.DomainCache {
	return s.domainCache
}

// GetClusterMetadata test implementation
func (s *TestShardContext) GetClusterMetadata() cluster.Metadata {
	return s.clusterMetadata
}

// GetEventsCache test implementation
func (s *TestShardContext) GetEventsCache() eventsCache {
	return s.eventsCache
}

// GetEngine test implementation
func (s *TestShardContext) GetEngine() Engine {
	return s.engine
}

// SetEngine test implementation
func (s *TestShardContext) SetEngine(engine Engine) {
	s.engine = engine
}

// GenerateTransferTaskID test implementation
func (s *TestShardContext) GenerateTransferTaskID() (int64, error) {
	return atomic.AddInt64(&s.transferSequenceNumber, 1), nil
}

// GenerateTransferTaskIDs test implementation
func (s *TestShardContext) GenerateTransferTaskIDs(number int) ([]int64, error) {
	result := []int64{}
	for i := 0; i < number; i++ {
		id, err := s.GenerateTransferTaskID()
		if err != nil {
			return nil, err
		}
		result = append(result, id)
	}
	return result, nil
}

// GetTransferMaxReadLevel test implementation
func (s *TestShardContext) GetTransferMaxReadLevel() int64 {
	return atomic.LoadInt64(&s.transferSequenceNumber)
}

// GetTransferAckLevel test implementation
func (s *TestShardContext) GetTransferAckLevel() int64 {
	s.RLock()
	defer s.RUnlock()

	return s.shardInfo.TransferAckLevel
}

// UpdateTransferAckLevel test implementation
func (s *TestShardContext) UpdateTransferAckLevel(ackLevel int64) error {
	s.Lock()
	defer s.Unlock()

	s.shardInfo.TransferAckLevel = ackLevel
	return nil
}

// GetTransferClusterAckLevel test implementation
func (s *TestShardContext) GetTransferClusterAckLevel(cluster string) int64 {
	s.RLock()
	defer s.RUnlock()

	// if we can find corresponding ack level
	if ackLevel, ok := s.shardInfo.ClusterTransferAckLevel[cluster]; ok {
		return ackLevel
	}
	// otherwise, default to existing ack level, which belongs to local cluster
	// this can happen if you add more cluster
	return s.shardInfo.TransferAckLevel
}

// UpdateTransferClusterAckLevel test implementation
func (s *TestShardContext) UpdateTransferClusterAckLevel(cluster string, ackLevel int64) error {
	s.Lock()
	defer s.Unlock()

	s.shardInfo.ClusterTransferAckLevel[cluster] = ackLevel
	return nil
}

// GetReplicatorAckLevel test implementation
func (s *TestShardContext) GetReplicatorAckLevel() int64 {
	return atomic.LoadInt64(&s.shardInfo.ReplicationAckLevel)
}

// UpdateReplicatorAckLevel test implementation
func (s *TestShardContext) UpdateReplicatorAckLevel(ackLevel int64) error {
	atomic.StoreInt64(&s.shardInfo.ReplicationAckLevel, ackLevel)
	return nil
}

// GetTimerAckLevel test implementation
func (s *TestShardContext) GetTimerAckLevel() time.Time {
	s.RLock()
	defer s.RUnlock()

	return s.shardInfo.TimerAckLevel
}

// UpdateTimerAckLevel test implementation
func (s *TestShardContext) UpdateTimerAckLevel(ackLevel time.Time) error {
	s.Lock()
	defer s.Unlock()

	s.shardInfo.TimerAckLevel = ackLevel
	return nil
}

// GetTimerClusterAckLevel test implementation
func (s *TestShardContext) GetTimerClusterAckLevel(cluster string) time.Time {
	s.RLock()
	defer s.RUnlock()

	// if we can find corresponding ack level
	if ackLevel, ok := s.shardInfo.ClusterTimerAckLevel[cluster]; ok {
		return ackLevel
	}
	// otherwise, default to existing ack level, which belongs to local cluster
	// this can happen if you add more cluster
	return s.shardInfo.TimerAckLevel
}

// UpdateTimerClusterAckLevel test implementation
func (s *TestShardContext) UpdateTimerClusterAckLevel(cluster string, ackLevel time.Time) error {
	s.Lock()
	defer s.Unlock()

	s.shardInfo.ClusterTimerAckLevel[cluster] = ackLevel
	return nil
}

// UpdateTransferFailoverLevel test implementation
func (s *TestShardContext) UpdateTransferFailoverLevel(failoverID string, level persistence.TransferFailoverLevel) error {
	s.Lock()
	defer s.Unlock()

	s.shardInfo.TransferFailoverLevels[failoverID] = level
	return nil
}

// DeleteTransferFailoverLevel test implementation
func (s *TestShardContext) DeleteTransferFailoverLevel(failoverID string) error {
	s.Lock()
	defer s.Unlock()

	delete(s.shardInfo.TransferFailoverLevels, failoverID)
	return nil
}

// GetAllTransferFailoverLevels test implementation
func (s *TestShardContext) GetAllTransferFailoverLevels() map[string]persistence.TransferFailoverLevel {
	s.RLock()
	defer s.RUnlock()

	ret := map[string]persistence.TransferFailoverLevel{}
	for k, v := range s.shardInfo.TransferFailoverLevels {
		ret[k] = v
	}
	return ret
}

// UpdateTimerFailoverLevel test implementation
func (s *TestShardContext) UpdateTimerFailoverLevel(failoverID string, level persistence.TimerFailoverLevel) error {
	s.Lock()
	defer s.Unlock()

	s.shardInfo.TimerFailoverLevels[failoverID] = level
	return nil
}

// DeleteTimerFailoverLevel test implementation
func (s *TestShardContext) DeleteTimerFailoverLevel(failoverID string) error {
	s.Lock()
	defer s.Unlock()

	delete(s.shardInfo.TimerFailoverLevels, failoverID)
	return nil
}

// GetAllTimerFailoverLevels test implementation
func (s *TestShardContext) GetAllTimerFailoverLevels() map[string]persistence.TimerFailoverLevel {
	s.RLock()
	defer s.RUnlock()

	ret := map[string]persistence.TimerFailoverLevel{}
	for k, v := range s.shardInfo.TimerFailoverLevels {
		ret[k] = v
	}
	return ret
}

// GetClusterReplicationLevel test implementation
func (s *TestShardContext) GetClusterReplicationLevel(cluster string) int64 {
	s.RLock()
	defer s.RUnlock()

	if replicationLevel, ok := s.shardInfo.ClusterReplicationLevel[cluster]; ok {
		return replicationLevel
	}

	return -1
}

// UpdateClusterReplicationLevel test implementation
func (s *TestShardContext) UpdateClusterReplicationLevel(cluster string, lastTaskID int64) error {
	s.Lock()
	defer s.Unlock()

	s.shardInfo.ClusterReplicationLevel[cluster] = lastTaskID
	return nil
}

// GetDomainNotificationVersion test implementation
func (s *TestShardContext) GetDomainNotificationVersion() int64 {
	s.RLock()
	defer s.RUnlock()

	return s.shardInfo.DomainNotificationVersion
}

// UpdateDomainNotificationVersion test implementation
func (s *TestShardContext) UpdateDomainNotificationVersion(domainNotificationVersion int64) error {
	s.Lock()
	defer s.Unlock()

	s.shardInfo.DomainNotificationVersion = domainNotificationVersion
	return nil
}

// CreateWorkflowExecution test implementation
func (s *TestShardContext) CreateWorkflowExecution(request *persistence.CreateWorkflowExecutionRequest) (
	*persistence.CreateWorkflowExecutionResponse, error) {
	return s.executionMgr.CreateWorkflowExecution(request)
}

// UpdateWorkflowExecution test implementation
func (s *TestShardContext) UpdateWorkflowExecution(request *persistence.UpdateWorkflowExecutionRequest) (*persistence.UpdateWorkflowExecutionResponse, error) {
	// assign IDs for the timer tasks. They need to be assigned under shard lock.
	clusterMetadata := s.GetService().GetClusterMetadata()
	clusterName := clusterMetadata.GetCurrentClusterName()
	for _, task := range request.UpdateWorkflowMutation.TimerTasks {
		ts := task.GetVisibilityTimestamp()
		if task.GetVersion() != common.EmptyVersion {
			clusterName = clusterMetadata.ClusterNameForFailoverVersion(task.GetVersion())
		}
		if ts.Before(s.timerMaxReadLevelMap[clusterName]) {
			// This can happen if shard move and new host have a time SKU, or there is db write delay.
			// We generate a new timer ID using timerMaxReadLevel.
			s.logger.Debug(fmt.Sprintf("%v: New timer generated is less than read level. timestamp: %v, timerMaxReadLevel: %v",
				time.Now(), ts, s.timerMaxReadLevelMap[clusterName]), tag.ClusterName(clusterName))
			task.SetVisibilityTimestamp(s.timerMaxReadLevelMap[clusterName].Add(time.Millisecond))
		}
		seqID, err := s.GenerateTransferTaskID()
		if err != nil {
			panic(err)
		}
		task.SetTaskID(seqID)
		visibilityTs := task.GetVisibilityTimestamp()
		s.logger.Info(fmt.Sprintf("%v: TestShardContext: Assigning timer (timestamp: %v, seq: %v)",
			time.Now().UTC(), visibilityTs, task.GetTaskID()))
	}
	resp, err := s.executionMgr.UpdateWorkflowExecution(request)
	return resp, err
}

// UpdateTimerMaxReadLevel test implementation
func (s *TestShardContext) UpdateTimerMaxReadLevel(cluster string) time.Time {
	s.Lock()
	defer s.Unlock()

	currentTime := time.Now()
	if cluster != "" && cluster != s.GetService().GetClusterMetadata().GetCurrentClusterName() {
		currentTime = s.standbyClusterCurrentTime[cluster]
	}

	s.timerMaxReadLevelMap[cluster] = currentTime.Add(s.GetConfig().TimerProcessorMaxTimeShift())
	return s.timerMaxReadLevelMap[cluster]
}

// GetTimerMaxReadLevel test implementation
func (s *TestShardContext) GetTimerMaxReadLevel(cluster string) time.Time {
	// This test method is called with shard lock
	return s.timerMaxReadLevelMap[cluster]
}

// ConflictResolveWorkflowExecution test implementation
func (s *TestShardContext) ConflictResolveWorkflowExecution(request *persistence.ConflictResolveWorkflowExecutionRequest) error {
	return s.executionMgr.ConflictResolveWorkflowExecution(request)
}

// ResetWorkflowExecution test implementation
func (s *TestShardContext) ResetWorkflowExecution(request *persistence.ResetWorkflowExecutionRequest) error {
	return s.executionMgr.ResetWorkflowExecution(request)
}

// AppendHistoryEvents test implementation
func (s *TestShardContext) AppendHistoryEvents(request *persistence.AppendHistoryEventsRequest) (int, error) {
	resp, err := s.historyMgr.AppendHistoryEvents(request)
	return resp.Size, err
}

// AppendHistoryV2Events append history V2 events
func (s *TestShardContext) AppendHistoryV2Events(
	request *persistence.AppendHistoryNodesRequest, domainID string, execution shared.WorkflowExecution) (int, error) {
	request.ShardID = common.IntPtr(s.shardID)
	resp, err := s.historyV2Mgr.AppendHistoryNodes(request)
	return resp.Size, err
}

// GetConfig test implementation
func (s *TestShardContext) GetConfig() *Config {
	return s.config
}

// GetLogger test implementation
func (s *TestShardContext) GetLogger() log.Logger {
	return s.logger
}

// GetThrottledLogger returns a throttled logger
func (s *TestShardContext) GetThrottledLogger() log.Logger {
	return s.logger
}

// GetMetricsClient test implementation
func (s *TestShardContext) GetMetricsClient() metrics.Client {
	return s.metricsClient
}

// Reset test implementation
func (s *TestShardContext) Reset() {
	atomic.StoreInt64(&s.shardInfo.RangeID, 0)
	atomic.StoreInt64(&s.shardInfo.TransferAckLevel, 0)
}

// GetRangeID test implementation
func (s *TestShardContext) GetRangeID() int64 {
	return atomic.LoadInt64(&s.shardInfo.RangeID)
}

// GetTimeSource test implementation
func (s *TestShardContext) GetTimeSource() clock.TimeSource {
	return clock.NewRealTimeSource()
}

// SetCurrentTime test implementation
func (s *TestShardContext) SetCurrentTime(cluster string, currentTime time.Time) {
	s.Lock()
	defer s.Unlock()
	if cluster != s.GetService().GetClusterMetadata().GetCurrentClusterName() {
		prevTime := s.standbyClusterCurrentTime[cluster]
		if prevTime.Before(currentTime) {
			s.standbyClusterCurrentTime[cluster] = currentTime
		}
	} else {
		panic("Cannot set current time for current cluster")
	}
}

// GetCurrentTime test implementation
func (s *TestShardContext) GetCurrentTime(cluster string) time.Time {
	s.RLock()
	defer s.RUnlock()
	if cluster != s.GetService().GetClusterMetadata().GetCurrentClusterName() {
		return s.standbyClusterCurrentTime[cluster]
	}
	return time.Now()
}

// NewDynamicConfigForTest return dc for test
func NewDynamicConfigForTest() *Config {
	dc := dynamicconfig.NewNopCollection()
	config := NewConfig(dc, 1, cconfig.StoreTypeCassandra, false)
	// reduce the duration of long poll to increase test speed
	config.LongPollExpirationInterval = dc.GetDurationPropertyFilteredByDomain(dynamicconfig.HistoryLongPollExpirationInterval, 10*time.Second)
	return config
}

// NewDynamicConfigForEventsV2Test with enableEventsV2 = true
func NewDynamicConfigForEventsV2Test() *Config {
	dc := dynamicconfig.NewNopCollection()
	config := NewConfig(dc, 1, cconfig.StoreTypeCassandra, false)
	config.EnableEventsV2 = dc.GetBoolPropertyFnWithDomainFilter(dynamicconfig.EnableEventsV2, true)
	return config
}

// SetupWorkflowStore to setup workflow test base
func (s *TestBase) SetupWorkflowStore() {
	s.TestBase = persistencetests.NewTestBaseWithCassandra(&persistencetests.TestBaseOptions{})
	s.TestBase.Setup()
	log := loggerimpl.NewDevelopmentForTest(s.Suite)
	config := NewDynamicConfigForTest()
	clusterMetadata := cluster.GetTestClusterMetadata(false, false)
	s.ShardContext = newTestShardContext(s.ShardInfo, 0, s.HistoryMgr,
		s.HistoryV2Mgr, s.ExecutionManager, s.MetadataManager, clusterMetadata, nil, config, log)
	s.TestBase.TaskIDGenerator = s.ShardContext
}

// SetupDomains setup the domains used for testing
func (s *TestBase) SetupDomains() {
	// create the domains which are active / standby
	version := int64(0)
	if !testDomainIsGlobalDomain {
		version = common.EmptyVersion
	}
	createDomainRequest := &persistence.CreateDomainRequest{
		Info: &persistence.DomainInfo{
			ID:     testDomainActiveID,
			Name:   testDomainActiveName,
			Status: persistence.DomainStatusRegistered,
		},
		Config: &persistence.DomainConfig{
			Retention:  testDomainRetention,
			EmitMetric: testDomainEmitMetric,
		},
		ReplicationConfig: &persistence.DomainReplicationConfig{
			ActiveClusterName: testDomainActiveClusterName,
			Clusters:          testDomainAllClusters,
		},
		IsGlobalDomain:  testDomainIsGlobalDomain,
		FailoverVersion: version,
	}
<<<<<<< HEAD
	_, _ = s.MetadataManager.CreateDomain(createDomainRequest)
	createDomainRequest.Info.ID = testDomainStandbyID
	createDomainRequest.Info.Name = testDomainStandbyName
	createDomainRequest.ReplicationConfig.ActiveClusterName = testDomainStandbyClusterName
	_, _ = s.MetadataManager.CreateDomain(createDomainRequest)
=======
	_, err := s.MetadataManager.CreateDomain(createDomainRequest)
	if err != nil {
		s.Fail(err.Error())
	}
	createDomainRequest.Info.ID = testDomainStandbyID
	createDomainRequest.Info.Name = testDomainStandbyName
	createDomainRequest.ReplicationConfig.ActiveClusterName = testDomainStandbyClusterName
	_, err = s.MetadataManager.CreateDomain(createDomainRequest)
	if err != nil {
		s.Fail(err.Error())
	}
	s.ShardContext.domainCache.Start()
>>>>>>> a781595a
}

// TeardownDomains delete the domains used for testing
func (s *TestBase) TeardownDomains() {
<<<<<<< HEAD
	_ = s.MetadataManager.DeleteDomain(&persistence.DeleteDomainRequest{ID: testDomainActiveID})
	_ = s.MetadataManager.DeleteDomain(&persistence.DeleteDomainRequest{ID: testDomainStandbyID})
=======
	s.ShardContext.domainCache.Stop()
	err := s.MetadataManager.DeleteDomain(&persistence.DeleteDomainRequest{ID: testDomainActiveID})
	if err != nil {
		s.Fail(err.Error())
	}
	err = s.MetadataManager.DeleteDomain(&persistence.DeleteDomainRequest{ID: testDomainStandbyID})
	if err != nil {
		s.Fail(err.Error())
	}
>>>>>>> a781595a
}<|MERGE_RESOLUTION|>--- conflicted
+++ resolved
@@ -603,13 +603,6 @@
 		IsGlobalDomain:  testDomainIsGlobalDomain,
 		FailoverVersion: version,
 	}
-<<<<<<< HEAD
-	_, _ = s.MetadataManager.CreateDomain(createDomainRequest)
-	createDomainRequest.Info.ID = testDomainStandbyID
-	createDomainRequest.Info.Name = testDomainStandbyName
-	createDomainRequest.ReplicationConfig.ActiveClusterName = testDomainStandbyClusterName
-	_, _ = s.MetadataManager.CreateDomain(createDomainRequest)
-=======
 	_, err := s.MetadataManager.CreateDomain(createDomainRequest)
 	if err != nil {
 		s.Fail(err.Error())
@@ -622,15 +615,10 @@
 		s.Fail(err.Error())
 	}
 	s.ShardContext.domainCache.Start()
->>>>>>> a781595a
 }
 
 // TeardownDomains delete the domains used for testing
 func (s *TestBase) TeardownDomains() {
-<<<<<<< HEAD
-	_ = s.MetadataManager.DeleteDomain(&persistence.DeleteDomainRequest{ID: testDomainActiveID})
-	_ = s.MetadataManager.DeleteDomain(&persistence.DeleteDomainRequest{ID: testDomainStandbyID})
-=======
 	s.ShardContext.domainCache.Stop()
 	err := s.MetadataManager.DeleteDomain(&persistence.DeleteDomainRequest{ID: testDomainActiveID})
 	if err != nil {
@@ -640,5 +628,4 @@
 	if err != nil {
 		s.Fail(err.Error())
 	}
->>>>>>> a781595a
 }