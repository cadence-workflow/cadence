--- conflicted
+++ resolved
@@ -478,14 +478,11 @@
 		},
 		ExclusiveMaxReadLevel: &TaskKey,
 	}
-<<<<<<< HEAD
 	ActiveClusterSelectionPolicy = types.ActiveClusterSelectionPolicy{
 		ActiveClusterSelectionStrategy: types.ActiveClusterSelectionStrategyRegionSticky,
 		StickyRegion:                   "region1",
 		ExternalEntityType:             "externalEntityType1",
 		ExternalEntityKey:              "externalEntityKey1",
 	}
-=======
 	CronOverlapPolicy = types.CronOverlapPolicySkipped
->>>>>>> cc499b85
 )