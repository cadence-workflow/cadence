--- conflicted
+++ resolved
@@ -131,8 +131,6 @@
 	if !ok {
 		return nil, ErrBootstrapContainerNotFound
 	}
-	var historyArchiver archiver.HistoryArchiver
-	var err error
 
 	switch scheme {
 	case filestore.URIScheme:
@@ -140,7 +138,6 @@
 			return nil, ErrArchiverConfigNotFound
 		}
 		historyArchiver, err = filestore.NewHistoryArchiver(container, p.historyArchiverConfigs.Filestore)
-<<<<<<< HEAD
 
 	case gcloud.URIScheme:
 		if p.historyArchiverConfigs.Gstorage == nil {
@@ -149,15 +146,6 @@
 
 		historyArchiver, err = gcloud.NewHistoryArchiver(container, p.historyArchiverConfigs.Gstorage)
 
-	default:
-		return nil, ErrUnknownScheme
-	}
-
-	if err != nil {
-		return nil, err
-	}
-
-=======
 	case s3store.URIScheme:
 		if p.historyArchiverConfigs.S3store == nil {
 			return nil, ErrArchiverConfigNotFound
@@ -166,21 +154,18 @@
 	default:
 		return nil, ErrUnknownScheme
 	}
+
 	if err != nil {
 		return nil, err
 	}
->>>>>>> 23420922
+
 	p.Lock()
 	defer p.Unlock()
 	if existingHistoryArchiver, ok := p.historyArchivers[archiverKey]; ok {
 		return existingHistoryArchiver, nil
 	}
 	p.historyArchivers[archiverKey] = historyArchiver
-<<<<<<< HEAD
-	return
-=======
 	return historyArchiver, nil
->>>>>>> 23420922
 }
 
 func (p *archiverProvider) GetVisibilityArchiver(scheme, serviceName string) (archiver.VisibilityArchiver, error) {
@@ -211,6 +196,8 @@
 			return nil, ErrArchiverConfigNotFound
 		}
 		visibilityArchiver, err = s3store.NewVisibilityArchiver(container, p.visibilityArchiverConfigs.S3store)
+	case gcloud.URIScheme:
+		return nil, ErrNotSupported
 	default:
 		return nil, ErrUnknownScheme
 	}
@@ -218,22 +205,10 @@
 		return nil, err
 	}
 
-<<<<<<< HEAD
-		p.Lock()
-		defer p.Unlock()
-		if existingVisibilityArchiver, ok := p.visibilityArchivers[archiverKey]; ok {
-			return existingVisibilityArchiver, nil
-		}
-		p.visibilityArchivers[archiverKey] = visibilityArchiver
-		return visibilityArchiver, nil
-	case gcloud.URIScheme:
-		return nil, ErrNotSupported
-=======
 	p.Lock()
 	defer p.Unlock()
 	if existingVisibilityArchiver, ok := p.visibilityArchivers[archiverKey]; ok {
 		return existingVisibilityArchiver, nil
->>>>>>> 23420922
 	}
 	p.visibilityArchivers[archiverKey] = visibilityArchiver
 	return visibilityArchiver, nil
