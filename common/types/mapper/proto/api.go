--- conflicted
+++ resolved
@@ -5562,14 +5562,9 @@
 		return nil
 	}
 
-<<<<<<< HEAD
-	regionToCluster := make(map[string]*apiv1.ActiveClusterInfo)
-	if len(t.ActiveClustersByRegion) > 0 {
-=======
 	var regionToCluster map[string]*apiv1.ActiveClusterInfo
 	if len(t.ActiveClustersByRegion) > 0 {
 		regionToCluster = make(map[string]*apiv1.ActiveClusterInfo)
->>>>>>> 71ed2e31
 		for region, cluster := range t.ActiveClustersByRegion {
 			regionToCluster[region] = &apiv1.ActiveClusterInfo{
 				ActiveClusterName: cluster.ActiveClusterName,
@@ -5578,14 +5573,9 @@
 		}
 	}
 
-<<<<<<< HEAD
-	activeClustersByClusterAttribute := make(map[string]*apiv1.ClusterAttributeScope)
-	if t.AttributeScopes != nil {
-=======
 	var activeClustersByClusterAttribute map[string]*apiv1.ClusterAttributeScope
 	if t.AttributeScopes != nil {
 		activeClustersByClusterAttribute = make(map[string]*apiv1.ClusterAttributeScope)
->>>>>>> 71ed2e31
 		for scopeType, scope := range t.AttributeScopes {
 			activeClustersByClusterAttribute[scopeType] = FromClusterAttributeScope(scope)
 		}
@@ -5602,14 +5592,9 @@
 		return nil
 	}
 
-<<<<<<< HEAD
-	activeClustersByRegion := make(map[string]types.ActiveClusterInfo)
-	if len(t.RegionToCluster) > 0 {
-=======
 	var activeClustersByRegion map[string]types.ActiveClusterInfo
 	if len(t.RegionToCluster) > 0 {
 		activeClustersByRegion = make(map[string]types.ActiveClusterInfo)
->>>>>>> 71ed2e31
 		for region, cluster := range t.RegionToCluster {
 			activeClustersByRegion[region] = types.ActiveClusterInfo{
 				ActiveClusterName: cluster.ActiveClusterName,
@@ -5618,14 +5603,9 @@
 		}
 	}
 
-<<<<<<< HEAD
-	attributeScopes := make(map[string]*types.ClusterAttributeScope)
-	if t.ActiveClustersByClusterAttribute != nil {
-=======
 	var attributeScopes map[string]*types.ClusterAttributeScope
 	if t.ActiveClustersByClusterAttribute != nil {
 		attributeScopes = make(map[string]*types.ClusterAttributeScope)
->>>>>>> 71ed2e31
 		for scopeType, scope := range t.ActiveClustersByClusterAttribute {
 			attributeScopes[scopeType] = ToClusterAttributeScope(scope)
 		}
@@ -5642,14 +5622,9 @@
 		return nil
 	}
 
-<<<<<<< HEAD
-	clusterAttributes := make(map[string]*apiv1.ActiveClusterInfo)
-	if len(t.ClusterAttributes) > 0 {
-=======
 	var clusterAttributes map[string]*apiv1.ActiveClusterInfo
 	if len(t.ClusterAttributes) > 0 {
 		clusterAttributes = make(map[string]*apiv1.ActiveClusterInfo)
->>>>>>> 71ed2e31
 		for name, clusterInfo := range t.ClusterAttributes {
 			if clusterInfo != nil {
 				clusterAttributes[name] = &apiv1.ActiveClusterInfo{
@@ -5670,14 +5645,9 @@
 		return nil
 	}
 
-<<<<<<< HEAD
-	clusterAttributes := make(map[string]*types.ActiveClusterInfo)
-	if len(t.ClusterAttributes) > 0 {
-=======
 	var clusterAttributes map[string]*types.ActiveClusterInfo
 	if len(t.ClusterAttributes) > 0 {
 		clusterAttributes = make(map[string]*types.ActiveClusterInfo)
->>>>>>> 71ed2e31
 		for name, clusterInfo := range t.ClusterAttributes {
 			if clusterInfo != nil {
 				clusterAttributes[name] = &types.ActiveClusterInfo{
