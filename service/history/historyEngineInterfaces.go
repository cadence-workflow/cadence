--- conflicted
+++ resolved
@@ -75,7 +75,6 @@
 		GetDomainID() string
 	}
 
-<<<<<<< HEAD
 	queueTask interface {
 		task.PriorityTask
 		queueTaskInfo
@@ -83,14 +82,12 @@
 		// TODO: add a method for getting task shardID
 	}
 
-=======
 	queueTaskExecutor interface {
 		execute(taskInfo *taskInfo) error
 	}
 
 	// TODO: deprecate this interface in favor of the task interface
 	// defined in common/task package
->>>>>>> 031bb6b5
 	taskExecutor interface {
 		process(taskInfo *taskInfo) (int, error)
 		complete(taskInfo *taskInfo)
