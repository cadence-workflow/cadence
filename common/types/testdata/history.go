// Copyright (c) 2021 Uber Technologies Inc.
//
// Permission is hereby granted, free of charge, to any person obtaining a copy
// of this software and associated documentation files (the "Software"), to deal
// in the Software without restriction, including without limitation the rights
// to use, copy, modify, merge, publish, distribute, sublicense, and/or sell
// copies of the Software, and to permit persons to whom the Software is
// furnished to do so, subject to the following conditions:
//
// The above copyright notice and this permission notice shall be included in all
// copies or substantial portions of the Software.
//
// THE SOFTWARE IS PROVIDED "AS IS", WITHOUT WARRANTY OF ANY KIND, EXPRESS OR
// IMPLIED, INCLUDING BUT NOT LIMITED TO THE WARRANTIES OF MERCHANTABILITY,
// FITNESS FOR A PARTICULAR PURPOSE AND NONINFRINGEMENT. IN NO EVENT SHALL THE
// AUTHORS OR COPYRIGHT HOLDERS BE LIABLE FOR ANY CLAIM, DAMAGES OR OTHER
// LIABILITY, WHETHER IN AN ACTION OF CONTRACT, TORT OR OTHERWISE, ARISING FROM,
// OUT OF OR IN CONNECTION WITH THE SOFTWARE OR THE USE OR OTHER DEALINGS IN THE
// SOFTWARE.

package testdata

import (
	"github.com/pborman/uuid"

	"github.com/uber/cadence/.gen/go/history"
	"github.com/uber/cadence/common"
	"github.com/uber/cadence/common/types"
)

var (
	History = types.History{
		Events: HistoryEventArray,
	}
	HistoryEventArray = []*types.HistoryEvent{
		&HistoryEvent_WorkflowExecutionStarted,
		&HistoryEvent_WorkflowExecutionStarted,
		&HistoryEvent_WorkflowExecutionCompleted,
		&HistoryEvent_WorkflowExecutionFailed,
		&HistoryEvent_WorkflowExecutionTimedOut,
		&HistoryEvent_DecisionTaskScheduled,
		&HistoryEvent_DecisionTaskStarted,
		&HistoryEvent_DecisionTaskCompleted,
		&HistoryEvent_DecisionTaskTimedOut,
		&HistoryEvent_DecisionTaskFailed,
		&HistoryEvent_ActivityTaskScheduled,
		&HistoryEvent_ActivityTaskStarted,
		&HistoryEvent_ActivityTaskCompleted,
		&HistoryEvent_ActivityTaskFailed,
		&HistoryEvent_ActivityTaskTimedOut,
		&HistoryEvent_ActivityTaskCancelRequested,
		&HistoryEvent_RequestCancelActivityTaskFailed,
		&HistoryEvent_ActivityTaskCanceled,
		&HistoryEvent_TimerStarted,
		&HistoryEvent_TimerFired,
		&HistoryEvent_CancelTimerFailed,
		&HistoryEvent_TimerCanceled,
		&HistoryEvent_WorkflowExecutionCancelRequested,
		&HistoryEvent_WorkflowExecutionCanceled,
		&HistoryEvent_RequestCancelExternalWorkflowExecutionInitiated,
		&HistoryEvent_RequestCancelExternalWorkflowExecutionFailed,
		&HistoryEvent_ExternalWorkflowExecutionCancelRequested,
		&HistoryEvent_MarkerRecorded,
		&HistoryEvent_WorkflowExecutionSignaled,
		&HistoryEvent_WorkflowExecutionTerminated,
		&HistoryEvent_WorkflowExecutionContinuedAsNew,
		&HistoryEvent_StartChildWorkflowExecutionInitiated,
		&HistoryEvent_StartChildWorkflowExecutionFailed,
		&HistoryEvent_ChildWorkflowExecutionStarted,
		&HistoryEvent_ChildWorkflowExecutionCompleted,
		&HistoryEvent_ChildWorkflowExecutionFailed,
		&HistoryEvent_ChildWorkflowExecutionCanceled,
		&HistoryEvent_ChildWorkflowExecutionTimedOut,
		&HistoryEvent_ChildWorkflowExecutionTerminated,
		&HistoryEvent_SignalExternalWorkflowExecutionInitiated,
		&HistoryEvent_SignalExternalWorkflowExecutionFailed,
		&HistoryEvent_ExternalWorkflowExecutionSignaled,
		&HistoryEvent_UpsertWorkflowSearchAttributes,
	}

	HistoryEvent_WorkflowExecutionStarted = generateEvent(func(e *types.HistoryEvent) {
		e.EventType = types.EventTypeWorkflowExecutionStarted.Ptr()
		e.WorkflowExecutionStartedEventAttributes = &WorkflowExecutionStartedEventAttributes
	})
	HistoryEvent_WorkflowExecutionCompleted = generateEvent(func(e *types.HistoryEvent) {
		e.EventType = types.EventTypeWorkflowExecutionCompleted.Ptr()
		e.WorkflowExecutionCompletedEventAttributes = &WorkflowExecutionCompletedEventAttributes
	})
	HistoryEvent_WorkflowExecutionFailed = generateEvent(func(e *types.HistoryEvent) {
		e.EventType = types.EventTypeWorkflowExecutionFailed.Ptr()
		e.WorkflowExecutionFailedEventAttributes = &WorkflowExecutionFailedEventAttributes
	})
	HistoryEvent_WorkflowExecutionTimedOut = generateEvent(func(e *types.HistoryEvent) {
		e.EventType = types.EventTypeWorkflowExecutionTimedOut.Ptr()
		e.WorkflowExecutionTimedOutEventAttributes = &WorkflowExecutionTimedOutEventAttributes
	})
	HistoryEvent_DecisionTaskScheduled = generateEvent(func(e *types.HistoryEvent) {
		e.EventType = types.EventTypeDecisionTaskScheduled.Ptr()
		e.DecisionTaskScheduledEventAttributes = &DecisionTaskScheduledEventAttributes
	})
	HistoryEvent_DecisionTaskStarted = generateEvent(func(e *types.HistoryEvent) {
		e.EventType = types.EventTypeDecisionTaskStarted.Ptr()
		e.DecisionTaskStartedEventAttributes = &DecisionTaskStartedEventAttributes
	})
	HistoryEvent_DecisionTaskCompleted = generateEvent(func(e *types.HistoryEvent) {
		e.EventType = types.EventTypeDecisionTaskCompleted.Ptr()
		e.DecisionTaskCompletedEventAttributes = &DecisionTaskCompletedEventAttributes
	})
	HistoryEvent_DecisionTaskTimedOut = generateEvent(func(e *types.HistoryEvent) {
		e.EventType = types.EventTypeDecisionTaskTimedOut.Ptr()
		e.DecisionTaskTimedOutEventAttributes = &DecisionTaskTimedOutEventAttributes
	})
	HistoryEvent_DecisionTaskFailed = generateEvent(func(e *types.HistoryEvent) {
		e.EventType = types.EventTypeDecisionTaskFailed.Ptr()
		e.DecisionTaskFailedEventAttributes = &DecisionTaskFailedEventAttributes
	})
	HistoryEvent_ActivityTaskScheduled = generateEvent(func(e *types.HistoryEvent) {
		e.EventType = types.EventTypeActivityTaskScheduled.Ptr()
		e.ActivityTaskScheduledEventAttributes = &ActivityTaskScheduledEventAttributes
	})
	HistoryEvent_ActivityTaskStarted = generateEvent(func(e *types.HistoryEvent) {
		e.EventType = types.EventTypeActivityTaskStarted.Ptr()
		e.ActivityTaskStartedEventAttributes = &ActivityTaskStartedEventAttributes
	})
	HistoryEvent_ActivityTaskCompleted = generateEvent(func(e *types.HistoryEvent) {
		e.EventType = types.EventTypeActivityTaskCompleted.Ptr()
		e.ActivityTaskCompletedEventAttributes = &ActivityTaskCompletedEventAttributes
	})
	HistoryEvent_ActivityTaskFailed = generateEvent(func(e *types.HistoryEvent) {
		e.EventType = types.EventTypeActivityTaskFailed.Ptr()
		e.ActivityTaskFailedEventAttributes = &ActivityTaskFailedEventAttributes
	})
	HistoryEvent_ActivityTaskTimedOut = generateEvent(func(e *types.HistoryEvent) {
		e.EventType = types.EventTypeActivityTaskTimedOut.Ptr()
		e.ActivityTaskTimedOutEventAttributes = &ActivityTaskTimedOutEventAttributes
	})
	HistoryEvent_ActivityTaskCancelRequested = generateEvent(func(e *types.HistoryEvent) {
		e.EventType = types.EventTypeActivityTaskCancelRequested.Ptr()
		e.ActivityTaskCancelRequestedEventAttributes = &ActivityTaskCancelRequestedEventAttributes
	})
	HistoryEvent_RequestCancelActivityTaskFailed = generateEvent(func(e *types.HistoryEvent) {
		e.EventType = types.EventTypeRequestCancelActivityTaskFailed.Ptr()
		e.RequestCancelActivityTaskFailedEventAttributes = &RequestCancelActivityTaskFailedEventAttributes
	})
	HistoryEvent_ActivityTaskCanceled = generateEvent(func(e *types.HistoryEvent) {
		e.EventType = types.EventTypeActivityTaskCanceled.Ptr()
		e.ActivityTaskCanceledEventAttributes = &ActivityTaskCanceledEventAttributes
	})
	HistoryEvent_TimerStarted = generateEvent(func(e *types.HistoryEvent) {
		e.EventType = types.EventTypeTimerStarted.Ptr()
		e.TimerStartedEventAttributes = &TimerStartedEventAttributes
	})
	HistoryEvent_TimerFired = generateEvent(func(e *types.HistoryEvent) {
		e.EventType = types.EventTypeTimerFired.Ptr()
		e.TimerFiredEventAttributes = &TimerFiredEventAttributes
	})
	HistoryEvent_CancelTimerFailed = generateEvent(func(e *types.HistoryEvent) {
		e.EventType = types.EventTypeCancelTimerFailed.Ptr()
		e.CancelTimerFailedEventAttributes = &CancelTimerFailedEventAttributes
	})
	HistoryEvent_TimerCanceled = generateEvent(func(e *types.HistoryEvent) {
		e.EventType = types.EventTypeTimerCanceled.Ptr()
		e.TimerCanceledEventAttributes = &TimerCanceledEventAttributes
	})
	HistoryEvent_WorkflowExecutionCancelRequested = generateEvent(func(e *types.HistoryEvent) {
		e.EventType = types.EventTypeWorkflowExecutionCancelRequested.Ptr()
		e.WorkflowExecutionCancelRequestedEventAttributes = &WorkflowExecutionCancelRequestedEventAttributes
	})
	HistoryEvent_WorkflowExecutionCanceled = generateEvent(func(e *types.HistoryEvent) {
		e.EventType = types.EventTypeWorkflowExecutionCanceled.Ptr()
		e.WorkflowExecutionCanceledEventAttributes = &WorkflowExecutionCanceledEventAttributes
	})
	HistoryEvent_RequestCancelExternalWorkflowExecutionInitiated = generateEvent(func(e *types.HistoryEvent) {
		e.EventType = types.EventTypeRequestCancelExternalWorkflowExecutionInitiated.Ptr()
		e.RequestCancelExternalWorkflowExecutionInitiatedEventAttributes = &RequestCancelExternalWorkflowExecutionInitiatedEventAttributes
	})
	HistoryEvent_RequestCancelExternalWorkflowExecutionFailed = generateEvent(func(e *types.HistoryEvent) {
		e.EventType = types.EventTypeRequestCancelExternalWorkflowExecutionFailed.Ptr()
		e.RequestCancelExternalWorkflowExecutionFailedEventAttributes = &RequestCancelExternalWorkflowExecutionFailedEventAttributes
	})
	HistoryEvent_ExternalWorkflowExecutionCancelRequested = generateEvent(func(e *types.HistoryEvent) {
		e.EventType = types.EventTypeExternalWorkflowExecutionCancelRequested.Ptr()
		e.ExternalWorkflowExecutionCancelRequestedEventAttributes = &ExternalWorkflowExecutionCancelRequestedEventAttributes
	})
	HistoryEvent_MarkerRecorded = generateEvent(func(e *types.HistoryEvent) {
		e.EventType = types.EventTypeMarkerRecorded.Ptr()
		e.MarkerRecordedEventAttributes = &MarkerRecordedEventAttributes
	})
	HistoryEvent_WorkflowExecutionSignaled = generateEvent(func(e *types.HistoryEvent) {
		e.EventType = types.EventTypeWorkflowExecutionSignaled.Ptr()
		e.WorkflowExecutionSignaledEventAttributes = &WorkflowExecutionSignaledEventAttributes
	})
	HistoryEvent_WorkflowExecutionTerminated = generateEvent(func(e *types.HistoryEvent) {
		e.EventType = types.EventTypeWorkflowExecutionTerminated.Ptr()
		e.WorkflowExecutionTerminatedEventAttributes = &WorkflowExecutionTerminatedEventAttributes
	})
	HistoryEvent_WorkflowExecutionContinuedAsNew = generateEvent(func(e *types.HistoryEvent) {
		e.EventType = types.EventTypeWorkflowExecutionContinuedAsNew.Ptr()
		e.WorkflowExecutionContinuedAsNewEventAttributes = &WorkflowExecutionContinuedAsNewEventAttributes
	})
	HistoryEvent_StartChildWorkflowExecutionInitiated = generateEvent(func(e *types.HistoryEvent) {
		e.EventType = types.EventTypeStartChildWorkflowExecutionInitiated.Ptr()
		e.StartChildWorkflowExecutionInitiatedEventAttributes = &StartChildWorkflowExecutionInitiatedEventAttributes
	})
	HistoryEvent_StartChildWorkflowExecutionFailed = generateEvent(func(e *types.HistoryEvent) {
		e.EventType = types.EventTypeStartChildWorkflowExecutionFailed.Ptr()
		e.StartChildWorkflowExecutionFailedEventAttributes = &StartChildWorkflowExecutionFailedEventAttributes
	})
	HistoryEvent_ChildWorkflowExecutionStarted = generateEvent(func(e *types.HistoryEvent) {
		e.EventType = types.EventTypeChildWorkflowExecutionStarted.Ptr()
		e.ChildWorkflowExecutionStartedEventAttributes = &ChildWorkflowExecutionStartedEventAttributes
	})
	HistoryEvent_ChildWorkflowExecutionCompleted = generateEvent(func(e *types.HistoryEvent) {
		e.EventType = types.EventTypeChildWorkflowExecutionCompleted.Ptr()
		e.ChildWorkflowExecutionCompletedEventAttributes = &ChildWorkflowExecutionCompletedEventAttributes
	})
	HistoryEvent_ChildWorkflowExecutionFailed = generateEvent(func(e *types.HistoryEvent) {
		e.EventType = types.EventTypeChildWorkflowExecutionFailed.Ptr()
		e.ChildWorkflowExecutionFailedEventAttributes = &ChildWorkflowExecutionFailedEventAttributes
	})
	HistoryEvent_ChildWorkflowExecutionCanceled = generateEvent(func(e *types.HistoryEvent) {
		e.EventType = types.EventTypeChildWorkflowExecutionCanceled.Ptr()
		e.ChildWorkflowExecutionCanceledEventAttributes = &ChildWorkflowExecutionCanceledEventAttributes
	})
	HistoryEvent_ChildWorkflowExecutionTimedOut = generateEvent(func(e *types.HistoryEvent) {
		e.EventType = types.EventTypeChildWorkflowExecutionTimedOut.Ptr()
		e.ChildWorkflowExecutionTimedOutEventAttributes = &ChildWorkflowExecutionTimedOutEventAttributes
	})
	HistoryEvent_ChildWorkflowExecutionTerminated = generateEvent(func(e *types.HistoryEvent) {
		e.EventType = types.EventTypeChildWorkflowExecutionTerminated.Ptr()
		e.ChildWorkflowExecutionTerminatedEventAttributes = &ChildWorkflowExecutionTerminatedEventAttributes
	})
	HistoryEvent_SignalExternalWorkflowExecutionInitiated = generateEvent(func(e *types.HistoryEvent) {
		e.EventType = types.EventTypeSignalExternalWorkflowExecutionInitiated.Ptr()
		e.SignalExternalWorkflowExecutionInitiatedEventAttributes = &SignalExternalWorkflowExecutionInitiatedEventAttributes
	})
	HistoryEvent_SignalExternalWorkflowExecutionFailed = generateEvent(func(e *types.HistoryEvent) {
		e.EventType = types.EventTypeSignalExternalWorkflowExecutionFailed.Ptr()
		e.SignalExternalWorkflowExecutionFailedEventAttributes = &SignalExternalWorkflowExecutionFailedEventAttributes
	})
	HistoryEvent_ExternalWorkflowExecutionSignaled = generateEvent(func(e *types.HistoryEvent) {
		e.EventType = types.EventTypeExternalWorkflowExecutionSignaled.Ptr()
		e.ExternalWorkflowExecutionSignaledEventAttributes = &ExternalWorkflowExecutionSignaledEventAttributes
	})
	HistoryEvent_UpsertWorkflowSearchAttributes = generateEvent(func(e *types.HistoryEvent) {
		e.EventType = types.EventTypeUpsertWorkflowSearchAttributes.Ptr()
		e.UpsertWorkflowSearchAttributesEventAttributes = &UpsertWorkflowSearchAttributesEventAttributes
	})

	WorkflowExecutionStartedEventAttributes = types.WorkflowExecutionStartedEventAttributes{
		WorkflowType:                        &WorkflowType,
		ParentWorkflowDomainID:              common.StringPtr(DomainID),
		ParentWorkflowDomain:                common.StringPtr(DomainName),
		ParentWorkflowExecution:             &WorkflowExecution,
		ParentInitiatedEventID:              common.Int64Ptr(EventID1),
		TaskList:                            &TaskList,
		Input:                               Payload1,
		ExecutionStartToCloseTimeoutSeconds: &Duration1,
		TaskStartToCloseTimeoutSeconds:      &Duration2,
		ContinuedExecutionRunID:             RunID1,
		Initiator:                           &ContinueAsNewInitiator,
		ContinuedFailureReason:              &FailureReason,
		ContinuedFailureDetails:             FailureDetails,
		LastCompletionResult:                Payload2,
		OriginalExecutionRunID:              RunID2,
		Identity:                            Identity,
		FirstExecutionRunID:                 RunID3,
		RetryPolicy:                         &RetryPolicy,
		Attempt:                             Attempt,
		ExpirationTimestamp:                 &Timestamp1,
		CronSchedule:                        CronSchedule,
		FirstDecisionTaskBackoffSeconds:     &Duration3,
		Memo:                                &Memo,
		SearchAttributes:                    &SearchAttributes,
		PrevAutoResetPoints:                 &ResetPoints,
		Header:                              &Header,
		PartitionConfig:                     PartitionConfig,
		RequestID:                           RequestID,
<<<<<<< HEAD
		ActiveClusterSelectionPolicy:        &ActiveClusterSelectionPolicy,
=======
		CronOverlapPolicy:                   &CronOverlapPolicy,
>>>>>>> cc499b85
	}
	WorkflowExecutionCompletedEventAttributes = types.WorkflowExecutionCompletedEventAttributes{
		Result:                       Payload1,
		DecisionTaskCompletedEventID: EventID1,
	}
	WorkflowExecutionFailedEventAttributes = types.WorkflowExecutionFailedEventAttributes{
		Reason:                       &FailureReason,
		Details:                      FailureDetails,
		DecisionTaskCompletedEventID: EventID1,
	}
	WorkflowExecutionTimedOutEventAttributes = types.WorkflowExecutionTimedOutEventAttributes{
		TimeoutType: &TimeoutType,
	}
	DecisionTaskScheduledEventAttributes = types.DecisionTaskScheduledEventAttributes{
		TaskList:                   &TaskList,
		StartToCloseTimeoutSeconds: &Duration1,
		Attempt:                    Attempt,
	}
	DecisionTaskStartedEventAttributes = types.DecisionTaskStartedEventAttributes{
		ScheduledEventID: EventID1,
		Identity:         Identity,
		RequestID:        RequestID,
	}
	DecisionTaskCompletedEventAttributes = types.DecisionTaskCompletedEventAttributes{
		ExecutionContext: ExecutionContext,
		ScheduledEventID: EventID1,
		StartedEventID:   EventID2,
		Identity:         Identity,
		BinaryChecksum:   Checksum,
	}
	DecisionTaskTimedOutEventAttributes = types.DecisionTaskTimedOutEventAttributes{
		ScheduledEventID: EventID1,
		StartedEventID:   EventID2,
		TimeoutType:      &TimeoutType,
		BaseRunID:        RunID1,
		NewRunID:         RunID2,
		ForkEventVersion: Version1,
		Reason:           Reason,
		Cause:            &DecisionTaskTimedOutCause,
		RequestID:        RequestID,
	}
	DecisionTaskFailedEventAttributes = types.DecisionTaskFailedEventAttributes{
		ScheduledEventID: EventID1,
		StartedEventID:   EventID2,
		Cause:            &DecisionTaskFailedCause,
		Details:          FailureDetails,
		Identity:         Identity,
		Reason:           &FailureReason,
		BaseRunID:        RunID1,
		NewRunID:         RunID2,
		ForkEventVersion: Version1,
		BinaryChecksum:   Checksum,
		RequestID:        RequestID,
	}
	ActivityTaskScheduledEventAttributes = types.ActivityTaskScheduledEventAttributes{
		ActivityID:                    ActivityID,
		ActivityType:                  &ActivityType,
		Domain:                        common.StringPtr(DomainName),
		TaskList:                      &TaskList,
		Input:                         Payload1,
		ScheduleToCloseTimeoutSeconds: &Duration1,
		ScheduleToStartTimeoutSeconds: &Duration2,
		StartToCloseTimeoutSeconds:    &Duration3,
		HeartbeatTimeoutSeconds:       &Duration4,
		DecisionTaskCompletedEventID:  EventID1,
		RetryPolicy:                   &RetryPolicy,
		Header:                        &Header,
	}
	ActivityTaskStartedEventAttributes = types.ActivityTaskStartedEventAttributes{
		ScheduledEventID:   EventID1,
		Identity:           Identity,
		RequestID:          RequestID,
		Attempt:            Attempt,
		LastFailureReason:  &FailureReason,
		LastFailureDetails: FailureDetails,
	}
	ActivityTaskCompletedEventAttributes = types.ActivityTaskCompletedEventAttributes{
		Result:           Payload1,
		ScheduledEventID: EventID1,
		StartedEventID:   EventID2,
		Identity:         Identity,
	}
	ActivityTaskFailedEventAttributes = types.ActivityTaskFailedEventAttributes{
		Reason:           &FailureReason,
		Details:          FailureDetails,
		ScheduledEventID: EventID1,
		StartedEventID:   EventID2,
		Identity:         Identity,
	}
	ActivityTaskTimedOutEventAttributes = types.ActivityTaskTimedOutEventAttributes{
		Details:            Payload1,
		ScheduledEventID:   EventID1,
		StartedEventID:     EventID2,
		TimeoutType:        &TimeoutType,
		LastFailureReason:  &FailureReason,
		LastFailureDetails: FailureDetails,
	}
	TimerStartedEventAttributes = types.TimerStartedEventAttributes{
		TimerID:                      TimerID,
		StartToFireTimeoutSeconds:    common.Int64Ptr(int64(Duration1)),
		DecisionTaskCompletedEventID: EventID1,
	}
	TimerFiredEventAttributes = types.TimerFiredEventAttributes{
		TimerID:        TimerID,
		StartedEventID: EventID1,
	}
	ActivityTaskCancelRequestedEventAttributes = types.ActivityTaskCancelRequestedEventAttributes{
		ActivityID:                   ActivityID,
		DecisionTaskCompletedEventID: EventID1,
	}
	RequestCancelActivityTaskFailedEventAttributes = types.RequestCancelActivityTaskFailedEventAttributes{
		ActivityID:                   ActivityID,
		Cause:                        Cause,
		DecisionTaskCompletedEventID: EventID1,
	}
	ActivityTaskCanceledEventAttributes = types.ActivityTaskCanceledEventAttributes{
		Details:                      Payload1,
		LatestCancelRequestedEventID: EventID1,
		ScheduledEventID:             EventID2,
		StartedEventID:               EventID3,
		Identity:                     Identity,
	}
	TimerCanceledEventAttributes = types.TimerCanceledEventAttributes{
		TimerID:                      TimerID,
		StartedEventID:               EventID1,
		DecisionTaskCompletedEventID: EventID2,
		Identity:                     Identity,
	}
	CancelTimerFailedEventAttributes = types.CancelTimerFailedEventAttributes{
		TimerID:                      TimerID,
		Cause:                        Cause,
		DecisionTaskCompletedEventID: EventID1,
		Identity:                     Identity,
	}
	MarkerRecordedEventAttributes = types.MarkerRecordedEventAttributes{
		MarkerName:                   MarkerName,
		Details:                      Payload1,
		DecisionTaskCompletedEventID: EventID1,
		Header:                       &Header,
	}
	WorkflowExecutionSignaledEventAttributes = types.WorkflowExecutionSignaledEventAttributes{
		SignalName: SignalName,
		Input:      Payload1,
		Identity:   Identity,
		RequestID:  RequestID,
	}
	WorkflowExecutionTerminatedEventAttributes = types.WorkflowExecutionTerminatedEventAttributes{
		Reason:   Reason,
		Details:  Payload1,
		Identity: Identity,
	}
	WorkflowExecutionCancelRequestedEventAttributes = types.WorkflowExecutionCancelRequestedEventAttributes{
		Cause:                     Cause,
		ExternalInitiatedEventID:  common.Int64Ptr(EventID1),
		ExternalWorkflowExecution: &WorkflowExecution,
		Identity:                  Identity,
		RequestID:                 RequestID,
	}
	WorkflowExecutionCanceledEventAttributes = types.WorkflowExecutionCanceledEventAttributes{
		DecisionTaskCompletedEventID: EventID1,
		Details:                      Payload1,
	}
	RequestCancelExternalWorkflowExecutionInitiatedEventAttributes = types.RequestCancelExternalWorkflowExecutionInitiatedEventAttributes{
		DecisionTaskCompletedEventID: EventID1,
		Domain:                       DomainName,
		WorkflowExecution:            &WorkflowExecution,
		Control:                      Control,
		ChildWorkflowOnly:            true,
	}
	RequestCancelExternalWorkflowExecutionFailedEventAttributes = types.RequestCancelExternalWorkflowExecutionFailedEventAttributes{
		Cause:                        &CancelExternalWorkflowExecutionFailedCause,
		DecisionTaskCompletedEventID: EventID1,
		Domain:                       DomainName,
		WorkflowExecution:            &WorkflowExecution,
		InitiatedEventID:             EventID2,
		Control:                      Control,
	}
	ExternalWorkflowExecutionCancelRequestedEventAttributes = types.ExternalWorkflowExecutionCancelRequestedEventAttributes{
		InitiatedEventID:  EventID1,
		Domain:            DomainName,
		WorkflowExecution: &WorkflowExecution,
	}
	WorkflowExecutionContinuedAsNewEventAttributes = types.WorkflowExecutionContinuedAsNewEventAttributes{
		NewExecutionRunID:                   RunID1,
		WorkflowType:                        &WorkflowType,
		TaskList:                            &TaskList,
		Input:                               Payload1,
		ExecutionStartToCloseTimeoutSeconds: &Duration1,
		TaskStartToCloseTimeoutSeconds:      &Duration2,
		DecisionTaskCompletedEventID:        EventID1,
		BackoffStartIntervalInSeconds:       &Duration3,
		Initiator:                           &ContinueAsNewInitiator,
		FailureReason:                       &FailureReason,
		FailureDetails:                      FailureDetails,
		LastCompletionResult:                Payload2,
		Header:                              &Header,
		Memo:                                &Memo,
		SearchAttributes:                    &SearchAttributes,
	}
	StartChildWorkflowExecutionInitiatedEventAttributes = types.StartChildWorkflowExecutionInitiatedEventAttributes{
		Domain:                              DomainName,
		WorkflowID:                          WorkflowID,
		WorkflowType:                        &WorkflowType,
		TaskList:                            &TaskList,
		Input:                               Payload1,
		ExecutionStartToCloseTimeoutSeconds: &Duration1,
		TaskStartToCloseTimeoutSeconds:      &Duration2,
		ParentClosePolicy:                   &ParentClosePolicy,
		Control:                             Control,
		DecisionTaskCompletedEventID:        EventID1,
		WorkflowIDReusePolicy:               &WorkflowIDReusePolicy,
		RetryPolicy:                         &RetryPolicy,
		CronSchedule:                        CronSchedule,
		Header:                              &Header,
		Memo:                                &Memo,
		SearchAttributes:                    &SearchAttributes,
		DelayStartSeconds:                   &Duration3,
		JitterStartSeconds:                  &Duration4,
		FirstRunAtTimestamp:                 &Timestamp1,
		CronOverlapPolicy:                   &CronOverlapPolicy,
	}
	StartChildWorkflowExecutionFailedEventAttributes = types.StartChildWorkflowExecutionFailedEventAttributes{
		Domain:                       DomainName,
		WorkflowID:                   WorkflowID,
		WorkflowType:                 &WorkflowType,
		Cause:                        &ChildWorkflowExecutionFailedCause,
		Control:                      Control,
		InitiatedEventID:             EventID1,
		DecisionTaskCompletedEventID: EventID2,
	}
	ChildWorkflowExecutionStartedEventAttributes = types.ChildWorkflowExecutionStartedEventAttributes{
		Domain:            DomainName,
		InitiatedEventID:  EventID1,
		WorkflowExecution: &WorkflowExecution,
		WorkflowType:      &WorkflowType,
		Header:            &Header,
	}
	ChildWorkflowExecutionCompletedEventAttributes = types.ChildWorkflowExecutionCompletedEventAttributes{
		Result:            Payload1,
		Domain:            DomainName,
		WorkflowExecution: &WorkflowExecution,
		WorkflowType:      &WorkflowType,
		InitiatedEventID:  EventID1,
		StartedEventID:    EventID2,
	}
	ChildWorkflowExecutionFailedEventAttributes = types.ChildWorkflowExecutionFailedEventAttributes{
		Reason:            &FailureReason,
		Details:           FailureDetails,
		Domain:            DomainName,
		WorkflowExecution: &WorkflowExecution,
		WorkflowType:      &WorkflowType,
		InitiatedEventID:  EventID1,
		StartedEventID:    EventID2,
	}
	ChildWorkflowExecutionCanceledEventAttributes = types.ChildWorkflowExecutionCanceledEventAttributes{
		Details:           Payload1,
		Domain:            DomainName,
		WorkflowExecution: &WorkflowExecution,
		WorkflowType:      &WorkflowType,
		InitiatedEventID:  EventID1,
		StartedEventID:    EventID2,
	}
	ChildWorkflowExecutionTimedOutEventAttributes = types.ChildWorkflowExecutionTimedOutEventAttributes{
		TimeoutType:       &TimeoutType,
		Domain:            DomainName,
		WorkflowExecution: &WorkflowExecution,
		WorkflowType:      &WorkflowType,
		InitiatedEventID:  EventID1,
		StartedEventID:    EventID2,
	}
	ChildWorkflowExecutionTerminatedEventAttributes = types.ChildWorkflowExecutionTerminatedEventAttributes{
		Domain:            DomainName,
		WorkflowExecution: &WorkflowExecution,
		WorkflowType:      &WorkflowType,
		InitiatedEventID:  EventID1,
		StartedEventID:    EventID2,
	}
	SignalExternalWorkflowExecutionInitiatedEventAttributes = types.SignalExternalWorkflowExecutionInitiatedEventAttributes{
		DecisionTaskCompletedEventID: EventID1,
		Domain:                       DomainName,
		WorkflowExecution:            &WorkflowExecution,
		SignalName:                   SignalName,
		Input:                        Payload1,
		Control:                      Control,
		ChildWorkflowOnly:            true,
	}
	SignalExternalWorkflowExecutionFailedEventAttributes = types.SignalExternalWorkflowExecutionFailedEventAttributes{
		Cause:                        &SignalExternalWorkflowExecutionFailedCause,
		DecisionTaskCompletedEventID: EventID1,
		Domain:                       DomainName,
		WorkflowExecution:            &WorkflowExecution,
		InitiatedEventID:             EventID2,
		Control:                      Control,
	}
	ExternalWorkflowExecutionSignaledEventAttributes = types.ExternalWorkflowExecutionSignaledEventAttributes{
		InitiatedEventID:  EventID1,
		Domain:            DomainName,
		WorkflowExecution: &WorkflowExecution,
		Control:           Control,
	}
	UpsertWorkflowSearchAttributesEventAttributes = types.UpsertWorkflowSearchAttributesEventAttributes{
		DecisionTaskCompletedEventID: EventID1,
		SearchAttributes:             &SearchAttributes,
	}
	GetFailoverInfoRequest = types.GetFailoverInfoRequest{
		DomainID: uuid.NewUUID().String(),
	}
	GetFailoverInfoResponse = types.GetFailoverInfoResponse{
		CompletedShardCount: 0,
		PendingShards:       []int32{1, 2, 3},
	}
	RatelimitUpdateRequest = types.RatelimitUpdateRequest{
		Any: &types.Any{
			ValueType: history.WeightedRatelimitUsageAnyType, // only correct value currently
			Value:     []byte("test request"),                // invalid contents, but not inspected in these tests
		},
	}
	RatelimitUpdateResponse = types.RatelimitUpdateResponse{
		Any: &types.Any{
			ValueType: history.WeightedRatelimitQuotasAnyType, // only correct value currently
			Value:     []byte("test response"),                // invalid contents, but not inspected in these tests
		},
	}
)

func generateEvent(modifier func(e *types.HistoryEvent)) types.HistoryEvent {
	e := types.HistoryEvent{
		ID:        EventID1,
		Timestamp: &Timestamp1,
		Version:   Version1,
		TaskID:    TaskID,
	}
	modifier(&e)
	return e
}<|MERGE_RESOLUTION|>--- conflicted
+++ resolved
@@ -276,11 +276,8 @@
 		Header:                              &Header,
 		PartitionConfig:                     PartitionConfig,
 		RequestID:                           RequestID,
-<<<<<<< HEAD
 		ActiveClusterSelectionPolicy:        &ActiveClusterSelectionPolicy,
-=======
 		CronOverlapPolicy:                   &CronOverlapPolicy,
->>>>>>> cc499b85
 	}
 	WorkflowExecutionCompletedEventAttributes = types.WorkflowExecutionCompletedEventAttributes{
 		Result:                       Payload1,
