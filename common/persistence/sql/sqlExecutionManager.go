// Copyright (c) 2018 Uber Technologies, Inc.
//
// Permission is hereby granted, free of charge, to any person obtaining a copy
// of this software and associated documentation files (the "Software"), to deal
// in the Software without restriction, including without limitation the rights
// to use, copy, modify, merge, publish, distribute, sublicense, and/or sell
// copies of the Software, and to permit persons to whom the Software is
// furnished to do so, subject to the following conditions:
//
// The above copyright notice and this permission notice shall be included in
// all copies or substantial portions of the Software.
//
// THE SOFTWARE IS PROVIDED "AS IS", WITHOUT WARRANTY OF ANY KIND, EXPRESS OR
// IMPLIED, INCLUDING BUT NOT LIMITED TO THE WARRANTIES OF MERCHANTABILITY,
// FITNESS FOR A PARTICULAR PURPOSE AND NONINFRINGEMENT. IN NO EVENT SHALL THE
// AUTHORS OR COPYRIGHT HOLDERS BE LIABLE FOR ANY CLAIM, DAMAGES OR OTHER
// LIABILITY, WHETHER IN AN ACTION OF CONTRACT, TORT OR OTHERWISE, ARISING FROM,
// OUT OF OR IN CONNECTION WITH THE SOFTWARE OR THE USE OR OTHER DEALINGS IN
// THE SOFTWARE.

package sql

import (
	"bytes"
	"context"
	"database/sql"
	"encoding/json"
	"fmt"
	"math"
	"time"

	"github.com/uber/cadence/.gen/go/sqlblobs"
	"github.com/uber/cadence/common"
	"github.com/uber/cadence/common/collection"
	"github.com/uber/cadence/common/log"
	"github.com/uber/cadence/common/log/tag"
	p "github.com/uber/cadence/common/persistence"
	"github.com/uber/cadence/common/persistence/serialization"
	"github.com/uber/cadence/common/persistence/sql/sqlplugin"
	"github.com/uber/cadence/common/types"
)

const (
	emptyWorkflowID       string = ""
	emptyReplicationRunID string = "30000000-5000-f000-f000-000000000000"
)

type sqlExecutionManager struct {
	sqlStore
	shardID int
}

var _ p.ExecutionStore = (*sqlExecutionManager)(nil)

// NewSQLExecutionStore creates an instance of ExecutionStore
func NewSQLExecutionStore(
	db sqlplugin.DB,
	logger log.Logger,
	shardID int,
	parser serialization.Parser,
) (p.ExecutionStore, error) {

	return &sqlExecutionManager{
		shardID: shardID,
		sqlStore: sqlStore{
			db:     db,
			logger: logger,
			parser: parser,
		},
	}, nil
}

// txExecuteShardLocked executes f under transaction and with read lock on shard row
func (m *sqlExecutionManager) txExecuteShardLocked(
	ctx context.Context,
	operation string,
	rangeID int64,
	fn func(tx sqlplugin.Tx) error,
) error {

	return m.txExecute(ctx, operation, func(tx sqlplugin.Tx) error {
		if err := readLockShard(ctx, tx, m.shardID, rangeID); err != nil {
			return err
		}
		err := fn(tx)
		if err != nil {
			return err
		}
		return nil
	})
}

func (m *sqlExecutionManager) GetShardID() int {
	return m.shardID
}

func (m *sqlExecutionManager) CreateWorkflowExecution(
	ctx context.Context,
	request *p.InternalCreateWorkflowExecutionRequest,
) (response *p.CreateWorkflowExecutionResponse, err error) {

	err = m.txExecuteShardLocked(ctx, "CreateWorkflowExecution", request.RangeID, func(tx sqlplugin.Tx) error {
		response, err = m.createWorkflowExecutionTx(ctx, tx, request)
		return err
	})
	return
}

func (m *sqlExecutionManager) createWorkflowExecutionTx(
	ctx context.Context,
	tx sqlplugin.Tx,
	request *p.InternalCreateWorkflowExecutionRequest,
) (*p.CreateWorkflowExecutionResponse, error) {

	newWorkflow := request.NewWorkflowSnapshot
	executionInfo := newWorkflow.ExecutionInfo
	startVersion := newWorkflow.StartVersion
	lastWriteVersion := newWorkflow.LastWriteVersion
	shardID := m.shardID
	domainID := serialization.MustParseUUID(executionInfo.DomainID)
	workflowID := executionInfo.WorkflowID
	runID := serialization.MustParseUUID(executionInfo.RunID)

	if err := p.ValidateCreateWorkflowModeState(
		request.Mode,
		newWorkflow,
	); err != nil {
		return nil, err
	}

	var err error
	var row *sqlplugin.CurrentExecutionsRow
	if row, err = lockCurrentExecutionIfExists(ctx, tx, m.shardID, domainID, workflowID); err != nil {
		return nil, err
	}

	// current workflow record check
	if row != nil {
		// current run ID, last write version, current workflow state check
		switch request.Mode {
		case p.CreateWorkflowModeBrandNew:
			return nil, &p.WorkflowExecutionAlreadyStartedError{
				Msg:              fmt.Sprintf("Workflow execution already running. WorkflowId: %v", row.WorkflowID),
				StartRequestID:   row.CreateRequestID,
				RunID:            row.RunID.String(),
				State:            int(row.State),
				CloseStatus:      int(row.CloseStatus),
				LastWriteVersion: row.LastWriteVersion,
			}

		case p.CreateWorkflowModeWorkflowIDReuse:
			if request.PreviousLastWriteVersion != row.LastWriteVersion {
				return nil, &p.CurrentWorkflowConditionFailedError{
					Msg: fmt.Sprintf("Workflow execution creation condition failed. WorkflowId: %v, "+
						"LastWriteVersion: %v, PreviousLastWriteVersion: %v",
						workflowID, row.LastWriteVersion, request.PreviousLastWriteVersion),
				}
			}
			if row.State != p.WorkflowStateCompleted {
				return nil, &p.CurrentWorkflowConditionFailedError{
					Msg: fmt.Sprintf("Workflow execution creation condition failed. WorkflowId: %v, "+
						"State: %v, Expected: %v",
						workflowID, row.State, p.WorkflowStateCompleted),
				}
			}
			runIDStr := row.RunID.String()
			if runIDStr != request.PreviousRunID {
				return nil, &p.CurrentWorkflowConditionFailedError{
					Msg: fmt.Sprintf("Workflow execution creation condition failed. WorkflowId: %v, "+
						"RunID: %v, PreviousRunID: %v",
						workflowID, runIDStr, request.PreviousRunID),
				}
			}

		case p.CreateWorkflowModeZombie:
			// zombie workflow creation with existence of current record, this is a noop
			if err := assertRunIDMismatch(serialization.MustParseUUID(executionInfo.RunID), row.RunID); err != nil {
				return nil, err
			}

		case p.CreateWorkflowModeContinueAsNew:
			// continueAsNew mode expects a current run exists
			if err := assertRunIDMismatch(serialization.MustParseUUID(executionInfo.RunID), row.RunID); err != nil {
				return nil, err
			}

		default:
			return nil, &types.InternalServiceError{
				Message: fmt.Sprintf(
					"CreteWorkflowExecution: unknown mode: %v",
					request.Mode,
				),
			}
		}
	}

	if err := createOrUpdateCurrentExecution(
		ctx,
		tx,
		request.Mode,
		m.shardID,
		domainID,
		workflowID,
		runID,
		executionInfo.State,
		executionInfo.CloseStatus,
		executionInfo.CreateRequestID,
		startVersion,
		lastWriteVersion); err != nil {
		return nil, err
	}

	if err := m.applyWorkflowSnapshotTxAsNew(ctx, tx, shardID, &request.NewWorkflowSnapshot, m.parser); err != nil {
		return nil, err
	}

	return &p.CreateWorkflowExecutionResponse{}, nil
}

func (m *sqlExecutionManager) GetWorkflowExecution(
	ctx context.Context,
	request *p.InternalGetWorkflowExecutionRequest,
) (*p.InternalGetWorkflowExecutionResponse, error) {

	domainID := serialization.MustParseUUID(request.DomainID)
	runID := serialization.MustParseUUID(*request.Execution.RunID)
	wfID := *request.Execution.WorkflowID
	executions, err := m.db.SelectFromExecutions(ctx, &sqlplugin.ExecutionsFilter{
		ShardID: m.shardID, DomainID: domainID, WorkflowID: wfID, RunID: runID})

	if err != nil {
		if err == sql.ErrNoRows {
			return nil, &types.EntityNotExistsError{
				Message: fmt.Sprintf(
					"Workflow execution not found.  WorkflowId: %v, RunId: %v",
					request.Execution.GetWorkflowID(),
					request.Execution.GetRunID(),
				),
			}
		}
		return nil, &types.InternalServiceError{
			Message: fmt.Sprintf("GetWorkflowExecution: failed. Error: %v", err),
		}
	}

<<<<<<< HEAD
	if len(executions) == 0 {
		return nil, &types.EntityNotExistsError{
			Message: fmt.Sprintf(
				"Workflow execution not found.  WorkflowId: %v, RunId: %v",
				request.Execution.GetWorkflowID(),
				request.Execution.GetRunID(),
			),
=======
	info, err := m.parser.WorkflowExecutionInfoFromBlob(execution.Data, execution.DataEncoding)
	if err != nil {
		return nil, err
	}

	var state p.InternalWorkflowMutableState
	state.ExecutionInfo = &p.InternalWorkflowExecutionInfo{
		DomainID:                           execution.DomainID.String(),
		WorkflowID:                         execution.WorkflowID,
		RunID:                              execution.RunID.String(),
		NextEventID:                        execution.NextEventID,
		TaskList:                           info.GetTaskList(),
		WorkflowTypeName:                   info.GetWorkflowTypeName(),
		WorkflowTimeout:                    common.SecondsToDuration(int64(info.GetWorkflowTimeoutSeconds())),
		DecisionStartToCloseTimeout:        common.SecondsToDuration(int64(info.GetDecisionTaskTimeoutSeconds())),
		State:                              int(info.GetState()),
		CloseStatus:                        int(info.GetCloseStatus()),
		LastFirstEventID:                   info.GetLastFirstEventID(),
		LastProcessedEvent:                 info.GetLastProcessedEvent(),
		StartTimestamp:                     time.Unix(0, info.GetStartTimeNanos()),
		LastUpdatedTimestamp:               time.Unix(0, info.GetLastUpdatedTimeNanos()),
		CreateRequestID:                    info.GetCreateRequestID(),
		DecisionVersion:                    info.GetDecisionVersion(),
		DecisionScheduleID:                 info.GetDecisionScheduleID(),
		DecisionStartedID:                  info.GetDecisionStartedID(),
		DecisionRequestID:                  info.GetDecisionRequestID(),
		DecisionTimeout:                    common.SecondsToDuration(int64(info.GetDecisionTimeout())),
		DecisionAttempt:                    info.GetDecisionAttempt(),
		DecisionStartedTimestamp:           time.Unix(0, info.GetDecisionStartedTimestampNanos()),
		DecisionScheduledTimestamp:         time.Unix(0, info.GetDecisionScheduledTimestampNanos()),
		DecisionOriginalScheduledTimestamp: time.Unix(0, info.GetDecisionOriginalScheduledTimestampNanos()),
		StickyTaskList:                     info.GetStickyTaskList(),
		StickyScheduleToStartTimeout:       common.SecondsToDuration(info.GetStickyScheduleToStartTimeout()),
		ClientLibraryVersion:               info.GetClientLibraryVersion(),
		ClientFeatureVersion:               info.GetClientFeatureVersion(),
		ClientImpl:                         info.GetClientImpl(),
		SignalCount:                        int32(info.GetSignalCount()),
		HistorySize:                        info.GetHistorySize(),
		CronSchedule:                       info.GetCronSchedule(),
		CompletionEventBatchID:             common.EmptyEventID,
		HasRetryPolicy:                     info.GetHasRetryPolicy(),
		Attempt:                            int32(info.GetRetryAttempt()),
		InitialInterval:                    common.SecondsToDuration(int64(info.GetRetryInitialIntervalSeconds())),
		BackoffCoefficient:                 info.GetRetryBackoffCoefficient(),
		MaximumInterval:                    common.SecondsToDuration(int64(info.GetRetryMaximumIntervalSeconds())),
		MaximumAttempts:                    info.GetRetryMaximumAttempts(),
		ExpirationSeconds:                  common.SecondsToDuration(int64(info.GetRetryExpirationSeconds())),
		ExpirationTime:                     time.Unix(0, info.GetRetryExpirationTimeNanos()),
		BranchToken:                        info.GetEventBranchToken(),
		ExecutionContext:                   info.GetExecutionContext(),
		NonRetriableErrors:                 info.GetRetryNonRetryableErrors(),
		SearchAttributes:                   info.GetSearchAttributes(),
		Memo:                               info.GetMemo(),
	}

	// TODO: remove this after all 2DC workflows complete
	if info.LastWriteEventID != nil {
		state.ReplicationState = &p.ReplicationState{}
		state.ReplicationState.StartVersion = info.GetStartVersion()
		state.ReplicationState.LastWriteVersion = execution.LastWriteVersion
		state.ReplicationState.LastWriteEventID = info.GetLastWriteEventID()
	}

	if info.GetVersionHistories() != nil {
		state.VersionHistories = p.NewDataBlob(
			info.GetVersionHistories(),
			common.EncodingType(info.GetVersionHistoriesEncoding()),
		)
	}

	if info.ParentDomainID != nil {
		state.ExecutionInfo.ParentDomainID = serialization.UUID(info.ParentDomainID).String()
		state.ExecutionInfo.ParentWorkflowID = info.GetParentWorkflowID()
		state.ExecutionInfo.ParentRunID = serialization.UUID(info.ParentRunID).String()
		state.ExecutionInfo.InitiatedID = info.GetInitiatedID()
		if state.ExecutionInfo.CompletionEvent != nil {
			state.ExecutionInfo.CompletionEvent = nil
>>>>>>> a6edb240
		}
	}

	if len(executions) != 1 {
		return nil, &types.InternalServiceError{
			Message: fmt.Sprintf("GetWorkflowExecution return more than one results."),
		}
	}

	state, err := m.populateWorkflowMutableState(executions[0])
	if err != nil {
		return nil, &types.InternalServiceError{
			Message: fmt.Sprintf("GetWorkflowExecution: failed. Error: %v", err),
		}
	}

	{
		var err error
		state.ActivityInfos, err = getActivityInfoMap(
			ctx,
			m.db,
			m.shardID,
			domainID,
			wfID,
			runID,
			m.parser)
		if err != nil {
			return nil, &types.InternalServiceError{
				Message: fmt.Sprintf("GetWorkflowExecution: failed to get activity info. Error: %v", err),
			}
		}
	}

	{
		var err error
		state.TimerInfos, err = getTimerInfoMap(
			ctx,
			m.db,
			m.shardID,
			domainID,
			wfID,
			runID,
			m.parser)
		if err != nil {
			return nil, &types.InternalServiceError{
				Message: fmt.Sprintf("GetWorkflowExecution: failed to get timer info. Error: %v", err),
			}
		}
	}

	{
		var err error
		state.ChildExecutionInfos, err = getChildExecutionInfoMap(
			ctx,
			m.db,
			m.shardID,
			domainID,
			wfID,
			runID,
			m.parser)
		if err != nil {
			return nil, &types.InternalServiceError{
				Message: fmt.Sprintf("GetWorkflowExecution: failed to get child execution info. Error: %v", err),
			}
		}
	}

	{
		var err error
		state.RequestCancelInfos, err = getRequestCancelInfoMap(
			ctx,
			m.db,
			m.shardID,
			domainID,
			wfID,
			runID,
			m.parser)
		if err != nil {
			return nil, &types.InternalServiceError{
				Message: fmt.Sprintf("GetWorkflowExecution: failed to get request cancel info. Error: %v", err),
			}
		}
	}

	{
		var err error
		state.SignalInfos, err = getSignalInfoMap(
			ctx,
			m.db,
			m.shardID,
			domainID,
			wfID,
			runID,
			m.parser)
		if err != nil {
			return nil, &types.InternalServiceError{
				Message: fmt.Sprintf("GetWorkflowExecution: failed to get signal info. Error: %v", err),
			}
		}
	}

	{
		var err error
		state.BufferedEvents, err = getBufferedEvents(
			ctx,
			m.db,
			m.shardID,
			domainID,
			wfID,
			runID)
		if err != nil {
			return nil, &types.InternalServiceError{
				Message: fmt.Sprintf("GetWorkflowExecution: failed to get buffered events. Error: %v", err),
			}
		}
	}

	{
		var err error
		state.SignalRequestedIDs, err = getSignalsRequested(
			ctx,
			m.db,
			m.shardID,
			domainID,
			wfID,
			runID)
		if err != nil {
			return nil, &types.InternalServiceError{
				Message: fmt.Sprintf("GetWorkflowExecution: failed to get signals requested. Error: %v", err),
			}
		}
	}

	return &p.InternalGetWorkflowExecutionResponse{State: state}, nil
}

func (m *sqlExecutionManager) UpdateWorkflowExecution(
	ctx context.Context,
	request *p.InternalUpdateWorkflowExecutionRequest,
) error {

	return m.txExecuteShardLocked(ctx, "UpdateWorkflowExecution", request.RangeID, func(tx sqlplugin.Tx) error {
		return m.updateWorkflowExecutionTx(ctx, tx, request)
	})
}

func (m *sqlExecutionManager) updateWorkflowExecutionTx(
	ctx context.Context,
	tx sqlplugin.Tx,
	request *p.InternalUpdateWorkflowExecutionRequest,
) error {

	updateWorkflow := request.UpdateWorkflowMutation
	newWorkflow := request.NewWorkflowSnapshot

	executionInfo := updateWorkflow.ExecutionInfo
	domainID := serialization.MustParseUUID(executionInfo.DomainID)
	workflowID := executionInfo.WorkflowID
	runID := serialization.MustParseUUID(executionInfo.RunID)
	shardID := m.shardID

	if err := p.ValidateUpdateWorkflowModeState(
		request.Mode,
		updateWorkflow,
		newWorkflow,
	); err != nil {
		return err
	}

	switch request.Mode {
	case p.UpdateWorkflowModeBypassCurrent:
		if err := assertNotCurrentExecution(
			ctx,
			tx,
			shardID,
			domainID,
			workflowID,
			runID); err != nil {
			return err
		}

	case p.UpdateWorkflowModeUpdateCurrent:
		if newWorkflow != nil {
			newExecutionInfo := newWorkflow.ExecutionInfo
			startVersion := newWorkflow.StartVersion
			lastWriteVersion := newWorkflow.LastWriteVersion
			newDomainID := serialization.MustParseUUID(newExecutionInfo.DomainID)
			newRunID := serialization.MustParseUUID(newExecutionInfo.RunID)

			if !bytes.Equal(domainID, newDomainID) {
				return &types.InternalServiceError{
					Message: fmt.Sprintf("UpdateWorkflowExecution: cannot continue as new to another domain"),
				}
			}

			if err := assertRunIDAndUpdateCurrentExecution(
				ctx,
				tx,
				shardID,
				domainID,
				workflowID,
				newRunID,
				runID,
				newWorkflow.ExecutionInfo.CreateRequestID,
				newWorkflow.ExecutionInfo.State,
				newWorkflow.ExecutionInfo.CloseStatus,
				startVersion,
				lastWriteVersion); err != nil {
				return &types.InternalServiceError{
					Message: fmt.Sprintf("UpdateWorkflowExecution: failed to continue as new current execution. Error: %v", err),
				}
			}
		} else {
			startVersion := updateWorkflow.StartVersion
			lastWriteVersion := updateWorkflow.LastWriteVersion
			// this is only to update the current record
			if err := assertRunIDAndUpdateCurrentExecution(
				ctx,
				tx,
				shardID,
				domainID,
				workflowID,
				runID,
				runID,
				executionInfo.CreateRequestID,
				executionInfo.State,
				executionInfo.CloseStatus,
				startVersion,
				lastWriteVersion); err != nil {
				return &types.InternalServiceError{
					Message: fmt.Sprintf("UpdateWorkflowExecution: failed to update current execution. Error: %v", err),
				}
			}
		}

	default:
		return &types.InternalServiceError{
			Message: fmt.Sprintf("UpdateWorkflowExecution: unknown mode: %v", request.Mode),
		}
	}

	if err := applyWorkflowMutationTx(ctx, tx, shardID, &updateWorkflow, m.parser); err != nil {
		return err
	}
	if newWorkflow != nil {
		if err := m.applyWorkflowSnapshotTxAsNew(ctx, tx, shardID, newWorkflow, m.parser); err != nil {
			return err
		}
	}
	return nil
}

func (m *sqlExecutionManager) ResetWorkflowExecution(
	ctx context.Context,
	request *p.InternalResetWorkflowExecutionRequest,
) error {

	return m.txExecuteShardLocked(ctx, "ResetWorkflowExecution", request.RangeID, func(tx sqlplugin.Tx) error {
		return m.resetWorkflowExecutionTx(ctx, tx, request)
	})
}

func (m *sqlExecutionManager) resetWorkflowExecutionTx(
	ctx context.Context,
	tx sqlplugin.Tx,
	request *p.InternalResetWorkflowExecutionRequest,
) error {

	shardID := m.shardID

	domainID := serialization.MustParseUUID(request.NewWorkflowSnapshot.ExecutionInfo.DomainID)
	workflowID := request.NewWorkflowSnapshot.ExecutionInfo.WorkflowID

	baseRunID := serialization.MustParseUUID(request.BaseRunID)
	baseRunNextEventID := request.BaseRunNextEventID

	currentRunID := serialization.MustParseUUID(request.CurrentRunID)
	currentRunNextEventID := request.CurrentRunNextEventID

	newWorkflowRunID := serialization.MustParseUUID(request.NewWorkflowSnapshot.ExecutionInfo.RunID)
	newExecutionInfo := request.NewWorkflowSnapshot.ExecutionInfo
	startVersion := request.NewWorkflowSnapshot.StartVersion
	lastWriteVersion := request.NewWorkflowSnapshot.LastWriteVersion

	// 1. update current execution
	if err := updateCurrentExecution(
		ctx,
		tx,
		shardID,
		domainID,
		workflowID,
		newWorkflowRunID,
		newExecutionInfo.CreateRequestID,
		newExecutionInfo.State,
		newExecutionInfo.CloseStatus,
		startVersion,
		lastWriteVersion,
	); err != nil {
		return &types.InternalServiceError{
			Message: fmt.Sprintf("ResetWorkflowExecution operation failed. Failed at updateCurrentExecution. Error: %v", err),
		}
	}

	// 2. lock base run: we want to grab a read-lock for base run to prevent race condition
	// It is only needed when base run is not current run. Because we will obtain a lock on current run anyway.
	if !bytes.Equal(baseRunID, currentRunID) {
		if err := lockAndCheckNextEventID(ctx, tx, shardID, domainID, workflowID, baseRunID, baseRunNextEventID); err != nil {
			switch err.(type) {
			case *p.ConditionFailedError:
				return err
			default:
				return &types.InternalServiceError{
					Message: fmt.Sprintf("ResetWorkflowExecution operation failed. Failed to lock executions row. Error: %v", err),
				}
			}
		}
	}

	// 3. update or lock current run
	if request.CurrentWorkflowMutation != nil {
		if err := applyWorkflowMutationTx(ctx, tx, m.shardID, request.CurrentWorkflowMutation, m.parser); err != nil {
			return err
		}
	} else {
		// even the current run is not running, we need to lock the current run:
		// 1). in case it is changed by conflict resolution
		// 2). in case delete history timer kicks in if the base is current
		if err := lockAndCheckNextEventID(ctx, tx, shardID, domainID, workflowID, currentRunID, currentRunNextEventID); err != nil {
			switch err.(type) {
			case *p.ConditionFailedError:
				return err
			default:
				return &types.InternalServiceError{
					Message: fmt.Sprintf("ResetWorkflowExecution operation failed. Failed to lock executions row. Error: %v", err),
				}
			}
		}
	}

	// 4. create the new reset workflow
	return m.applyWorkflowSnapshotTxAsNew(ctx, tx, m.shardID, &request.NewWorkflowSnapshot, m.parser)
}

func (m *sqlExecutionManager) ConflictResolveWorkflowExecution(
	ctx context.Context,
	request *p.InternalConflictResolveWorkflowExecutionRequest,
) error {

	return m.txExecuteShardLocked(ctx, "ConflictResolveWorkflowExecution", request.RangeID, func(tx sqlplugin.Tx) error {
		return m.conflictResolveWorkflowExecutionTx(ctx, tx, request)
	})
}

func (m *sqlExecutionManager) conflictResolveWorkflowExecutionTx(
	ctx context.Context,
	tx sqlplugin.Tx,
	request *p.InternalConflictResolveWorkflowExecutionRequest,
) error {

	currentWorkflow := request.CurrentWorkflowMutation
	resetWorkflow := request.ResetWorkflowSnapshot
	newWorkflow := request.NewWorkflowSnapshot

	shardID := m.shardID

	domainID := serialization.MustParseUUID(resetWorkflow.ExecutionInfo.DomainID)
	workflowID := resetWorkflow.ExecutionInfo.WorkflowID

	if err := p.ValidateConflictResolveWorkflowModeState(
		request.Mode,
		resetWorkflow,
		newWorkflow,
		currentWorkflow,
	); err != nil {
		return err
	}

	switch request.Mode {
	case p.ConflictResolveWorkflowModeBypassCurrent:
		if err := assertNotCurrentExecution(
			ctx,
			tx,
			shardID,
			domainID,
			workflowID,
			serialization.MustParseUUID(resetWorkflow.ExecutionInfo.RunID)); err != nil {
			return err
		}

	case p.ConflictResolveWorkflowModeUpdateCurrent:
		executionInfo := resetWorkflow.ExecutionInfo
		startVersion := resetWorkflow.StartVersion
		lastWriteVersion := resetWorkflow.LastWriteVersion
		if newWorkflow != nil {
			executionInfo = newWorkflow.ExecutionInfo
			startVersion = newWorkflow.StartVersion
			lastWriteVersion = newWorkflow.LastWriteVersion
		}
		runID := serialization.MustParseUUID(executionInfo.RunID)
		createRequestID := executionInfo.CreateRequestID
		state := executionInfo.State
		closeStatus := executionInfo.CloseStatus

		if currentWorkflow != nil {
			prevRunID := serialization.MustParseUUID(currentWorkflow.ExecutionInfo.RunID)

			if err := assertRunIDAndUpdateCurrentExecution(
				ctx,
				tx,
				m.shardID,
				domainID,
				workflowID,
				runID,
				prevRunID,
				createRequestID,
				state,
				closeStatus,
				startVersion,
				lastWriteVersion); err != nil {
				return &types.InternalServiceError{Message: fmt.Sprintf(
					"ConflictResolveWorkflowExecution. Failed to comare and swap the current record. Error: %v",
					err,
				)}
			}
		} else {
			// reset workflow is current
			prevRunID := serialization.MustParseUUID(resetWorkflow.ExecutionInfo.RunID)

			if err := assertRunIDAndUpdateCurrentExecution(
				ctx,
				tx,
				m.shardID,
				domainID,
				workflowID,
				runID,
				prevRunID,
				createRequestID,
				state,
				closeStatus,
				startVersion,
				lastWriteVersion); err != nil {
				return &types.InternalServiceError{Message: fmt.Sprintf(
					"ConflictResolveWorkflowExecution. Failed to comare and swap the current record. Error: %v",
					err,
				)}
			}
		}

	default:
		return &types.InternalServiceError{
			Message: fmt.Sprintf("ConflictResolveWorkflowExecution: unknown mode: %v", request.Mode),
		}
	}

	if err := applyWorkflowSnapshotTxAsReset(ctx, tx, shardID, &resetWorkflow, m.parser); err != nil {
		return err
	}
	if currentWorkflow != nil {
		if err := applyWorkflowMutationTx(ctx, tx, shardID, currentWorkflow, m.parser); err != nil {
			return err
		}
	}
	if newWorkflow != nil {
		if err := m.applyWorkflowSnapshotTxAsNew(ctx, tx, shardID, newWorkflow, m.parser); err != nil {
			return err
		}
	}
	return nil
}

func (m *sqlExecutionManager) DeleteWorkflowExecution(
	ctx context.Context,
	request *p.DeleteWorkflowExecutionRequest,
) error {

	domainID := serialization.MustParseUUID(request.DomainID)
	runID := serialization.MustParseUUID(request.RunID)
	_, err := m.db.DeleteFromExecutions(ctx, &sqlplugin.ExecutionsFilter{
		ShardID:    m.shardID,
		DomainID:   domainID,
		WorkflowID: request.WorkflowID,
		RunID:      runID,
	})
	return err
}

// its possible for a new run of the same workflow to have started after the run we are deleting
// here was finished. In that case, current_executions table will have the same workflowID but different
// runID. The following code will delete the row from current_executions if and only if the runID is
// same as the one we are trying to delete here
func (m *sqlExecutionManager) DeleteCurrentWorkflowExecution(
	ctx context.Context,
	request *p.DeleteCurrentWorkflowExecutionRequest,
) error {

	domainID := serialization.MustParseUUID(request.DomainID)
	runID := serialization.MustParseUUID(request.RunID)
	_, err := m.db.DeleteFromCurrentExecutions(ctx, &sqlplugin.CurrentExecutionsFilter{
		ShardID:    int64(m.shardID),
		DomainID:   domainID,
		WorkflowID: request.WorkflowID,
		RunID:      runID,
	})
	return err
}

func (m *sqlExecutionManager) GetCurrentExecution(
	ctx context.Context,
	request *p.GetCurrentExecutionRequest,
) (*p.GetCurrentExecutionResponse, error) {

	row, err := m.db.SelectFromCurrentExecutions(ctx, &sqlplugin.CurrentExecutionsFilter{
		ShardID:    int64(m.shardID),
		DomainID:   serialization.MustParseUUID(request.DomainID),
		WorkflowID: request.WorkflowID,
	})
	if err != nil {
		if err == sql.ErrNoRows {
			return nil, &types.EntityNotExistsError{Message: err.Error()}
		}
		return nil, &types.InternalServiceError{
			Message: fmt.Sprintf("GetCurrentExecution operation failed. Error: %v", err),
		}
	}
	return &p.GetCurrentExecutionResponse{
		StartRequestID:   row.CreateRequestID,
		RunID:            row.RunID.String(),
		State:            int(row.State),
		CloseStatus:      int(row.CloseStatus),
		LastWriteVersion: row.LastWriteVersion,
	}, nil
}

func (m *sqlExecutionManager) ListCurrentExecutions(
	_ context.Context,
	_ *p.ListCurrentExecutionsRequest,
) (*p.ListCurrentExecutionsResponse, error) {
	return nil, &types.InternalServiceError{Message: "Not yet implemented"}
}

func (m *sqlExecutionManager) IsWorkflowExecutionExists(
	_ context.Context,
	_ *p.IsWorkflowExecutionExistsRequest,
) (*p.IsWorkflowExecutionExistsResponse, error) {
	return nil, &types.InternalServiceError{Message: "Not yet implemented"}
}

func (m *sqlExecutionManager) ListConcreteExecutions(
	ctx context.Context,
	request *p.ListConcreteExecutionsRequest,
) (*p.InternalListConcreteExecutionsResponse, error) {

	filter := &sqlplugin.ExecutionsFilter{}
	if len(request.PageToken) > 0 {
		err := gobDeserialize(request.PageToken, &filter)
		if err != nil {
			return nil, &types.InternalServiceError{
				Message: fmt.Sprintf("ListConcreteExecutions failed. Error: %v", err),
			}
		}
	} else {
		filter = &sqlplugin.ExecutionsFilter{
			ShardID:    m.shardID,
			WorkflowID: "",
			RunID:      sqlplugin.MustParseUUID(minUUID),
		}
	}
	filter.Size = request.PageSize

	executions, err := m.db.SelectFromExecutions(ctx, filter)
	if err != nil {
		if err == sql.ErrNoRows {
			return &p.InternalListConcreteExecutionsResponse{}, nil
		}
		return nil, &types.InternalServiceError{
			Message: fmt.Sprintf("ListConcreteExecutions failed. Error: %v", err),
		}
	}

	if len(executions) == 0 {
		return &p.InternalListConcreteExecutionsResponse{}, nil
	}
	lastExecution := executions[len(executions)-1]
	nextFilter := &sqlplugin.ExecutionsFilter{
		ShardID:    m.shardID,
		WorkflowID: lastExecution.WorkflowID,
		RunID:      lastExecution.RunID,
	}
	token, err := gobSerialize(nextFilter)
	if err != nil {
		return nil, &types.InternalServiceError{
			Message: fmt.Sprintf("ListConcreteExecutions failed. Error: %v", err),
		}
	}
	concreteExecutions, err := m.populateInternalListConcreteExecutions(executions)
	if err != nil {
		return nil, &types.InternalServiceError{
			Message: fmt.Sprintf("ListConcreteExecutions failed. Error: %v", err),
		}
	}

	return &p.InternalListConcreteExecutionsResponse{
		Executions:    concreteExecutions,
		NextPageToken: token,
	}, nil
}

func (m *sqlExecutionManager) GetTransferTasks(
	ctx context.Context,
	request *p.GetTransferTasksRequest,
) (*p.GetTransferTasksResponse, error) {

	rows, err := m.db.SelectFromTransferTasks(ctx, &sqlplugin.TransferTasksFilter{
		ShardID: m.shardID, MinTaskID: &request.ReadLevel, MaxTaskID: &request.MaxReadLevel})
	if err != nil {
		if err != sql.ErrNoRows {
			return nil, &types.InternalServiceError{
				Message: fmt.Sprintf("GetTransferTasks operation failed. Select failed. Error: %v", err),
			}
		}
	}
	resp := &p.GetTransferTasksResponse{Tasks: make([]*p.TransferTaskInfo, len(rows))}
	for i, row := range rows {
		info, err := m.parser.TransferTaskInfoFromBlob(row.Data, row.DataEncoding)
		if err != nil {
			return nil, err
		}
		resp.Tasks[i] = &p.TransferTaskInfo{
			TaskID:                  row.TaskID,
			DomainID:                serialization.UUID(info.DomainID).String(),
			WorkflowID:              info.GetWorkflowID(),
			RunID:                   serialization.UUID(info.RunID).String(),
			VisibilityTimestamp:     time.Unix(0, info.GetVisibilityTimestampNanos()),
			TargetDomainID:          serialization.UUID(info.TargetDomainID).String(),
			TargetWorkflowID:        info.GetTargetWorkflowID(),
			TargetRunID:             serialization.UUID(info.TargetRunID).String(),
			TargetChildWorkflowOnly: info.GetTargetChildWorkflowOnly(),
			TaskList:                info.GetTaskList(),
			TaskType:                int(info.GetTaskType()),
			ScheduleID:              info.GetScheduleID(),
			Version:                 info.GetVersion(),
		}
	}
	return resp, nil
}

func (m *sqlExecutionManager) CompleteTransferTask(
	ctx context.Context,
	request *p.CompleteTransferTaskRequest,
) error {

	if _, err := m.db.DeleteFromTransferTasks(ctx, &sqlplugin.TransferTasksFilter{
		ShardID: m.shardID,
		TaskID:  &request.TaskID,
	}); err != nil {
		return &types.InternalServiceError{
			Message: fmt.Sprintf("CompleteTransferTask operation failed. Error: %v", err),
		}
	}
	return nil
}

func (m *sqlExecutionManager) RangeCompleteTransferTask(
	ctx context.Context,
	request *p.RangeCompleteTransferTaskRequest,
) error {

	if _, err := m.db.DeleteFromTransferTasks(ctx, &sqlplugin.TransferTasksFilter{
		ShardID:   m.shardID,
		MinTaskID: &request.ExclusiveBeginTaskID,
		MaxTaskID: &request.InclusiveEndTaskID}); err != nil {
		return &types.InternalServiceError{
			Message: fmt.Sprintf("RangeCompleteTransferTask operation failed. Error: %v", err),
		}
	}
	return nil
}

func (m *sqlExecutionManager) GetReplicationTasks(
	ctx context.Context,
	request *p.GetReplicationTasksRequest,
) (*p.InternalGetReplicationTasksResponse, error) {

	readLevel, maxReadLevelInclusive, err := getReadLevels(request)
	if err != nil {
		return nil, err
	}

	rows, err := m.db.SelectFromReplicationTasks(
		ctx,
		&sqlplugin.ReplicationTasksFilter{
			ShardID:   m.shardID,
			MinTaskID: readLevel,
			MaxTaskID: maxReadLevelInclusive,
			PageSize:  request.BatchSize,
		})

	switch err {
	case nil:
		return m.populateGetReplicationTasksResponse(rows, request.MaxReadLevel)
	case sql.ErrNoRows:
		return &p.InternalGetReplicationTasksResponse{}, nil
	default:
		return nil, &types.InternalServiceError{
			Message: fmt.Sprintf("GetReplicationTasks operation failed. Select failed: %v", err),
		}
	}
}

func getReadLevels(request *p.GetReplicationTasksRequest) (readLevel int64, maxReadLevelInclusive int64, err error) {
	readLevel = request.ReadLevel
	if len(request.NextPageToken) > 0 {
		readLevel, err = deserializePageToken(request.NextPageToken)
		if err != nil {
			return 0, 0, err
		}
	}

	maxReadLevelInclusive = collection.MaxInt64(readLevel+int64(request.BatchSize), request.MaxReadLevel)
	return readLevel, maxReadLevelInclusive, nil
}

func (m *sqlExecutionManager) populateGetReplicationTasksResponse(
	rows []sqlplugin.ReplicationTasksRow,
	requestMaxReadLevel int64,
) (*p.InternalGetReplicationTasksResponse, error) {
	if len(rows) == 0 {
		return &p.InternalGetReplicationTasksResponse{}, nil
	}

	var tasks = make([]*p.InternalReplicationTaskInfo, len(rows))
	for i, row := range rows {
		info, err := m.parser.ReplicationTaskInfoFromBlob(row.Data, row.DataEncoding)
		if err != nil {
			return nil, err
		}

		tasks[i] = &p.InternalReplicationTaskInfo{
			TaskID:            row.TaskID,
			DomainID:          serialization.UUID(info.DomainID).String(),
			WorkflowID:        info.GetWorkflowID(),
			RunID:             serialization.UUID(info.RunID).String(),
			TaskType:          int(info.GetTaskType()),
			FirstEventID:      info.GetFirstEventID(),
			NextEventID:       info.GetNextEventID(),
			Version:           info.GetVersion(),
			ScheduledID:       info.GetScheduledID(),
			BranchToken:       info.GetBranchToken(),
			NewRunBranchToken: info.GetNewRunBranchToken(),
			CreationTime:      time.Unix(0, info.GetCreationTime()),
		}
	}
	var nextPageToken []byte
	lastTaskID := rows[len(rows)-1].TaskID
	if lastTaskID < requestMaxReadLevel {
		nextPageToken = serializePageToken(lastTaskID)
	}
	return &p.InternalGetReplicationTasksResponse{
		Tasks:         tasks,
		NextPageToken: nextPageToken,
	}, nil
}

func (m *sqlExecutionManager) CompleteReplicationTask(
	ctx context.Context,
	request *p.CompleteReplicationTaskRequest,
) error {

	if _, err := m.db.DeleteFromReplicationTasks(ctx, &sqlplugin.ReplicationTasksFilter{
		ShardID: m.shardID,
		TaskID:  request.TaskID,
	}); err != nil {
		return &types.InternalServiceError{
			Message: fmt.Sprintf("CompleteReplicationTask operation failed. Error: %v", err),
		}
	}
	return nil
}

func (m *sqlExecutionManager) RangeCompleteReplicationTask(
	ctx context.Context,
	request *p.RangeCompleteReplicationTaskRequest,
) error {

	if _, err := m.db.RangeDeleteFromReplicationTasks(ctx, &sqlplugin.ReplicationTasksFilter{
		ShardID: m.shardID,
		TaskID:  request.InclusiveEndTaskID,
	}); err != nil {
		return &types.InternalServiceError{
			Message: fmt.Sprintf("RangeCompleteReplicationTask operation failed. Error: %v", err),
		}
	}
	return nil
}

func (m *sqlExecutionManager) GetReplicationTasksFromDLQ(
	ctx context.Context,
	request *p.GetReplicationTasksFromDLQRequest,
) (*p.InternalGetReplicationTasksFromDLQResponse, error) {

	readLevel, maxReadLevelInclusive, err := getReadLevels(&request.GetReplicationTasksRequest)
	if err != nil {
		return nil, err
	}

	filter := sqlplugin.ReplicationTasksFilter{
		ShardID:   m.shardID,
		MinTaskID: readLevel,
		MaxTaskID: maxReadLevelInclusive,
		PageSize:  request.BatchSize,
	}
	rows, err := m.db.SelectFromReplicationTasksDLQ(ctx, &sqlplugin.ReplicationTasksDLQFilter{
		ReplicationTasksFilter: filter,
		SourceClusterName:      request.SourceClusterName,
	})

	switch err {
	case nil:
		return m.populateGetReplicationTasksResponse(rows, request.MaxReadLevel)
	case sql.ErrNoRows:
		return &p.InternalGetReplicationTasksResponse{}, nil
	default:
		return nil, &types.InternalServiceError{
			Message: fmt.Sprintf("GetReplicationTasks operation failed. Select failed: %v", err),
		}
	}
}

func (m *sqlExecutionManager) GetReplicationDLQSize(
	ctx context.Context,
	request *p.GetReplicationDLQSizeRequest,
) (*p.GetReplicationDLQSizeResponse, error) {

	size, err := m.db.SelectFromReplicationDLQ(ctx, &sqlplugin.ReplicationTaskDLQFilter{
		SourceClusterName: request.SourceClusterName,
		ShardID:           m.shardID,
	})

	switch err {
	case nil:
		return &p.GetReplicationDLQSizeResponse{
			Size: size,
		}, nil
	case sql.ErrNoRows:
		return &p.GetReplicationDLQSizeResponse{
			Size: 0,
		}, nil
	default:
		return nil, &types.InternalServiceError{
			Message: fmt.Sprintf("GetReplicationDLQSize operation failed. Select failed: %v", err),
		}
	}
}

func (m *sqlExecutionManager) DeleteReplicationTaskFromDLQ(
	ctx context.Context,
	request *p.DeleteReplicationTaskFromDLQRequest,
) error {

	filter := sqlplugin.ReplicationTasksFilter{
		ShardID: m.shardID,
		TaskID:  request.TaskID,
	}

	if _, err := m.db.DeleteMessageFromReplicationTasksDLQ(ctx, &sqlplugin.ReplicationTasksDLQFilter{
		ReplicationTasksFilter: filter,
		SourceClusterName:      request.SourceClusterName,
	}); err != nil {
		return err
	}
	return nil
}

func (m *sqlExecutionManager) RangeDeleteReplicationTaskFromDLQ(
	ctx context.Context,
	request *p.RangeDeleteReplicationTaskFromDLQRequest,
) error {

	filter := sqlplugin.ReplicationTasksFilter{
		ShardID:            m.shardID,
		TaskID:             request.ExclusiveBeginTaskID,
		InclusiveEndTaskID: request.InclusiveEndTaskID,
	}

	if _, err := m.db.RangeDeleteMessageFromReplicationTasksDLQ(ctx, &sqlplugin.ReplicationTasksDLQFilter{
		ReplicationTasksFilter: filter,
		SourceClusterName:      request.SourceClusterName,
	}); err != nil {
		return err
	}
	return nil
}

func (m *sqlExecutionManager) CreateFailoverMarkerTasks(
	ctx context.Context,
	request *p.CreateFailoverMarkersRequest,
) error {

	return m.txExecuteShardLocked(ctx, "CreateFailoverMarkerTasks", request.RangeID, func(tx sqlplugin.Tx) error {
		for _, task := range request.Markers {
			t := []p.Task{task}
			if err := createReplicationTasks(
				ctx,
				tx,
				t,
				m.shardID,
				serialization.MustParseUUID(task.DomainID),
				emptyWorkflowID,
				serialization.MustParseUUID(emptyReplicationRunID),
				m.parser,
			); err != nil {
				rollBackErr := tx.Rollback()
				if rollBackErr != nil {
					m.logger.Error("transaction rollback error", tag.Error(rollBackErr))
				}

				return &types.InternalServiceError{
					Message: fmt.Sprintf("%v: %v", "CreateFailoverMarkerTasks", err),
				}
			}
		}
		return nil
	})
}

type timerTaskPageToken struct {
	TaskID    int64
	Timestamp time.Time
}

func (t *timerTaskPageToken) serialize() ([]byte, error) {
	return json.Marshal(t)
}

func (t *timerTaskPageToken) deserialize(payload []byte) error {
	return json.Unmarshal(payload, t)
}

func (m *sqlExecutionManager) GetTimerIndexTasks(
	ctx context.Context,
	request *p.GetTimerIndexTasksRequest,
) (*p.GetTimerIndexTasksResponse, error) {

	pageToken := &timerTaskPageToken{TaskID: math.MinInt64, Timestamp: request.MinTimestamp}
	if len(request.NextPageToken) > 0 {
		if err := pageToken.deserialize(request.NextPageToken); err != nil {
			return nil, &types.InternalServiceError{
				Message: fmt.Sprintf("error deserializing timerTaskPageToken: %v", err),
			}
		}
	}

	rows, err := m.db.SelectFromTimerTasks(ctx, &sqlplugin.TimerTasksFilter{
		ShardID:                m.shardID,
		MinVisibilityTimestamp: &pageToken.Timestamp,
		TaskID:                 pageToken.TaskID,
		MaxVisibilityTimestamp: &request.MaxTimestamp,
		PageSize:               common.IntPtr(request.BatchSize + 1),
	})

	if err != nil && err != sql.ErrNoRows {
		return nil, &types.InternalServiceError{
			Message: fmt.Sprintf("GetTimerTasks operation failed. Select failed. Error: %v", err),
		}
	}

	resp := &p.GetTimerIndexTasksResponse{Timers: make([]*p.TimerTaskInfo, len(rows))}
	for i, row := range rows {
		info, err := m.parser.TimerTaskInfoFromBlob(row.Data, row.DataEncoding)
		if err != nil {
			return nil, err
		}
		resp.Timers[i] = &p.TimerTaskInfo{
			VisibilityTimestamp: row.VisibilityTimestamp,
			TaskID:              row.TaskID,
			DomainID:            serialization.UUID(info.DomainID).String(),
			WorkflowID:          info.GetWorkflowID(),
			RunID:               serialization.UUID(info.RunID).String(),
			TaskType:            int(info.GetTaskType()),
			TimeoutType:         int(info.GetTimeoutType()),
			EventID:             info.GetEventID(),
			ScheduleAttempt:     info.GetScheduleAttempt(),
			Version:             info.GetVersion(),
		}
	}

	if len(resp.Timers) > request.BatchSize {
		pageToken = &timerTaskPageToken{
			TaskID:    resp.Timers[request.BatchSize].TaskID,
			Timestamp: resp.Timers[request.BatchSize].VisibilityTimestamp,
		}
		resp.Timers = resp.Timers[:request.BatchSize]
		nextToken, err := pageToken.serialize()
		if err != nil {
			return nil, &types.InternalServiceError{
				Message: fmt.Sprintf("GetTimerTasks: error serializing page token: %v", err),
			}
		}
		resp.NextPageToken = nextToken
	}

	return resp, nil
}

func (m *sqlExecutionManager) CompleteTimerTask(
	ctx context.Context,
	request *p.CompleteTimerTaskRequest,
) error {

	if _, err := m.db.DeleteFromTimerTasks(ctx, &sqlplugin.TimerTasksFilter{
		ShardID:             m.shardID,
		VisibilityTimestamp: &request.VisibilityTimestamp,
		TaskID:              request.TaskID,
	}); err != nil {
		return &types.InternalServiceError{
			Message: fmt.Sprintf("CompleteTimerTask operation failed. Error: %v", err),
		}
	}
	return nil
}

func (m *sqlExecutionManager) RangeCompleteTimerTask(
	ctx context.Context,
	request *p.RangeCompleteTimerTaskRequest,
) error {

	start := request.InclusiveBeginTimestamp
	end := request.ExclusiveEndTimestamp
	if _, err := m.db.DeleteFromTimerTasks(ctx, &sqlplugin.TimerTasksFilter{
		ShardID:                m.shardID,
		MinVisibilityTimestamp: &start,
		MaxVisibilityTimestamp: &end,
	}); err != nil {
		return &types.InternalServiceError{
			Message: fmt.Sprintf("CompleteTimerTask operation failed. Error: %v", err),
		}
	}
	return nil
}

func (m *sqlExecutionManager) PutReplicationTaskToDLQ(
	ctx context.Context,
	request *p.InternalPutReplicationTaskToDLQRequest,
) error {
	replicationTask := request.TaskInfo
	blob, err := m.parser.ReplicationTaskInfoToBlob(&sqlblobs.ReplicationTaskInfo{
		DomainID:          serialization.MustParseUUID(replicationTask.DomainID),
		WorkflowID:        &replicationTask.WorkflowID,
		RunID:             serialization.MustParseUUID(replicationTask.RunID),
		TaskType:          common.Int16Ptr(int16(replicationTask.TaskType)),
		FirstEventID:      &replicationTask.FirstEventID,
		NextEventID:       &replicationTask.NextEventID,
		Version:           &replicationTask.Version,
		ScheduledID:       &replicationTask.ScheduledID,
		BranchToken:       replicationTask.BranchToken,
		NewRunBranchToken: replicationTask.NewRunBranchToken,
	})
	if err != nil {
		return err
	}

	row := &sqlplugin.ReplicationTaskDLQRow{
		SourceClusterName: request.SourceClusterName,
		ShardID:           m.shardID,
		TaskID:            replicationTask.TaskID,
		Data:              blob.Data,
		DataEncoding:      string(blob.Encoding),
	}

	_, err = m.db.InsertIntoReplicationTasksDLQ(ctx, row)

	// Tasks are immutable. So it's fine if we already persisted it before.
	// This can happen when tasks are retried (ack and cleanup can have lag on source side).
	if err != nil && !m.db.IsDupEntryError(err) {
		return &types.InternalServiceError{
			Message: fmt.Sprintf("Failed to create replication tasks. Error: %v", err),
		}
	}

	return nil
}

func (m *sqlExecutionManager) populateWorkflowMutableState(
	execution sqlplugin.ExecutionsRow,
) (*p.InternalWorkflowMutableState, error) {

	info, err := m.parser.WorkflowExecutionInfoFromBlob(execution.Data, execution.DataEncoding)
	if err != nil {
		return nil, err
	}

	state := &p.InternalWorkflowMutableState{}
	state.ExecutionInfo = &p.InternalWorkflowExecutionInfo{
		DomainID:                           execution.DomainID.String(),
		WorkflowID:                         execution.WorkflowID,
		RunID:                              execution.RunID.String(),
		NextEventID:                        execution.NextEventID,
		TaskList:                           info.GetTaskList(),
		WorkflowTypeName:                   info.GetWorkflowTypeName(),
		WorkflowTimeout:                    common.SecondsToDuration(int64(info.GetWorkflowTimeoutSeconds())),
		DecisionStartToCloseTimeout:        common.SecondsToDuration(int64(info.GetDecisionTaskTimeoutSeconds())),
		State:                              int(info.GetState()),
		CloseStatus:                        int(info.GetCloseStatus()),
		LastFirstEventID:                   info.GetLastFirstEventID(),
		LastProcessedEvent:                 info.GetLastProcessedEvent(),
		StartTimestamp:                     time.Unix(0, info.GetStartTimeNanos()),
		LastUpdatedTimestamp:               time.Unix(0, info.GetLastUpdatedTimeNanos()),
		CreateRequestID:                    info.GetCreateRequestID(),
		DecisionVersion:                    info.GetDecisionVersion(),
		DecisionScheduleID:                 info.GetDecisionScheduleID(),
		DecisionStartedID:                  info.GetDecisionStartedID(),
		DecisionRequestID:                  info.GetDecisionRequestID(),
		DecisionTimeout:                    common.SecondsToDuration(int64(info.GetDecisionTimeout())),
		DecisionAttempt:                    info.GetDecisionAttempt(),
		DecisionStartedTimestamp:           time.Unix(0, info.GetDecisionStartedTimestampNanos()),
		DecisionScheduledTimestamp:         time.Unix(0, info.GetDecisionScheduledTimestampNanos()),
		DecisionOriginalScheduledTimestamp: time.Unix(0, info.GetDecisionOriginalScheduledTimestampNanos()),
		StickyTaskList:                     info.GetStickyTaskList(),
		StickyScheduleToStartTimeout:       common.SecondsToDuration(info.GetStickyScheduleToStartTimeout()),
		ClientLibraryVersion:               info.GetClientLibraryVersion(),
		ClientFeatureVersion:               info.GetClientFeatureVersion(),
		ClientImpl:                         info.GetClientImpl(),
		SignalCount:                        int32(info.GetSignalCount()),
		HistorySize:                        info.GetHistorySize(),
		CronSchedule:                       info.GetCronSchedule(),
		CompletionEventBatchID:             common.EmptyEventID,
		HasRetryPolicy:                     info.GetHasRetryPolicy(),
		Attempt:                            int32(info.GetRetryAttempt()),
		InitialInterval:                    common.SecondsToDuration(int64(info.GetRetryInitialIntervalSeconds())),
		BackoffCoefficient:                 info.GetRetryBackoffCoefficient(),
		MaximumInterval:                    common.SecondsToDuration(int64(info.GetRetryMaximumIntervalSeconds())),
		MaximumAttempts:                    info.GetRetryMaximumAttempts(),
		ExpirationSeconds:                  common.SecondsToDuration(int64(info.GetRetryExpirationSeconds())),
		ExpirationTime:                     time.Unix(0, info.GetRetryExpirationTimeNanos()),
		BranchToken:                        info.GetEventBranchToken(),
		ExecutionContext:                   info.GetExecutionContext(),
		NonRetriableErrors:                 info.GetRetryNonRetryableErrors(),
		SearchAttributes:                   info.GetSearchAttributes(),
		Memo:                               info.GetMemo(),
	}

	// TODO: remove this after all 2DC workflows complete
	if info.LastWriteEventID != nil {
		state.ReplicationState = &p.ReplicationState{}
		state.ReplicationState.StartVersion = info.GetStartVersion()
		state.ReplicationState.LastWriteVersion = execution.LastWriteVersion
		state.ReplicationState.LastWriteEventID = info.GetLastWriteEventID()
	}

	if info.GetVersionHistories() != nil {
		state.VersionHistories = p.NewDataBlob(
			info.GetVersionHistories(),
			common.EncodingType(info.GetVersionHistoriesEncoding()),
		)
	}

	if info.ParentDomainID != nil {
		state.ExecutionInfo.ParentDomainID = sqlplugin.UUID(info.ParentDomainID).String()
		state.ExecutionInfo.ParentWorkflowID = info.GetParentWorkflowID()
		state.ExecutionInfo.ParentRunID = sqlplugin.UUID(info.ParentRunID).String()
		state.ExecutionInfo.InitiatedID = info.GetInitiatedID()
		if state.ExecutionInfo.CompletionEvent != nil {
			state.ExecutionInfo.CompletionEvent = nil
		}
	}

	if info.GetCancelRequested() {
		state.ExecutionInfo.CancelRequested = true
		state.ExecutionInfo.CancelRequestID = info.GetCancelRequestID()
	}

	if info.CompletionEventBatchID != nil {
		state.ExecutionInfo.CompletionEventBatchID = info.GetCompletionEventBatchID()
	}

	if info.CompletionEvent != nil {
		state.ExecutionInfo.CompletionEvent = p.NewDataBlob(info.CompletionEvent,
			common.EncodingType(info.GetCompletionEventEncoding()))
	}

	if info.AutoResetPoints != nil {
		state.ExecutionInfo.AutoResetPoints = p.NewDataBlob(info.AutoResetPoints,
			common.EncodingType(info.GetAutoResetPointsEncoding()))
	}
	return state, nil
}

func (m *sqlExecutionManager) populateInternalListConcreteExecutions(
	executions []sqlplugin.ExecutionsRow,
) ([]*p.InternalListConcreteExecutionsEntity, error) {

	concreteExecutions := make([]*p.InternalListConcreteExecutionsEntity, 0, len(executions))
	for _, execution := range executions {
		mutableState, err := m.populateWorkflowMutableState(execution)
		if err != nil {
			return nil, err
		}

		var versionHistories *p.DataBlob
		if len(execution.VersionHistories) != 0 {
			versionHistories = p.NewDataBlob(
				versionHistories.Data,
				versionHistories.Encoding,
			)
		}

		concreteExecution := &p.InternalListConcreteExecutionsEntity{
			ExecutionInfo:    mutableState.ExecutionInfo,
			VersionHistories: versionHistories,
		}
		concreteExecutions = append(concreteExecutions, concreteExecution)
	}
	return concreteExecutions, nil
}<|MERGE_RESOLUTION|>--- conflicted
+++ resolved
@@ -243,7 +243,6 @@
 		}
 	}
 
-<<<<<<< HEAD
 	if len(executions) == 0 {
 		return nil, &types.EntityNotExistsError{
 			Message: fmt.Sprintf(
@@ -251,85 +250,6 @@
 				request.Execution.GetWorkflowID(),
 				request.Execution.GetRunID(),
 			),
-=======
-	info, err := m.parser.WorkflowExecutionInfoFromBlob(execution.Data, execution.DataEncoding)
-	if err != nil {
-		return nil, err
-	}
-
-	var state p.InternalWorkflowMutableState
-	state.ExecutionInfo = &p.InternalWorkflowExecutionInfo{
-		DomainID:                           execution.DomainID.String(),
-		WorkflowID:                         execution.WorkflowID,
-		RunID:                              execution.RunID.String(),
-		NextEventID:                        execution.NextEventID,
-		TaskList:                           info.GetTaskList(),
-		WorkflowTypeName:                   info.GetWorkflowTypeName(),
-		WorkflowTimeout:                    common.SecondsToDuration(int64(info.GetWorkflowTimeoutSeconds())),
-		DecisionStartToCloseTimeout:        common.SecondsToDuration(int64(info.GetDecisionTaskTimeoutSeconds())),
-		State:                              int(info.GetState()),
-		CloseStatus:                        int(info.GetCloseStatus()),
-		LastFirstEventID:                   info.GetLastFirstEventID(),
-		LastProcessedEvent:                 info.GetLastProcessedEvent(),
-		StartTimestamp:                     time.Unix(0, info.GetStartTimeNanos()),
-		LastUpdatedTimestamp:               time.Unix(0, info.GetLastUpdatedTimeNanos()),
-		CreateRequestID:                    info.GetCreateRequestID(),
-		DecisionVersion:                    info.GetDecisionVersion(),
-		DecisionScheduleID:                 info.GetDecisionScheduleID(),
-		DecisionStartedID:                  info.GetDecisionStartedID(),
-		DecisionRequestID:                  info.GetDecisionRequestID(),
-		DecisionTimeout:                    common.SecondsToDuration(int64(info.GetDecisionTimeout())),
-		DecisionAttempt:                    info.GetDecisionAttempt(),
-		DecisionStartedTimestamp:           time.Unix(0, info.GetDecisionStartedTimestampNanos()),
-		DecisionScheduledTimestamp:         time.Unix(0, info.GetDecisionScheduledTimestampNanos()),
-		DecisionOriginalScheduledTimestamp: time.Unix(0, info.GetDecisionOriginalScheduledTimestampNanos()),
-		StickyTaskList:                     info.GetStickyTaskList(),
-		StickyScheduleToStartTimeout:       common.SecondsToDuration(info.GetStickyScheduleToStartTimeout()),
-		ClientLibraryVersion:               info.GetClientLibraryVersion(),
-		ClientFeatureVersion:               info.GetClientFeatureVersion(),
-		ClientImpl:                         info.GetClientImpl(),
-		SignalCount:                        int32(info.GetSignalCount()),
-		HistorySize:                        info.GetHistorySize(),
-		CronSchedule:                       info.GetCronSchedule(),
-		CompletionEventBatchID:             common.EmptyEventID,
-		HasRetryPolicy:                     info.GetHasRetryPolicy(),
-		Attempt:                            int32(info.GetRetryAttempt()),
-		InitialInterval:                    common.SecondsToDuration(int64(info.GetRetryInitialIntervalSeconds())),
-		BackoffCoefficient:                 info.GetRetryBackoffCoefficient(),
-		MaximumInterval:                    common.SecondsToDuration(int64(info.GetRetryMaximumIntervalSeconds())),
-		MaximumAttempts:                    info.GetRetryMaximumAttempts(),
-		ExpirationSeconds:                  common.SecondsToDuration(int64(info.GetRetryExpirationSeconds())),
-		ExpirationTime:                     time.Unix(0, info.GetRetryExpirationTimeNanos()),
-		BranchToken:                        info.GetEventBranchToken(),
-		ExecutionContext:                   info.GetExecutionContext(),
-		NonRetriableErrors:                 info.GetRetryNonRetryableErrors(),
-		SearchAttributes:                   info.GetSearchAttributes(),
-		Memo:                               info.GetMemo(),
-	}
-
-	// TODO: remove this after all 2DC workflows complete
-	if info.LastWriteEventID != nil {
-		state.ReplicationState = &p.ReplicationState{}
-		state.ReplicationState.StartVersion = info.GetStartVersion()
-		state.ReplicationState.LastWriteVersion = execution.LastWriteVersion
-		state.ReplicationState.LastWriteEventID = info.GetLastWriteEventID()
-	}
-
-	if info.GetVersionHistories() != nil {
-		state.VersionHistories = p.NewDataBlob(
-			info.GetVersionHistories(),
-			common.EncodingType(info.GetVersionHistoriesEncoding()),
-		)
-	}
-
-	if info.ParentDomainID != nil {
-		state.ExecutionInfo.ParentDomainID = serialization.UUID(info.ParentDomainID).String()
-		state.ExecutionInfo.ParentWorkflowID = info.GetParentWorkflowID()
-		state.ExecutionInfo.ParentRunID = serialization.UUID(info.ParentRunID).String()
-		state.ExecutionInfo.InitiatedID = info.GetInitiatedID()
-		if state.ExecutionInfo.CompletionEvent != nil {
-			state.ExecutionInfo.CompletionEvent = nil
->>>>>>> a6edb240
 		}
 	}
 
