--- conflicted
+++ resolved
@@ -106,11 +106,7 @@
 		shard.GetConfig(),
 	)
 	timerQueueTaskInitializer := func(taskInfo task.Info) task.Task {
-<<<<<<< HEAD
-		return newTimerQueueTask(
-=======
 		return task.NewTimerTask(
->>>>>>> d83a2ba8
 			shard,
 			taskInfo,
 			historyService.metricsClient.Scope(
@@ -226,11 +222,7 @@
 		shard.GetConfig(),
 	)
 	timerQueueTaskInitializer := func(taskInfo task.Info) task.Task {
-<<<<<<< HEAD
-		return newTimerQueueTask(
-=======
 		return task.NewTimerTask(
->>>>>>> d83a2ba8
 			shard,
 			taskInfo,
 			historyService.metricsClient.Scope(
