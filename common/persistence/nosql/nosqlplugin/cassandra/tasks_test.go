--- conflicted
+++ resolved
@@ -70,6 +70,16 @@
 						"version":              int64(0),
 						"num_read_partitions":  int(1),
 						"num_write_partitions": int(1),
+						"read_partitions": map[int]map[string]any{
+							0: {
+								"isolation_groups": []string{"foo"},
+							},
+						},
+						"write_partitions": map[int]map[string]any{
+							0: {
+								"isolation_groups": []string{"bar"},
+							},
+						},
 					}
 					return nil
 				}).Times(1)
@@ -193,19 +203,9 @@
 				RangeID:         25,
 				LastUpdatedTime: ts,
 				AdaptivePartitionConfig: &persistence.TaskListPartitionConfig{
-<<<<<<< HEAD
-					Version: 1,
-					ReadPartitions: map[int]*persistence.TaskListPartition{
-						1: {},
-					},
-					WritePartitions: map[int]*persistence.TaskListPartition{
-						1: {},
-					},
-=======
 					Version:            1,
 					NumReadPartitions:  1,
 					NumWritePartitions: 1,
->>>>>>> 3951482e
 				},
 			},
 			queryMockFn: func(query *gocql.MockQuery) {
@@ -218,7 +218,7 @@
 				`INSERT INTO tasks (domain_id, task_list_name, task_list_type, type, task_id, range_id, task_list, created_time ) ` +
 					`VALUES (domain1, tasklist1, 1, 1, -12345, 1, ` +
 					`{domain_id: domain1, name: tasklist1, type: 1, ack_level: 0, kind: 2, last_updated: 2024-04-01T22:08:41Z, ` +
-					`adaptive_partition_config: map[num_read_partitions:1 num_write_partitions:1 read_partitions:map[1:map[isolation_groups:[]]] version:1 write_partitions:map[1:map[isolation_groups:[]]]] }` +
+					`adaptive_partition_config: map[num_read_partitions:1 num_write_partitions:1 version:1] }` +
 					`, 2025-01-06T15:00:00Z) IF NOT EXISTS`,
 			},
 		},
@@ -934,25 +934,23 @@
 						"task_id": int64(1),
 						"task": map[string]interface{}{
 							"domain_id":        &fakeUUID{uuid: "domain1"},
-							"workflow_id":      "wid1",
+							"wofklow_id":       "wid1",
 							"schedule_id":      int64(42),
 							"created_time":     ts,
 							"run_id":           &fakeUUID{uuid: "runid1"},
 							"partition_config": map[string]string{},
 						},
-						"ttl": 2,
 					},
 					{
 						"task_id": int64(2),
 						"task": map[string]interface{}{
 							"domain_id":        &fakeUUID{uuid: "domain1"},
-							"workflow_id":      "wid1",
+							"worklow_id":       "wid1",
 							"schedule_id":      int64(45),
 							"created_time":     ts,
 							"run_id":           &fakeUUID{uuid: "runid1"},
 							"partition_config": map[string]string{},
 						},
-						"ttl": nil,
 					},
 					{
 						"missing_task_id": int64(1), // missing task_id so this row will be skipped
@@ -961,25 +959,23 @@
 						"task_id": int64(3),
 						"task": map[string]interface{}{
 							"domain_id":        &fakeUUID{uuid: "domain1"},
-							"workflow_id":      "wid1",
+							"worklow_id":       "wid1",
 							"schedule_id":      int64(48),
 							"created_time":     ts,
 							"run_id":           &fakeUUID{uuid: "runid1"},
 							"partition_config": map[string]string{},
 						},
-						"ttl": 4,
 					},
 					{
 						"task_id": int64(4), // this will be skipped because filter.BatchSize is reached
 						"task": map[string]interface{}{
 							"domain_id":        &fakeUUID{uuid: "domain1"},
-							"workflow_id":      "wid1",
+							"worklow_id":       "wid1",
 							"schedule_id":      int64(51),
 							"created_time":     ts,
 							"run_id":           &fakeUUID{uuid: "runid1"},
 							"partition_config": map[string]string{},
 						},
-						"ttl": 5,
 					},
 				},
 			},
@@ -987,36 +983,30 @@
 				{
 					DomainID:        "domain1",
 					TaskID:          1,
-					WorkflowID:      "wid1",
 					RunID:           "runid1",
 					ScheduledID:     42,
-					Expiry:          ts.Add(time.Second * 2),
 					CreatedTime:     ts,
 					PartitionConfig: map[string]string{},
 				},
 				{
 					DomainID:        "domain1",
 					TaskID:          2,
-					WorkflowID:      "wid1",
 					RunID:           "runid1",
 					ScheduledID:     45,
-					Expiry:          time.Time{},
 					CreatedTime:     ts,
 					PartitionConfig: map[string]string{},
 				},
 				{
 					DomainID:        "domain1",
 					TaskID:          3,
-					WorkflowID:      "wid1",
 					RunID:           "runid1",
 					ScheduledID:     48,
-					Expiry:          ts.Add(time.Second * 4),
 					CreatedTime:     ts,
 					PartitionConfig: map[string]string{},
 				},
 			},
 			wantQueries: []string{
-				`SELECT task_id, task, TTL(task) AS ttl FROM tasks WHERE domain_id = domain1 and task_list_name = tasklist1 and task_list_type = 1 and type = 0 and task_id > 0 and task_id <= 100`,
+				`SELECT task_id, task FROM tasks WHERE domain_id = domain1 and task_list_name = tasklist1 and task_list_type = 1 and type = 0 and task_id > 0 and task_id <= 100`,
 			},
 		},
 	}
@@ -1039,9 +1029,7 @@
 			client := gocql.NewMockClient(ctrl)
 			cfg := &config.NoSQL{}
 			logger := testlogger.New(t)
-			timeSrc := clock.NewMockedTimeSourceAt(ts)
-
-			db := newCassandraDBFromSession(cfg, session, logger, nil, dbWithClient(client), dbWithTimeSource(timeSrc))
+			db := newCassandraDBFromSession(cfg, session, logger, nil, dbWithClient(client))
 
 			gotRows, err := db.SelectTasks(context.Background(), tc.filter)
 
