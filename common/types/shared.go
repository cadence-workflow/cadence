--- conflicted
+++ resolved
@@ -792,7 +792,6 @@
 
 // ContinueAsNewWorkflowExecutionDecisionAttributes is an internal type (TBD...)
 type ContinueAsNewWorkflowExecutionDecisionAttributes struct {
-<<<<<<< HEAD
 	WorkflowType                        *WorkflowType                 `json:"workflowType,omitempty"`
 	TaskList                            *TaskList                     `json:"taskList,omitempty"`
 	Input                               []byte                        `json:"input,omitempty"`
@@ -809,26 +808,8 @@
 	Memo                                *Memo                         `json:"memo,omitempty"`
 	SearchAttributes                    *SearchAttributes             `json:"searchAttributes,omitempty"`
 	JitterStartSeconds                  *int32                        `json:"jitterStartSeconds,omitempty"`
+	CronOverlapPolicy                   *CronOverlapPolicy            `json:"cronOverlapPolicy,omitempty"`
 	ActiveClusterSelectionPolicy        *ActiveClusterSelectionPolicy `json:"activeClusterSelectionPolicy,omitempty"`
-=======
-	WorkflowType                        *WorkflowType           `json:"workflowType,omitempty"`
-	TaskList                            *TaskList               `json:"taskList,omitempty"`
-	Input                               []byte                  `json:"input,omitempty"`
-	ExecutionStartToCloseTimeoutSeconds *int32                  `json:"executionStartToCloseTimeoutSeconds,omitempty"`
-	TaskStartToCloseTimeoutSeconds      *int32                  `json:"taskStartToCloseTimeoutSeconds,omitempty"`
-	BackoffStartIntervalInSeconds       *int32                  `json:"backoffStartIntervalInSeconds,omitempty"`
-	RetryPolicy                         *RetryPolicy            `json:"retryPolicy,omitempty"`
-	Initiator                           *ContinueAsNewInitiator `json:"initiator,omitempty"`
-	FailureReason                       *string                 `json:"failureReason,omitempty"`
-	FailureDetails                      []byte                  `json:"failureDetails,omitempty"`
-	LastCompletionResult                []byte                  `json:"lastCompletionResult,omitempty"`
-	CronSchedule                        string                  `json:"cronSchedule,omitempty"`
-	Header                              *Header                 `json:"header,omitempty"`
-	Memo                                *Memo                   `json:"memo,omitempty"`
-	SearchAttributes                    *SearchAttributes       `json:"searchAttributes,omitempty"`
-	JitterStartSeconds                  *int32                  `json:"jitterStartSeconds,omitempty"`
-	CronOverlapPolicy                   *CronOverlapPolicy      `json:"cronOverlapPolicy,omitempty"`
->>>>>>> cc499b85
 }
 
 // GetExecutionStartToCloseTimeoutSeconds is an internal getter (TBD...)
@@ -6715,7 +6696,6 @@
 
 // StartWorkflowExecutionRequest is an internal type (TBD...)
 type StartWorkflowExecutionRequest struct {
-<<<<<<< HEAD
 	Domain                              string                        `json:"domain,omitempty"`
 	WorkflowID                          string                        `json:"workflowId,omitempty"`
 	WorkflowType                        *WorkflowType                 `json:"workflowType,omitempty"`
@@ -6734,28 +6714,8 @@
 	DelayStartSeconds                   *int32                        `json:"delayStartSeconds,omitempty"`
 	JitterStartSeconds                  *int32                        `json:"jitterStartSeconds,omitempty"`
 	FirstRunAtTimeStamp                 *int64                        `json:"firstRunAtTimeStamp,omitempty"`
+	CronOverlapPolicy                   *CronOverlapPolicy            `json:"cronOverlapPolicy,omitempty"`
 	ActiveClusterSelectionPolicy        *ActiveClusterSelectionPolicy `json:"activeClusterSelectionPolicy,omitempty"`
-=======
-	Domain                              string                 `json:"domain,omitempty"`
-	WorkflowID                          string                 `json:"workflowId,omitempty"`
-	WorkflowType                        *WorkflowType          `json:"workflowType,omitempty"`
-	TaskList                            *TaskList              `json:"taskList,omitempty"`
-	Input                               []byte                 `json:"-"`
-	ExecutionStartToCloseTimeoutSeconds *int32                 `json:"executionStartToCloseTimeoutSeconds,omitempty"`
-	TaskStartToCloseTimeoutSeconds      *int32                 `json:"taskStartToCloseTimeoutSeconds,omitempty"`
-	Identity                            string                 `json:"identity,omitempty"`
-	RequestID                           string                 `json:"requestId,omitempty"`
-	WorkflowIDReusePolicy               *WorkflowIDReusePolicy `json:"workflowIdReusePolicy,omitempty"`
-	RetryPolicy                         *RetryPolicy           `json:"retryPolicy,omitempty"`
-	CronSchedule                        string                 `json:"cronSchedule,omitempty"`
-	Memo                                *Memo                  `json:"-"`
-	SearchAttributes                    *SearchAttributes      `json:"-"`
-	Header                              *Header                `json:"header,omitempty"`
-	DelayStartSeconds                   *int32                 `json:"delayStartSeconds,omitempty"`
-	JitterStartSeconds                  *int32                 `json:"jitterStartSeconds,omitempty"`
-	FirstRunAtTimeStamp                 *int64                 `json:"firstRunAtTimeStamp,omitempty"`
-	CronOverlapPolicy                   *CronOverlapPolicy     `json:"cronOverlapPolicy,omitempty"`
->>>>>>> cc499b85
 }
 
 // GetDomain is an internal getter (TBD...)
@@ -7907,43 +7867,38 @@
 
 // WorkflowExecutionStartedEventAttributes is an internal type (TBD...)
 type WorkflowExecutionStartedEventAttributes struct {
-	WorkflowType                        *WorkflowType           `json:"workflowType,omitempty"`
-	ParentWorkflowDomainID              *string                 `json:"parentWorkflowDomainID,omitempty"`
-	ParentWorkflowDomain                *string                 `json:"parentWorkflowDomain,omitempty"`
-	ParentWorkflowExecution             *WorkflowExecution      `json:"parentWorkflowExecution,omitempty"`
-	ParentInitiatedEventID              *int64                  `json:"parentInitiatedEventId,omitempty"`
-	TaskList                            *TaskList               `json:"taskList,omitempty"`
-	Input                               []byte                  `json:"input,omitempty"`
-	ExecutionStartToCloseTimeoutSeconds *int32                  `json:"executionStartToCloseTimeoutSeconds,omitempty"`
-	TaskStartToCloseTimeoutSeconds      *int32                  `json:"taskStartToCloseTimeoutSeconds,omitempty"`
-	ContinuedExecutionRunID             string                  `json:"continuedExecutionRunId,omitempty"`
-	Initiator                           *ContinueAsNewInitiator `json:"initiator,omitempty"`
-	ContinuedFailureReason              *string                 `json:"continuedFailureReason,omitempty"`
-	ContinuedFailureDetails             []byte                  `json:"continuedFailureDetails,omitempty"`
-	LastCompletionResult                []byte                  `json:"lastCompletionResult,omitempty"`
-	OriginalExecutionRunID              string                  `json:"originalExecutionRunId,omitempty"`
-	Identity                            string                  `json:"identity,omitempty"`
-	FirstExecutionRunID                 string                  `json:"firstExecutionRunId,omitempty"`
-	FirstScheduleTime                   *time.Time              `json:"firstScheduleTimeNano,omitempty"`
-	RetryPolicy                         *RetryPolicy            `json:"retryPolicy,omitempty"`
-	Attempt                             int32                   `json:"attempt,omitempty"`
-	ExpirationTimestamp                 *int64                  `json:"expirationTimestamp,omitempty"`
-	CronSchedule                        string                  `json:"cronSchedule,omitempty"`
-	FirstDecisionTaskBackoffSeconds     *int32                  `json:"firstDecisionTaskBackoffSeconds,omitempty"`
-	Memo                                *Memo                   `json:"memo,omitempty"`
-	SearchAttributes                    *SearchAttributes       `json:"searchAttributes,omitempty"`
-	PrevAutoResetPoints                 *ResetPoints            `json:"prevAutoResetPoints,omitempty"`
-	Header                              *Header                 `json:"header,omitempty"`
-	JitterStartSeconds                  *int32                  `json:"jitterStartSeconds,omitempty"`
-<<<<<<< HEAD
-	PartitionConfig                     map[string]string
+	WorkflowType                        *WorkflowType                 `json:"workflowType,omitempty"`
+	ParentWorkflowDomainID              *string                       `json:"parentWorkflowDomainID,omitempty"`
+	ParentWorkflowDomain                *string                       `json:"parentWorkflowDomain,omitempty"`
+	ParentWorkflowExecution             *WorkflowExecution            `json:"parentWorkflowExecution,omitempty"`
+	ParentInitiatedEventID              *int64                        `json:"parentInitiatedEventId,omitempty"`
+	TaskList                            *TaskList                     `json:"taskList,omitempty"`
+	Input                               []byte                        `json:"input,omitempty"`
+	ExecutionStartToCloseTimeoutSeconds *int32                        `json:"executionStartToCloseTimeoutSeconds,omitempty"`
+	TaskStartToCloseTimeoutSeconds      *int32                        `json:"taskStartToCloseTimeoutSeconds,omitempty"`
+	ContinuedExecutionRunID             string                        `json:"continuedExecutionRunId,omitempty"`
+	Initiator                           *ContinueAsNewInitiator       `json:"initiator,omitempty"`
+	ContinuedFailureReason              *string                       `json:"continuedFailureReason,omitempty"`
+	ContinuedFailureDetails             []byte                        `json:"continuedFailureDetails,omitempty"`
+	LastCompletionResult                []byte                        `json:"lastCompletionResult,omitempty"`
+	OriginalExecutionRunID              string                        `json:"originalExecutionRunId,omitempty"`
+	Identity                            string                        `json:"identity,omitempty"`
+	FirstExecutionRunID                 string                        `json:"firstExecutionRunId,omitempty"`
+	FirstScheduleTime                   *time.Time                    `json:"firstScheduleTimeNano,omitempty"`
+	RetryPolicy                         *RetryPolicy                  `json:"retryPolicy,omitempty"`
+	Attempt                             int32                         `json:"attempt,omitempty"`
+	ExpirationTimestamp                 *int64                        `json:"expirationTimestamp,omitempty"`
+	CronSchedule                        string                        `json:"cronSchedule,omitempty"`
+	FirstDecisionTaskBackoffSeconds     *int32                        `json:"firstDecisionTaskBackoffSeconds,omitempty"`
+	Memo                                *Memo                         `json:"memo,omitempty"`
+	SearchAttributes                    *SearchAttributes             `json:"searchAttributes,omitempty"`
+	PrevAutoResetPoints                 *ResetPoints                  `json:"prevAutoResetPoints,omitempty"`
+	Header                              *Header                       `json:"header,omitempty"`
+	JitterStartSeconds                  *int32                        `json:"jitterStartSeconds,omitempty"`
+	PartitionConfig                     map[string]string             `json:"partitionConfig,omitempty"`
 	RequestID                           string                        `json:"requestId,omitempty"`
+	CronOverlapPolicy                   *CronOverlapPolicy            `json:"cronOverlapPolicy,omitempty"`
 	ActiveClusterSelectionPolicy        *ActiveClusterSelectionPolicy `json:"activeClusterSelectionPolicy,omitempty"`
-=======
-	PartitionConfig                     map[string]string       `json:"partitionConfig,omitempty"`
-	RequestID                           string                  `json:"requestId,omitempty"`
-	CronOverlapPolicy                   *CronOverlapPolicy      `json:"cronOverlapPolicy,omitempty"`
->>>>>>> cc499b85
 }
 
 // GetParentWorkflowDomain is an internal getter (TBD...)
