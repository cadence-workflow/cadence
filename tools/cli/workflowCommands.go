--- conflicted
+++ resolved
@@ -1185,12 +1185,12 @@
 	wfClient := getWorkflowClient(c)
 	pageSize := 1000
 	var nextPageToken []byte
-	var info []*s.WorkflowExecutionInfo
+	var info []*types.WorkflowExecutionInfo
 	result := map[string]bool{}
 	for {
 		info, nextPageToken = scanWorkflowExecutions(wfClient, pageSize, nextPageToken, query, c)
 		for _, we := range info {
-			wid := we.Execution.GetWorkflowId()
+			wid := we.Execution.GetWorkflowID()
 			result[wid] = true
 		}
 
@@ -1277,7 +1277,7 @@
 	excludeWIDs map[string]bool,
 ) {
 	for _, e := range executions {
-		if excludeWIDs[e.GetExecution().GetWorkflowId()] {
+		if excludeWIDs[e.GetExecution().GetWorkflowID()] {
 			continue
 		}
 
@@ -1796,16 +1796,9 @@
 		for {
 			result, nextPageToken = scanWorkflowExecutions(wfClient, pageSize, nextPageToken, query, c)
 			for _, we := range result {
-<<<<<<< HEAD
 				wid := we.Execution.GetWorkflowID()
 				rid := we.Execution.GetRunID()
-				_, ok := excludes[wid]
-				if ok {
-=======
-				wid := we.Execution.GetWorkflowId()
-				rid := we.Execution.GetRunId()
 				if excludeWIDs[wid] {
->>>>>>> 99ace7ae
 					fmt.Println("skip by exclude file: ", wid, rid)
 					continue
 				}
