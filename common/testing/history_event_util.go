// Copyright (c) 2019 Uber Technologies, Inc.
//
// Permission is hereby granted, free of charge, to any person obtaining a copy
// of this software and associated documentation files (the "Software"), to deal
// in the Software without restriction, including without limitation the rights
// to use, copy, modify, merge, publish, distribute, sublicense, and/or sell
// copies of the Software, and to permit persons to whom the Software is
// furnished to do so, subject to the following conditions:
//
// The above copyright notice and this permission notice shall be included in
// all copies or substantial portions of the Software.
//
// THE SOFTWARE IS PROVIDED "AS IS", WITHOUT WARRANTY OF ANY KIND, EXPRESS OR
// IMPLIED, INCLUDING BUT NOT LIMITED TO THE WARRANTIES OF MERCHANTABILITY,
// FITNESS FOR A PARTICULAR PURPOSE AND NONINFRINGEMENT. IN NO EVENT SHALL THE
// AUTHORS OR COPYRIGHT HOLDERS BE LIABLE FOR ANY CLAIM, DAMAGES OR OTHER
// LIABILITY, WHETHER IN AN ACTION OF CONTRACT, TORT OR OTHERWISE, ARISING FROM,
// OUT OF OR IN CONNECTION WITH THE SOFTWARE OR THE USE OR OTHER DEALINGS IN
// THE SOFTWARE.

package testing

import (
	"time"

	"github.com/pborman/uuid"

	"github.com/uber/cadence/common"
	"github.com/uber/cadence/common/types"
)

const (
	timeout              = int32(10000)
	signal               = "NDC signal"
	checksum             = "NDC checksum"
	childWorkflowPrefix  = "child-"
	reason               = "NDC reason"
	workflowType         = "test-workflow-type"
	taskList             = "taskList"
	identity             = "identity"
	decisionTaskAttempts = 0
	childWorkflowID      = "child-WorkflowID"
	externalWorkflowID   = "external-WorkflowID"
)

var (
	globalTaskID int64 = 1
)

// InitializeHistoryEventGenerator initializes the history event generator
func InitializeHistoryEventGenerator(
	domain string,
	defaultVersion int64,
) Generator {

	generator := NewEventGenerator(time.Now().UnixNano())
	generator.SetVersion(defaultVersion)
	// Functions
	notPendingDecisionTask := func(input ...interface{}) bool {
		count := 0
		history := input[0].([]Vertex)
		for _, e := range history {
			switch e.GetName() {
			case types.EventTypeDecisionTaskScheduled.String():
				count++
			case types.EventTypeDecisionTaskCompleted.String(),
				types.EventTypeDecisionTaskFailed.String(),
				types.EventTypeDecisionTaskTimedOut.String():
				count--
			}
		}
		return count <= 0
	}
	containActivityComplete := func(input ...interface{}) bool {
		history := input[0].([]Vertex)
		for _, e := range history {
			if e.GetName() == types.EventTypeActivityTaskCompleted.String() {
				return true
			}
		}
		return false
	}
	hasPendingActivity := func(input ...interface{}) bool {
		count := 0
		history := input[0].([]Vertex)
		for _, e := range history {
			switch e.GetName() {
			case types.EventTypeActivityTaskScheduled.String():
				count++
			case types.EventTypeActivityTaskCanceled.String(),
				types.EventTypeActivityTaskFailed.String(),
				types.EventTypeActivityTaskTimedOut.String(),
				types.EventTypeActivityTaskCompleted.String():
				count--
			}
		}
		return count > 0
	}
	canDoBatch := func(currentBatch []Vertex, history []Vertex) bool {
		if len(currentBatch) == 0 {
			return true
		}

		hasPendingDecisionTask := false
		for _, event := range history {
			switch event.GetName() {
			case types.EventTypeDecisionTaskScheduled.String():
				hasPendingDecisionTask = true
			case types.EventTypeDecisionTaskCompleted.String(),
				types.EventTypeDecisionTaskFailed.String(),
				types.EventTypeDecisionTaskTimedOut.String():
				hasPendingDecisionTask = false
			}
		}
		if hasPendingDecisionTask {
			return false
		}
		if currentBatch[len(currentBatch)-1].GetName() == types.EventTypeDecisionTaskScheduled.String() {
			return false
		}
		if currentBatch[0].GetName() == types.EventTypeDecisionTaskCompleted.String() {
			return len(currentBatch) == 1
		}
		return true
	}

	// Setup decision task model
	decisionModel := NewHistoryEventModel()
	decisionSchedule := NewHistoryEventVertex(types.EventTypeDecisionTaskScheduled.String())
	decisionSchedule.SetDataFunc(func(input ...interface{}) interface{} {
		lastGeneratedEvent := input[1].(*types.HistoryEvent)
		EventID := lastGeneratedEvent.GetEventID() + 1
		version := input[2].(int64)
		historyEvent := getDefaultHistoryEvent(EventID, version)
		historyEvent.EventType = types.EventTypeDecisionTaskScheduled.Ptr()
		historyEvent.DecisionTaskScheduledEventAttributes = &types.DecisionTaskScheduledEventAttributes{
			TaskList: &types.TaskList{
				Name: taskList,
				Kind: types.TaskListKindNormal.Ptr(),
			},
			StartToCloseTimeoutSeconds: common.Int32Ptr(timeout),
			Attempt:                    common.Int64Ptr(decisionTaskAttempts),
		}
		return historyEvent
	})
	decisionStart := NewHistoryEventVertex(types.EventTypeDecisionTaskStarted.String())
	decisionStart.SetIsStrictOnNextVertex(true)
	decisionStart.SetDataFunc(func(input ...interface{}) interface{} {
		lastEvent := input[0].(*types.HistoryEvent)
		lastGeneratedEvent := input[1].(*types.HistoryEvent)
		EventID := lastGeneratedEvent.GetEventID() + 1
		version := input[2].(int64)
		historyEvent := getDefaultHistoryEvent(EventID, version)
		historyEvent.EventType = types.EventTypeDecisionTaskStarted.Ptr()
		historyEvent.DecisionTaskStartedEventAttributes = &types.DecisionTaskStartedEventAttributes{
			ScheduledEventID: lastEvent.EventID,
<<<<<<< HEAD
			Identity:         common.StringPtr(identity),
			RequestID:        uuid.New(),
=======
			Identity:         identity,
			RequestID:        common.StringPtr(uuid.New()),
>>>>>>> 6b5c1033
		}
		return historyEvent
	})
	decisionFail := NewHistoryEventVertex(types.EventTypeDecisionTaskFailed.String())
	decisionFail.SetDataFunc(func(input ...interface{}) interface{} {
		lastEvent := input[0].(*types.HistoryEvent)
		lastGeneratedEvent := input[1].(*types.HistoryEvent)
		EventID := lastGeneratedEvent.GetEventID() + 1
		version := input[2].(int64)
		historyEvent := getDefaultHistoryEvent(EventID, version)
		historyEvent.EventType = types.EventTypeDecisionTaskFailed.Ptr()
		historyEvent.DecisionTaskFailedEventAttributes = &types.DecisionTaskFailedEventAttributes{
			ScheduledEventID: lastEvent.GetDecisionTaskStartedEventAttributes().ScheduledEventID,
			StartedEventID:   lastEvent.EventID,
			Cause:            types.DecisionTaskFailedCauseUnhandledDecision.Ptr(),
			Identity:         identity,
			ForkEventVersion: common.Int64Ptr(version),
		}
		return historyEvent
	})
	decisionTimedOut := NewHistoryEventVertex(types.EventTypeDecisionTaskTimedOut.String())
	decisionTimedOut.SetDataFunc(func(input ...interface{}) interface{} {
		lastEvent := input[0].(*types.HistoryEvent)
		lastGeneratedEvent := input[1].(*types.HistoryEvent)
		EventID := lastGeneratedEvent.GetEventID() + 1
		version := input[2].(int64)
		historyEvent := getDefaultHistoryEvent(EventID, version)
		historyEvent.EventType = types.EventTypeDecisionTaskTimedOut.Ptr()
		historyEvent.DecisionTaskTimedOutEventAttributes = &types.DecisionTaskTimedOutEventAttributes{
			ScheduledEventID: lastEvent.GetDecisionTaskStartedEventAttributes().ScheduledEventID,
			StartedEventID:   lastEvent.EventID,
			TimeoutType:      types.TimeoutTypeScheduleToStart.Ptr(),
		}
		return historyEvent
	})
	decisionComplete := NewHistoryEventVertex(types.EventTypeDecisionTaskCompleted.String())
	decisionComplete.SetDataFunc(func(input ...interface{}) interface{} {
		lastEvent := input[0].(*types.HistoryEvent)
		lastGeneratedEvent := input[1].(*types.HistoryEvent)
		EventID := lastGeneratedEvent.GetEventID() + 1
		version := input[2].(int64)
		historyEvent := getDefaultHistoryEvent(EventID, version)
		historyEvent.EventType = types.EventTypeDecisionTaskCompleted.Ptr()
		historyEvent.DecisionTaskCompletedEventAttributes = &types.DecisionTaskCompletedEventAttributes{
			ScheduledEventID: lastEvent.GetDecisionTaskStartedEventAttributes().ScheduledEventID,
			StartedEventID:   lastEvent.EventID,
			Identity:         identity,
			BinaryChecksum:   common.StringPtr(checksum),
		}
		return historyEvent
	})
	decisionComplete.SetIsStrictOnNextVertex(true)
	decisionComplete.SetMaxNextVertex(2)
	decisionScheduleToStart := NewHistoryEventEdge(decisionSchedule, decisionStart)
	decisionStartToComplete := NewHistoryEventEdge(decisionStart, decisionComplete)
	decisionStartToFail := NewHistoryEventEdge(decisionStart, decisionFail)
	decisionStartToTimedOut := NewHistoryEventEdge(decisionStart, decisionTimedOut)
	decisionFailToSchedule := NewHistoryEventEdge(decisionFail, decisionSchedule)
	decisionFailToSchedule.SetCondition(notPendingDecisionTask)
	decisionTimedOutToSchedule := NewHistoryEventEdge(decisionTimedOut, decisionSchedule)
	decisionTimedOutToSchedule.SetCondition(notPendingDecisionTask)
	decisionModel.AddEdge(decisionScheduleToStart, decisionStartToComplete, decisionStartToFail, decisionStartToTimedOut,
		decisionFailToSchedule, decisionTimedOutToSchedule)

	// Setup workflow model
	workflowModel := NewHistoryEventModel()

	workflowStart := NewHistoryEventVertex(types.EventTypeWorkflowExecutionStarted.String())
	workflowStart.SetDataFunc(func(input ...interface{}) interface{} {
		historyEvent := getDefaultHistoryEvent(1, defaultVersion)
		historyEvent.EventType = types.EventTypeWorkflowExecutionStarted.Ptr()
		historyEvent.WorkflowExecutionStartedEventAttributes = &types.WorkflowExecutionStartedEventAttributes{
			WorkflowType: &types.WorkflowType{
				Name: workflowType,
			},
			TaskList: &types.TaskList{
				Name: taskList,
				Kind: types.TaskListKindNormal.Ptr(),
			},
			ExecutionStartToCloseTimeoutSeconds: common.Int32Ptr(timeout),
			TaskStartToCloseTimeoutSeconds:      common.Int32Ptr(timeout),
			Identity:                            identity,
			FirstExecutionRunID:                 uuid.New(),
		}
		return historyEvent
	})
	workflowSignal := NewHistoryEventVertex(types.EventTypeWorkflowExecutionSignaled.String())
	workflowSignal.SetDataFunc(func(input ...interface{}) interface{} {
		lastGeneratedEvent := input[1].(*types.HistoryEvent)
		EventID := lastGeneratedEvent.GetEventID() + 1
		version := input[2].(int64)
		historyEvent := getDefaultHistoryEvent(EventID, version)
		historyEvent.EventType = types.EventTypeWorkflowExecutionSignaled.Ptr()
		historyEvent.WorkflowExecutionSignaledEventAttributes = &types.WorkflowExecutionSignaledEventAttributes{
			SignalName: common.StringPtr(signal),
			Identity:   identity,
		}
		return historyEvent
	})
	workflowComplete := NewHistoryEventVertex(types.EventTypeWorkflowExecutionCompleted.String())
	workflowComplete.SetDataFunc(func(input ...interface{}) interface{} {
		lastEvent := input[0].(*types.HistoryEvent)
		EventID := lastEvent.GetEventID() + 1
		version := input[2].(int64)
		historyEvent := getDefaultHistoryEvent(EventID, version)
		historyEvent.EventType = types.EventTypeWorkflowExecutionCompleted.Ptr()
		historyEvent.WorkflowExecutionCompletedEventAttributes = &types.WorkflowExecutionCompletedEventAttributes{
			DecisionTaskCompletedEventID: lastEvent.EventID,
		}
		return historyEvent
	})
	continueAsNew := NewHistoryEventVertex(types.EventTypeWorkflowExecutionContinuedAsNew.String())
	continueAsNew.SetDataFunc(func(input ...interface{}) interface{} {
		lastEvent := input[0].(*types.HistoryEvent)
		EventID := lastEvent.GetEventID() + 1
		version := input[2].(int64)
		historyEvent := getDefaultHistoryEvent(EventID, version)
		historyEvent.EventType = types.EventTypeWorkflowExecutionContinuedAsNew.Ptr()
		historyEvent.WorkflowExecutionContinuedAsNewEventAttributes = &types.WorkflowExecutionContinuedAsNewEventAttributes{
			NewExecutionRunID: uuid.New(),
			WorkflowType: &types.WorkflowType{
				Name: workflowType,
			},
			TaskList: &types.TaskList{
				Name: taskList,
				Kind: types.TaskListKindNormal.Ptr(),
			},
			ExecutionStartToCloseTimeoutSeconds: common.Int32Ptr(timeout),
			TaskStartToCloseTimeoutSeconds:      common.Int32Ptr(timeout),
			DecisionTaskCompletedEventID:        common.Int64Ptr(EventID - 1),
			Initiator:                           types.ContinueAsNewInitiatorDecider.Ptr(),
		}
		return historyEvent
	})
	workflowFail := NewHistoryEventVertex(types.EventTypeWorkflowExecutionFailed.String())
	workflowFail.SetDataFunc(func(input ...interface{}) interface{} {
		lastEvent := input[0].(*types.HistoryEvent)
		EventID := lastEvent.GetEventID() + 1
		version := input[2].(int64)
		historyEvent := getDefaultHistoryEvent(EventID, version)
		historyEvent.EventType = types.EventTypeWorkflowExecutionFailed.Ptr()
		historyEvent.WorkflowExecutionFailedEventAttributes = &types.WorkflowExecutionFailedEventAttributes{
			DecisionTaskCompletedEventID: lastEvent.EventID,
		}
		return historyEvent
	})
	workflowCancel := NewHistoryEventVertex(types.EventTypeWorkflowExecutionCanceled.String())
	workflowCancel.SetDataFunc(func(input ...interface{}) interface{} {
		lastEvent := input[0].(*types.HistoryEvent)
		lastGeneratedEvent := input[1].(*types.HistoryEvent)
		EventID := lastGeneratedEvent.GetEventID() + 1
		version := input[2].(int64)
		historyEvent := getDefaultHistoryEvent(EventID, version)
		historyEvent.EventType = types.EventTypeWorkflowExecutionCanceled.Ptr()
		historyEvent.WorkflowExecutionCanceledEventAttributes = &types.WorkflowExecutionCanceledEventAttributes{
			DecisionTaskCompletedEventID: lastEvent.EventID,
		}
		return historyEvent
	})
	workflowCancelRequest := NewHistoryEventVertex(types.EventTypeWorkflowExecutionCancelRequested.String())
	workflowCancelRequest.SetDataFunc(func(input ...interface{}) interface{} {
		lastGeneratedEvent := input[1].(*types.HistoryEvent)
		EventID := lastGeneratedEvent.GetEventID() + 1
		version := input[2].(int64)
		historyEvent := getDefaultHistoryEvent(EventID, version)
		historyEvent.EventType = types.EventTypeWorkflowExecutionCancelRequested.Ptr()
		historyEvent.WorkflowExecutionCancelRequestedEventAttributes = &types.WorkflowExecutionCancelRequestedEventAttributes{
			Cause:                    common.StringPtr(""),
			ExternalInitiatedEventID: common.Int64Ptr(1),
			ExternalWorkflowExecution: &types.WorkflowExecution{
				WorkflowID: externalWorkflowID,
				RunID:      uuid.New(),
			},
			Identity: identity,
		}
		return historyEvent
	})
	workflowTerminate := NewHistoryEventVertex(types.EventTypeWorkflowExecutionTerminated.String())
	workflowTerminate.SetDataFunc(func(input ...interface{}) interface{} {
		lastEvent := input[0].(*types.HistoryEvent)
		EventID := lastEvent.GetEventID() + 1
		version := input[2].(int64)
		historyEvent := getDefaultHistoryEvent(EventID, version)
		historyEvent.EventType = types.EventTypeWorkflowExecutionTerminated.Ptr()
		historyEvent.WorkflowExecutionTerminatedEventAttributes = &types.WorkflowExecutionTerminatedEventAttributes{
			Identity: identity,
			Reason:   common.StringPtr(reason),
		}
		return historyEvent
	})
	workflowTimedOut := NewHistoryEventVertex(types.EventTypeWorkflowExecutionTimedOut.String())
	workflowTimedOut.SetDataFunc(func(input ...interface{}) interface{} {
		lastEvent := input[0].(*types.HistoryEvent)
		EventID := lastEvent.GetEventID() + 1
		version := input[2].(int64)
		historyEvent := getDefaultHistoryEvent(EventID, version)
		historyEvent.EventType = types.EventTypeWorkflowExecutionTimedOut.Ptr()
		historyEvent.WorkflowExecutionTimedOutEventAttributes = &types.WorkflowExecutionTimedOutEventAttributes{
			TimeoutType: types.TimeoutTypeStartToClose.Ptr(),
		}
		return historyEvent
	})
	workflowStartToSignal := NewHistoryEventEdge(workflowStart, workflowSignal)
	workflowStartToDecisionSchedule := NewHistoryEventEdge(workflowStart, decisionSchedule)
	workflowStartToDecisionSchedule.SetCondition(notPendingDecisionTask)
	workflowSignalToDecisionSchedule := NewHistoryEventEdge(workflowSignal, decisionSchedule)
	workflowSignalToDecisionSchedule.SetCondition(notPendingDecisionTask)
	decisionCompleteToWorkflowComplete := NewHistoryEventEdge(decisionComplete, workflowComplete)
	decisionCompleteToWorkflowComplete.SetCondition(containActivityComplete)
	decisionCompleteToWorkflowFailed := NewHistoryEventEdge(decisionComplete, workflowFail)
	decisionCompleteToWorkflowFailed.SetCondition(containActivityComplete)
	decisionCompleteToCAN := NewHistoryEventEdge(decisionComplete, continueAsNew)
	decisionCompleteToCAN.SetCondition(containActivityComplete)
	workflowCancelRequestToCancel := NewHistoryEventEdge(workflowCancelRequest, workflowCancel)
	workflowModel.AddEdge(workflowStartToSignal, workflowStartToDecisionSchedule, workflowSignalToDecisionSchedule,
		decisionCompleteToCAN, decisionCompleteToWorkflowComplete, decisionCompleteToWorkflowFailed, workflowCancelRequestToCancel)

	// Setup activity model
	activityModel := NewHistoryEventModel()
	activitySchedule := NewHistoryEventVertex(types.EventTypeActivityTaskScheduled.String())
	activitySchedule.SetDataFunc(func(input ...interface{}) interface{} {
		lastEvent := input[0].(*types.HistoryEvent)
		lastGeneratedEvent := input[1].(*types.HistoryEvent)
		EventID := lastGeneratedEvent.GetEventID() + 1
		version := input[2].(int64)
		historyEvent := getDefaultHistoryEvent(EventID, version)
		historyEvent.EventType = types.EventTypeActivityTaskScheduled.Ptr()
		historyEvent.ActivityTaskScheduledEventAttributes = &types.ActivityTaskScheduledEventAttributes{
			ActivityID: common.StringPtr(uuid.New()),
			ActivityType: &types.ActivityType{
				Name: "activity",
			},
			Domain: common.StringPtr(domain),
			TaskList: &types.TaskList{
				Name: taskList,
				Kind: types.TaskListKindNormal.Ptr(),
			},
			ScheduleToCloseTimeoutSeconds: common.Int32Ptr(timeout),
			ScheduleToStartTimeoutSeconds: common.Int32Ptr(timeout),
			StartToCloseTimeoutSeconds:    common.Int32Ptr(timeout),
			DecisionTaskCompletedEventID:  lastEvent.EventID,
		}
		return historyEvent
	})
	activityStart := NewHistoryEventVertex(types.EventTypeActivityTaskStarted.String())
	activityStart.SetDataFunc(func(input ...interface{}) interface{} {
		lastEvent := input[0].(*types.HistoryEvent)
		lastGeneratedEvent := input[1].(*types.HistoryEvent)
		EventID := lastGeneratedEvent.GetEventID() + 1
		version := input[2].(int64)
		historyEvent := getDefaultHistoryEvent(EventID, version)
		historyEvent.EventType = types.EventTypeActivityTaskStarted.Ptr()
		historyEvent.ActivityTaskStartedEventAttributes = &types.ActivityTaskStartedEventAttributes{
			ScheduledEventID: lastEvent.EventID,
<<<<<<< HEAD
			Identity:         common.StringPtr(identity),
			RequestID:        uuid.New(),
=======
			Identity:         identity,
			RequestID:        common.StringPtr(uuid.New()),
>>>>>>> 6b5c1033
			Attempt:          common.Int32Ptr(0),
		}
		return historyEvent
	})
	activityComplete := NewHistoryEventVertex(types.EventTypeActivityTaskCompleted.String())
	activityComplete.SetDataFunc(func(input ...interface{}) interface{} {
		lastEvent := input[0].(*types.HistoryEvent)
		lastGeneratedEvent := input[1].(*types.HistoryEvent)
		EventID := lastGeneratedEvent.GetEventID() + 1
		version := input[2].(int64)
		historyEvent := getDefaultHistoryEvent(EventID, version)
		historyEvent.EventType = types.EventTypeActivityTaskCompleted.Ptr()
		historyEvent.ActivityTaskCompletedEventAttributes = &types.ActivityTaskCompletedEventAttributes{
			ScheduledEventID: lastEvent.GetActivityTaskStartedEventAttributes().ScheduledEventID,
			StartedEventID:   lastEvent.EventID,
			Identity:         identity,
		}
		return historyEvent
	})
	activityFail := NewHistoryEventVertex(types.EventTypeActivityTaskFailed.String())
	activityFail.SetDataFunc(func(input ...interface{}) interface{} {
		lastEvent := input[0].(*types.HistoryEvent)
		lastGeneratedEvent := input[1].(*types.HistoryEvent)
		EventID := lastGeneratedEvent.GetEventID() + 1
		version := input[2].(int64)
		historyEvent := getDefaultHistoryEvent(EventID, version)
		historyEvent.EventType = types.EventTypeActivityTaskFailed.Ptr()
		historyEvent.ActivityTaskFailedEventAttributes = &types.ActivityTaskFailedEventAttributes{
			ScheduledEventID: lastEvent.GetActivityTaskStartedEventAttributes().ScheduledEventID,
			StartedEventID:   lastEvent.EventID,
			Identity:         identity,
			Reason:           common.StringPtr(reason),
		}
		return historyEvent
	})
	activityTimedOut := NewHistoryEventVertex(types.EventTypeActivityTaskTimedOut.String())
	activityTimedOut.SetDataFunc(func(input ...interface{}) interface{} {
		lastEvent := input[0].(*types.HistoryEvent)
		lastGeneratedEvent := input[1].(*types.HistoryEvent)
		EventID := lastGeneratedEvent.GetEventID() + 1
		version := input[2].(int64)
		historyEvent := getDefaultHistoryEvent(EventID, version)
		historyEvent.EventType = types.EventTypeActivityTaskTimedOut.Ptr()
		historyEvent.ActivityTaskTimedOutEventAttributes = &types.ActivityTaskTimedOutEventAttributes{
			ScheduledEventID: lastEvent.GetActivityTaskStartedEventAttributes().ScheduledEventID,
			StartedEventID:   lastEvent.EventID,
			TimeoutType:      types.TimeoutTypeScheduleToClose.Ptr(),
		}
		return historyEvent
	})
	activityCancelRequest := NewHistoryEventVertex(types.EventTypeActivityTaskCancelRequested.String())
	activityCancelRequest.SetDataFunc(func(input ...interface{}) interface{} {
		lastEvent := input[0].(*types.HistoryEvent)
		lastGeneratedEvent := input[1].(*types.HistoryEvent)
		EventID := lastGeneratedEvent.GetEventID() + 1
		version := input[2].(int64)
		historyEvent := getDefaultHistoryEvent(EventID, version)
		historyEvent.EventType = types.EventTypeActivityTaskCancelRequested.Ptr()
		historyEvent.ActivityTaskCancelRequestedEventAttributes = &types.ActivityTaskCancelRequestedEventAttributes{
			DecisionTaskCompletedEventID: lastEvent.GetActivityTaskScheduledEventAttributes().DecisionTaskCompletedEventID,
			ActivityID:                   lastEvent.GetActivityTaskScheduledEventAttributes().ActivityID,
		}
		return historyEvent
	})
	activityCancel := NewHistoryEventVertex(types.EventTypeActivityTaskCanceled.String())
	activityCancel.SetDataFunc(func(input ...interface{}) interface{} {
		lastEvent := input[0].(*types.HistoryEvent)
		lastGeneratedEvent := input[1].(*types.HistoryEvent)
		EventID := lastGeneratedEvent.GetEventID() + 1
		version := input[2].(int64)
		historyEvent := getDefaultHistoryEvent(EventID, version)
		historyEvent.EventType = types.EventTypeActivityTaskCanceled.Ptr()
		historyEvent.ActivityTaskCanceledEventAttributes = &types.ActivityTaskCanceledEventAttributes{
			LatestCancelRequestedEventID: lastEvent.EventID,
			ScheduledEventID:             lastEvent.EventID,
			StartedEventID:               lastEvent.EventID,
			Identity:                     identity,
		}
		return historyEvent
	})
	activityCancelRequestFail := NewHistoryEventVertex(types.EventTypeRequestCancelActivityTaskFailed.String())
	activityCancelRequestFail.SetDataFunc(func(input ...interface{}) interface{} {
		lastEvent := input[0].(*types.HistoryEvent)
		lastGeneratedEvent := input[1].(*types.HistoryEvent)
		EventID := lastGeneratedEvent.GetEventID() + 1
		versionBump := input[2].(int64)
		subVersion := input[3].(int64)
		version := lastGeneratedEvent.GetVersion() + versionBump + subVersion
		historyEvent := getDefaultHistoryEvent(EventID, version)
		historyEvent.EventType = types.EventTypeRequestCancelActivityTaskFailed.Ptr()
		historyEvent.RequestCancelActivityTaskFailedEventAttributes = &types.RequestCancelActivityTaskFailedEventAttributes{
			ActivityID:                   common.StringPtr(uuid.New()),
			DecisionTaskCompletedEventID: lastEvent.GetActivityTaskCancelRequestedEventAttributes().DecisionTaskCompletedEventID,
		}
		return historyEvent
	})
	decisionCompleteToATSchedule := NewHistoryEventEdge(decisionComplete, activitySchedule)

	activityScheduleToStart := NewHistoryEventEdge(activitySchedule, activityStart)
	activityScheduleToStart.SetCondition(hasPendingActivity)

	activityStartToComplete := NewHistoryEventEdge(activityStart, activityComplete)
	activityStartToComplete.SetCondition(hasPendingActivity)

	activityStartToFail := NewHistoryEventEdge(activityStart, activityFail)
	activityStartToFail.SetCondition(hasPendingActivity)

	activityStartToTimedOut := NewHistoryEventEdge(activityStart, activityTimedOut)
	activityStartToTimedOut.SetCondition(hasPendingActivity)

	activityCompleteToDecisionSchedule := NewHistoryEventEdge(activityComplete, decisionSchedule)
	activityCompleteToDecisionSchedule.SetCondition(notPendingDecisionTask)
	activityFailToDecisionSchedule := NewHistoryEventEdge(activityFail, decisionSchedule)
	activityFailToDecisionSchedule.SetCondition(notPendingDecisionTask)
	activityTimedOutToDecisionSchedule := NewHistoryEventEdge(activityTimedOut, decisionSchedule)
	activityTimedOutToDecisionSchedule.SetCondition(notPendingDecisionTask)
	activityCancelToDecisionSchedule := NewHistoryEventEdge(activityCancel, decisionSchedule)
	activityCancelToDecisionSchedule.SetCondition(notPendingDecisionTask)

	// TODO: bypass activity cancel request event. Support this event later.
	//activityScheduleToActivityCancelRequest := NewHistoryEventEdge(activitySchedule, activityCancelRequest)
	//activityScheduleToActivityCancelRequest.SetCondition(hasPendingActivity)
	activityCancelReqToCancel := NewHistoryEventEdge(activityCancelRequest, activityCancel)
	activityCancelReqToCancel.SetCondition(hasPendingActivity)

	activityCancelReqToCancelFail := NewHistoryEventEdge(activityCancelRequest, activityCancelRequestFail)
	activityCancelRequestFailToDecisionSchedule := NewHistoryEventEdge(activityCancelRequestFail, decisionSchedule)
	activityCancelRequestFailToDecisionSchedule.SetCondition(notPendingDecisionTask)

	activityModel.AddEdge(decisionCompleteToATSchedule, activityScheduleToStart, activityStartToComplete,
		activityStartToFail, activityStartToTimedOut, decisionCompleteToATSchedule, activityCompleteToDecisionSchedule,
		activityFailToDecisionSchedule, activityTimedOutToDecisionSchedule, activityCancelReqToCancel,
		activityCancelReqToCancelFail, activityCancelToDecisionSchedule, activityCancelRequestFailToDecisionSchedule)

	// Setup timer model
	timerModel := NewHistoryEventModel()
	timerStart := NewHistoryEventVertex(types.EventTypeTimerStarted.String())
	timerStart.SetDataFunc(func(input ...interface{}) interface{} {
		lastEvent := input[0].(*types.HistoryEvent)
		lastGeneratedEvent := input[1].(*types.HistoryEvent)
		EventID := lastGeneratedEvent.GetEventID() + 1
		version := input[2].(int64)
		historyEvent := getDefaultHistoryEvent(EventID, version)
		historyEvent.EventType = types.EventTypeTimerStarted.Ptr()
		historyEvent.TimerStartedEventAttributes = &types.TimerStartedEventAttributes{
			TimerID:                      common.StringPtr(uuid.New()),
			StartToFireTimeoutSeconds:    common.Int64Ptr(10),
			DecisionTaskCompletedEventID: lastEvent.EventID,
		}
		return historyEvent
	})
	timerFired := NewHistoryEventVertex(types.EventTypeTimerFired.String())
	timerFired.SetDataFunc(func(input ...interface{}) interface{} {
		lastEvent := input[0].(*types.HistoryEvent)
		lastGeneratedEvent := input[1].(*types.HistoryEvent)
		EventID := lastGeneratedEvent.GetEventID() + 1
		version := input[2].(int64)
		historyEvent := getDefaultHistoryEvent(EventID, version)
		historyEvent.EventType = types.EventTypeTimerFired.Ptr()
		historyEvent.TimerFiredEventAttributes = &types.TimerFiredEventAttributes{
			TimerID:        lastEvent.GetTimerStartedEventAttributes().TimerID,
			StartedEventID: lastEvent.EventID,
		}
		return historyEvent
	})
	timerCancel := NewHistoryEventVertex(types.EventTypeTimerCanceled.String())
	timerCancel.SetDataFunc(func(input ...interface{}) interface{} {
		lastEvent := input[0].(*types.HistoryEvent)
		lastGeneratedEvent := input[1].(*types.HistoryEvent)
		EventID := lastGeneratedEvent.GetEventID() + 1
		version := input[2].(int64)
		historyEvent := getDefaultHistoryEvent(EventID, version)
		historyEvent.EventType = types.EventTypeTimerCanceled.Ptr()
		historyEvent.TimerCanceledEventAttributes = &types.TimerCanceledEventAttributes{
			TimerID:                      lastEvent.GetTimerStartedEventAttributes().TimerID,
			StartedEventID:               lastEvent.EventID,
			DecisionTaskCompletedEventID: lastEvent.GetTimerStartedEventAttributes().DecisionTaskCompletedEventID,
			Identity:                     identity,
		}
		return historyEvent
	})
	timerStartToFire := NewHistoryEventEdge(timerStart, timerFired)
	timerStartToCancel := NewHistoryEventEdge(timerStart, timerCancel)

	decisionCompleteToTimerStart := NewHistoryEventEdge(decisionComplete, timerStart)
	timerFiredToDecisionSchedule := NewHistoryEventEdge(timerFired, decisionSchedule)
	timerFiredToDecisionSchedule.SetCondition(notPendingDecisionTask)
	timerCancelToDecisionSchedule := NewHistoryEventEdge(timerCancel, decisionSchedule)
	timerCancelToDecisionSchedule.SetCondition(notPendingDecisionTask)
	timerModel.AddEdge(timerStartToFire, timerStartToCancel, decisionCompleteToTimerStart, timerFiredToDecisionSchedule, timerCancelToDecisionSchedule)

	// Setup child workflow model
	childWorkflowModel := NewHistoryEventModel()
	childWorkflowInitial := NewHistoryEventVertex(types.EventTypeStartChildWorkflowExecutionInitiated.String())
	childWorkflowInitial.SetDataFunc(func(input ...interface{}) interface{} {
		lastEvent := input[0].(*types.HistoryEvent)
		lastGeneratedEvent := input[1].(*types.HistoryEvent)
		EventID := lastGeneratedEvent.GetEventID() + 1
		version := input[2].(int64)
		historyEvent := getDefaultHistoryEvent(EventID, version)
		historyEvent.EventType = types.EventTypeStartChildWorkflowExecutionInitiated.Ptr()
		historyEvent.StartChildWorkflowExecutionInitiatedEventAttributes = &types.StartChildWorkflowExecutionInitiatedEventAttributes{
			Domain:     domain,
			WorkflowID: childWorkflowID,
			WorkflowType: &types.WorkflowType{
				Name: childWorkflowPrefix + workflowType,
			},
			TaskList: &types.TaskList{
				Name: taskList,
				Kind: types.TaskListKindNormal.Ptr(),
			},
			ExecutionStartToCloseTimeoutSeconds: common.Int32Ptr(timeout),
			TaskStartToCloseTimeoutSeconds:      common.Int32Ptr(timeout),
			DecisionTaskCompletedEventID:        lastEvent.EventID,
			WorkflowIDReusePolicy:               types.WorkflowIDReusePolicyRejectDuplicate.Ptr(),
		}
		return historyEvent
	})
	childWorkflowInitialFail := NewHistoryEventVertex(types.EventTypeStartChildWorkflowExecutionFailed.String())
	childWorkflowInitialFail.SetDataFunc(func(input ...interface{}) interface{} {
		lastEvent := input[0].(*types.HistoryEvent)
		lastGeneratedEvent := input[1].(*types.HistoryEvent)
		EventID := lastGeneratedEvent.GetEventID() + 1
		version := input[2].(int64)
		historyEvent := getDefaultHistoryEvent(EventID, version)
		historyEvent.EventType = types.EventTypeStartChildWorkflowExecutionFailed.Ptr()
		historyEvent.StartChildWorkflowExecutionFailedEventAttributes = &types.StartChildWorkflowExecutionFailedEventAttributes{
			Domain:     domain,
			WorkflowID: childWorkflowID,
			WorkflowType: &types.WorkflowType{
				Name: childWorkflowPrefix + workflowType,
			},
			Cause:                        types.ChildWorkflowExecutionFailedCauseWorkflowAlreadyRunning.Ptr(),
			InitiatedEventID:             lastEvent.EventID,
			DecisionTaskCompletedEventID: lastEvent.GetStartChildWorkflowExecutionInitiatedEventAttributes().DecisionTaskCompletedEventID,
		}
		return historyEvent
	})
	childWorkflowStart := NewHistoryEventVertex(types.EventTypeChildWorkflowExecutionStarted.String())
	childWorkflowStart.SetDataFunc(func(input ...interface{}) interface{} {
		lastEvent := input[0].(*types.HistoryEvent)
		lastGeneratedEvent := input[1].(*types.HistoryEvent)
		EventID := lastGeneratedEvent.GetEventID() + 1
		version := input[2].(int64)
		historyEvent := getDefaultHistoryEvent(EventID, version)
		historyEvent.EventType = types.EventTypeChildWorkflowExecutionStarted.Ptr()
		historyEvent.ChildWorkflowExecutionStartedEventAttributes = &types.ChildWorkflowExecutionStartedEventAttributes{
			Domain: domain,
			WorkflowType: &types.WorkflowType{
				Name: childWorkflowPrefix + workflowType,
			},
			InitiatedEventID: lastEvent.EventID,
			WorkflowExecution: &types.WorkflowExecution{
				WorkflowID: childWorkflowID,
				RunID:      uuid.New(),
			},
		}
		return historyEvent
	})
	childWorkflowCancel := NewHistoryEventVertex(types.EventTypeChildWorkflowExecutionCanceled.String())
	childWorkflowCancel.SetDataFunc(func(input ...interface{}) interface{} {
		lastEvent := input[0].(*types.HistoryEvent)
		lastGeneratedEvent := input[1].(*types.HistoryEvent)
		EventID := lastGeneratedEvent.GetEventID() + 1
		version := input[2].(int64)
		historyEvent := getDefaultHistoryEvent(EventID, version)
		historyEvent.EventType = types.EventTypeChildWorkflowExecutionCanceled.Ptr()
		historyEvent.ChildWorkflowExecutionCanceledEventAttributes = &types.ChildWorkflowExecutionCanceledEventAttributes{
			Domain: domain,
			WorkflowType: &types.WorkflowType{
				Name: childWorkflowPrefix + workflowType,
			},
			InitiatedEventID: lastEvent.GetChildWorkflowExecutionStartedEventAttributes().InitiatedEventID,
			WorkflowExecution: &types.WorkflowExecution{
				WorkflowID: childWorkflowID,
				RunID:      lastEvent.GetChildWorkflowExecutionStartedEventAttributes().GetWorkflowExecution().RunID,
			},
			StartedEventID: lastEvent.EventID,
		}
		return historyEvent
	})
	childWorkflowComplete := NewHistoryEventVertex(types.EventTypeChildWorkflowExecutionCompleted.String())
	childWorkflowComplete.SetDataFunc(func(input ...interface{}) interface{} {
		lastEvent := input[0].(*types.HistoryEvent)
		lastGeneratedEvent := input[1].(*types.HistoryEvent)
		EventID := lastGeneratedEvent.GetEventID() + 1
		version := input[2].(int64)
		historyEvent := getDefaultHistoryEvent(EventID, version)
		historyEvent.EventType = types.EventTypeChildWorkflowExecutionCompleted.Ptr()
		historyEvent.ChildWorkflowExecutionCompletedEventAttributes = &types.ChildWorkflowExecutionCompletedEventAttributes{
			Domain: domain,
			WorkflowType: &types.WorkflowType{
				Name: childWorkflowPrefix + workflowType,
			},
			InitiatedEventID: lastEvent.GetChildWorkflowExecutionStartedEventAttributes().InitiatedEventID,
			WorkflowExecution: &types.WorkflowExecution{
				WorkflowID: childWorkflowID,
				RunID:      lastEvent.GetChildWorkflowExecutionStartedEventAttributes().GetWorkflowExecution().RunID,
			},
			StartedEventID: lastEvent.EventID,
		}
		return historyEvent
	})
	childWorkflowFail := NewHistoryEventVertex(types.EventTypeChildWorkflowExecutionFailed.String())
	childWorkflowFail.SetDataFunc(func(input ...interface{}) interface{} {
		lastEvent := input[0].(*types.HistoryEvent)
		lastGeneratedEvent := input[1].(*types.HistoryEvent)
		EventID := lastGeneratedEvent.GetEventID() + 1
		version := input[2].(int64)
		historyEvent := getDefaultHistoryEvent(EventID, version)
		historyEvent.EventType = types.EventTypeChildWorkflowExecutionFailed.Ptr()
		historyEvent.ChildWorkflowExecutionFailedEventAttributes = &types.ChildWorkflowExecutionFailedEventAttributes{
			Domain: domain,
			WorkflowType: &types.WorkflowType{
				Name: childWorkflowPrefix + workflowType,
			},
			InitiatedEventID: lastEvent.GetChildWorkflowExecutionStartedEventAttributes().InitiatedEventID,
			WorkflowExecution: &types.WorkflowExecution{
				WorkflowID: childWorkflowID,
				RunID:      lastEvent.GetChildWorkflowExecutionStartedEventAttributes().GetWorkflowExecution().RunID,
			},
			StartedEventID: lastEvent.EventID,
		}
		return historyEvent
	})
	childWorkflowTerminate := NewHistoryEventVertex(types.EventTypeChildWorkflowExecutionTerminated.String())
	childWorkflowTerminate.SetDataFunc(func(input ...interface{}) interface{} {
		lastEvent := input[0].(*types.HistoryEvent)
		lastGeneratedEvent := input[1].(*types.HistoryEvent)
		EventID := lastGeneratedEvent.GetEventID() + 1
		version := input[2].(int64)
		historyEvent := getDefaultHistoryEvent(EventID, version)
		historyEvent.EventType = types.EventTypeChildWorkflowExecutionTerminated.Ptr()
		historyEvent.ChildWorkflowExecutionTerminatedEventAttributes = &types.ChildWorkflowExecutionTerminatedEventAttributes{
			Domain: domain,
			WorkflowType: &types.WorkflowType{
				Name: childWorkflowPrefix + workflowType,
			},
			InitiatedEventID: lastEvent.GetChildWorkflowExecutionStartedEventAttributes().InitiatedEventID,
			WorkflowExecution: &types.WorkflowExecution{
				WorkflowID: childWorkflowID,
				RunID:      lastEvent.GetChildWorkflowExecutionStartedEventAttributes().GetWorkflowExecution().RunID,
			},
			StartedEventID: lastEvent.EventID,
		}
		return historyEvent
	})
	childWorkflowTimedOut := NewHistoryEventVertex(types.EventTypeChildWorkflowExecutionTimedOut.String())
	childWorkflowTimedOut.SetDataFunc(func(input ...interface{}) interface{} {
		lastEvent := input[0].(*types.HistoryEvent)
		lastGeneratedEvent := input[1].(*types.HistoryEvent)
		EventID := lastGeneratedEvent.GetEventID() + 1
		version := input[2].(int64)
		historyEvent := getDefaultHistoryEvent(EventID, version)
		historyEvent.EventType = types.EventTypeChildWorkflowExecutionTimedOut.Ptr()
		historyEvent.ChildWorkflowExecutionTimedOutEventAttributes = &types.ChildWorkflowExecutionTimedOutEventAttributes{
			Domain: domain,
			WorkflowType: &types.WorkflowType{
				Name: childWorkflowPrefix + workflowType,
			},
			InitiatedEventID: lastEvent.GetChildWorkflowExecutionStartedEventAttributes().InitiatedEventID,
			WorkflowExecution: &types.WorkflowExecution{
				WorkflowID: childWorkflowID,
				RunID:      lastEvent.GetChildWorkflowExecutionStartedEventAttributes().GetWorkflowExecution().RunID,
			},
			StartedEventID: lastEvent.EventID,
			TimeoutType:    types.TimeoutTypeScheduleToClose.Ptr(),
		}
		return historyEvent
	})
	decisionCompleteToChildWorkflowInitial := NewHistoryEventEdge(decisionComplete, childWorkflowInitial)
	childWorkflowInitialToFail := NewHistoryEventEdge(childWorkflowInitial, childWorkflowInitialFail)
	childWorkflowInitialToStart := NewHistoryEventEdge(childWorkflowInitial, childWorkflowStart)
	childWorkflowStartToCancel := NewHistoryEventEdge(childWorkflowStart, childWorkflowCancel)
	childWorkflowStartToFail := NewHistoryEventEdge(childWorkflowStart, childWorkflowFail)
	childWorkflowStartToComplete := NewHistoryEventEdge(childWorkflowStart, childWorkflowComplete)
	childWorkflowStartToTerminate := NewHistoryEventEdge(childWorkflowStart, childWorkflowTerminate)
	childWorkflowStartToTimedOut := NewHistoryEventEdge(childWorkflowStart, childWorkflowTimedOut)
	childWorkflowCancelToDecisionSchedule := NewHistoryEventEdge(childWorkflowCancel, decisionSchedule)
	childWorkflowCancelToDecisionSchedule.SetCondition(notPendingDecisionTask)
	childWorkflowFailToDecisionSchedule := NewHistoryEventEdge(childWorkflowFail, decisionSchedule)
	childWorkflowFailToDecisionSchedule.SetCondition(notPendingDecisionTask)
	childWorkflowCompleteToDecisionSchedule := NewHistoryEventEdge(childWorkflowComplete, decisionSchedule)
	childWorkflowCompleteToDecisionSchedule.SetCondition(notPendingDecisionTask)
	childWorkflowTerminateToDecisionSchedule := NewHistoryEventEdge(childWorkflowTerminate, decisionSchedule)
	childWorkflowTerminateToDecisionSchedule.SetCondition(notPendingDecisionTask)
	childWorkflowTimedOutToDecisionSchedule := NewHistoryEventEdge(childWorkflowTimedOut, decisionSchedule)
	childWorkflowTimedOutToDecisionSchedule.SetCondition(notPendingDecisionTask)
	childWorkflowInitialFailToDecisionSchedule := NewHistoryEventEdge(childWorkflowInitialFail, decisionSchedule)
	childWorkflowInitialFailToDecisionSchedule.SetCondition(notPendingDecisionTask)
	childWorkflowModel.AddEdge(decisionCompleteToChildWorkflowInitial, childWorkflowInitialToFail, childWorkflowInitialToStart,
		childWorkflowStartToCancel, childWorkflowStartToFail, childWorkflowStartToComplete, childWorkflowStartToTerminate,
		childWorkflowStartToTimedOut, childWorkflowCancelToDecisionSchedule, childWorkflowFailToDecisionSchedule,
		childWorkflowCompleteToDecisionSchedule, childWorkflowTerminateToDecisionSchedule, childWorkflowTimedOutToDecisionSchedule,
		childWorkflowInitialFailToDecisionSchedule)

	// Setup external workflow model
	externalWorkflowModel := NewHistoryEventModel()
	externalWorkflowSignal := NewHistoryEventVertex(types.EventTypeSignalExternalWorkflowExecutionInitiated.String())
	externalWorkflowSignal.SetDataFunc(func(input ...interface{}) interface{} {
		lastEvent := input[0].(*types.HistoryEvent)
		lastGeneratedEvent := input[1].(*types.HistoryEvent)
		EventID := lastGeneratedEvent.GetEventID() + 1
		version := input[2].(int64)
		historyEvent := getDefaultHistoryEvent(EventID, version)
		historyEvent.EventType = types.EventTypeSignalExternalWorkflowExecutionInitiated.Ptr()
		historyEvent.SignalExternalWorkflowExecutionInitiatedEventAttributes = &types.SignalExternalWorkflowExecutionInitiatedEventAttributes{
			DecisionTaskCompletedEventID: lastEvent.EventID,
			Domain:                       domain,
			WorkflowExecution: &types.WorkflowExecution{
				WorkflowID: externalWorkflowID,
				RunID:      uuid.New(),
			},
			SignalName:        common.StringPtr("signal"),
			ChildWorkflowOnly: common.BoolPtr(false),
		}
		return historyEvent
	})
	externalWorkflowSignalFailed := NewHistoryEventVertex(types.EventTypeSignalExternalWorkflowExecutionFailed.String())
	externalWorkflowSignalFailed.SetDataFunc(func(input ...interface{}) interface{} {
		lastEvent := input[0].(*types.HistoryEvent)
		lastGeneratedEvent := input[1].(*types.HistoryEvent)
		EventID := lastGeneratedEvent.GetEventID() + 1
		version := input[2].(int64)
		historyEvent := getDefaultHistoryEvent(EventID, version)
		historyEvent.EventType = types.EventTypeSignalExternalWorkflowExecutionFailed.Ptr()
		historyEvent.SignalExternalWorkflowExecutionFailedEventAttributes = &types.SignalExternalWorkflowExecutionFailedEventAttributes{
			Cause:                        types.SignalExternalWorkflowExecutionFailedCauseUnknownExternalWorkflowExecution.Ptr(),
			DecisionTaskCompletedEventID: lastEvent.GetSignalExternalWorkflowExecutionInitiatedEventAttributes().DecisionTaskCompletedEventID,
			Domain:                       domain,
			WorkflowExecution: &types.WorkflowExecution{
				WorkflowID: lastEvent.GetSignalExternalWorkflowExecutionInitiatedEventAttributes().GetWorkflowExecution().WorkflowID,
				RunID:      lastEvent.GetSignalExternalWorkflowExecutionInitiatedEventAttributes().GetWorkflowExecution().RunID,
			},
			InitiatedEventID: lastEvent.EventID,
		}
		return historyEvent
	})
	externalWorkflowSignaled := NewHistoryEventVertex(types.EventTypeExternalWorkflowExecutionSignaled.String())
	externalWorkflowSignaled.SetDataFunc(func(input ...interface{}) interface{} {
		lastEvent := input[0].(*types.HistoryEvent)
		lastGeneratedEvent := input[1].(*types.HistoryEvent)
		EventID := lastGeneratedEvent.GetEventID() + 1
		version := input[2].(int64)
		historyEvent := getDefaultHistoryEvent(EventID, version)
		historyEvent.EventType = types.EventTypeExternalWorkflowExecutionSignaled.Ptr()
		historyEvent.ExternalWorkflowExecutionSignaledEventAttributes = &types.ExternalWorkflowExecutionSignaledEventAttributes{
			InitiatedEventID: lastEvent.EventID,
			Domain:           domain,
			WorkflowExecution: &types.WorkflowExecution{
				WorkflowID: lastEvent.GetSignalExternalWorkflowExecutionInitiatedEventAttributes().GetWorkflowExecution().WorkflowID,
				RunID:      lastEvent.GetSignalExternalWorkflowExecutionInitiatedEventAttributes().GetWorkflowExecution().RunID,
			},
		}
		return historyEvent
	})
	externalWorkflowCancel := NewHistoryEventVertex(types.EventTypeRequestCancelExternalWorkflowExecutionInitiated.String())
	externalWorkflowCancel.SetDataFunc(func(input ...interface{}) interface{} {
		lastEvent := input[0].(*types.HistoryEvent)
		lastGeneratedEvent := input[1].(*types.HistoryEvent)
		EventID := lastGeneratedEvent.GetEventID() + 1
		version := input[2].(int64)
		historyEvent := getDefaultHistoryEvent(EventID, version)
		historyEvent.EventType = types.EventTypeRequestCancelExternalWorkflowExecutionInitiated.Ptr()
		historyEvent.RequestCancelExternalWorkflowExecutionInitiatedEventAttributes =
			&types.RequestCancelExternalWorkflowExecutionInitiatedEventAttributes{
				DecisionTaskCompletedEventID: lastEvent.EventID,
				Domain:                       domain,
				WorkflowExecution: &types.WorkflowExecution{
					WorkflowID: externalWorkflowID,
					RunID:      uuid.New(),
				},
				ChildWorkflowOnly: common.BoolPtr(false),
			}
		return historyEvent
	})
	externalWorkflowCancelFail := NewHistoryEventVertex(types.EventTypeRequestCancelExternalWorkflowExecutionFailed.String())
	externalWorkflowCancelFail.SetDataFunc(func(input ...interface{}) interface{} {
		lastEvent := input[0].(*types.HistoryEvent)
		lastGeneratedEvent := input[1].(*types.HistoryEvent)
		EventID := lastGeneratedEvent.GetEventID() + 1
		version := input[2].(int64)
		historyEvent := getDefaultHistoryEvent(EventID, version)
		historyEvent.EventType = types.EventTypeRequestCancelExternalWorkflowExecutionFailed.Ptr()
		historyEvent.RequestCancelExternalWorkflowExecutionFailedEventAttributes = &types.RequestCancelExternalWorkflowExecutionFailedEventAttributes{
			Cause:                        types.CancelExternalWorkflowExecutionFailedCauseUnknownExternalWorkflowExecution.Ptr(),
			DecisionTaskCompletedEventID: lastEvent.GetRequestCancelExternalWorkflowExecutionInitiatedEventAttributes().DecisionTaskCompletedEventID,
			Domain:                       domain,
			WorkflowExecution: &types.WorkflowExecution{
				WorkflowID: lastEvent.GetRequestCancelExternalWorkflowExecutionInitiatedEventAttributes().GetWorkflowExecution().WorkflowID,
				RunID:      lastEvent.GetRequestCancelExternalWorkflowExecutionInitiatedEventAttributes().GetWorkflowExecution().RunID,
			},
			InitiatedEventID: lastEvent.EventID,
		}
		return historyEvent
	})
	externalWorkflowCanceled := NewHistoryEventVertex(types.EventTypeExternalWorkflowExecutionCancelRequested.String())
	externalWorkflowCanceled.SetDataFunc(func(input ...interface{}) interface{} {
		lastEvent := input[0].(*types.HistoryEvent)
		lastGeneratedEvent := input[1].(*types.HistoryEvent)
		EventID := lastGeneratedEvent.GetEventID() + 1
		version := input[2].(int64)
		historyEvent := getDefaultHistoryEvent(EventID, version)
		historyEvent.EventType = types.EventTypeExternalWorkflowExecutionCancelRequested.Ptr()
		historyEvent.ExternalWorkflowExecutionCancelRequestedEventAttributes = &types.ExternalWorkflowExecutionCancelRequestedEventAttributes{
			InitiatedEventID: lastEvent.EventID,
			Domain:           domain,
			WorkflowExecution: &types.WorkflowExecution{
				WorkflowID: lastEvent.GetRequestCancelExternalWorkflowExecutionInitiatedEventAttributes().GetWorkflowExecution().WorkflowID,
				RunID:      lastEvent.GetRequestCancelExternalWorkflowExecutionInitiatedEventAttributes().GetWorkflowExecution().RunID,
			},
		}
		return historyEvent
	})
	decisionCompleteToExternalWorkflowSignal := NewHistoryEventEdge(decisionComplete, externalWorkflowSignal)
	decisionCompleteToExternalWorkflowCancel := NewHistoryEventEdge(decisionComplete, externalWorkflowCancel)
	externalWorkflowSignalToFail := NewHistoryEventEdge(externalWorkflowSignal, externalWorkflowSignalFailed)
	externalWorkflowSignalToSignaled := NewHistoryEventEdge(externalWorkflowSignal, externalWorkflowSignaled)
	externalWorkflowCancelToFail := NewHistoryEventEdge(externalWorkflowCancel, externalWorkflowCancelFail)
	externalWorkflowCancelToCanceled := NewHistoryEventEdge(externalWorkflowCancel, externalWorkflowCanceled)
	externalWorkflowSignaledToDecisionSchedule := NewHistoryEventEdge(externalWorkflowSignaled, decisionSchedule)
	externalWorkflowSignaledToDecisionSchedule.SetCondition(notPendingDecisionTask)
	externalWorkflowSignalFailedToDecisionSchedule := NewHistoryEventEdge(externalWorkflowSignalFailed, decisionSchedule)
	externalWorkflowSignalFailedToDecisionSchedule.SetCondition(notPendingDecisionTask)
	externalWorkflowCanceledToDecisionSchedule := NewHistoryEventEdge(externalWorkflowCanceled, decisionSchedule)
	externalWorkflowCanceledToDecisionSchedule.SetCondition(notPendingDecisionTask)
	externalWorkflowCancelFailToDecisionSchedule := NewHistoryEventEdge(externalWorkflowCancelFail, decisionSchedule)
	externalWorkflowCancelFailToDecisionSchedule.SetCondition(notPendingDecisionTask)
	externalWorkflowModel.AddEdge(decisionCompleteToExternalWorkflowSignal, decisionCompleteToExternalWorkflowCancel,
		externalWorkflowSignalToFail, externalWorkflowSignalToSignaled, externalWorkflowCancelToFail, externalWorkflowCancelToCanceled,
		externalWorkflowSignaledToDecisionSchedule, externalWorkflowSignalFailedToDecisionSchedule,
		externalWorkflowCanceledToDecisionSchedule, externalWorkflowCancelFailToDecisionSchedule)

	// Config event generator
	generator.SetBatchGenerationRule(canDoBatch)
	generator.AddInitialEntryVertex(workflowStart)
	generator.AddExitVertex(workflowComplete, workflowFail, workflowTerminate, workflowTimedOut, continueAsNew)
	// generator.AddRandomEntryVertex(workflowSignal, workflowTerminate, workflowTimedOut)
	generator.AddModel(decisionModel)
	generator.AddModel(workflowModel)
	generator.AddModel(activityModel)
	generator.AddModel(timerModel)
	generator.AddModel(childWorkflowModel)
	generator.AddModel(externalWorkflowModel)
	return generator
}

func getDefaultHistoryEvent(
	EventID int64,
	version int64,
) *types.HistoryEvent {

	globalTaskID++
	return &types.HistoryEvent{
		EventID:   common.Int64Ptr(EventID),
		Timestamp: common.Int64Ptr(time.Now().UnixNano()),
		TaskID:    common.Int64Ptr(globalTaskID),
		Version:   common.Int64Ptr(version),
	}
}

func copyConnections(
	originalMap map[string][]Edge,
) map[string][]Edge {

	newMap := make(map[string][]Edge)
	for key, value := range originalMap {
		newMap[key] = copyEdges(value)
	}
	return newMap
}

func copyExitVertices(
	originalMap map[string]bool,
) map[string]bool {

	newMap := make(map[string]bool)
	for key, value := range originalMap {
		newMap[key] = value
	}
	return newMap
}

func copyVertex(vertex []Vertex) []Vertex {
	newVertex := make([]Vertex, len(vertex))
	for idx, v := range vertex {
		newVertex[idx] = v.DeepCopy()
	}
	return newVertex
}

func copyEdges(edges []Edge) []Edge {
	newEdges := make([]Edge, len(edges))
	for idx, e := range edges {
		newEdges[idx] = e.DeepCopy()
	}
	return newEdges
}<|MERGE_RESOLUTION|>--- conflicted
+++ resolved
@@ -154,13 +154,8 @@
 		historyEvent.EventType = types.EventTypeDecisionTaskStarted.Ptr()
 		historyEvent.DecisionTaskStartedEventAttributes = &types.DecisionTaskStartedEventAttributes{
 			ScheduledEventID: lastEvent.EventID,
-<<<<<<< HEAD
-			Identity:         common.StringPtr(identity),
+			Identity:         identity,
 			RequestID:        uuid.New(),
-=======
-			Identity:         identity,
-			RequestID:        common.StringPtr(uuid.New()),
->>>>>>> 6b5c1033
 		}
 		return historyEvent
 	})
@@ -415,13 +410,8 @@
 		historyEvent.EventType = types.EventTypeActivityTaskStarted.Ptr()
 		historyEvent.ActivityTaskStartedEventAttributes = &types.ActivityTaskStartedEventAttributes{
 			ScheduledEventID: lastEvent.EventID,
-<<<<<<< HEAD
-			Identity:         common.StringPtr(identity),
+			Identity:         identity,
 			RequestID:        uuid.New(),
-=======
-			Identity:         identity,
-			RequestID:        common.StringPtr(uuid.New()),
->>>>>>> 6b5c1033
 			Attempt:          common.Int32Ptr(0),
 		}
 		return historyEvent
