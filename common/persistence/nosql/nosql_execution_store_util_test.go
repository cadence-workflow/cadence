// The MIT License (MIT)

// Copyright (c) 2017-2020 Uber Technologies Inc.

// Permission is hereby granted, free of charge, to any person obtaining a copy
// of this software and associated documentation files (the "Software"), to deal
// in the Software without restriction, including without limitation the rights
// to use, copy, modify, merge, publish, distribute, sublicense, and/or sell
// copies of the Software, and to permit persons to whom the Software is
// furnished to do so, subject to the following conditions:
//
// The above copyright notice and this permission notice shall be included in all
// copies or substantial portions of the Software.
//
// THE SOFTWARE IS PROVIDED "AS IS", WITHOUT WARRANTY OF ANY KIND, EXPRESS OR
// IMPLIED, INCLUDING BUT NOT LIMITED TO THE WARRANTIES OF MERCHANTABILITY,
// FITNESS FOR A PARTICULAR PURPOSE AND NONINFRINGEMENT. IN NO EVENT SHALL THE
// AUTHORS OR COPYRIGHT HOLDERS BE LIABLE FOR ANY CLAIM, DAMAGES OR OTHER
// LIABILITY, WHETHER IN AN ACTION OF CONTRACT, TORT OR OTHERWISE, ARISING FROM,
// OUT OF OR IN CONNECTION WITH THE SOFTWARE OR THE USE OR OTHER DEALINGS IN THE
// SOFTWARE.

package nosql

import (
	"context"
	"testing"
	"time"

	"github.com/stretchr/testify/assert"
	"go.uber.org/mock/gomock"

	"github.com/uber/cadence/common"
	"github.com/uber/cadence/common/checksum"
<<<<<<< HEAD
	"github.com/uber/cadence/common/constants"
=======
	"github.com/uber/cadence/common/dynamicconfig"
>>>>>>> dff05ae5
	"github.com/uber/cadence/common/log"
	"github.com/uber/cadence/common/persistence"
	"github.com/uber/cadence/common/persistence/nosql/nosqlplugin"
	"github.com/uber/cadence/common/persistence/serialization"
	"github.com/uber/cadence/common/types"
)

var FixedTime = time.Date(2025, 1, 6, 15, 0, 0, 0, time.UTC)

func newTestNosqlExecutionStoreWithTaskSerializer(db nosqlplugin.DB, logger log.Logger, taskSerializer serialization.TaskSerializer) *nosqlExecutionStore {
	return &nosqlExecutionStore{
		shardID:        1,
		nosqlStore:     nosqlStore{logger: logger, db: db, dc: &persistence.DynamicConfiguration{EnableHistoryTaskDualWriteMode: func(...dynamicconfig.FilterOption) bool { return true }}},
		taskSerializer: taskSerializer,
	}
}

func TestNosqlExecutionStoreUtils(t *testing.T) {
	testCases := []struct {
		name       string
		setupStore func(*nosqlExecutionStore) (*nosqlplugin.WorkflowExecutionRequest, error)
		input      *persistence.InternalWorkflowSnapshot
		validate   func(*testing.T, *nosqlplugin.WorkflowExecutionRequest, error)
	}{
		{
			name: "PrepareCreateWorkflowExecutionRequestWithMaps - Success",
			setupStore: func(store *nosqlExecutionStore) (*nosqlplugin.WorkflowExecutionRequest, error) {
				workflowSnapshot := &persistence.InternalWorkflowSnapshot{
					ExecutionInfo: &persistence.InternalWorkflowExecutionInfo{
						DomainID:   "test-domain-id",
						WorkflowID: "test-workflow-id",
						RunID:      "test-run-id",
					},
					VersionHistories: &persistence.DataBlob{
						Encoding: constants.EncodingTypeJSON,
						Data:     []byte(`[{"Branches":[{"BranchID":"test-branch-id","BeginNodeID":1,"EndNodeID":2}]}]`),
					},
				}
				return store.prepareCreateWorkflowExecutionRequestWithMaps(workflowSnapshot, FixedTime)
			},
			input: &persistence.InternalWorkflowSnapshot{},
			validate: func(t *testing.T, req *nosqlplugin.WorkflowExecutionRequest, err error) {
				assert.NoError(t, err)
				if err == nil {
					assert.NotNil(t, req)
				}
			},
		},
		{
			name: "PrepareCreateWorkflowExecutionRequestWithMaps - Nil Checksum",
			setupStore: func(store *nosqlExecutionStore) (*nosqlplugin.WorkflowExecutionRequest, error) {
				workflowSnapshot := &persistence.InternalWorkflowSnapshot{
					ExecutionInfo: &persistence.InternalWorkflowExecutionInfo{
						DomainID:   "test-domain-id",
						WorkflowID: "test-workflow-id",
						RunID:      "test-run-id",
					},
					VersionHistories: &persistence.DataBlob{
						Encoding: constants.EncodingTypeJSON,
						Data:     []byte(`[{"Branches":[{"BranchID":"test-branch-id","BeginNodeID":1,"EndNodeID":2}]}]`),
					},
					Checksum: checksum.Checksum{Value: nil},
				}
				return store.prepareCreateWorkflowExecutionRequestWithMaps(workflowSnapshot, FixedTime)
			},
			validate: func(t *testing.T, req *nosqlplugin.WorkflowExecutionRequest, err error) {
				assert.NoError(t, err)
				assert.NotNil(t, req.Checksums)
			},
		},

		{
			name: "PrepareCreateWorkflowExecutionRequestWithMaps - Empty VersionHistories",
			setupStore: func(store *nosqlExecutionStore) (*nosqlplugin.WorkflowExecutionRequest, error) {
				// Testing with an empty VersionHistories (which previously caused an error)
				workflowSnapshot := &persistence.InternalWorkflowSnapshot{
					ExecutionInfo: &persistence.InternalWorkflowExecutionInfo{
						DomainID:   "test-domain-id-2",
						WorkflowID: "test-workflow-id-2",
						RunID:      "test-run-id-2",
					},
					VersionHistories: &persistence.DataBlob{
						Encoding: constants.EncodingTypeJSON,
						Data:     []byte("[]"), // Empty VersionHistories
					},
				}
				return store.prepareCreateWorkflowExecutionRequestWithMaps(workflowSnapshot, FixedTime)
			},
			validate: func(t *testing.T, req *nosqlplugin.WorkflowExecutionRequest, err error) {
				assert.NoError(t, err)
				assert.NotNil(t, req.VersionHistories)
				assert.Equal(t, "[]", string(req.VersionHistories.Data))
			},
		},
		{
			name: "PrepareResetWorkflowExecutionRequestWithMapsAndEventBuffer - Success",
			setupStore: func(store *nosqlExecutionStore) (*nosqlplugin.WorkflowExecutionRequest, error) {
				resetWorkflow := &persistence.InternalWorkflowSnapshot{
					ExecutionInfo: &persistence.InternalWorkflowExecutionInfo{
						DomainID:   "reset-domain-id",
						WorkflowID: "reset-workflow-id",
						RunID:      "reset-run-id",
					},
					LastWriteVersion: 123,
					Checksum:         checksum.Checksum{Version: 1},
					VersionHistories: &persistence.DataBlob{Encoding: constants.EncodingTypeJSON, Data: []byte(`[{"Branches":[{"BranchID":"reset-branch-id","BeginNodeID":1,"EndNodeID":2}]}]`)},
					ActivityInfos:    []*persistence.InternalActivityInfo{{ScheduleID: 1}},
					TimerInfos:       []*persistence.TimerInfo{{TimerID: "timerID"}},
					ChildExecutionInfos: []*persistence.InternalChildExecutionInfo{
						{InitiatedID: 1, StartedID: 2},
					},
					RequestCancelInfos: []*persistence.RequestCancelInfo{{InitiatedID: 1}},
					SignalInfos:        []*persistence.SignalInfo{{InitiatedID: 1}},
					SignalRequestedIDs: []string{"signalRequestedID"},
					Condition:          999,
				}
				return store.prepareResetWorkflowExecutionRequestWithMapsAndEventBuffer(resetWorkflow, FixedTime)
			},
			validate: func(t *testing.T, req *nosqlplugin.WorkflowExecutionRequest, err error) {
				assert.NoError(t, err)
				assert.NotNil(t, req)
				assert.Equal(t, nosqlplugin.WorkflowExecutionMapsWriteModeReset, req.MapsWriteMode)
				assert.Equal(t, nosqlplugin.EventBufferWriteModeClear, req.EventBufferWriteMode)
				assert.Equal(t, int64(999), *req.PreviousNextEventIDCondition)
			},
		},
		{
			name: "PrepareResetWorkflowExecutionRequestWithMapsAndEventBuffer - Malformed VersionHistories",
			setupStore: func(store *nosqlExecutionStore) (*nosqlplugin.WorkflowExecutionRequest, error) {
				resetWorkflow := &persistence.InternalWorkflowSnapshot{
					ExecutionInfo: &persistence.InternalWorkflowExecutionInfo{
						DomainID:   "domain-id-malformed-vh",
						WorkflowID: "workflow-id-malformed-vh",
						RunID:      "run-id-malformed-vh",
					},
					LastWriteVersion: 456,
					Checksum:         checksum.Checksum{Version: 1},
					VersionHistories: &persistence.DataBlob{Encoding: constants.EncodingTypeJSON, Data: []byte("{malformed}")},
				}
				return store.prepareResetWorkflowExecutionRequestWithMapsAndEventBuffer(resetWorkflow, FixedTime)
			},
			validate: func(t *testing.T, req *nosqlplugin.WorkflowExecutionRequest, err error) {
				assert.NoError(t, err)
				assert.NotNil(t, req)
			},
		},
		{
			name: "PrepareUpdateWorkflowExecutionRequestWithMapsAndEventBuffer - Successful Update Request Preparation",
			setupStore: func(store *nosqlExecutionStore) (*nosqlplugin.WorkflowExecutionRequest, error) {
				workflowMutation := &persistence.InternalWorkflowMutation{
					ExecutionInfo: &persistence.InternalWorkflowExecutionInfo{
						DomainID:   "domainID-success",
						WorkflowID: "workflowID-success",
						RunID:      "runID-success",
					},
				}
				return store.prepareUpdateWorkflowExecutionRequestWithMapsAndEventBuffer(workflowMutation, FixedTime)
			},
			validate: func(t *testing.T, req *nosqlplugin.WorkflowExecutionRequest, err error) {
				assert.NoError(t, err)
				assert.NotNil(t, req)
			},
		},
		{
			name: "PrepareUpdateWorkflowExecutionRequestWithMapsAndEventBuffer - Incomplete WorkflowMutation",
			setupStore: func(store *nosqlExecutionStore) (*nosqlplugin.WorkflowExecutionRequest, error) {
				workflowMutation := &persistence.InternalWorkflowMutation{
					ExecutionInfo: &persistence.InternalWorkflowExecutionInfo{ // Partially populated for the test
						DomainID: "domainID-incomplete",
					},
				}
				return store.prepareUpdateWorkflowExecutionRequestWithMapsAndEventBuffer(workflowMutation, FixedTime)
			},
			validate: func(t *testing.T, req *nosqlplugin.WorkflowExecutionRequest, err error) {
				assert.NoError(t, err)
				assert.NotNil(t, req)
				assert.Equal(t, "domainID-incomplete", req.DomainID) // Example assertion
			},
		},
	}
	for _, tc := range testCases {
		t.Run(tc.name, func(t *testing.T) {
			mockCtrl := gomock.NewController(t)

			mockDB := nosqlplugin.NewMockDB(mockCtrl)
			store := newTestNosqlExecutionStore(mockDB, log.NewNoop())

			req, err := tc.setupStore(store)
			tc.validate(t, req, err)
		})
	}

}

func TestPrepareTasksForWorkflowTxn(t *testing.T) {
	testCases := []struct {
		name       string
		setupMocks func(*serialization.MockTaskSerializer)
		setupStore func(*nosqlExecutionStore) ([]*nosqlplugin.HistoryMigrationTask, error)
		validate   func(*testing.T, []*nosqlplugin.HistoryMigrationTask, error)
	}{{
		name: "PrepareTimerTasksForWorkflowTxn - Successful Timer Tasks Preparation",
		setupMocks: func(mockTaskSerializer *serialization.MockTaskSerializer) {
			mockTaskSerializer.EXPECT().SerializeTask(persistence.HistoryTaskCategoryTimer, gomock.Any()).
				Return(persistence.DataBlob{
					Data:     []byte("timer"),
					Encoding: common.EncodingTypeThriftRW,
				}, nil)
		},
		setupStore: func(store *nosqlExecutionStore) ([]*nosqlplugin.HistoryMigrationTask, error) {
			timerTasks := []persistence.Task{
				&persistence.DecisionTimeoutTask{
					TaskData: persistence.TaskData{
						VisibilityTimestamp: time.Now(), TaskID: 1,
					},
					EventID: 2, TimeoutType: 1, ScheduleAttempt: 1},
			}
			tasks, err := store.prepareTimerTasksForWorkflowTxn("domainID", "workflowID", "runID", timerTasks)
			assert.NoError(t, err)
			assert.NotEmpty(t, tasks)
			return nil, err
		},
		validate: func(t *testing.T, tasks []*nosqlplugin.HistoryMigrationTask, err error) {},
	},
		{
			name:       "PrepareTimerTasksForWorkflowTxn - Unsupported Timer Task Type",
			setupMocks: func(mockTaskSerializer *serialization.MockTaskSerializer) {},
			setupStore: func(store *nosqlExecutionStore) ([]*nosqlplugin.HistoryMigrationTask, error) {
				timerTasks := []persistence.Task{
					&dummyTaskType{
						VisibilityTimestamp: time.Now(),
						TaskID:              1,
					},
				}
				return store.prepareTimerTasksForWorkflowTxn("domainID-unsupported", "workflowID-unsupported", "runID-unsupported", timerTasks)
			},
			validate: func(t *testing.T, tasks []*nosqlplugin.HistoryMigrationTask, err error) {
				assert.Error(t, err)
				assert.Nil(t, tasks)
			},
		},
		{
			name:       "PrepareTimerTasksForWorkflowTxn - Zero Tasks",
			setupMocks: func(mockTaskSerializer *serialization.MockTaskSerializer) {},
			setupStore: func(store *nosqlExecutionStore) ([]*nosqlplugin.HistoryMigrationTask, error) {
				return store.prepareTimerTasksForWorkflowTxn("domainID", "workflowID", "runID", []persistence.Task{})
			},
			validate: func(t *testing.T, tasks []*nosqlplugin.HistoryMigrationTask, err error) {
				assert.NoError(t, err)
				assert.Empty(t, tasks)
			},
		},
		{
			name: "PrepareTimerTasksForWorkflowTxn - ActivityTimeoutTask",
			setupMocks: func(mockTaskSerializer *serialization.MockTaskSerializer) {
				mockTaskSerializer.EXPECT().SerializeTask(persistence.HistoryTaskCategoryTimer, gomock.Any()).
					Return(persistence.DataBlob{
						Data:     []byte("timer"),
						Encoding: common.EncodingTypeThriftRW,
					}, nil)
			},
			setupStore: func(store *nosqlExecutionStore) ([]*nosqlplugin.HistoryMigrationTask, error) {
				timerTasks := []persistence.Task{
					&persistence.ActivityTimeoutTask{
						TaskData: persistence.TaskData{
							Version:             1,
							TaskID:              2,
							VisibilityTimestamp: time.Now(),
						},
						EventID: 3,
						Attempt: 2,
					},
				}
				return store.prepareTimerTasksForWorkflowTxn("domainID", "workflowID", "runID", timerTasks)
			},
			validate: func(t *testing.T, tasks []*nosqlplugin.HistoryMigrationTask, err error) {
				assert.NoError(t, err)
				assert.Len(t, tasks, 1)
				assert.Equal(t, int64(3), tasks[0].Timer.EventID)
				assert.Equal(t, int64(2), tasks[0].Timer.ScheduleAttempt)
				assert.Equal(t, []byte("timer"), tasks[0].Task.Data)
				assert.Equal(t, common.EncodingTypeThriftRW, tasks[0].Task.Encoding)
			},
		},
		{
			name: "PrepareTimerTasksForWorkflowTxn - UserTimerTask",
			setupMocks: func(mockTaskSerializer *serialization.MockTaskSerializer) {
				mockTaskSerializer.EXPECT().SerializeTask(persistence.HistoryTaskCategoryTimer, gomock.Any()).
					Return(persistence.DataBlob{
						Data:     []byte("timer"),
						Encoding: common.EncodingTypeThriftRW,
					}, nil)
			},
			setupStore: func(store *nosqlExecutionStore) ([]*nosqlplugin.HistoryMigrationTask, error) {
				timerTasks := []persistence.Task{
					&persistence.UserTimerTask{
						TaskData: persistence.TaskData{
							Version:             1,
							TaskID:              3,
							VisibilityTimestamp: time.Now(),
						},
						EventID: 4,
					},
				}
				return store.prepareTimerTasksForWorkflowTxn("domainID", "workflowID", "runID", timerTasks)
			},
			validate: func(t *testing.T, tasks []*nosqlplugin.HistoryMigrationTask, err error) {
				assert.NoError(t, err)
				assert.Len(t, tasks, 1)
				assert.Equal(t, int64(4), tasks[0].Timer.EventID)
				assert.Equal(t, []byte("timer"), tasks[0].Task.Data)
				assert.Equal(t, common.EncodingTypeThriftRW, tasks[0].Task.Encoding)
			},
		},
		{
			name: "PrepareTimerTasksForWorkflowTxn - ActivityRetryTimerTask",
			setupMocks: func(mockTaskSerializer *serialization.MockTaskSerializer) {
				mockTaskSerializer.EXPECT().SerializeTask(persistence.HistoryTaskCategoryTimer, gomock.Any()).
					Return(persistence.DataBlob{
						Data:     []byte("timer"),
						Encoding: common.EncodingTypeThriftRW,
					}, nil)
			},
			setupStore: func(store *nosqlExecutionStore) ([]*nosqlplugin.HistoryMigrationTask, error) {
				timerTasks := []persistence.Task{
					&persistence.ActivityRetryTimerTask{
						TaskData: persistence.TaskData{
							Version:             1,
							TaskID:              4,
							VisibilityTimestamp: time.Now(),
						},
						EventID: 5,
						Attempt: 3,
					},
				}
				return store.prepareTimerTasksForWorkflowTxn("domainID", "workflowID", "runID", timerTasks)
			},
			validate: func(t *testing.T, tasks []*nosqlplugin.HistoryMigrationTask, err error) {
				assert.NoError(t, err)
				assert.Len(t, tasks, 1)
				assert.Equal(t, int64(5), tasks[0].Timer.EventID)
				assert.Equal(t, int64(3), tasks[0].Timer.ScheduleAttempt)
				assert.Equal(t, []byte("timer"), tasks[0].Task.Data)
				assert.Equal(t, common.EncodingTypeThriftRW, tasks[0].Task.Encoding)
			},
		},
		{
			name: "PrepareTimerTasksForWorkflowTxn - WorkflowBackoffTimerTask",
			setupMocks: func(mockTaskSerializer *serialization.MockTaskSerializer) {
				mockTaskSerializer.EXPECT().SerializeTask(persistence.HistoryTaskCategoryTimer, gomock.Any()).
					Return(persistence.DataBlob{
						Data:     []byte("timer"),
						Encoding: common.EncodingTypeThriftRW,
					}, nil)
			},
			setupStore: func(store *nosqlExecutionStore) ([]*nosqlplugin.HistoryMigrationTask, error) {
				timerTasks := []persistence.Task{
					&persistence.WorkflowBackoffTimerTask{
						TaskData: persistence.TaskData{
							Version:             1,
							TaskID:              5,
							VisibilityTimestamp: time.Now(),
						},
					},
				}
				return store.prepareTimerTasksForWorkflowTxn("domainID", "workflowID", "runID", timerTasks)
			},
			validate: func(t *testing.T, tasks []*nosqlplugin.HistoryMigrationTask, err error) {
				assert.NoError(t, err)
				assert.Len(t, tasks, 1)
				assert.Equal(t, []byte("timer"), tasks[0].Task.Data)
				assert.Equal(t, common.EncodingTypeThriftRW, tasks[0].Task.Encoding)
			},
		},
	}

	for _, tc := range testCases {
		t.Run(tc.name, func(t *testing.T) {
			mockCtrl := gomock.NewController(t)

			mockDB := nosqlplugin.NewMockDB(mockCtrl)
			mockTaskSerializer := serialization.NewMockTaskSerializer(mockCtrl)
			store := newTestNosqlExecutionStoreWithTaskSerializer(mockDB, log.NewNoop(), mockTaskSerializer)
			tc.setupMocks(mockTaskSerializer)

			tasks, err := tc.setupStore(store)
			tc.validate(t, tasks, err)
		})
	}
}

func TestPrepareReplicationTasksForWorkflowTxn(t *testing.T) {
	testCases := []struct {
		name       string
		setupMocks func(*serialization.MockTaskSerializer)
		setupStore func(*nosqlExecutionStore) ([]*nosqlplugin.HistoryMigrationTask, error)
		validate   func(*testing.T, []*nosqlplugin.HistoryMigrationTask, error)
	}{
		{
			name: "Successful Replication Tasks Preparation",
			setupMocks: func(mockTaskSerializer *serialization.MockTaskSerializer) {
				mockTaskSerializer.EXPECT().SerializeTask(persistence.HistoryTaskCategoryReplication, gomock.Any()).
					Return(persistence.DataBlob{
						Data:     []byte("replication"),
						Encoding: common.EncodingTypeThriftRW,
					}, nil)
			},
			setupStore: func(store *nosqlExecutionStore) ([]*nosqlplugin.HistoryMigrationTask, error) {
				replicationTasks := []persistence.Task{
					&persistence.HistoryReplicationTask{
						TaskData: persistence.TaskData{
							Version: 1,
						},
					},
				}
				return store.prepareReplicationTasksForWorkflowTxn("domainID", "workflowID", "runID", replicationTasks)
			},
			validate: func(t *testing.T, tasks []*nosqlplugin.HistoryMigrationTask, err error) {
				assert.NoError(t, err)
				assert.NotEmpty(t, tasks)
			},
		},
		{
			name:       "Handling Unknown Replication Task Type",
			setupMocks: func(mockTaskSerializer *serialization.MockTaskSerializer) {},
			setupStore: func(store *nosqlExecutionStore) ([]*nosqlplugin.HistoryMigrationTask, error) {
				replicationTasks := []persistence.Task{
					&dummyTaskType{
						VisibilityTimestamp: time.Now(),
						TaskID:              -1,
					},
				}
				return store.prepareReplicationTasksForWorkflowTxn("domainID", "workflowID", "runID", replicationTasks)
			},
			validate: func(t *testing.T, tasks []*nosqlplugin.HistoryMigrationTask, err error) {
				assert.Error(t, err)
				assert.Nil(t, tasks)
			},
		},
		{
			name: "PrepareReplicationTasksForWorkflowTxn - SyncActivityTask",
			setupMocks: func(mockTaskSerializer *serialization.MockTaskSerializer) {
				mockTaskSerializer.EXPECT().SerializeTask(persistence.HistoryTaskCategoryReplication, gomock.Any()).
					Return(persistence.DataBlob{
						Data:     []byte("replication"),
						Encoding: common.EncodingTypeThriftRW,
					}, nil)
			},
			setupStore: func(store *nosqlExecutionStore) ([]*nosqlplugin.HistoryMigrationTask, error) {
				replicationTasks := []persistence.Task{
					&persistence.SyncActivityTask{
						TaskData: persistence.TaskData{
							Version:             2,
							VisibilityTimestamp: time.Now(),
							TaskID:              2,
						},
						ScheduledID: 123,
					},
				}
				return store.prepareReplicationTasksForWorkflowTxn("domainID", "workflowID", "runID", replicationTasks)
			},
			validate: func(t *testing.T, tasks []*nosqlplugin.HistoryMigrationTask, err error) {
				assert.NoError(t, err)
				assert.Len(t, tasks, 1)
				task := tasks[0]
				assert.Equal(t, persistence.ReplicationTaskTypeSyncActivity, task.Replication.TaskType)
				assert.Equal(t, int64(123), task.Replication.ScheduledID)
				assert.Equal(t, []byte("replication"), task.Task.Data)
				assert.Equal(t, common.EncodingTypeThriftRW, task.Task.Encoding)
			},
		},
		{
			name: "PrepareReplicationTasksForWorkflowTxn - FailoverMarkerTask",
			setupMocks: func(mockTaskSerializer *serialization.MockTaskSerializer) {
				mockTaskSerializer.EXPECT().SerializeTask(persistence.HistoryTaskCategoryReplication, gomock.Any()).
					Return(persistence.DataBlob{
						Data:     []byte("replication"),
						Encoding: common.EncodingTypeThriftRW,
					}, nil)
			},
			setupStore: func(store *nosqlExecutionStore) ([]*nosqlplugin.HistoryMigrationTask, error) {
				replicationTasks := []persistence.Task{
					&persistence.FailoverMarkerTask{
						TaskData: persistence.TaskData{
							Version:             3,
							VisibilityTimestamp: time.Now(),
							TaskID:              3,
						},
						DomainID: "domainID",
					},
				}
				return store.prepareReplicationTasksForWorkflowTxn("domainID", "workflowID", "runID", replicationTasks)
			},
			validate: func(t *testing.T, tasks []*nosqlplugin.HistoryMigrationTask, err error) {
				assert.NoError(t, err)
				assert.Len(t, tasks, 1)
				task := tasks[0]
				assert.Equal(t, persistence.ReplicationTaskTypeFailoverMarker, task.Replication.TaskType)
				assert.Equal(t, "domainID", task.Replication.DomainID)
				assert.Equal(t, []byte("replication"), task.Task.Data)
				assert.Equal(t, common.EncodingTypeThriftRW, task.Task.Encoding)
			},
		},
	}

	for _, tc := range testCases {
		t.Run(tc.name, func(t *testing.T) {
			mockCtrl := gomock.NewController(t)

			mockDB := nosqlplugin.NewMockDB(mockCtrl)
			mockTaskSerializer := serialization.NewMockTaskSerializer(mockCtrl)
			store := newTestNosqlExecutionStoreWithTaskSerializer(mockDB, log.NewNoop(), mockTaskSerializer)
			tc.setupMocks(mockTaskSerializer)
			tasks, err := tc.setupStore(store)
			tc.validate(t, tasks, err)
		})
	}
}

func TestPrepareTransferTasksForWorkflowTxn(t *testing.T) {
	testCases := []struct {
		name       string
		tasks      []persistence.Task
		domainID   string
		workflowID string
		runID      string
		setupMocks func(*serialization.MockTaskSerializer)
		validate   func(*testing.T, []*nosqlplugin.HistoryMigrationTask, error)
	}{
		{
			name:       "CancelExecutionTask - Success",
			domainID:   "domainID-cancel",
			workflowID: "workflowID-cancel",
			runID:      "runID-cancel",
			tasks: []persistence.Task{
				&persistence.CancelExecutionTask{
					TaskData: persistence.TaskData{
						VisibilityTimestamp: time.Now(),
						TaskID:              1002,
						Version:             1,
					},
					TargetDomainID:          "targetDomainID-cancel",
					TargetWorkflowID:        "targetWorkflowID-cancel",
					TargetRunID:             "targetRunID-cancel",
					TargetChildWorkflowOnly: true,
					InitiatedID:             1002,
				},
			},
			setupMocks: func(mockTaskSerializer *serialization.MockTaskSerializer) {
				mockTaskSerializer.EXPECT().SerializeTask(persistence.HistoryTaskCategoryTransfer, gomock.Any()).
					Return(persistence.DataBlob{
						Data:     []byte("transfer"),
						Encoding: common.EncodingTypeThriftRW,
					}, nil)
			},
			validate: func(t *testing.T, tasks []*nosqlplugin.HistoryMigrationTask, err error) {
				assert.NoError(t, err)
				assert.Len(t, tasks, 1)
				task := tasks[0]
				assert.Equal(t, "targetDomainID-cancel", task.Transfer.TargetDomainID)
				assert.Equal(t, true, task.Transfer.TargetChildWorkflowOnly)
				assert.Equal(t, int64(1002), task.Transfer.TaskID)
				assert.Equal(t, int64(1), task.Transfer.Version)
				assert.Equal(t, []byte("transfer"), task.Task.Data)
				assert.Equal(t, common.EncodingTypeThriftRW, task.Task.Encoding)
			},
		},
		{
			name:       "ActivityTask - Success",
			domainID:   "domainID-activity",
			workflowID: "workflowID-activity",
			runID:      "runID-activity",
			tasks: []persistence.Task{
				&persistence.ActivityTask{
					TaskData: persistence.TaskData{
						VisibilityTimestamp: time.Now(),
						TaskID:              1001,
						Version:             1,
					},
					TargetDomainID: "targetDomainID-activity",
					TaskList:       "taskList-activity",
					ScheduleID:     1001,
				},
			},
			setupMocks: func(mockTaskSerializer *serialization.MockTaskSerializer) {
				mockTaskSerializer.EXPECT().SerializeTask(persistence.HistoryTaskCategoryTransfer, gomock.Any()).
					Return(persistence.DataBlob{
						Data:     []byte("transfer"),
						Encoding: common.EncodingTypeThriftRW,
					}, nil)
			},
			validate: func(t *testing.T, tasks []*nosqlplugin.HistoryMigrationTask, err error) {
				assert.NoError(t, err)
				assert.Len(t, tasks, 1)
				task := tasks[0]
				assert.Equal(t, persistence.TransferTaskTypeActivityTask, task.Transfer.TaskType)
				assert.Equal(t, "targetDomainID-activity", task.Transfer.TargetDomainID)
				assert.Equal(t, "taskList-activity", task.Transfer.TaskList)
				assert.Equal(t, int64(1001), task.Transfer.ScheduleID)
				assert.Equal(t, int64(1), task.Transfer.Version)
				assert.Equal(t, []byte("transfer"), task.Task.Data)
				assert.Equal(t, common.EncodingTypeThriftRW, task.Task.Encoding)
			},
		},
		{
			name:       "DefaultTargetRunID - When Empty",
			domainID:   "domainID-default-runid",
			workflowID: "workflowID-default-runid",
			runID:      "runID-default-runid",
			tasks: []persistence.Task{
				&persistence.CancelExecutionTask{
					TaskData: persistence.TaskData{
						VisibilityTimestamp: time.Now(),
						TaskID:              2001,
						Version:             1,
					},
					TargetDomainID:          "targetDomainID-cancel",
					TargetWorkflowID:        "targetWorkflowID-cancel",
					TargetRunID:             "", // Intentionally left empty to trigger the defaulting logic
					TargetChildWorkflowOnly: true,
					InitiatedID:             2001,
				},
				&persistence.SignalExecutionTask{
					TaskData: persistence.TaskData{
						VisibilityTimestamp: time.Now(),
						TaskID:              2002,
						Version:             1,
					},
					TargetDomainID:          "targetDomainID-signal",
					TargetWorkflowID:        "targetWorkflowID-signal",
					TargetRunID:             "", // Intentionally left empty to trigger the defaulting logic
					TargetChildWorkflowOnly: false,
					InitiatedID:             2002,
				},
			},
			setupMocks: func(mockTaskSerializer *serialization.MockTaskSerializer) {
				mockTaskSerializer.EXPECT().SerializeTask(persistence.HistoryTaskCategoryTransfer, gomock.Any()).
					Return(persistence.DataBlob{
						Data:     []byte("transfer"),
						Encoding: common.EncodingTypeThriftRW,
					}, nil).Times(2)
			},
			validate: func(t *testing.T, tasks []*nosqlplugin.HistoryMigrationTask, err error) {
				assert.NoError(t, err)
				for _, task := range tasks {
					assert.Equal(t, persistence.TransferTaskTransferTargetRunID, task.Transfer.TargetRunID, "TargetRunID should default to TransferTaskTransferTargetRunID")
					assert.Equal(t, []byte("transfer"), task.Task.Data)
					assert.Equal(t, common.EncodingTypeThriftRW, task.Task.Encoding)
				}
			},
		},
		{
			name:       "SignalExecutionTask - Success",
			domainID:   "domainID-signal",
			workflowID: "workflowID-signal",
			runID:      "runID-signal",
			tasks: []persistence.Task{
				&persistence.SignalExecutionTask{
					TaskData: persistence.TaskData{
						VisibilityTimestamp: time.Now(),
						TaskID:              1003,
						Version:             1,
					},
					TargetDomainID:          "targetDomainID-signal",
					TargetWorkflowID:        "targetWorkflowID-signal",
					TargetRunID:             "targetRunID-signal",
					TargetChildWorkflowOnly: true,
					InitiatedID:             1003,
				},
			},
			setupMocks: func(mockTaskSerializer *serialization.MockTaskSerializer) {
				mockTaskSerializer.EXPECT().SerializeTask(persistence.HistoryTaskCategoryTransfer, gomock.Any()).
					Return(persistence.DataBlob{
						Data:     []byte("transfer"),
						Encoding: common.EncodingTypeThriftRW,
					}, nil)
			},
			validate: func(t *testing.T, tasks []*nosqlplugin.HistoryMigrationTask, err error) {
				assert.NoError(t, err)
				assert.Len(t, tasks, 1)
				task := tasks[0]
				assert.Equal(t, "targetDomainID-signal", task.Transfer.TargetDomainID)
				assert.Equal(t, true, task.Transfer.TargetChildWorkflowOnly)
				assert.Equal(t, int64(1003), task.Transfer.TaskID)
				assert.Equal(t, int64(1), task.Transfer.Version)
				assert.Equal(t, []byte("transfer"), task.Task.Data)
				assert.Equal(t, common.EncodingTypeThriftRW, task.Task.Encoding)
			},
		},
		{
			name:       "StartChildExecutionTask - Success",
			domainID:   "domainID-start-child",
			workflowID: "workflowID-start-child",
			runID:      "runID-start-child",
			tasks: []persistence.Task{
				&persistence.StartChildExecutionTask{
					TaskData: persistence.TaskData{
						VisibilityTimestamp: time.Now(),
						TaskID:              1004,
						Version:             1,
					},
					TargetDomainID:   "child-execution-domain-id",
					TargetWorkflowID: "child-workflow-id",
					InitiatedID:      1004,
				},
			},
			setupMocks: func(mockTaskSerializer *serialization.MockTaskSerializer) {
				mockTaskSerializer.EXPECT().SerializeTask(persistence.HistoryTaskCategoryTransfer, gomock.Any()).
					Return(persistence.DataBlob{
						Data:     []byte("transfer"),
						Encoding: common.EncodingTypeThriftRW,
					}, nil)
			},
			validate: func(t *testing.T, tasks []*nosqlplugin.HistoryMigrationTask, err error) {
				assert.NoError(t, err)
				assert.Len(t, tasks, 1)
				task := tasks[0]
				assert.Equal(t, "child-execution-domain-id", task.Transfer.TargetDomainID)
				assert.Equal(t, "child-workflow-id", task.Transfer.TargetWorkflowID)
				assert.Equal(t, int64(1004), task.Transfer.TaskID)
				assert.Equal(t, int64(1), task.Transfer.Version)
				assert.Equal(t, []byte("transfer"), task.Task.Data)
				assert.Equal(t, common.EncodingTypeThriftRW, task.Task.Encoding)
			},
		},
		{
			name:       "RecordChildExecutionCompletedTask - Success",
			domainID:   "domainID-record-child",
			workflowID: "workflowID-record-child",
			runID:      "runID-record-child",
			tasks: []persistence.Task{
				&persistence.RecordChildExecutionCompletedTask{
					TaskData: persistence.TaskData{
						VisibilityTimestamp: time.Now(),
						TaskID:              1005,
						Version:             1,
					},
					TargetDomainID:   "completed-child-domain-id",
					TargetWorkflowID: "completed-child-workflow-id",
					TargetRunID:      "completed-child-run-id",
				},
			},
			setupMocks: func(mockTaskSerializer *serialization.MockTaskSerializer) {
				mockTaskSerializer.EXPECT().SerializeTask(persistence.HistoryTaskCategoryTransfer, gomock.Any()).
					Return(persistence.DataBlob{
						Data:     []byte("transfer"),
						Encoding: common.EncodingTypeThriftRW,
					}, nil)
			},
			validate: func(t *testing.T, tasks []*nosqlplugin.HistoryMigrationTask, err error) {
				assert.NoError(t, err)
				assert.Len(t, tasks, 1)
				task := tasks[0]
				assert.Equal(t, "completed-child-domain-id", task.Transfer.TargetDomainID)
				assert.Equal(t, "completed-child-workflow-id", task.Transfer.TargetWorkflowID)
				assert.Equal(t, "completed-child-run-id", task.Transfer.TargetRunID)
				assert.Equal(t, int64(1005), task.Transfer.TaskID)
				assert.Equal(t, int64(1), task.Transfer.Version)
				assert.Equal(t, []byte("transfer"), task.Task.Data)
				assert.Equal(t, common.EncodingTypeThriftRW, task.Task.Encoding)
			},
		},
		{
			name:       "DecisionTask - Success",
			domainID:   "domainID-decision",
			workflowID: "workflowID-decision",
			runID:      "runID-decision",
			tasks: []persistence.Task{
				&persistence.DecisionTask{
					TaskData: persistence.TaskData{
						VisibilityTimestamp: time.Now(),
						TaskID:              1001,
						Version:             1,
					},
					TargetDomainID: "targetDomainID-decision",
					TaskList:       "taskList-decision",
					ScheduleID:     1001,
				},
			},
			setupMocks: func(mockTaskSerializer *serialization.MockTaskSerializer) {
				mockTaskSerializer.EXPECT().SerializeTask(persistence.HistoryTaskCategoryTransfer, gomock.Any()).
					Return(persistence.DataBlob{
						Data:     []byte("transfer"),
						Encoding: common.EncodingTypeThriftRW,
					}, nil)
			},
			validate: func(t *testing.T, tasks []*nosqlplugin.HistoryMigrationTask, err error) {
				assert.NoError(t, err)
				assert.Len(t, tasks, 1)
				task := tasks[0]
				assert.Equal(t, int64(1001), task.Transfer.TaskID)
				assert.Equal(t, "targetDomainID-decision", task.Transfer.TargetDomainID)
				assert.Equal(t, false, task.Transfer.RecordVisibility)
				assert.Equal(t, []byte("transfer"), task.Task.Data)
				assert.Equal(t, common.EncodingTypeThriftRW, task.Task.Encoding)
			},
		},
		{
			name:       "Unsupported Task Type",
			domainID:   "domainID-unsupported",
			workflowID: "workflowID-unsupported",
			runID:      "runID-unsupported",
			tasks: []persistence.Task{
				&dummyTaskType{
					VisibilityTimestamp: time.Now(),
					TaskID:              9999,
				},
			},
			setupMocks: func(mockTaskSerializer *serialization.MockTaskSerializer) {},
			validate: func(t *testing.T, tasks []*nosqlplugin.HistoryMigrationTask, err error) {
				assert.Error(t, err)
				assert.Nil(t, tasks)
			},
		},
	}
	for _, tc := range testCases {
		t.Run(tc.name, func(t *testing.T) {
			mockCtrl := gomock.NewController(t)

			mockDB := nosqlplugin.NewMockDB(mockCtrl)
			mockTaskSerializer := serialization.NewMockTaskSerializer(mockCtrl)
			store := newTestNosqlExecutionStoreWithTaskSerializer(mockDB, log.NewNoop(), mockTaskSerializer)
			tc.setupMocks(mockTaskSerializer)

			tasks, err := store.prepareTransferTasksForWorkflowTxn(tc.domainID, tc.workflowID, tc.runID, tc.tasks)
			tc.validate(t, tasks, err)
		})
	}
}

func TestNosqlExecutionStoreUtilsExtended(t *testing.T) {
	testCases := []struct {
		name       string
		setupStore func(store *nosqlExecutionStore) (interface{}, error)
		validate   func(t *testing.T, result interface{}, err error)
	}{
		{
			name: "PrepareActivityInfosForWorkflowTxn - Success",
			setupStore: func(store *nosqlExecutionStore) (interface{}, error) {
				activityInfos := []*persistence.InternalActivityInfo{
					{
						ScheduleID:     1,
						ScheduledEvent: persistence.NewDataBlob([]byte("scheduled event data"), constants.EncodingTypeThriftRW),
						StartedEvent:   persistence.NewDataBlob([]byte("started event data"), constants.EncodingTypeThriftRW),
					},
				}
				return store.prepareActivityInfosForWorkflowTxn(activityInfos)
			},
			validate: func(t *testing.T, result interface{}, err error) {
				assert.NoError(t, err)
				infos, ok := result.(map[int64]*persistence.InternalActivityInfo)
				assert.True(t, ok)
				assert.Len(t, infos, 1)
				for _, info := range infos {
					assert.NotNil(t, info.ScheduledEvent)
					assert.NotNil(t, info.StartedEvent)
				}
			},
		},
		{
			name: "PrepareTimerInfosForWorkflowTxn - Success",
			setupStore: func(store *nosqlExecutionStore) (interface{}, error) {
				timerInfos := []*persistence.TimerInfo{
					{
						TimerID: "timer1",
					},
				}
				return store.prepareTimerInfosForWorkflowTxn(timerInfos)
			},
			validate: func(t *testing.T, result interface{}, err error) {
				assert.NoError(t, err)
				infos, ok := result.(map[string]*persistence.TimerInfo)
				assert.True(t, ok)
				assert.Len(t, infos, 1)
				assert.NotNil(t, infos["timer1"])
			},
		},
		{
			name: "PrepareChildWFInfosForWorkflowTxn - Success",
			setupStore: func(store *nosqlExecutionStore) (interface{}, error) {
				childWFInfos := []*persistence.InternalChildExecutionInfo{
					{
						InitiatedID:    1,
						InitiatedEvent: persistence.NewDataBlob([]byte("initiated event data"), constants.EncodingTypeThriftRW),
						StartedEvent:   persistence.NewDataBlob([]byte("started event data"), constants.EncodingTypeThriftRW),
					},
				}
				return store.prepareChildWFInfosForWorkflowTxn(childWFInfos)
			},
			validate: func(t *testing.T, result interface{}, err error) {
				assert.NoError(t, err)
				infos, ok := result.(map[int64]*persistence.InternalChildExecutionInfo)
				assert.True(t, ok)
				assert.Len(t, infos, 1)
				for _, info := range infos {
					assert.NotNil(t, info.InitiatedEvent)
					assert.NotNil(t, info.StartedEvent)
				}
			},
		},
		{
			name: "PrepareTimerInfosForWorkflowTxn - Nil Timer Info",
			setupStore: func(store *nosqlExecutionStore) (interface{}, error) {
				return store.prepareTimerInfosForWorkflowTxn(nil)
			},
			validate: func(t *testing.T, result interface{}, err error) {
				assert.NoError(t, err)
				assert.Empty(t, result)
			},
		},
		{
			name: "PrepareChildWFInfosForWorkflowTxn - Nil Child Execution Info",
			setupStore: func(store *nosqlExecutionStore) (interface{}, error) {
				return store.prepareChildWFInfosForWorkflowTxn(nil)
			},
			validate: func(t *testing.T, result interface{}, err error) {
				assert.NoError(t, err)
				assert.Empty(t, result)
			},
		},
		{
			name: "PrepareChildWFInfosForWorkflowTxn - Encoding Mismatch Error",
			setupStore: func(store *nosqlExecutionStore) (interface{}, error) {
				childWFInfos := []*persistence.InternalChildExecutionInfo{
					{
						InitiatedID:    1,
						InitiatedEvent: persistence.NewDataBlob([]byte("initiated"), constants.EncodingTypeThriftRW),
						StartedEvent:   persistence.NewDataBlob([]byte("started"), constants.EncodingTypeJSON), // Encoding mismatch
					},
				}
				return store.prepareChildWFInfosForWorkflowTxn(childWFInfos)
			},
			validate: func(t *testing.T, result interface{}, err error) {
				assert.Error(t, err)
				assert.Nil(t, result)
			},
		},
		{
			name: "PrepareRequestCancelsForWorkflowTxn - Success",
			setupStore: func(store *nosqlExecutionStore) (interface{}, error) {
				requestCancels := []*persistence.RequestCancelInfo{
					{
						InitiatedID:     1,
						CancelRequestID: "cancel-1",
					},
					{
						InitiatedID:     2,
						CancelRequestID: "cancel-2",
					},
				}
				cancels, err := store.prepareRequestCancelsForWorkflowTxn(requestCancels)
				return cancels, err
			},
			validate: func(t *testing.T, result interface{}, err error) {
				assert.NoError(t, err)
				cancels := result.(map[int64]*persistence.RequestCancelInfo)
				assert.Equal(t, 2, len(cancels))
				assert.Contains(t, cancels, int64(1))
				assert.Contains(t, cancels, int64(2))
			},
		},
		{
			name: "PrepareRequestCancelsForWorkflowTxn - Duplicate Initiated IDs",
			setupStore: func(store *nosqlExecutionStore) (interface{}, error) {
				requestCancels := []*persistence.RequestCancelInfo{
					{
						InitiatedID:     1,
						CancelRequestID: "cancel-1",
					},
					{
						InitiatedID:     1, // Duplicate InitiatedID
						CancelRequestID: "cancel-1-duplicate",
					},
				}
				cancels, err := store.prepareRequestCancelsForWorkflowTxn(requestCancels)
				return cancels, err
			},
			validate: func(t *testing.T, result interface{}, err error) {
				assert.NoError(t, err)
				cancels := result.(map[int64]*persistence.RequestCancelInfo)
				assert.Equal(t, 1, len(cancels))
				assert.Equal(t, "cancel-1-duplicate", cancels[1].CancelRequestID)
			},
		},
		{
			name: "PrepareSignalInfosForWorkflowTxn - Success",
			setupStore: func(store *nosqlExecutionStore) (interface{}, error) {
				signalInfos := []*persistence.SignalInfo{
					{InitiatedID: 1, SignalRequestID: "signal-1"},
					{InitiatedID: 2, SignalRequestID: "signal-2"},
				}
				return store.prepareSignalInfosForWorkflowTxn(signalInfos)
			},
			validate: func(t *testing.T, result interface{}, err error) {
				assert.NoError(t, err)
				infos := result.(map[int64]*persistence.SignalInfo)
				assert.Equal(t, 2, len(infos))
				assert.Equal(t, "signal-1", infos[1].SignalRequestID)
				assert.Equal(t, "signal-2", infos[2].SignalRequestID)
			},
		},
		{
			name: "PrepareUpdateWorkflowExecutionTxn - Success",
			setupStore: func(store *nosqlExecutionStore) (interface{}, error) {
				executionInfo := &persistence.InternalWorkflowExecutionInfo{
					DomainID:    "test-domain-id",
					WorkflowID:  "test-workflow-id",
					RunID:       "test-run-id",
					State:       persistence.WorkflowStateRunning,
					CloseStatus: persistence.WorkflowCloseStatusNone,
				}
				versionHistories := &persistence.DataBlob{
					Encoding: constants.EncodingTypeJSON,
					Data:     []byte(`[{"Branches":[{"BranchID":"test-branch-id","BeginNodeID":1,"EndNodeID":2}]}]`),
				}
				checksum := checksum.Checksum{Version: 1,
					Value: []byte("create-checksum")}
				return store.prepareUpdateWorkflowExecutionTxn(executionInfo, versionHistories, checksum, time.Now(), 123)
			},
			validate: func(t *testing.T, result interface{}, err error) {
				assert.NoError(t, err)
				req := result.(*nosqlplugin.WorkflowExecutionRequest)
				assert.Equal(t, "test-domain-id", req.DomainID)
				assert.Equal(t, int64(123), req.LastWriteVersion)
			},
		},
		{
			name: "PrepareUpdateWorkflowExecutionTxn - Emptyvalues",
			setupStore: func(store *nosqlExecutionStore) (interface{}, error) {
				executionInfo := &persistence.InternalWorkflowExecutionInfo{
					DomainID:   "",
					WorkflowID: "",
					State:      persistence.WorkflowStateCompleted,
				}
				versionHistories := &persistence.DataBlob{
					Encoding: constants.EncodingTypeJSON,
					Data:     []byte(`[{"Branches":[{"BranchID":"branch-id","BeginNodeID":1,"EndNodeID":2}]}]`),
				}
				checksum := checksum.Checksum{Version: 1, Value: []byte("checksum")}
				// This should result in an error due to invalid executionInfo state for the creation scenario
				return store.prepareUpdateWorkflowExecutionTxn(executionInfo, versionHistories, checksum, time.Now(), 123)
			},
			validate: func(t *testing.T, result interface{}, err error) {
				assert.Error(t, err) // Expect an error due to invalid state
				assert.Nil(t, result)
			},
		},
		{
			name: "PrepareUpdateWorkflowExecutionTxn - Invalid Workflow State",
			setupStore: func(store *nosqlExecutionStore) (interface{}, error) {
				executionInfo := &persistence.InternalWorkflowExecutionInfo{
					DomainID:    "domainID-invalid-state",
					WorkflowID:  "workflowID-invalid-state",
					RunID:       "runID-invalid-state",
					State:       343, // Invalid state
					CloseStatus: persistence.WorkflowCloseStatusNone,
				}
				versionHistories := &persistence.DataBlob{
					Encoding: constants.EncodingTypeJSON,
					Data:     []byte(`[{"Branches":[{"BranchID":"branch-id","BeginNodeID":1,"EndNodeID":2}]}]`),
				}
				checksum := checksum.Checksum{Version: 1, Value: []byte("checksum")}
				return store.prepareUpdateWorkflowExecutionTxn(executionInfo, versionHistories, checksum, time.Now(), 123)
			},
			validate: func(t *testing.T, result interface{}, err error) {
				assert.Error(t, err)  // Expect an error due to invalid workflow state
				assert.Nil(t, result) // No WorkflowExecutionRequest should be returned
			},
		},
		{
			name: "PrepareCreateWorkflowExecutionTxn - Success",
			setupStore: func(store *nosqlExecutionStore) (interface{}, error) {
				executionInfo := &persistence.InternalWorkflowExecutionInfo{
					DomainID:    "create-domain-id",
					WorkflowID:  "create-workflow-id",
					RunID:       "create-run-id",
					State:       persistence.WorkflowStateCreated,
					CloseStatus: persistence.WorkflowCloseStatusNone,
				}
				versionHistories := &persistence.DataBlob{
					Encoding: constants.EncodingTypeJSON,
					Data:     []byte(`[{"Branches":[{"BranchID":"create-branch-id","BeginNodeID":1,"EndNodeID":2}]}]`),
				}
				checksum := checksum.Checksum{Version: 1, Value: []byte("create-checksum")}
				return store.prepareCreateWorkflowExecutionTxn(executionInfo, versionHistories, checksum, time.Now(), 123)
			},
			validate: func(t *testing.T, result interface{}, err error) {
				assert.NoError(t, err)
				req := result.(*nosqlplugin.WorkflowExecutionRequest)
				assert.Equal(t, "create-domain-id", req.DomainID)
				assert.Equal(t, int64(123), req.LastWriteVersion)
			},
		},
		{
			name: "PrepareCreateWorkflowExecutionTxn - Invalid State",
			setupStore: func(store *nosqlExecutionStore) (interface{}, error) {
				executionInfo := &persistence.InternalWorkflowExecutionInfo{
					DomainID:    "create-domain-id",
					WorkflowID:  "create-workflow-id",
					RunID:       "create-run-id",
					State:       232, // Invalid state for creating a workflow execution
					CloseStatus: persistence.WorkflowCloseStatusNone,
				}
				versionHistories := &persistence.DataBlob{
					Encoding: constants.EncodingTypeJSON,
					Data:     []byte(`[{"Branches":[{"BranchID":"create-branch-id","BeginNodeID":1,"EndNodeID":2}]}]`),
				}
				checksum := checksum.Checksum{Version: 1, Value: []byte("create-checksum")}
				return store.prepareCreateWorkflowExecutionTxn(executionInfo, versionHistories, checksum, time.Now(), 123)
			},
			validate: func(t *testing.T, result interface{}, err error) {
				assert.Error(t, err)
				assert.Nil(t, result)
			},
		},
		{
			name: "prepareCurrentWorkflowRequestForCreateWorkflowTxn - BrandNew mode",
			setupStore: func(store *nosqlExecutionStore) (interface{}, error) {
				executionInfo := &persistence.InternalWorkflowExecutionInfo{
					State:           persistence.WorkflowStateCreated,
					CloseStatus:     persistence.WorkflowCloseStatusNone,
					CreateRequestID: "test-create-request-id",
				}
				request := &persistence.InternalCreateWorkflowExecutionRequest{
					Mode: persistence.CreateWorkflowModeBrandNew,
				}
				return store.prepareCurrentWorkflowRequestForCreateWorkflowTxn(
					"test-domain-id", "test-workflow-id", "test-run-id", executionInfo, 123, request)
			},
			validate: func(t *testing.T, result interface{}, err error) {
				assert.NoError(t, err)
				currentWorkflowReq, ok := result.(*nosqlplugin.CurrentWorkflowWriteRequest)
				assert.True(t, ok)
				assert.NotNil(t, currentWorkflowReq)
				assert.Equal(t, nosqlplugin.CurrentWorkflowWriteModeInsert, currentWorkflowReq.WriteMode)
			},
		},
		{
			name: "processUpdateWorkflowResult - CurrentWorkflowConditionFailInfo error",
			setupStore: func(store *nosqlExecutionStore) (interface{}, error) {
				err := &nosqlplugin.WorkflowOperationConditionFailure{
					CurrentWorkflowConditionFailInfo: common.StringPtr("current workflow condition failed"),
				}
				return nil, store.processUpdateWorkflowResult(err, 99)
			},
			validate: func(t *testing.T, _ interface{}, err error) {
				assert.Error(t, err)
				_, ok := err.(*persistence.CurrentWorkflowConditionFailedError)
				assert.True(t, ok)
			},
		},
		{
			name: "processUpdateWorkflowResult - Success",
			setupStore: func(store *nosqlExecutionStore) (interface{}, error) {
				return nil, store.processUpdateWorkflowResult(nil, 99)
			},
			validate: func(t *testing.T, _ interface{}, err error) {
				assert.NoError(t, err)
			},
		},
		{
			name: "processUpdateWorkflowResult - ShardRangeIDNotMatch error",
			setupStore: func(store *nosqlExecutionStore) (interface{}, error) {
				err := &nosqlplugin.WorkflowOperationConditionFailure{
					ShardRangeIDNotMatch: common.Int64Ptr(100),
				}
				return nil, store.processUpdateWorkflowResult(err, 99)
			},
			validate: func(t *testing.T, _ interface{}, err error) {
				assert.Error(t, err)
				_, ok := err.(*persistence.ShardOwnershipLostError)
				assert.True(t, ok)
			},
		},
		{
			name: "prepareCurrentWorkflowRequestForCreateWorkflowTxn - WorkflowIDReuse mode with non-completed state",
			setupStore: func(store *nosqlExecutionStore) (interface{}, error) {
				executionInfo := &persistence.InternalWorkflowExecutionInfo{
					State:           persistence.WorkflowStateRunning, // Simulate a running state
					CloseStatus:     persistence.WorkflowCloseStatusNone,
					CreateRequestID: "test-create-request-id",
				}
				request := &persistence.InternalCreateWorkflowExecutionRequest{
					Mode:                     persistence.CreateWorkflowModeWorkflowIDReuse,
					PreviousRunID:            "test-run-id",
					PreviousLastWriteVersion: 123, // Simulating a non-completed state with a valid version
				}
				return store.prepareCurrentWorkflowRequestForCreateWorkflowTxn(
					"test-domain-id", "test-workflow-id", "test-run-id", executionInfo, 123, request)
			},
			validate: func(t *testing.T, result interface{}, err error) {
				_, ok := err.(*persistence.CurrentWorkflowConditionFailedError)
				assert.False(t, ok)
			},
		},
		{
			name: "CurrentWorkflowRequestForCreateWorkflowTxn - Zombie mode",
			setupStore: func(store *nosqlExecutionStore) (interface{}, error) {
				executionInfo := &persistence.InternalWorkflowExecutionInfo{
					State:           persistence.WorkflowStateCreated,
					CloseStatus:     persistence.WorkflowCloseStatusNone,
					CreateRequestID: "create-request-id-zombie",
				}
				request := &persistence.InternalCreateWorkflowExecutionRequest{
					Mode:          persistence.CreateWorkflowModeZombie,
					PreviousRunID: "previous-run-id-zombie",
				}
				return store.prepareCurrentWorkflowRequestForCreateWorkflowTxn(
					"domain-id-zombie", "workflow-id-zombie", "run-id-zombie", executionInfo, 123, request)
			},
			validate: func(t *testing.T, result interface{}, err error) {
				assert.NoError(t, err)
				currentWorkflowReq := result.(*nosqlplugin.CurrentWorkflowWriteRequest)
				assert.Equal(t, nosqlplugin.CurrentWorkflowWriteModeNoop, currentWorkflowReq.WriteMode)
				assert.Equal(t, "create-request-id-zombie", currentWorkflowReq.Row.CreateRequestID)
			},
		},
		{
			name: "CurrentWorkflowRequestForCreateWorkflowTxn - ContinueAsNew mode",
			setupStore: func(store *nosqlExecutionStore) (interface{}, error) {
				executionInfo := &persistence.InternalWorkflowExecutionInfo{
					State:           persistence.WorkflowStateRunning,
					CloseStatus:     persistence.WorkflowCloseStatusNone,
					CreateRequestID: "create-request-id-continueasnew",
				}
				request := &persistence.InternalCreateWorkflowExecutionRequest{
					Mode:          persistence.CreateWorkflowModeContinueAsNew,
					PreviousRunID: "previous-run-id-continueasnew",
				}
				return store.prepareCurrentWorkflowRequestForCreateWorkflowTxn(
					"domain-id-continueasnew", "workflow-id-continueasnew", "run-id-continueasnew", executionInfo, 123, request)
			},
			validate: func(t *testing.T, result interface{}, err error) {
				assert.NoError(t, err)
				currentWorkflowReq := result.(*nosqlplugin.CurrentWorkflowWriteRequest)
				assert.Equal(t, nosqlplugin.CurrentWorkflowWriteModeUpdate, currentWorkflowReq.WriteMode)
				assert.Equal(t, "create-request-id-continueasnew", currentWorkflowReq.Row.CreateRequestID)
				assert.NotNil(t, currentWorkflowReq.Condition)
				assert.Equal(t, "previous-run-id-continueasnew", *currentWorkflowReq.Condition.CurrentRunID)
			},
		},
		{
			name: "assertNotCurrentExecution - Success with different RunID",
			setupStore: func(store *nosqlExecutionStore) (interface{}, error) {
				ctx := context.Background()
				mockDB := store.db.(*nosqlplugin.MockDB)
				mockDB.EXPECT().SelectCurrentWorkflow(
					gomock.Any(),
					store.shardID,
					"test-domain-id",
					"test-workflow-id",
				).Return(&nosqlplugin.CurrentWorkflowRow{
					RunID: "different-run-id",
				}, nil)
				return nil, store.assertNotCurrentExecution(ctx, "test-domain-id", "test-workflow-id", "expected-run-id")
			},
			validate: func(t *testing.T, _ interface{}, err error) {
				assert.NoError(t, err)
			},
		},
		{
			name: "assertNotCurrentExecution - No current workflow",
			setupStore: func(store *nosqlExecutionStore) (interface{}, error) {
				ctx := context.Background()
				mockDB := store.db.(*nosqlplugin.MockDB)

				mockDB.EXPECT().SelectCurrentWorkflow(
					gomock.Any(),
					store.shardID,
					"test-domain-id",
					"test-workflow-id",
				).Return(nil, &types.EntityNotExistsError{})
				mockDB.EXPECT().IsNotFoundError(gomock.Any()).Return(true).AnyTimes()
				return nil, store.assertNotCurrentExecution(ctx, "test-domain-id", "test-workflow-id", "expected-run-id")
			},
			validate: func(t *testing.T, _ interface{}, err error) {
				assert.NoError(t, err)
			},
		},
	}

	for _, tc := range testCases {
		t.Run(tc.name, func(t *testing.T) {
			mockCtrl := gomock.NewController(t)

			mockDB := nosqlplugin.NewMockDB(mockCtrl)
			store := newTestNosqlExecutionStore(mockDB, log.NewNoop())

			result, err := tc.setupStore(store)
			tc.validate(t, result, err)
		})
	}
}

type dummyTaskType struct {
	persistence.Task
	VisibilityTimestamp time.Time
	TaskID              int64
}

func (d *dummyTaskType) GetTaskType() int {
	return 999 // Using a type that is not expected by the switch statement
}

func (d *dummyTaskType) GetVersion() int64 {
	return 1
}

func (d *dummyTaskType) SetVersion(version int64) {}<|MERGE_RESOLUTION|>--- conflicted
+++ resolved
@@ -32,11 +32,8 @@
 
 	"github.com/uber/cadence/common"
 	"github.com/uber/cadence/common/checksum"
-<<<<<<< HEAD
 	"github.com/uber/cadence/common/constants"
-=======
 	"github.com/uber/cadence/common/dynamicconfig"
->>>>>>> dff05ae5
 	"github.com/uber/cadence/common/log"
 	"github.com/uber/cadence/common/persistence"
 	"github.com/uber/cadence/common/persistence/nosql/nosqlplugin"
@@ -243,7 +240,7 @@
 			mockTaskSerializer.EXPECT().SerializeTask(persistence.HistoryTaskCategoryTimer, gomock.Any()).
 				Return(persistence.DataBlob{
 					Data:     []byte("timer"),
-					Encoding: common.EncodingTypeThriftRW,
+					Encoding: constants.EncodingTypeThriftRW,
 				}, nil)
 		},
 		setupStore: func(store *nosqlExecutionStore) ([]*nosqlplugin.HistoryMigrationTask, error) {
@@ -295,7 +292,7 @@
 				mockTaskSerializer.EXPECT().SerializeTask(persistence.HistoryTaskCategoryTimer, gomock.Any()).
 					Return(persistence.DataBlob{
 						Data:     []byte("timer"),
-						Encoding: common.EncodingTypeThriftRW,
+						Encoding: constants.EncodingTypeThriftRW,
 					}, nil)
 			},
 			setupStore: func(store *nosqlExecutionStore) ([]*nosqlplugin.HistoryMigrationTask, error) {
@@ -318,7 +315,7 @@
 				assert.Equal(t, int64(3), tasks[0].Timer.EventID)
 				assert.Equal(t, int64(2), tasks[0].Timer.ScheduleAttempt)
 				assert.Equal(t, []byte("timer"), tasks[0].Task.Data)
-				assert.Equal(t, common.EncodingTypeThriftRW, tasks[0].Task.Encoding)
+				assert.Equal(t, constants.EncodingTypeThriftRW, tasks[0].Task.Encoding)
 			},
 		},
 		{
@@ -327,7 +324,7 @@
 				mockTaskSerializer.EXPECT().SerializeTask(persistence.HistoryTaskCategoryTimer, gomock.Any()).
 					Return(persistence.DataBlob{
 						Data:     []byte("timer"),
-						Encoding: common.EncodingTypeThriftRW,
+						Encoding: constants.EncodingTypeThriftRW,
 					}, nil)
 			},
 			setupStore: func(store *nosqlExecutionStore) ([]*nosqlplugin.HistoryMigrationTask, error) {
@@ -348,7 +345,7 @@
 				assert.Len(t, tasks, 1)
 				assert.Equal(t, int64(4), tasks[0].Timer.EventID)
 				assert.Equal(t, []byte("timer"), tasks[0].Task.Data)
-				assert.Equal(t, common.EncodingTypeThriftRW, tasks[0].Task.Encoding)
+				assert.Equal(t, constants.EncodingTypeThriftRW, tasks[0].Task.Encoding)
 			},
 		},
 		{
@@ -357,7 +354,7 @@
 				mockTaskSerializer.EXPECT().SerializeTask(persistence.HistoryTaskCategoryTimer, gomock.Any()).
 					Return(persistence.DataBlob{
 						Data:     []byte("timer"),
-						Encoding: common.EncodingTypeThriftRW,
+						Encoding: constants.EncodingTypeThriftRW,
 					}, nil)
 			},
 			setupStore: func(store *nosqlExecutionStore) ([]*nosqlplugin.HistoryMigrationTask, error) {
@@ -380,7 +377,7 @@
 				assert.Equal(t, int64(5), tasks[0].Timer.EventID)
 				assert.Equal(t, int64(3), tasks[0].Timer.ScheduleAttempt)
 				assert.Equal(t, []byte("timer"), tasks[0].Task.Data)
-				assert.Equal(t, common.EncodingTypeThriftRW, tasks[0].Task.Encoding)
+				assert.Equal(t, constants.EncodingTypeThriftRW, tasks[0].Task.Encoding)
 			},
 		},
 		{
@@ -389,7 +386,7 @@
 				mockTaskSerializer.EXPECT().SerializeTask(persistence.HistoryTaskCategoryTimer, gomock.Any()).
 					Return(persistence.DataBlob{
 						Data:     []byte("timer"),
-						Encoding: common.EncodingTypeThriftRW,
+						Encoding: constants.EncodingTypeThriftRW,
 					}, nil)
 			},
 			setupStore: func(store *nosqlExecutionStore) ([]*nosqlplugin.HistoryMigrationTask, error) {
@@ -408,7 +405,7 @@
 				assert.NoError(t, err)
 				assert.Len(t, tasks, 1)
 				assert.Equal(t, []byte("timer"), tasks[0].Task.Data)
-				assert.Equal(t, common.EncodingTypeThriftRW, tasks[0].Task.Encoding)
+				assert.Equal(t, constants.EncodingTypeThriftRW, tasks[0].Task.Encoding)
 			},
 		},
 	}
@@ -441,7 +438,7 @@
 				mockTaskSerializer.EXPECT().SerializeTask(persistence.HistoryTaskCategoryReplication, gomock.Any()).
 					Return(persistence.DataBlob{
 						Data:     []byte("replication"),
-						Encoding: common.EncodingTypeThriftRW,
+						Encoding: constants.EncodingTypeThriftRW,
 					}, nil)
 			},
 			setupStore: func(store *nosqlExecutionStore) ([]*nosqlplugin.HistoryMigrationTask, error) {
@@ -482,7 +479,7 @@
 				mockTaskSerializer.EXPECT().SerializeTask(persistence.HistoryTaskCategoryReplication, gomock.Any()).
 					Return(persistence.DataBlob{
 						Data:     []byte("replication"),
-						Encoding: common.EncodingTypeThriftRW,
+						Encoding: constants.EncodingTypeThriftRW,
 					}, nil)
 			},
 			setupStore: func(store *nosqlExecutionStore) ([]*nosqlplugin.HistoryMigrationTask, error) {
@@ -505,7 +502,7 @@
 				assert.Equal(t, persistence.ReplicationTaskTypeSyncActivity, task.Replication.TaskType)
 				assert.Equal(t, int64(123), task.Replication.ScheduledID)
 				assert.Equal(t, []byte("replication"), task.Task.Data)
-				assert.Equal(t, common.EncodingTypeThriftRW, task.Task.Encoding)
+				assert.Equal(t, constants.EncodingTypeThriftRW, task.Task.Encoding)
 			},
 		},
 		{
@@ -514,7 +511,7 @@
 				mockTaskSerializer.EXPECT().SerializeTask(persistence.HistoryTaskCategoryReplication, gomock.Any()).
 					Return(persistence.DataBlob{
 						Data:     []byte("replication"),
-						Encoding: common.EncodingTypeThriftRW,
+						Encoding: constants.EncodingTypeThriftRW,
 					}, nil)
 			},
 			setupStore: func(store *nosqlExecutionStore) ([]*nosqlplugin.HistoryMigrationTask, error) {
@@ -537,7 +534,7 @@
 				assert.Equal(t, persistence.ReplicationTaskTypeFailoverMarker, task.Replication.TaskType)
 				assert.Equal(t, "domainID", task.Replication.DomainID)
 				assert.Equal(t, []byte("replication"), task.Task.Data)
-				assert.Equal(t, common.EncodingTypeThriftRW, task.Task.Encoding)
+				assert.Equal(t, constants.EncodingTypeThriftRW, task.Task.Encoding)
 			},
 		},
 	}
@@ -589,7 +586,7 @@
 				mockTaskSerializer.EXPECT().SerializeTask(persistence.HistoryTaskCategoryTransfer, gomock.Any()).
 					Return(persistence.DataBlob{
 						Data:     []byte("transfer"),
-						Encoding: common.EncodingTypeThriftRW,
+						Encoding: constants.EncodingTypeThriftRW,
 					}, nil)
 			},
 			validate: func(t *testing.T, tasks []*nosqlplugin.HistoryMigrationTask, err error) {
@@ -601,7 +598,7 @@
 				assert.Equal(t, int64(1002), task.Transfer.TaskID)
 				assert.Equal(t, int64(1), task.Transfer.Version)
 				assert.Equal(t, []byte("transfer"), task.Task.Data)
-				assert.Equal(t, common.EncodingTypeThriftRW, task.Task.Encoding)
+				assert.Equal(t, constants.EncodingTypeThriftRW, task.Task.Encoding)
 			},
 		},
 		{
@@ -625,7 +622,7 @@
 				mockTaskSerializer.EXPECT().SerializeTask(persistence.HistoryTaskCategoryTransfer, gomock.Any()).
 					Return(persistence.DataBlob{
 						Data:     []byte("transfer"),
-						Encoding: common.EncodingTypeThriftRW,
+						Encoding: constants.EncodingTypeThriftRW,
 					}, nil)
 			},
 			validate: func(t *testing.T, tasks []*nosqlplugin.HistoryMigrationTask, err error) {
@@ -638,7 +635,7 @@
 				assert.Equal(t, int64(1001), task.Transfer.ScheduleID)
 				assert.Equal(t, int64(1), task.Transfer.Version)
 				assert.Equal(t, []byte("transfer"), task.Task.Data)
-				assert.Equal(t, common.EncodingTypeThriftRW, task.Task.Encoding)
+				assert.Equal(t, constants.EncodingTypeThriftRW, task.Task.Encoding)
 			},
 		},
 		{
@@ -676,7 +673,7 @@
 				mockTaskSerializer.EXPECT().SerializeTask(persistence.HistoryTaskCategoryTransfer, gomock.Any()).
 					Return(persistence.DataBlob{
 						Data:     []byte("transfer"),
-						Encoding: common.EncodingTypeThriftRW,
+						Encoding: constants.EncodingTypeThriftRW,
 					}, nil).Times(2)
 			},
 			validate: func(t *testing.T, tasks []*nosqlplugin.HistoryMigrationTask, err error) {
@@ -684,7 +681,7 @@
 				for _, task := range tasks {
 					assert.Equal(t, persistence.TransferTaskTransferTargetRunID, task.Transfer.TargetRunID, "TargetRunID should default to TransferTaskTransferTargetRunID")
 					assert.Equal(t, []byte("transfer"), task.Task.Data)
-					assert.Equal(t, common.EncodingTypeThriftRW, task.Task.Encoding)
+					assert.Equal(t, constants.EncodingTypeThriftRW, task.Task.Encoding)
 				}
 			},
 		},
@@ -711,7 +708,7 @@
 				mockTaskSerializer.EXPECT().SerializeTask(persistence.HistoryTaskCategoryTransfer, gomock.Any()).
 					Return(persistence.DataBlob{
 						Data:     []byte("transfer"),
-						Encoding: common.EncodingTypeThriftRW,
+						Encoding: constants.EncodingTypeThriftRW,
 					}, nil)
 			},
 			validate: func(t *testing.T, tasks []*nosqlplugin.HistoryMigrationTask, err error) {
@@ -723,7 +720,7 @@
 				assert.Equal(t, int64(1003), task.Transfer.TaskID)
 				assert.Equal(t, int64(1), task.Transfer.Version)
 				assert.Equal(t, []byte("transfer"), task.Task.Data)
-				assert.Equal(t, common.EncodingTypeThriftRW, task.Task.Encoding)
+				assert.Equal(t, constants.EncodingTypeThriftRW, task.Task.Encoding)
 			},
 		},
 		{
@@ -747,7 +744,7 @@
 				mockTaskSerializer.EXPECT().SerializeTask(persistence.HistoryTaskCategoryTransfer, gomock.Any()).
 					Return(persistence.DataBlob{
 						Data:     []byte("transfer"),
-						Encoding: common.EncodingTypeThriftRW,
+						Encoding: constants.EncodingTypeThriftRW,
 					}, nil)
 			},
 			validate: func(t *testing.T, tasks []*nosqlplugin.HistoryMigrationTask, err error) {
@@ -759,7 +756,7 @@
 				assert.Equal(t, int64(1004), task.Transfer.TaskID)
 				assert.Equal(t, int64(1), task.Transfer.Version)
 				assert.Equal(t, []byte("transfer"), task.Task.Data)
-				assert.Equal(t, common.EncodingTypeThriftRW, task.Task.Encoding)
+				assert.Equal(t, constants.EncodingTypeThriftRW, task.Task.Encoding)
 			},
 		},
 		{
@@ -783,7 +780,7 @@
 				mockTaskSerializer.EXPECT().SerializeTask(persistence.HistoryTaskCategoryTransfer, gomock.Any()).
 					Return(persistence.DataBlob{
 						Data:     []byte("transfer"),
-						Encoding: common.EncodingTypeThriftRW,
+						Encoding: constants.EncodingTypeThriftRW,
 					}, nil)
 			},
 			validate: func(t *testing.T, tasks []*nosqlplugin.HistoryMigrationTask, err error) {
@@ -796,7 +793,7 @@
 				assert.Equal(t, int64(1005), task.Transfer.TaskID)
 				assert.Equal(t, int64(1), task.Transfer.Version)
 				assert.Equal(t, []byte("transfer"), task.Task.Data)
-				assert.Equal(t, common.EncodingTypeThriftRW, task.Task.Encoding)
+				assert.Equal(t, constants.EncodingTypeThriftRW, task.Task.Encoding)
 			},
 		},
 		{
@@ -820,7 +817,7 @@
 				mockTaskSerializer.EXPECT().SerializeTask(persistence.HistoryTaskCategoryTransfer, gomock.Any()).
 					Return(persistence.DataBlob{
 						Data:     []byte("transfer"),
-						Encoding: common.EncodingTypeThriftRW,
+						Encoding: constants.EncodingTypeThriftRW,
 					}, nil)
 			},
 			validate: func(t *testing.T, tasks []*nosqlplugin.HistoryMigrationTask, err error) {
@@ -831,7 +828,7 @@
 				assert.Equal(t, "targetDomainID-decision", task.Transfer.TargetDomainID)
 				assert.Equal(t, false, task.Transfer.RecordVisibility)
 				assert.Equal(t, []byte("transfer"), task.Task.Data)
-				assert.Equal(t, common.EncodingTypeThriftRW, task.Task.Encoding)
+				assert.Equal(t, constants.EncodingTypeThriftRW, task.Task.Encoding)
 			},
 		},
 		{
