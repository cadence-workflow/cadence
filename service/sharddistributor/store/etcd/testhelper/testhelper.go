--- conflicted
+++ resolved
@@ -54,15 +54,9 @@
 	require.NoError(t, err)
 
 	leaderCfg := shardDistributorCfg.ShardDistribution{
-<<<<<<< HEAD
-		Enabled:         true,
 		Store:           shardDistributorCfg.Store{StorageParams: yamlNode},
 		LeaderStore:     shardDistributorCfg.Store{StorageParams: yamlNode},
 		DataCompression: true,
-=======
-		Store:       shardDistributorCfg.Store{StorageParams: yamlNode},
-		LeaderStore: shardDistributorCfg.Store{StorageParams: yamlNode},
->>>>>>> d09cb448
 	}
 
 	client, err := clientv3.New(clientv3.Config{Endpoints: endpoints, DialTimeout: 5 * time.Second})
