--- conflicted
+++ resolved
@@ -518,10 +518,6 @@
 			Attempt:                    common.Int64Ptr(newRunDecisionAttempt),
 		},
 	}
-<<<<<<< HEAD
-=======
-	s.mockMutableState.On("GetStartEvent").Return(newRunStartedEvent, true)
->>>>>>> 08199e3c
 	s.mockMetadataMgr.On("GetDomain", &persistence.GetDomainRequest{ID: domainID}).Return(
 		&persistence.GetDomainResponse{
 			Info:   &persistence.DomainInfo{ID: domainID, Name: domainName},
