--- conflicted
+++ resolved
@@ -68,13 +68,9 @@
 	// [0.9, 0.95) percentage max retry count
 	retryCount95PercentInRetry int64 = 32
 	// [0.95, 1] percentage max retry count
-<<<<<<< HEAD
 	retryCount100PercentInRetry int64 = 16
-=======
-	retryCount100PercentInRetry int64 = 8
 
 	retryErrorWaitMillis = 100
->>>>>>> e5f07f2c
 )
 
 type (
