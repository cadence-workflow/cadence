// Copyright (c) 2017 Uber Technologies, Inc.
//
// Permission is hereby granted, free of charge, to any person obtaining a copy
// of this software and associated documentation files (the "Software"), to deal
// in the Software without restriction, including without limitation the rights
// to use, copy, modify, merge, publish, distribute, sublicense, and/or sell
// copies of the Software, and to permit persons to whom the Software is
// furnished to do so, subject to the following conditions:
//
// The above copyright notice and this permission notice shall be included in
// all copies or substantial portions of the Software.
//
// THE SOFTWARE IS PROVIDED "AS IS", WITHOUT WARRANTY OF ANY KIND, EXPRESS OR
// IMPLIED, INCLUDING BUT NOT LIMITED TO THE WARRANTIES OF MERCHANTABILITY,
// FITNESS FOR A PARTICULAR PURPOSE AND NONINFRINGEMENT. IN NO EVENT SHALL THE
// AUTHORS OR COPYRIGHT HOLDERS BE LIABLE FOR ANY CLAIM, DAMAGES OR OTHER
// LIABILITY, WHETHER IN AN ACTION OF CONTRACT, TORT OR OTHERWISE, ARISING FROM,
// OUT OF OR IN CONNECTION WITH THE SOFTWARE OR THE USE OR OTHER DEALINGS IN
// THE SOFTWARE.

//go:generate mockgen -copyright_file ../../LICENSE -package $GOPACKAGE -source ../../.gen/go/cadence/workflowserviceserver/server.go -destination workflowHandler_mock.go -mock_names Interface=MockWorkflowHandler

package frontend

import (
	"context"
	"encoding/json"
	"errors"
	"fmt"
	"sync"
	"time"

	"github.com/uber/cadence/common/client"

	"github.com/pborman/uuid"
	"go.uber.org/yarpc/yarpcerrors"

	"github.com/uber/cadence/.gen/go/cadence/workflowserviceserver"
	"github.com/uber/cadence/.gen/go/health"
	"github.com/uber/cadence/.gen/go/health/metaserver"
	h "github.com/uber/cadence/.gen/go/history"
	m "github.com/uber/cadence/.gen/go/matching"
	"github.com/uber/cadence/.gen/go/replicator"
	gen "github.com/uber/cadence/.gen/go/shared"
	"github.com/uber/cadence/client/history"
	"github.com/uber/cadence/client/matching"
	"github.com/uber/cadence/common"
	"github.com/uber/cadence/common/archiver"
	"github.com/uber/cadence/common/backoff"
	"github.com/uber/cadence/common/cache"
	"github.com/uber/cadence/common/domain"
	"github.com/uber/cadence/common/elasticsearch/validator"
	"github.com/uber/cadence/common/log"
	"github.com/uber/cadence/common/log/tag"
	"github.com/uber/cadence/common/messaging"
	"github.com/uber/cadence/common/metrics"
	"github.com/uber/cadence/common/persistence"
	"github.com/uber/cadence/common/quotas"
	"github.com/uber/cadence/common/service"
)

const (
	getDomainReplicationMessageBatchSize = 100
	defaultLastMessageID                 = -1
)

var _ workflowserviceserver.Interface = (*WorkflowHandler)(nil)

type (
	// WorkflowHandler - Thrift handler interface for workflow service
	WorkflowHandler struct {
		domainCache               cache.DomainCache
		metadataMgr               persistence.MetadataManager
		historyV2Mgr              persistence.HistoryManager
		visibilityMgr             persistence.VisibilityManager
		history                   history.Client
		matching                  matching.Client
		matchingRawClient         matching.Client
		tokenSerializer           common.TaskTokenSerializer
		metricsClient             metrics.Client
		startWG                   sync.WaitGroup
		rateLimiter               quotas.Policy
		config                    *Config
		versionChecker            client.VersionChecker
		domainHandler             domain.Handler
		visibilityQueryValidator  *validator.VisibilityQueryValidator
		searchAttributesValidator *validator.SearchAttributesValidator
		domainReplicationQueue    persistence.DomainReplicationQueue
		service.Service
	}

	getHistoryContinuationToken struct {
		RunID             string
		FirstEventID      int64
		NextEventID       int64
		IsWorkflowRunning bool
		PersistenceToken  []byte
		TransientDecision *gen.TransientDecisionInfo
		BranchToken       []byte
		ReplicationInfo   map[string]*gen.ReplicationInfo
	}

	domainGetter interface {
		GetDomain() string
	}
)

var (
	errDomainNotSet                               = &gen.BadRequestError{Message: "Domain not set on request."}
	errTaskTokenNotSet                            = &gen.BadRequestError{Message: "Task token not set on request."}
	errInvalidTaskToken                           = &gen.BadRequestError{Message: "Invalid TaskToken."}
	errInvalidRequestType                         = &gen.BadRequestError{Message: "Invalid request type."}
	errTaskListNotSet                             = &gen.BadRequestError{Message: "TaskList is not set on request."}
	errTaskListTypeNotSet                         = &gen.BadRequestError{Message: "TaskListType is not set on request."}
	errExecutionNotSet                            = &gen.BadRequestError{Message: "Execution is not set on request."}
	errWorkflowIDNotSet                           = &gen.BadRequestError{Message: "WorkflowId is not set on request."}
	errRunIDNotSet                                = &gen.BadRequestError{Message: "RunId is not set on request."}
	errActivityIDNotSet                           = &gen.BadRequestError{Message: "ActivityID is not set on request."}
	errInvalidRunID                               = &gen.BadRequestError{Message: "Invalid RunId."}
	errInvalidNextPageToken                       = &gen.BadRequestError{Message: "Invalid NextPageToken."}
	errNextPageTokenRunIDMismatch                 = &gen.BadRequestError{Message: "RunID in the request does not match the NextPageToken."}
	errQueryNotSet                                = &gen.BadRequestError{Message: "WorkflowQuery is not set on request."}
	errQueryTypeNotSet                            = &gen.BadRequestError{Message: "QueryType is not set on request."}
	errRequestNotSet                              = &gen.BadRequestError{Message: "Request is nil."}
	errNoPermission                               = &gen.BadRequestError{Message: "No permission to do this operation."}
	errRequestIDNotSet                            = &gen.BadRequestError{Message: "RequestId is not set on request."}
	errWorkflowTypeNotSet                         = &gen.BadRequestError{Message: "WorkflowType is not set on request."}
	errInvalidRetention                           = &gen.BadRequestError{Message: "RetentionDays is invalid."}
	errInvalidExecutionStartToCloseTimeoutSeconds = &gen.BadRequestError{Message: "A valid ExecutionStartToCloseTimeoutSeconds is not set on request."}
	errInvalidTaskStartToCloseTimeoutSeconds      = &gen.BadRequestError{Message: "A valid TaskStartToCloseTimeoutSeconds is not set on request."}
	errClientVersionNotSet                        = &gen.BadRequestError{Message: "Client version is not set on request."}
	errQueryDisallowedForDomain                   = &gen.BadRequestError{Message: "Domain is not allowed to query, please contact cadence team to re-enable queries."}

	// err for archival
	errHistoryNotFound = &gen.BadRequestError{Message: "Requested workflow history not found, may have passed retention period."}
	errURIUpdate       = &gen.BadRequestError{Message: "Cannot update existing archival URI"}

	// err for string too long
	errDomainTooLong       = &gen.BadRequestError{Message: "Domain length exceeds limit."}
	errWorkflowTypeTooLong = &gen.BadRequestError{Message: "WorkflowType length exceeds limit."}
	errWorkflowIDTooLong   = &gen.BadRequestError{Message: "WorkflowID length exceeds limit."}
	errSignalNameTooLong   = &gen.BadRequestError{Message: "SignalName length exceeds limit."}
	errTaskListTooLong     = &gen.BadRequestError{Message: "TaskList length exceeds limit."}
	errRequestIDTooLong    = &gen.BadRequestError{Message: "RequestID length exceeds limit."}
	errIdentityTooLong     = &gen.BadRequestError{Message: "Identity length exceeds limit."}

	frontendServiceRetryPolicy = common.CreateFrontendServiceRetryPolicy()
)

// NewWorkflowHandler creates a thrift handler for the cadence service
func NewWorkflowHandler(
	sVice service.Service,
	config *Config,
	metadataMgr persistence.MetadataManager,
	historyV2Mgr persistence.HistoryManager,
	visibilityMgr persistence.VisibilityManager,
	replicationMessageSink messaging.Producer,
	domainReplicationQueue persistence.DomainReplicationQueue,
	domainCache cache.DomainCache,
) *WorkflowHandler {
	handler := &WorkflowHandler{
		Service:         sVice,
		config:          config,
		metadataMgr:     metadataMgr,
		historyV2Mgr:    historyV2Mgr,
		visibilityMgr:   visibilityMgr,
		tokenSerializer: common.NewJSONTaskTokenSerializer(),
		metricsClient:   sVice.GetMetricsClient(),
		domainCache:     domainCache,
		rateLimiter: quotas.NewMultiStageRateLimiter(
			func() float64 {
				return float64(config.RPS())
			},
			func(domain string) float64 {
				return float64(config.DomainRPS(domain))
			},
		),
		versionChecker: client.NewVersionChecker(),
		domainHandler: domain.NewHandler(
			config.MinRetentionDays(),
			config.MaxBadBinaries,
			sVice.GetLogger(),
			metadataMgr,
			sVice.GetClusterMetadata(),
			domain.NewDomainReplicator(replicationMessageSink, sVice.GetLogger()),
			sVice.GetArchivalMetadata(),
			sVice.GetArchiverProvider(),
		),
		visibilityQueryValidator: validator.NewQueryValidator(config.ValidSearchAttributes),
		searchAttributesValidator: validator.NewSearchAttributesValidator(
			sVice.GetLogger(),
			config.ValidSearchAttributes,
			config.SearchAttributesNumberOfKeysLimit,
			config.SearchAttributesSizeOfValueLimit,
			config.SearchAttributesTotalSizeLimit,
		),
		domainReplicationQueue: domainReplicationQueue,
	}
	// prevent us from trying to serve requests before handler's Start() is complete
	handler.startWG.Add(1)
	return handler
}

// RegisterHandler register this handler, must be called before Start()
// if DCRedirectionHandler is also used, use RegisterHandler in DCRedirectionHandler instead
func (wh *WorkflowHandler) RegisterHandler() {
	wh.Service.GetDispatcher().Register(workflowserviceserver.New(wh))
	wh.Service.GetDispatcher().Register(metaserver.New(wh))
}

// Start starts the handler
func (wh *WorkflowHandler) Start() error {
	wh.domainCache.Start()

	wh.history = wh.GetClientBean().GetHistoryClient()
	matchingRawClient, err := wh.GetClientBean().GetMatchingClient(wh.domainCache.GetDomainName)
	if err != nil {
		return err
	}
	wh.matchingRawClient = matchingRawClient
	wh.matching = matching.NewRetryableClient(wh.matchingRawClient, common.CreateMatchingServiceRetryPolicy(),
		common.IsWhitelistServiceTransientError)
	wh.startWG.Done()
	return nil
}

// Stop stops the handler
func (wh *WorkflowHandler) Stop() {
	wh.domainReplicationQueue.Close()
	wh.domainCache.Stop()
	wh.metadataMgr.Close()
	wh.visibilityMgr.Close()
	wh.Service.Stop()
}

// Health is for health check
func (wh *WorkflowHandler) Health(ctx context.Context) (*health.HealthStatus, error) {
	wh.startWG.Wait()
	wh.GetLogger().Debug("Frontend health check endpoint reached.")
	hs := &health.HealthStatus{Ok: true, Msg: common.StringPtr("frontend good")}
	return hs, nil
}

// RegisterDomain creates a new domain which can be used as a container for all resources.  Domain is a top level
// entity within Cadence, used as a container for all resources like workflow executions, tasklists, etc.  Domain
// acts as a sandbox and provides isolation for all resources within the domain.  All resources belongs to exactly one
// domain.
func (wh *WorkflowHandler) RegisterDomain(ctx context.Context, registerRequest *gen.RegisterDomainRequest) (retError error) {
	defer log.CapturePanic(wh.GetLogger(), &retError)

	scope, sw := wh.startRequestProfile(metrics.FrontendRegisterDomainScope)
	defer sw.Stop()

	if err := wh.versionChecker.ClientSupported(ctx, wh.config.EnableClientVersionCheck()); err != nil {
		return wh.error(err, scope)
	}

	if registerRequest == nil {
		return errRequestNotSet
	}

	if registerRequest.GetWorkflowExecutionRetentionPeriodInDays() > common.MaxWorkflowRetentionPeriodInDays {
		return errInvalidRetention
	}

	if err := checkPermission(wh.config, registerRequest.SecurityToken); err != nil {
		return err
	}

	if registerRequest.GetName() == "" {
		return errDomainNotSet
	}

	err := wh.domainHandler.RegisterDomain(ctx, registerRequest)
	if err != nil {
		return wh.error(err, scope)
	}
	return nil
}

// ListDomains returns the information and configuration for a registered domain.
func (wh *WorkflowHandler) ListDomains(
	ctx context.Context,
	listRequest *gen.ListDomainsRequest,
) (response *gen.ListDomainsResponse, retError error) {
	defer log.CapturePanic(wh.GetLogger(), &retError)

	scope, sw := wh.startRequestProfile(metrics.FrontendListDomainsScope)
	defer sw.Stop()

	if err := wh.versionChecker.ClientSupported(ctx, wh.config.EnableClientVersionCheck()); err != nil {
		return nil, wh.error(err, scope)
	}

	if listRequest == nil {
		return nil, errRequestNotSet
	}

	resp, err := wh.domainHandler.ListDomains(ctx, listRequest)
	if err != nil {
		return resp, wh.error(err, scope)
	}
	return resp, err
}

// DescribeDomain returns the information and configuration for a registered domain.
func (wh *WorkflowHandler) DescribeDomain(
	ctx context.Context,
	describeRequest *gen.DescribeDomainRequest,
) (response *gen.DescribeDomainResponse, retError error) {
	defer log.CapturePanic(wh.GetLogger(), &retError)

	scope, sw := wh.startRequestProfile(metrics.FrontendDescribeDomainScope)
	defer sw.Stop()

	if err := wh.versionChecker.ClientSupported(ctx, wh.config.EnableClientVersionCheck()); err != nil {
		return nil, wh.error(err, scope)
	}

	if describeRequest == nil {
		return nil, errRequestNotSet
	}

	if describeRequest.GetName() == "" && describeRequest.GetUUID() == "" {
		return nil, errDomainNotSet
	}

	resp, err := wh.domainHandler.DescribeDomain(ctx, describeRequest)
	if err != nil {
		return resp, wh.error(err, scope)
	}
	return resp, err
}

// UpdateDomain is used to update the information and configuration for a registered domain.
func (wh *WorkflowHandler) UpdateDomain(
	ctx context.Context,
	updateRequest *gen.UpdateDomainRequest,
) (resp *gen.UpdateDomainResponse, retError error) {
	defer log.CapturePanic(wh.GetLogger(), &retError)

	scope, sw := wh.startRequestProfile(metrics.FrontendUpdateDomainScope)
	defer sw.Stop()

	if err := wh.versionChecker.ClientSupported(ctx, wh.config.EnableClientVersionCheck()); err != nil {
		return nil, wh.error(err, scope)
	}

	if updateRequest == nil {
		return nil, errRequestNotSet
	}

	// don't require permission for failover request
	if !isFailoverRequest(updateRequest) {
		if err := checkPermission(wh.config, updateRequest.SecurityToken); err != nil {
			return nil, err
		}
	}

	if updateRequest.GetName() == "" {
		return nil, errDomainNotSet
	}

	resp, err := wh.domainHandler.UpdateDomain(ctx, updateRequest)
	if err != nil {
		return resp, wh.error(err, scope)
	}
	return resp, err
}

// DeprecateDomain us used to update status of a registered domain to DEPRECATED. Once the domain is deprecated
// it cannot be used to start new workflow executions.  Existing workflow executions will continue to run on
// deprecated domains.
func (wh *WorkflowHandler) DeprecateDomain(ctx context.Context, deprecateRequest *gen.DeprecateDomainRequest) (retError error) {
	defer log.CapturePanic(wh.GetLogger(), &retError)

	scope, sw := wh.startRequestProfile(metrics.FrontendDeprecateDomainScope)
	defer sw.Stop()

	if err := wh.versionChecker.ClientSupported(ctx, wh.config.EnableClientVersionCheck()); err != nil {
		return wh.error(err, scope)
	}

	if deprecateRequest == nil {
		return errRequestNotSet
	}

	if err := checkPermission(wh.config, deprecateRequest.SecurityToken); err != nil {
		return err
	}

	if deprecateRequest.GetName() == "" {
		return errDomainNotSet
	}

	err := wh.domainHandler.DeprecateDomain(ctx, deprecateRequest)
	if err != nil {
		return wh.error(err, scope)
	}
	return err
}

// PollForActivityTask - Poll for an activity task.
func (wh *WorkflowHandler) PollForActivityTask(
	ctx context.Context,
	pollRequest *gen.PollForActivityTaskRequest,
) (resp *gen.PollForActivityTaskResponse, retError error) {
	defer log.CapturePanic(wh.GetLogger(), &retError)

	callTime := time.Now()

	scope, sw := wh.startRequestProfileWithDomain(metrics.FrontendPollForActivityTaskScope, pollRequest)
	defer sw.Stop()

	if err := wh.versionChecker.ClientSupported(ctx, wh.config.EnableClientVersionCheck()); err != nil {
		return nil, wh.error(err, scope)
	}

	if pollRequest == nil {
		return nil, wh.error(errRequestNotSet, scope)
	}

	wh.Service.GetLogger().Debug("Received PollForActivityTask")
	if err := common.ValidateLongPollContextTimeout(
		ctx,
		"PollForActivityTask",
		wh.Service.GetThrottledLogger(),
	); err != nil {
		return nil, wh.error(err, scope)
	}

	if pollRequest.Domain == nil || pollRequest.GetDomain() == "" {
		return nil, wh.error(errDomainNotSet, scope)
	}

	if len(pollRequest.GetDomain()) > wh.config.MaxIDLengthLimit() {
		return nil, wh.error(errDomainTooLong, scope)
	}

	if err := wh.validateTaskList(pollRequest.TaskList, scope); err != nil {
		return nil, err
	}
	if len(pollRequest.GetIdentity()) > wh.config.MaxIDLengthLimit() {
		return nil, wh.error(errIdentityTooLong, scope)
	}

	domainID, err := wh.domainCache.GetDomainID(pollRequest.GetDomain())
	if err != nil {
		return nil, wh.error(err, scope)
	}

	pollerID := uuid.New()
	op := func() error {
		var err error
		resp, err = wh.matching.PollForActivityTask(ctx, &m.PollForActivityTaskRequest{
			DomainUUID:  common.StringPtr(domainID),
			PollerID:    common.StringPtr(pollerID),
			PollRequest: pollRequest,
		})
		return err
	}

	err = backoff.Retry(op, frontendServiceRetryPolicy, common.IsServiceTransientError)
	if err != nil {
		err = wh.cancelOutstandingPoll(ctx, err, domainID, persistence.TaskListTypeActivity, pollRequest.TaskList, pollerID)
		if err != nil {
			// For all other errors log an error and return it back to client.
			ctxTimeout := "not-set"
			ctxDeadline, ok := ctx.Deadline()
			if ok {
				ctxTimeout = ctxDeadline.Sub(callTime).String()
			}
			wh.Service.GetLogger().Error("PollForActivityTask failed.",
				tag.WorkflowTaskListName(pollRequest.GetTaskList().GetName()),
				tag.Value(ctxTimeout),
				tag.Error(err))
			return nil, wh.error(err, scope)
		}
	}
	return resp, nil
}

// PollForDecisionTask - Poll for a decision task.
func (wh *WorkflowHandler) PollForDecisionTask(
	ctx context.Context,
	pollRequest *gen.PollForDecisionTaskRequest,
) (resp *gen.PollForDecisionTaskResponse, retError error) {
	defer log.CapturePanic(wh.GetLogger(), &retError)

	callTime := time.Now()

	scope, sw := wh.startRequestProfileWithDomain(metrics.FrontendPollForDecisionTaskScope, pollRequest)
	defer sw.Stop()

	if err := wh.versionChecker.ClientSupported(ctx, wh.config.EnableClientVersionCheck()); err != nil {
		return nil, wh.error(err, scope)
	}

	if pollRequest == nil {
		return nil, wh.error(errRequestNotSet, scope)
	}

	wh.Service.GetLogger().Debug("Received PollForDecisionTask")
	if err := common.ValidateLongPollContextTimeout(
		ctx,
		"PollForDecisionTask",
		wh.Service.GetThrottledLogger(),
	); err != nil {
		return nil, wh.error(err, scope)
	}

	if pollRequest.Domain == nil || pollRequest.GetDomain() == "" {
		return nil, wh.error(errDomainNotSet, scope)
	}
	if len(pollRequest.GetDomain()) > wh.config.MaxIDLengthLimit() {
		return nil, wh.error(errDomainTooLong, scope)
	}

	if len(pollRequest.GetIdentity()) > wh.config.MaxIDLengthLimit() {
		return nil, wh.error(errIdentityTooLong, scope)
	}

	if err := wh.validateTaskList(pollRequest.TaskList, scope); err != nil {
		return nil, err
	}

	domainName := pollRequest.GetDomain()
	domainEntry, err := wh.domainCache.GetDomain(domainName)
	if err != nil {
		return nil, wh.error(err, scope)
	}
	domainID := domainEntry.GetInfo().ID

	wh.Service.GetLogger().Debug("Poll for decision.", tag.WorkflowDomainName(domainName), tag.WorkflowDomainID(domainID))
	if err := wh.checkBadBinary(domainEntry, pollRequest.GetBinaryChecksum()); err != nil {
		return nil, wh.error(err, scope)
	}

	pollerID := uuid.New()
	var matchingResp *m.PollForDecisionTaskResponse
	op := func() error {
		var err error
		matchingResp, err = wh.matching.PollForDecisionTask(ctx, &m.PollForDecisionTaskRequest{
			DomainUUID:  common.StringPtr(domainID),
			PollerID:    common.StringPtr(pollerID),
			PollRequest: pollRequest,
		})
		return err
	}

	err = backoff.Retry(op, frontendServiceRetryPolicy, common.IsServiceTransientError)
	if err != nil {
		err = wh.cancelOutstandingPoll(ctx, err, domainID, persistence.TaskListTypeDecision, pollRequest.TaskList, pollerID)
		if err != nil {
			// For all other errors log an error and return it back to client.
			ctxTimeout := "not-set"
			ctxDeadline, ok := ctx.Deadline()
			if ok {
				ctxTimeout = ctxDeadline.Sub(callTime).String()
			}
			wh.Service.GetLogger().Error("PollForDecisionTask failed.",
				tag.WorkflowTaskListName(pollRequest.GetTaskList().GetName()),
				tag.Value(ctxTimeout),
				tag.Error(err))
			return nil, wh.error(err, scope)
		}

		// Must be cancellation error.  Does'nt matter what we return here.  Client already went away.
		return nil, nil
	}

	resp, err = wh.createPollForDecisionTaskResponse(ctx, scope, domainID, matchingResp, matchingResp.GetBranchToken())
	if err != nil {
		return nil, wh.error(err, scope)
	}
	return resp, nil
}

func (wh *WorkflowHandler) checkBadBinary(domainEntry *cache.DomainCacheEntry, binaryChecksum string) error {
	if domainEntry.GetConfig().BadBinaries.Binaries != nil {
		badBinaries := domainEntry.GetConfig().BadBinaries.Binaries
		_, ok := badBinaries[binaryChecksum]
		if ok {
			wh.metricsClient.IncCounter(metrics.FrontendPollForDecisionTaskScope, metrics.CadenceErrBadBinaryCounter)
			return &gen.BadRequestError{
				Message: fmt.Sprintf("binary %v already marked as bad deployment", binaryChecksum),
			}
		}
	}
	return nil
}

func (wh *WorkflowHandler) cancelOutstandingPoll(ctx context.Context, err error, domainID string, taskListType int32,
	taskList *gen.TaskList, pollerID string) error {
	// First check if this err is due to context cancellation.  This means client connection to frontend is closed.
	if ctx.Err() == context.Canceled {
		// Our rpc stack does not propagates context cancellation to the other service.  Lets make an explicit
		// call to matching to notify this poller is gone to prevent any tasks being dispatched to zombie pollers.
		err = wh.matching.CancelOutstandingPoll(context.Background(), &m.CancelOutstandingPollRequest{
			DomainUUID:   common.StringPtr(domainID),
			TaskListType: common.Int32Ptr(taskListType),
			TaskList:     taskList,
			PollerID:     common.StringPtr(pollerID),
		})
		// We can not do much if this call fails.  Just log the error and move on
		if err != nil {
			wh.Service.GetLogger().Warn("Failed to cancel outstanding poller.",
				tag.WorkflowTaskListName(taskList.GetName()), tag.Error(err))
		}

		// Clear error as we don't want to report context cancellation error to count against our SLA
		return nil
	}

	return err
}

// RecordActivityTaskHeartbeat - Record Activity Task Heart beat.
func (wh *WorkflowHandler) RecordActivityTaskHeartbeat(
	ctx context.Context,
	heartbeatRequest *gen.RecordActivityTaskHeartbeatRequest,
) (resp *gen.RecordActivityTaskHeartbeatResponse, retError error) {
	defer log.CapturePanic(wh.GetLogger(), &retError)

	scope := wh.getDefaultScope(metrics.FrontendRecordActivityTaskHeartbeatScope)

	if err := wh.versionChecker.ClientSupported(ctx, wh.config.EnableClientVersionCheck()); err != nil {
		return nil, wh.error(err, scope)
	}

	if heartbeatRequest == nil {
		return nil, wh.error(errRequestNotSet, scope)
	}

	// Count the request in the RPS, but we still accept it even if RPS is exceeded
	wh.allow(nil)

	wh.Service.GetLogger().Debug("Received RecordActivityTaskHeartbeat")
	if heartbeatRequest.TaskToken == nil {
		return nil, wh.error(errTaskTokenNotSet, scope)
	}
	taskToken, err := wh.tokenSerializer.Deserialize(heartbeatRequest.TaskToken)
	if err != nil {
		return nil, wh.error(err, scope)
	}
	if taskToken.DomainID == "" {
		return nil, wh.error(errDomainNotSet, scope)
	}

	domainEntry, err := wh.domainCache.GetDomainByID(taskToken.DomainID)
	if err != nil {
		return nil, wh.error(err, scope)
	}

	scope, sw := wh.startRequestProfileWithDomain(
		metrics.FrontendRecordActivityTaskHeartbeatScope,
		domainWrapper{
			domain: domainEntry.GetInfo().Name,
		},
	)
	defer sw.Stop()

	sizeLimitError := wh.config.BlobSizeLimitError(domainEntry.GetInfo().Name)
	sizeLimitWarn := wh.config.BlobSizeLimitWarn(domainEntry.GetInfo().Name)

	if err := common.CheckEventBlobSizeLimit(
		len(heartbeatRequest.Details),
		sizeLimitWarn,
		sizeLimitError,
		taskToken.DomainID,
		taskToken.WorkflowID,
		taskToken.RunID,
		scope,
		wh.GetThrottledLogger(),
	); err != nil {
		// heartbeat details exceed size limit, we would fail the activity immediately with explicit error reason
		failRequest := &gen.RespondActivityTaskFailedRequest{
			TaskToken: heartbeatRequest.TaskToken,
			Reason:    common.StringPtr(common.FailureReasonHeartbeatExceedsLimit),
			Details:   heartbeatRequest.Details[0:sizeLimitError],
			Identity:  heartbeatRequest.Identity,
		}
		err = wh.history.RespondActivityTaskFailed(ctx, &h.RespondActivityTaskFailedRequest{
			DomainUUID:    common.StringPtr(taskToken.DomainID),
			FailedRequest: failRequest,
		})
		if err != nil {
			return nil, wh.error(err, scope)
		}
		resp = &gen.RecordActivityTaskHeartbeatResponse{CancelRequested: common.BoolPtr(true)}
	} else {
		resp, err = wh.history.RecordActivityTaskHeartbeat(ctx, &h.RecordActivityTaskHeartbeatRequest{
			DomainUUID:       common.StringPtr(taskToken.DomainID),
			HeartbeatRequest: heartbeatRequest,
		})
		if err != nil {
			return nil, wh.error(err, scope)
		}
	}

	return resp, nil
}

// RecordActivityTaskHeartbeatByID - Record Activity Task Heart beat.
func (wh *WorkflowHandler) RecordActivityTaskHeartbeatByID(
	ctx context.Context,
	heartbeatRequest *gen.RecordActivityTaskHeartbeatByIDRequest,
) (resp *gen.RecordActivityTaskHeartbeatResponse, retError error) {
	defer log.CapturePanic(wh.GetLogger(), &retError)

	scope, sw := wh.startRequestProfileWithDomain(metrics.FrontendRecordActivityTaskHeartbeatByIDScope, heartbeatRequest)
	defer sw.Stop()

	if err := wh.versionChecker.ClientSupported(ctx, wh.config.EnableClientVersionCheck()); err != nil {
		return nil, wh.error(err, scope)
	}

	if heartbeatRequest == nil {
		return nil, wh.error(errRequestNotSet, scope)
	}

	// Count the request in the RPS, but we still accept it even if RPS is exceeded
	wh.allow(nil)

	wh.Service.GetLogger().Debug("Received RecordActivityTaskHeartbeatByID")
	domainID, err := wh.domainCache.GetDomainID(heartbeatRequest.GetDomain())
	if err != nil {
		return nil, wh.error(err, scope)
	}
	workflowID := heartbeatRequest.GetWorkflowID()
	runID := heartbeatRequest.GetRunID() // runID is optional so can be empty
	activityID := heartbeatRequest.GetActivityID()

	if domainID == "" {
		return nil, wh.error(errDomainNotSet, scope)
	}
	if workflowID == "" {
		return nil, wh.error(errWorkflowIDNotSet, scope)
	}
	if activityID == "" {
		return nil, wh.error(errActivityIDNotSet, scope)
	}

	taskToken := &common.TaskToken{
		DomainID:   domainID,
		RunID:      runID,
		WorkflowID: workflowID,
		ScheduleID: common.EmptyEventID,
		ActivityID: activityID,
	}
	token, err := wh.tokenSerializer.Serialize(taskToken)
	if err != nil {
		return nil, wh.error(err, scope)
	}

	domainEntry, err := wh.domainCache.GetDomainByID(taskToken.DomainID)
	if err != nil {
		return nil, wh.error(err, scope)
	}

	// add domain tag to scope, so further metrics will have the domain tag
	scope = scope.Tagged(metrics.DomainTag(domainEntry.GetInfo().Name))

	sizeLimitError := wh.config.BlobSizeLimitError(domainEntry.GetInfo().Name)
	sizeLimitWarn := wh.config.BlobSizeLimitWarn(domainEntry.GetInfo().Name)

	if err := common.CheckEventBlobSizeLimit(
		len(heartbeatRequest.Details),
		sizeLimitWarn,
		sizeLimitError,
		taskToken.DomainID,
		taskToken.WorkflowID,
		taskToken.RunID,
		scope,
		wh.GetThrottledLogger(),
	); err != nil {
		// heartbeat details exceed size limit, we would fail the activity immediately with explicit error reason
		failRequest := &gen.RespondActivityTaskFailedRequest{
			TaskToken: token,
			Reason:    common.StringPtr(common.FailureReasonHeartbeatExceedsLimit),
			Details:   heartbeatRequest.Details[0:sizeLimitError],
			Identity:  heartbeatRequest.Identity,
		}
		err = wh.history.RespondActivityTaskFailed(ctx, &h.RespondActivityTaskFailedRequest{
			DomainUUID:    common.StringPtr(taskToken.DomainID),
			FailedRequest: failRequest,
		})
		if err != nil {
			return nil, wh.error(err, scope)
		}
		resp = &gen.RecordActivityTaskHeartbeatResponse{CancelRequested: common.BoolPtr(true)}
	} else {
		req := &gen.RecordActivityTaskHeartbeatRequest{
			TaskToken: token,
			Details:   heartbeatRequest.Details,
			Identity:  heartbeatRequest.Identity,
		}

		resp, err = wh.history.RecordActivityTaskHeartbeat(ctx, &h.RecordActivityTaskHeartbeatRequest{
			DomainUUID:       common.StringPtr(taskToken.DomainID),
			HeartbeatRequest: req,
		})
		if err != nil {
			return nil, wh.error(err, scope)
		}
	}

	return resp, nil
}

// RespondActivityTaskCompleted - response to an activity task
func (wh *WorkflowHandler) RespondActivityTaskCompleted(
	ctx context.Context,
	completeRequest *gen.RespondActivityTaskCompletedRequest,
) (retError error) {
	defer log.CapturePanic(wh.GetLogger(), &retError)

	scope := wh.getDefaultScope(metrics.FrontendRespondActivityTaskCompletedScope)
	if err := wh.versionChecker.ClientSupported(ctx, wh.config.EnableClientVersionCheck()); err != nil {
		return wh.error(err, scope)
	}

	if completeRequest == nil {
		return wh.error(errRequestNotSet, scope)
	}

	// Count the request in the RPS, but we still accept it even if RPS is exceeded
	wh.allow(nil)

	if completeRequest.TaskToken == nil {
		return wh.error(errTaskTokenNotSet, scope)
	}
	taskToken, err := wh.tokenSerializer.Deserialize(completeRequest.TaskToken)
	if err != nil {
		return wh.error(err, scope)
	}
	if taskToken.DomainID == "" {
		return wh.error(errDomainNotSet, scope)
	}

	domainEntry, err := wh.domainCache.GetDomainByID(taskToken.DomainID)
	if err != nil {
		return wh.error(err, scope)
	}
	if len(completeRequest.GetIdentity()) > wh.config.MaxIDLengthLimit() {
		return wh.error(errIdentityTooLong, scope)
	}

	scope, sw := wh.startRequestProfileWithDomain(
		metrics.FrontendRespondActivityTaskCompletedScope,
		domainWrapper{
			domain: domainEntry.GetInfo().Name,
		},
	)
	defer sw.Stop()

	sizeLimitError := wh.config.BlobSizeLimitError(domainEntry.GetInfo().Name)
	sizeLimitWarn := wh.config.BlobSizeLimitWarn(domainEntry.GetInfo().Name)

	if err := common.CheckEventBlobSizeLimit(
		len(completeRequest.Result),
		sizeLimitWarn,
		sizeLimitError,
		taskToken.DomainID,
		taskToken.WorkflowID,
		taskToken.RunID,
		scope,
		wh.GetThrottledLogger(),
	); err != nil {
		// result exceeds blob size limit, we would record it as failure
		failRequest := &gen.RespondActivityTaskFailedRequest{
			TaskToken: completeRequest.TaskToken,
			Reason:    common.StringPtr(common.FailureReasonCompleteResultExceedsLimit),
			Details:   completeRequest.Result[0:sizeLimitError],
			Identity:  completeRequest.Identity,
		}
		err = wh.history.RespondActivityTaskFailed(ctx, &h.RespondActivityTaskFailedRequest{
			DomainUUID:    common.StringPtr(taskToken.DomainID),
			FailedRequest: failRequest,
		})
		if err != nil {
			return wh.error(err, scope)
		}
	} else {
		err = wh.history.RespondActivityTaskCompleted(ctx, &h.RespondActivityTaskCompletedRequest{
			DomainUUID:      common.StringPtr(taskToken.DomainID),
			CompleteRequest: completeRequest,
		})
		if err != nil {
			return wh.error(err, scope)
		}
	}

	return nil
}

// RespondActivityTaskCompletedByID - response to an activity task
func (wh *WorkflowHandler) RespondActivityTaskCompletedByID(
	ctx context.Context,
	completeRequest *gen.RespondActivityTaskCompletedByIDRequest,
) (retError error) {
	defer log.CapturePanic(wh.GetLogger(), &retError)

	scope, sw := wh.startRequestProfileWithDomain(metrics.FrontendRespondActivityTaskCompletedByIDScope, completeRequest)
	defer sw.Stop()

	if err := wh.versionChecker.ClientSupported(ctx, wh.config.EnableClientVersionCheck()); err != nil {
		return wh.error(err, scope)
	}

	if completeRequest == nil {
		return wh.error(errRequestNotSet, scope)
	}

	// Count the request in the RPS, but we still accept it even if RPS is exceeded
	wh.allow(nil)

	domainID, err := wh.domainCache.GetDomainID(completeRequest.GetDomain())
	if err != nil {
		return wh.error(err, scope)
	}
	workflowID := completeRequest.GetWorkflowID()
	runID := completeRequest.GetRunID() // runID is optional so can be empty
	activityID := completeRequest.GetActivityID()

	if domainID == "" {
		return wh.error(errDomainNotSet, scope)
	}
	if workflowID == "" {
		return wh.error(errWorkflowIDNotSet, scope)
	}
	if activityID == "" {
		return wh.error(errActivityIDNotSet, scope)
	}

	if len(completeRequest.GetIdentity()) > wh.config.MaxIDLengthLimit() {
		return wh.error(errIdentityTooLong, scope)
	}

	taskToken := &common.TaskToken{
		DomainID:   domainID,
		RunID:      runID,
		WorkflowID: workflowID,
		ScheduleID: common.EmptyEventID,
		ActivityID: activityID,
	}
	token, err := wh.tokenSerializer.Serialize(taskToken)
	if err != nil {
		return wh.error(err, scope)
	}

	domainEntry, err := wh.domainCache.GetDomainByID(taskToken.DomainID)
	if err != nil {
		return wh.error(err, scope)
	}

	// add domain tag to scope, so further metrics will have the domain tag
	scope = scope.Tagged(metrics.DomainTag(domainEntry.GetInfo().Name))

	sizeLimitError := wh.config.BlobSizeLimitError(domainEntry.GetInfo().Name)
	sizeLimitWarn := wh.config.BlobSizeLimitWarn(domainEntry.GetInfo().Name)

	if err := common.CheckEventBlobSizeLimit(
		len(completeRequest.Result),
		sizeLimitWarn,
		sizeLimitError,
		taskToken.DomainID,
		taskToken.WorkflowID,
		taskToken.RunID,
		scope,
		wh.GetThrottledLogger(),
	); err != nil {
		// result exceeds blob size limit, we would record it as failure
		failRequest := &gen.RespondActivityTaskFailedRequest{
			TaskToken: token,
			Reason:    common.StringPtr(common.FailureReasonCompleteResultExceedsLimit),
			Details:   completeRequest.Result[0:sizeLimitError],
			Identity:  completeRequest.Identity,
		}
		err = wh.history.RespondActivityTaskFailed(ctx, &h.RespondActivityTaskFailedRequest{
			DomainUUID:    common.StringPtr(taskToken.DomainID),
			FailedRequest: failRequest,
		})
		if err != nil {
			return wh.error(err, scope)
		}
	} else {
		req := &gen.RespondActivityTaskCompletedRequest{
			TaskToken: token,
			Result:    completeRequest.Result,
			Identity:  completeRequest.Identity,
		}

		err = wh.history.RespondActivityTaskCompleted(ctx, &h.RespondActivityTaskCompletedRequest{
			DomainUUID:      common.StringPtr(taskToken.DomainID),
			CompleteRequest: req,
		})
		if err != nil {
			return wh.error(err, scope)
		}
	}

	return nil
}

// RespondActivityTaskFailed - response to an activity task failure
func (wh *WorkflowHandler) RespondActivityTaskFailed(
	ctx context.Context,
	failedRequest *gen.RespondActivityTaskFailedRequest,
) (retError error) {
	defer log.CapturePanic(wh.GetLogger(), &retError)

	scope := wh.getDefaultScope(metrics.FrontendRespondActivityTaskFailedScope)
	if err := wh.versionChecker.ClientSupported(ctx, wh.config.EnableClientVersionCheck()); err != nil {
		return wh.error(err, scope)
	}

	if failedRequest == nil {
		return wh.error(errRequestNotSet, scope)
	}

	// Count the request in the RPS, but we still accept it even if RPS is exceeded
	wh.allow(nil)

	if failedRequest.TaskToken == nil {
		return wh.error(errTaskTokenNotSet, scope)
	}
	taskToken, err := wh.tokenSerializer.Deserialize(failedRequest.TaskToken)
	if err != nil {
		return wh.error(err, scope)
	}
	if taskToken.DomainID == "" {
		return wh.error(errDomainNotSet, scope)
	}

	domainEntry, err := wh.domainCache.GetDomainByID(taskToken.DomainID)
	if err != nil {
		return wh.error(err, scope)
	}

	scope, sw := wh.startRequestProfileWithDomain(
		metrics.FrontendRespondActivityTaskFailedScope,
		domainWrapper{
			domain: domainEntry.GetInfo().Name,
		},
	)
	defer sw.Stop()

	if len(failedRequest.GetIdentity()) > wh.config.MaxIDLengthLimit() {
		return wh.error(errIdentityTooLong, scope)
	}

	sizeLimitError := wh.config.BlobSizeLimitError(domainEntry.GetInfo().Name)
	sizeLimitWarn := wh.config.BlobSizeLimitWarn(domainEntry.GetInfo().Name)

	if err := common.CheckEventBlobSizeLimit(
		len(failedRequest.Details),
		sizeLimitWarn,
		sizeLimitError,
		taskToken.DomainID,
		taskToken.WorkflowID,
		taskToken.RunID,
		scope,
		wh.GetThrottledLogger(),
	); err != nil {
		// details exceeds blob size limit, we would truncate the details and put a specific error reason
		failedRequest.Reason = common.StringPtr(common.FailureReasonFailureDetailsExceedsLimit)
		failedRequest.Details = failedRequest.Details[0:sizeLimitError]
	}

	err = wh.history.RespondActivityTaskFailed(ctx, &h.RespondActivityTaskFailedRequest{
		DomainUUID:    common.StringPtr(taskToken.DomainID),
		FailedRequest: failedRequest,
	})
	if err != nil {
		return wh.error(err, scope)
	}
	return nil
}

// RespondActivityTaskFailedByID - response to an activity task failure
func (wh *WorkflowHandler) RespondActivityTaskFailedByID(
	ctx context.Context,
	failedRequest *gen.RespondActivityTaskFailedByIDRequest,
) (retError error) {
	defer log.CapturePanic(wh.GetLogger(), &retError)

	scope, sw := wh.startRequestProfileWithDomain(metrics.FrontendRespondActivityTaskFailedByIDScope, failedRequest)
	defer sw.Stop()

	if err := wh.versionChecker.ClientSupported(ctx, wh.config.EnableClientVersionCheck()); err != nil {
		return wh.error(err, scope)
	}

	if failedRequest == nil {
		return wh.error(errRequestNotSet, scope)
	}

	// Count the request in the RPS, but we still accept it even if RPS is exceeded
	wh.allow(nil)

	domainID, err := wh.domainCache.GetDomainID(failedRequest.GetDomain())
	if err != nil {
		return wh.error(err, scope)
	}
	workflowID := failedRequest.GetWorkflowID()
	runID := failedRequest.GetRunID() // runID is optional so can be empty
	activityID := failedRequest.GetActivityID()

	if domainID == "" {
		return wh.error(errDomainNotSet, scope)
	}
	if workflowID == "" {
		return wh.error(errWorkflowIDNotSet, scope)
	}
	if activityID == "" {
		return wh.error(errActivityIDNotSet, scope)
	}
	if len(failedRequest.GetIdentity()) > wh.config.MaxIDLengthLimit() {
		return wh.error(errIdentityTooLong, scope)
	}

	taskToken := &common.TaskToken{
		DomainID:   domainID,
		RunID:      runID,
		WorkflowID: workflowID,
		ScheduleID: common.EmptyEventID,
		ActivityID: activityID,
	}
	token, err := wh.tokenSerializer.Serialize(taskToken)
	if err != nil {
		return wh.error(err, scope)
	}

	domainEntry, err := wh.domainCache.GetDomainByID(taskToken.DomainID)
	if err != nil {
		return wh.error(err, scope)
	}

	// add domain tag to scope, so further metrics will have the domain tag
	scope = scope.Tagged(metrics.DomainTag(domainEntry.GetInfo().Name))

	sizeLimitError := wh.config.BlobSizeLimitError(domainEntry.GetInfo().Name)
	sizeLimitWarn := wh.config.BlobSizeLimitWarn(domainEntry.GetInfo().Name)

	if err := common.CheckEventBlobSizeLimit(
		len(failedRequest.Details),
		sizeLimitWarn,
		sizeLimitError,
		taskToken.DomainID,
		taskToken.WorkflowID,
		taskToken.RunID,
		scope,
		wh.GetThrottledLogger(),
	); err != nil {
		// details exceeds blob size limit, we would truncate the details and put a specific error reason
		failedRequest.Reason = common.StringPtr(common.FailureReasonFailureDetailsExceedsLimit)
		failedRequest.Details = failedRequest.Details[0:sizeLimitError]
	}

	req := &gen.RespondActivityTaskFailedRequest{
		TaskToken: token,
		Reason:    failedRequest.Reason,
		Details:   failedRequest.Details,
		Identity:  failedRequest.Identity,
	}

	err = wh.history.RespondActivityTaskFailed(ctx, &h.RespondActivityTaskFailedRequest{
		DomainUUID:    common.StringPtr(taskToken.DomainID),
		FailedRequest: req,
	})
	if err != nil {
		return wh.error(err, scope)
	}
	return nil
}

// RespondActivityTaskCanceled - called to cancel an activity task
func (wh *WorkflowHandler) RespondActivityTaskCanceled(
	ctx context.Context,
	cancelRequest *gen.RespondActivityTaskCanceledRequest,
) (retError error) {
	defer log.CapturePanic(wh.GetLogger(), &retError)

	scope := wh.getDefaultScope(metrics.FrontendRespondActivityTaskCanceledScope)
	if err := wh.versionChecker.ClientSupported(ctx, wh.config.EnableClientVersionCheck()); err != nil {
		return wh.error(err, scope)
	}

	if cancelRequest == nil {
		return wh.error(errRequestNotSet, scope)
	}

	// Count the request in the RPS, but we still accept it even if RPS is exceeded
	wh.allow(nil)

	if cancelRequest.TaskToken == nil {
		return wh.error(errTaskTokenNotSet, scope)
	}
	taskToken, err := wh.tokenSerializer.Deserialize(cancelRequest.TaskToken)
	if err != nil {
		return wh.error(err, scope)
	}
	if taskToken.DomainID == "" {
		return wh.error(errDomainNotSet, scope)
	}

	domainEntry, err := wh.domainCache.GetDomainByID(taskToken.DomainID)
	if err != nil {
		return wh.error(err, scope)
	}

	scope, sw := wh.startRequestProfileWithDomain(
		metrics.FrontendRespondActivityTaskCanceledScope,
		domainWrapper{
			domain: domainEntry.GetInfo().Name,
		},
	)
	defer sw.Stop()

	if len(cancelRequest.GetIdentity()) > wh.config.MaxIDLengthLimit() {
		return wh.error(errIdentityTooLong, scope)
	}

	sizeLimitError := wh.config.BlobSizeLimitError(domainEntry.GetInfo().Name)
	sizeLimitWarn := wh.config.BlobSizeLimitWarn(domainEntry.GetInfo().Name)

	if err := common.CheckEventBlobSizeLimit(
		len(cancelRequest.Details),
		sizeLimitWarn,
		sizeLimitError,
		taskToken.DomainID,
		taskToken.WorkflowID,
		taskToken.RunID,
		scope,
		wh.GetThrottledLogger(),
	); err != nil {
		// details exceeds blob size limit, we would record it as failure
		failRequest := &gen.RespondActivityTaskFailedRequest{
			TaskToken: cancelRequest.TaskToken,
			Reason:    common.StringPtr(common.FailureReasonCancelDetailsExceedsLimit),
			Details:   cancelRequest.Details[0:sizeLimitError],
			Identity:  cancelRequest.Identity,
		}
		err = wh.history.RespondActivityTaskFailed(ctx, &h.RespondActivityTaskFailedRequest{
			DomainUUID:    common.StringPtr(taskToken.DomainID),
			FailedRequest: failRequest,
		})
		if err != nil {
			return wh.error(err, scope)
		}
	} else {
		err = wh.history.RespondActivityTaskCanceled(ctx, &h.RespondActivityTaskCanceledRequest{
			DomainUUID:    common.StringPtr(taskToken.DomainID),
			CancelRequest: cancelRequest,
		})
		if err != nil {
			return wh.error(err, scope)
		}
	}

	return nil
}

// RespondActivityTaskCanceledByID - called to cancel an activity task
func (wh *WorkflowHandler) RespondActivityTaskCanceledByID(
	ctx context.Context,
	cancelRequest *gen.RespondActivityTaskCanceledByIDRequest,
) (retError error) {
	defer log.CapturePanic(wh.GetLogger(), &retError)

	scope, sw := wh.startRequestProfileWithDomain(metrics.FrontendRespondActivityTaskCanceledScope, cancelRequest)
	defer sw.Stop()

	if err := wh.versionChecker.ClientSupported(ctx, wh.config.EnableClientVersionCheck()); err != nil {
		return wh.error(err, scope)
	}

	if cancelRequest == nil {
		return wh.error(errRequestNotSet, scope)
	}

	// Count the request in the RPS, but we still accept it even if RPS is exceeded
	wh.allow(nil)

	domainID, err := wh.domainCache.GetDomainID(cancelRequest.GetDomain())
	if err != nil {
		return wh.error(err, scope)
	}
	workflowID := cancelRequest.GetWorkflowID()
	runID := cancelRequest.GetRunID() // runID is optional so can be empty
	activityID := cancelRequest.GetActivityID()

	if domainID == "" {
		return wh.error(errDomainNotSet, scope)
	}
	if workflowID == "" {
		return wh.error(errWorkflowIDNotSet, scope)
	}
	if activityID == "" {
		return wh.error(errActivityIDNotSet, scope)
	}
	if len(cancelRequest.GetIdentity()) > wh.config.MaxIDLengthLimit() {
		return wh.error(errIdentityTooLong, scope)
	}

	taskToken := &common.TaskToken{
		DomainID:   domainID,
		RunID:      runID,
		WorkflowID: workflowID,
		ScheduleID: common.EmptyEventID,
		ActivityID: activityID,
	}
	token, err := wh.tokenSerializer.Serialize(taskToken)
	if err != nil {
		return wh.error(err, scope)
	}

	domainEntry, err := wh.domainCache.GetDomainByID(taskToken.DomainID)
	if err != nil {
		return wh.error(err, scope)
	}

	// add domain tag to scope, so further metrics will have the domain tag
	scope = scope.Tagged(metrics.DomainTag(domainEntry.GetInfo().Name))

	sizeLimitError := wh.config.BlobSizeLimitError(domainEntry.GetInfo().Name)
	sizeLimitWarn := wh.config.BlobSizeLimitWarn(domainEntry.GetInfo().Name)

	if err := common.CheckEventBlobSizeLimit(
		len(cancelRequest.Details),
		sizeLimitWarn,
		sizeLimitError,
		taskToken.DomainID,
		taskToken.WorkflowID,
		taskToken.RunID,
		scope,
		wh.GetThrottledLogger(),
	); err != nil {
		// details exceeds blob size limit, we would record it as failure
		failRequest := &gen.RespondActivityTaskFailedRequest{
			TaskToken: token,
			Reason:    common.StringPtr(common.FailureReasonCancelDetailsExceedsLimit),
			Details:   cancelRequest.Details[0:sizeLimitError],
			Identity:  cancelRequest.Identity,
		}
		err = wh.history.RespondActivityTaskFailed(ctx, &h.RespondActivityTaskFailedRequest{
			DomainUUID:    common.StringPtr(taskToken.DomainID),
			FailedRequest: failRequest,
		})
		if err != nil {
			return wh.error(err, scope)
		}
	} else {
		req := &gen.RespondActivityTaskCanceledRequest{
			TaskToken: token,
			Details:   cancelRequest.Details,
			Identity:  cancelRequest.Identity,
		}

		err = wh.history.RespondActivityTaskCanceled(ctx, &h.RespondActivityTaskCanceledRequest{
			DomainUUID:    common.StringPtr(taskToken.DomainID),
			CancelRequest: req,
		})
		if err != nil {
			return wh.error(err, scope)
		}
	}

	return nil
}

// RespondDecisionTaskCompleted - response to a decision task
func (wh *WorkflowHandler) RespondDecisionTaskCompleted(
	ctx context.Context,
	completeRequest *gen.RespondDecisionTaskCompletedRequest,
) (resp *gen.RespondDecisionTaskCompletedResponse, retError error) {
	defer log.CapturePanic(wh.GetLogger(), &retError)

	scope := wh.getDefaultScope(metrics.FrontendRespondDecisionTaskCompletedScope)
	if err := wh.versionChecker.ClientSupported(ctx, wh.config.EnableClientVersionCheck()); err != nil {
		return nil, wh.error(err, scope)
	}

	if completeRequest == nil {
		return nil, wh.error(errRequestNotSet, scope)
	}

	// Count the request in the RPS, but we still accept it even if RPS is exceeded
	wh.allow(nil)

	if completeRequest.TaskToken == nil {
		return nil, wh.error(errTaskTokenNotSet, scope)
	}
	taskToken, err := wh.tokenSerializer.Deserialize(completeRequest.TaskToken)
	if err != nil {
		return nil, wh.error(err, scope)
	}
	if taskToken.DomainID == "" {
		return nil, wh.error(errDomainNotSet, scope)
	}

	domainEntry, err := wh.domainCache.GetDomainByID(taskToken.DomainID)
	if err != nil {
		return nil, wh.error(err, scope)
	}

	scope, sw := wh.startRequestProfileWithDomain(
		metrics.FrontendRespondDecisionTaskCompletedScope,
		domainWrapper{
			domain: domainEntry.GetInfo().Name,
		},
	)
	defer sw.Stop()

	histResp, err := wh.history.RespondDecisionTaskCompleted(ctx, &h.RespondDecisionTaskCompletedRequest{
		DomainUUID:      common.StringPtr(taskToken.DomainID),
		CompleteRequest: completeRequest},
	)
	if err != nil {
		return nil, wh.error(err, scope)
	}

	if len(completeRequest.GetIdentity()) > wh.config.MaxIDLengthLimit() {
		return nil, wh.error(errIdentityTooLong, scope)
	}

	completedResp := &gen.RespondDecisionTaskCompletedResponse{}
	if completeRequest.GetReturnNewDecisionTask() && histResp != nil && histResp.StartedResponse != nil {
		taskToken := &common.TaskToken{
			DomainID:        taskToken.DomainID,
			WorkflowID:      taskToken.WorkflowID,
			RunID:           taskToken.RunID,
			ScheduleID:      histResp.StartedResponse.GetScheduledEventId(),
			ScheduleAttempt: histResp.StartedResponse.GetAttempt(),
		}
		token, _ := wh.tokenSerializer.Serialize(taskToken)
		workflowExecution := &gen.WorkflowExecution{
			WorkflowId: common.StringPtr(taskToken.WorkflowID),
			RunId:      common.StringPtr(taskToken.RunID),
		}
		matchingResp := common.CreateMatchingPollForDecisionTaskResponse(histResp.StartedResponse, workflowExecution, token)

		newDecisionTask, err := wh.createPollForDecisionTaskResponse(ctx, scope, taskToken.DomainID, matchingResp, matchingResp.GetBranchToken())
		if err != nil {
			return nil, wh.error(err, scope)
		}
		completedResp.DecisionTask = newDecisionTask
	}

	return completedResp, nil
}

// RespondDecisionTaskFailed - failed response to a decision task
func (wh *WorkflowHandler) RespondDecisionTaskFailed(
	ctx context.Context,
	failedRequest *gen.RespondDecisionTaskFailedRequest,
) (retError error) {
	defer log.CapturePanic(wh.GetLogger(), &retError)

	scope := wh.getDefaultScope(metrics.FrontendRespondDecisionTaskFailedScope)
	if err := wh.versionChecker.ClientSupported(ctx, wh.config.EnableClientVersionCheck()); err != nil {
		return wh.error(err, scope)
	}

	if failedRequest == nil {
		return wh.error(errRequestNotSet, scope)
	}

	// Count the request in the RPS, but we still accept it even if RPS is exceeded
	wh.allow(nil)

	if failedRequest.TaskToken == nil {
		return wh.error(errTaskTokenNotSet, scope)
	}
	taskToken, err := wh.tokenSerializer.Deserialize(failedRequest.TaskToken)
	if err != nil {
		return wh.error(err, scope)
	}
	if taskToken.DomainID == "" {
		return wh.error(errDomainNotSet, scope)
	}

	domainEntry, err := wh.domainCache.GetDomainByID(taskToken.DomainID)
	if err != nil {
		return wh.error(err, scope)
	}

	scope, sw := wh.startRequestProfileWithDomain(
		metrics.FrontendRespondDecisionTaskFailedScope,
		domainWrapper{
			domain: domainEntry.GetInfo().Name,
		},
	)
	defer sw.Stop()

	if len(failedRequest.GetIdentity()) > wh.config.MaxIDLengthLimit() {
		return wh.error(errIdentityTooLong, scope)
	}

	sizeLimitError := wh.config.BlobSizeLimitError(domainEntry.GetInfo().Name)
	sizeLimitWarn := wh.config.BlobSizeLimitWarn(domainEntry.GetInfo().Name)

	if err := common.CheckEventBlobSizeLimit(
		len(failedRequest.Details),
		sizeLimitWarn,
		sizeLimitError,
		taskToken.DomainID,
		taskToken.WorkflowID,
		taskToken.RunID,
		scope,
		wh.GetThrottledLogger(),
	); err != nil {
		// details exceed, we would just truncate the size for decision task failed as the details is not used anywhere by client code
		failedRequest.Details = failedRequest.Details[0:sizeLimitError]
	}

	err = wh.history.RespondDecisionTaskFailed(ctx, &h.RespondDecisionTaskFailedRequest{
		DomainUUID:    common.StringPtr(taskToken.DomainID),
		FailedRequest: failedRequest,
	})
	if err != nil {
		return wh.error(err, scope)
	}
	return nil
}

// RespondQueryTaskCompleted - response to a query task
func (wh *WorkflowHandler) RespondQueryTaskCompleted(
	ctx context.Context,
	completeRequest *gen.RespondQueryTaskCompletedRequest,
) (retError error) {
	defer log.CapturePanic(wh.GetLogger(), &retError)

	scope := wh.getDefaultScope(metrics.FrontendRespondQueryTaskCompletedScope)
	if err := wh.versionChecker.ClientSupported(ctx, wh.config.EnableClientVersionCheck()); err != nil {
		return wh.error(err, scope)
	}

	if completeRequest == nil {
		return wh.error(errRequestNotSet, scope)
	}

	// Count the request in the RPS, but we still accept it even if RPS is exceeded
	wh.allow(nil)

	if completeRequest.TaskToken == nil {
		return wh.error(errTaskTokenNotSet, scope)
	}
	queryTaskToken, err := wh.tokenSerializer.DeserializeQueryTaskToken(completeRequest.TaskToken)
	if err != nil {
		return wh.error(err, scope)
	}
	if queryTaskToken.DomainID == "" || queryTaskToken.TaskList == "" || queryTaskToken.TaskID == "" {
		return wh.error(errInvalidTaskToken, scope)
	}

	domainEntry, err := wh.domainCache.GetDomainByID(queryTaskToken.DomainID)
	if err != nil {
		return wh.error(err, scope)
	}

	scope, sw := wh.startRequestProfileWithDomain(
		metrics.FrontendRespondQueryTaskCompletedScope,
		domainWrapper{
			domain: domainEntry.GetInfo().Name,
		},
	)
	defer sw.Stop()

	matchingRequest := &m.RespondQueryTaskCompletedRequest{
		DomainUUID:       common.StringPtr(queryTaskToken.DomainID),
		TaskList:         &gen.TaskList{Name: common.StringPtr(queryTaskToken.TaskList)},
		TaskID:           common.StringPtr(queryTaskToken.TaskID),
		CompletedRequest: completeRequest,
	}

	err = wh.matching.RespondQueryTaskCompleted(ctx, matchingRequest)
	if err != nil {
		return wh.error(err, scope)
	}
	return nil
}

// StartWorkflowExecution - Creates a new workflow execution
func (wh *WorkflowHandler) StartWorkflowExecution(
	ctx context.Context,
	startRequest *gen.StartWorkflowExecutionRequest,
) (resp *gen.StartWorkflowExecutionResponse, retError error) {
	defer log.CapturePanic(wh.GetLogger(), &retError)

	scope, sw := wh.startRequestProfileWithDomain(metrics.FrontendStartWorkflowExecutionScope, startRequest)
	defer sw.Stop()

	if err := wh.versionChecker.ClientSupported(ctx, wh.config.EnableClientVersionCheck()); err != nil {
		return nil, wh.error(err, scope)
	}

	if startRequest == nil {
		return nil, wh.error(errRequestNotSet, scope)
	}

	if ok := wh.allow(startRequest); !ok {
		return nil, wh.error(createServiceBusyError(), scope)
	}

	domainName := startRequest.GetDomain()
	if domainName == "" {
		return nil, wh.error(errDomainNotSet, scope)
	}

	if len(domainName) > wh.config.MaxIDLengthLimit() {
		return nil, wh.error(errDomainTooLong, scope)
	}

	if startRequest.GetWorkflowId() == "" {
		return nil, wh.error(errWorkflowIDNotSet, scope)
	}

	if len(startRequest.GetWorkflowId()) > wh.config.MaxIDLengthLimit() {
		return nil, wh.error(errWorkflowIDTooLong, scope)
	}

	if err := common.ValidateRetryPolicy(startRequest.RetryPolicy); err != nil {
		return nil, wh.error(err, scope)
	}

	if err := backoff.ValidateSchedule(startRequest.GetCronSchedule()); err != nil {
		return nil, wh.error(err, scope)
	}

	wh.Service.GetLogger().Debug(
		"Received StartWorkflowExecution. WorkflowID",
		tag.WorkflowID(startRequest.GetWorkflowId()))

	if startRequest.WorkflowType == nil || startRequest.WorkflowType.GetName() == "" {
		return nil, wh.error(errWorkflowTypeNotSet, scope)
	}

	if len(startRequest.WorkflowType.GetName()) > wh.config.MaxIDLengthLimit() {
		return nil, wh.error(errWorkflowTypeTooLong, scope)
	}

	if err := wh.validateTaskList(startRequest.TaskList, scope); err != nil {
		return nil, err
	}

	if startRequest.GetExecutionStartToCloseTimeoutSeconds() <= 0 {
		return nil, wh.error(errInvalidExecutionStartToCloseTimeoutSeconds, scope)
	}

	if startRequest.GetTaskStartToCloseTimeoutSeconds() <= 0 {
		return nil, wh.error(errInvalidTaskStartToCloseTimeoutSeconds, scope)
	}

	if startRequest.GetRequestId() == "" {
		return nil, wh.error(errRequestIDNotSet, scope)
	}

	if len(startRequest.GetRequestId()) > wh.config.MaxIDLengthLimit() {
		return nil, wh.error(errRequestIDTooLong, scope)
	}

	if err := wh.searchAttributesValidator.ValidateSearchAttributes(startRequest.SearchAttributes, domainName); err != nil {
		return nil, wh.error(err, scope)
	}

	wh.Service.GetLogger().Debug("Start workflow execution request domain", tag.WorkflowDomainName(domainName))
	domainID, err := wh.domainCache.GetDomainID(domainName)
	if err != nil {
		return nil, wh.error(err, scope)
	}

	// add domain tag to scope, so further metrics will have the domain tag
	scope = scope.Tagged(metrics.DomainTag(domainName))

	sizeLimitError := wh.config.BlobSizeLimitError(domainName)
	sizeLimitWarn := wh.config.BlobSizeLimitWarn(domainName)
	actualSize := len(startRequest.Input)
	if startRequest.Memo != nil {
		actualSize += common.GetSizeOfMapStringToByteArray(startRequest.Memo.GetFields())
	}
	if err := common.CheckEventBlobSizeLimit(
		actualSize,
		sizeLimitWarn,
		sizeLimitError,
		domainID,
		startRequest.GetWorkflowId(),
		"",
		scope,
		wh.GetThrottledLogger(),
	); err != nil {
		return nil, wh.error(err, scope)
	}

	wh.Service.GetLogger().Debug("Start workflow execution request domainID", tag.WorkflowDomainID(domainID))
	resp, err = wh.history.StartWorkflowExecution(ctx, common.CreateHistoryStartWorkflowRequest(domainID, startRequest))

	if err != nil {
		return nil, wh.error(err, scope)
	}
	return resp, nil
}

// GetWorkflowExecutionHistory - retrieves the history of workflow execution
func (wh *WorkflowHandler) GetWorkflowExecutionHistory(
	ctx context.Context,
	getRequest *gen.GetWorkflowExecutionHistoryRequest,
) (resp *gen.GetWorkflowExecutionHistoryResponse, retError error) {
	defer log.CapturePanic(wh.GetLogger(), &retError)

	scope, sw := wh.startRequestProfileWithDomain(metrics.FrontendGetWorkflowExecutionHistoryScope, getRequest)
	defer sw.Stop()

	if err := wh.versionChecker.ClientSupported(ctx, wh.config.EnableClientVersionCheck()); err != nil {
		return nil, wh.error(err, scope)
	}

	if getRequest == nil {
		return nil, wh.error(errRequestNotSet, scope)
	}

	if ok := wh.allow(getRequest); !ok {
		return nil, wh.error(createServiceBusyError(), scope)
	}

	if getRequest.GetDomain() == "" {
		return nil, wh.error(errDomainNotSet, scope)
	}

	if err := wh.validateExecutionAndEmitMetrics(getRequest.Execution, scope); err != nil {
		return nil, err
	}

	if getRequest.GetMaximumPageSize() <= 0 {
		getRequest.MaximumPageSize = common.Int32Ptr(int32(wh.config.HistoryMaxPageSize(getRequest.GetDomain())))
	}

	domainID, err := wh.domainCache.GetDomainID(getRequest.GetDomain())
	if err != nil {
		return nil, wh.error(err, scope)
	}

	// force limit page size if exceed
	if getRequest.GetMaximumPageSize() > common.GetHistoryMaxPageSize {
		wh.GetThrottledLogger().Warn("GetHistory page size is larger than threshold",
			tag.WorkflowID(getRequest.Execution.GetWorkflowId()),
			tag.WorkflowRunID(getRequest.Execution.GetRunId()),
			tag.WorkflowDomainID(domainID), tag.WorkflowSize(int64(getRequest.GetMaximumPageSize())))

		getRequest.MaximumPageSize = common.Int32Ptr(common.GetHistoryMaxPageSize)
	}

	enableArchivalRead := wh.GetArchivalMetadata().GetHistoryConfig().ReadEnabled()
	historyArchived := wh.historyArchived(ctx, getRequest, domainID)
	if enableArchivalRead && historyArchived {
		return wh.getArchivedHistory(ctx, getRequest, domainID, scope)
	}

	// this function return the following 5 things,
	// 1. the workflow run ID
	// 2. the last first event ID (the event ID of the last batch of events in the history)
	// 3. the next event ID
	// 4. whether the workflow is closed
	// 5. error if any
	queryHistory := func(
		domainUUID string,
		execution *gen.WorkflowExecution,
		expectedNextEventID int64,
		currentBranchToken []byte,
	) ([]byte, string, int64, int64, bool, error) {
		response, err := wh.history.PollMutableState(ctx, &h.PollMutableStateRequest{
			DomainUUID:          common.StringPtr(domainUUID),
			Execution:           execution,
			ExpectedNextEventId: common.Int64Ptr(expectedNextEventID),
			CurrentBranchToken:  currentBranchToken,
		})

		if err != nil {
			return nil, "", 0, 0, false, err
		}
		isWorkflowRunning := response.GetWorkflowCloseState() == persistence.WorkflowCloseStatusNone

		return response.CurrentBranchToken,
			response.Execution.GetRunId(),
			response.GetLastFirstEventId(),
			response.GetNextEventId(),
			isWorkflowRunning,
			nil
	}

	isLongPoll := getRequest.GetWaitForNewEvent()
	isCloseEventOnly := getRequest.GetHistoryEventFilterType() == gen.HistoryEventFilterTypeCloseEvent
	execution := getRequest.Execution
	token := &getHistoryContinuationToken{}

	var runID string
	lastFirstEventID := common.FirstEventID
	var nextEventID int64
	var isWorkflowRunning bool

	// process the token for paging
	queryNextEventID := common.EndEventID
	if getRequest.NextPageToken != nil {
		token, err = deserializeHistoryToken(getRequest.NextPageToken)
		if err != nil {
			return nil, wh.error(errInvalidNextPageToken, scope)
		}
		if execution.RunId != nil && execution.GetRunId() != token.RunID {
			return nil, wh.error(errNextPageTokenRunIDMismatch, scope)
		}

		execution.RunId = common.StringPtr(token.RunID)

		// we need to update the current next event ID and whether workflow is running
		if len(token.PersistenceToken) == 0 && isLongPoll && token.IsWorkflowRunning {
			if !isCloseEventOnly {
				queryNextEventID = token.NextEventID
			}
			token.BranchToken, _, lastFirstEventID, nextEventID, isWorkflowRunning, err =
				queryHistory(domainID, execution, queryNextEventID, token.BranchToken)
			if err != nil {
				return nil, wh.error(err, scope)
			}
			token.FirstEventID = token.NextEventID
			token.NextEventID = nextEventID
			token.IsWorkflowRunning = isWorkflowRunning
		}
	} else {
		if !isCloseEventOnly {
			queryNextEventID = common.FirstEventID
		}
		token.BranchToken, runID, lastFirstEventID, nextEventID, isWorkflowRunning, err =
			queryHistory(domainID, execution, queryNextEventID, nil)
		if err != nil {
			return nil, wh.error(err, scope)
		}

		execution.RunId = &runID

		token.RunID = runID
		token.FirstEventID = common.FirstEventID
		token.NextEventID = nextEventID
		token.IsWorkflowRunning = isWorkflowRunning
		token.PersistenceToken = nil
	}

	history := &gen.History{}
	history.Events = []*gen.HistoryEvent{}
	if isCloseEventOnly {
		if !isWorkflowRunning {
			history, _, err = wh.getHistory(
				scope,
				domainID,
				*execution,
				lastFirstEventID,
				nextEventID,
				getRequest.GetMaximumPageSize(),
				nil,
				token.TransientDecision,
				token.BranchToken,
			)
			if err != nil {
				return nil, wh.error(err, scope)
			}
			// since getHistory func will not return empty history, so the below is safe
			history.Events = history.Events[len(history.Events)-1 : len(history.Events)]
			token = nil
		} else if isLongPoll {
			// set the persistence token to be nil so next time we will query history for updates
			token.PersistenceToken = nil
		} else {
			token = nil
		}
	} else {
		// return all events
		if token.FirstEventID >= token.NextEventID {
			// currently there is no new event
			history.Events = []*gen.HistoryEvent{}
			if !isWorkflowRunning {
				token = nil
			}
		} else {
			history, token.PersistenceToken, err = wh.getHistory(
				scope,
				domainID,
				*execution,
				token.FirstEventID,
				token.NextEventID,
				getRequest.GetMaximumPageSize(),
				token.PersistenceToken,
				token.TransientDecision,
				token.BranchToken,
			)
			if err != nil {
				return nil, wh.error(err, scope)
			}

			// here, for long pull on history events, we need to intercept the paging token from cassandra
			// and do something clever
			if len(token.PersistenceToken) == 0 && (!token.IsWorkflowRunning || !isLongPoll) {
				// meaning, there is no more history to be returned
				token = nil
			}
		}
	}

	nextToken, err := serializeHistoryToken(token)
	if err != nil {
		return nil, wh.error(err, scope)
	}
	return &gen.GetWorkflowExecutionHistoryResponse{
		History:       history,
		NextPageToken: nextToken,
		Archived:      common.BoolPtr(false),
	}, nil
}

// SignalWorkflowExecution is used to send a signal event to running workflow execution.  This results in
// WorkflowExecutionSignaled event recorded in the history and a decision task being created for the execution.
func (wh *WorkflowHandler) SignalWorkflowExecution(
	ctx context.Context,
	signalRequest *gen.SignalWorkflowExecutionRequest,
) (retError error) {
	defer log.CapturePanic(wh.GetLogger(), &retError)

	scope, sw := wh.startRequestProfileWithDomain(metrics.FrontendSignalWorkflowExecutionScope, signalRequest)
	defer sw.Stop()

	if err := wh.versionChecker.ClientSupported(ctx, wh.config.EnableClientVersionCheck()); err != nil {
		return wh.error(err, scope)
	}

	if signalRequest == nil {
		return wh.error(errRequestNotSet, scope)
	}

	if ok := wh.allow(signalRequest); !ok {
		return wh.error(createServiceBusyError(), scope)
	}

	if signalRequest.GetDomain() == "" {
		return wh.error(errDomainNotSet, scope)
	}

	if len(signalRequest.GetDomain()) > wh.config.MaxIDLengthLimit() {
		return wh.error(errDomainTooLong, scope)
	}

	if err := wh.validateExecutionAndEmitMetrics(signalRequest.WorkflowExecution, scope); err != nil {
		return err
	}

	if signalRequest.GetSignalName() == "" {
		return wh.error(&gen.BadRequestError{Message: "SignalName is not set on request."}, scope)
	}

	if len(signalRequest.GetSignalName()) > wh.config.MaxIDLengthLimit() {
		return wh.error(errSignalNameTooLong, scope)
	}

	if len(signalRequest.GetRequestId()) > wh.config.MaxIDLengthLimit() {
		return wh.error(errRequestIDTooLong, scope)
	}

	domainID, err := wh.domainCache.GetDomainID(signalRequest.GetDomain())
	if err != nil {
		return wh.error(err, scope)
	}

	sizeLimitError := wh.config.BlobSizeLimitError(signalRequest.GetDomain())
	sizeLimitWarn := wh.config.BlobSizeLimitWarn(signalRequest.GetDomain())
	if err := common.CheckEventBlobSizeLimit(
		len(signalRequest.Input),
		sizeLimitWarn,
		sizeLimitError,
		domainID,
		signalRequest.GetWorkflowExecution().GetWorkflowId(),
		signalRequest.GetWorkflowExecution().GetRunId(),
		scope,
		wh.GetThrottledLogger(),
	); err != nil {
		return wh.error(err, scope)
	}

	err = wh.history.SignalWorkflowExecution(ctx, &h.SignalWorkflowExecutionRequest{
		DomainUUID:    common.StringPtr(domainID),
		SignalRequest: signalRequest,
	})
	if err != nil {
		return wh.error(err, scope)
	}

	return nil
}

// SignalWithStartWorkflowExecution is used to ensure sending a signal event to a workflow execution.
// If workflow is running, this results in WorkflowExecutionSignaled event recorded in the history
// and a decision task being created for the execution.
// If workflow is not running or not found, this results in WorkflowExecutionStarted and WorkflowExecutionSignaled
// event recorded in history, and a decision task being created for the execution
func (wh *WorkflowHandler) SignalWithStartWorkflowExecution(
	ctx context.Context,
	signalWithStartRequest *gen.SignalWithStartWorkflowExecutionRequest,
) (resp *gen.StartWorkflowExecutionResponse, retError error) {
	defer log.CapturePanic(wh.GetLogger(), &retError)

	scope, sw := wh.startRequestProfileWithDomain(metrics.FrontendSignalWithStartWorkflowExecutionScope, signalWithStartRequest)
	defer sw.Stop()

	if err := wh.versionChecker.ClientSupported(ctx, wh.config.EnableClientVersionCheck()); err != nil {
		return nil, wh.error(err, scope)
	}

	if signalWithStartRequest == nil {
		return nil, wh.error(errRequestNotSet, scope)
	}

	if ok := wh.allow(signalWithStartRequest); !ok {
		return nil, wh.error(createServiceBusyError(), scope)
	}

	domainName := signalWithStartRequest.GetDomain()
	if domainName == "" {
		return nil, wh.error(errDomainNotSet, scope)
	}

	if len(domainName) > wh.config.MaxIDLengthLimit() {
		return nil, wh.error(errDomainTooLong, scope)
	}

	if signalWithStartRequest.GetWorkflowId() == "" {
		return nil, wh.error(&gen.BadRequestError{Message: "WorkflowId is not set on request."}, scope)
	}

	if len(signalWithStartRequest.GetWorkflowId()) > wh.config.MaxIDLengthLimit() {
		return nil, wh.error(errWorkflowIDTooLong, scope)
	}

	if signalWithStartRequest.GetSignalName() == "" {
		return nil, wh.error(&gen.BadRequestError{Message: "SignalName is not set on request."}, scope)
	}

	if len(signalWithStartRequest.GetSignalName()) > wh.config.MaxIDLengthLimit() {
		return nil, wh.error(errSignalNameTooLong, scope)
	}

	if signalWithStartRequest.WorkflowType == nil || signalWithStartRequest.WorkflowType.GetName() == "" {
		return nil, wh.error(&gen.BadRequestError{Message: "WorkflowType is not set on request."}, scope)
	}

	if len(signalWithStartRequest.WorkflowType.GetName()) > wh.config.MaxIDLengthLimit() {
		return nil, wh.error(errWorkflowTypeTooLong, scope)
	}

	if err := wh.validateTaskList(signalWithStartRequest.TaskList, scope); err != nil {
		return nil, err
	}

	if len(signalWithStartRequest.GetRequestId()) > wh.config.MaxIDLengthLimit() {
		return nil, wh.error(errRequestIDTooLong, scope)
	}

	if signalWithStartRequest.GetExecutionStartToCloseTimeoutSeconds() <= 0 {
		return nil, wh.error(&gen.BadRequestError{
			Message: "A valid ExecutionStartToCloseTimeoutSeconds is not set on request."}, scope)
	}

	if signalWithStartRequest.GetTaskStartToCloseTimeoutSeconds() <= 0 {
		return nil, wh.error(&gen.BadRequestError{
			Message: "A valid TaskStartToCloseTimeoutSeconds is not set on request."}, scope)
	}

	if err := common.ValidateRetryPolicy(signalWithStartRequest.RetryPolicy); err != nil {
		return nil, wh.error(err, scope)
	}

	if err := backoff.ValidateSchedule(signalWithStartRequest.GetCronSchedule()); err != nil {
		return nil, wh.error(err, scope)
	}

	if err := wh.searchAttributesValidator.ValidateSearchAttributes(signalWithStartRequest.SearchAttributes, domainName); err != nil {
		return nil, wh.error(err, scope)
	}

	domainID, err := wh.domainCache.GetDomainID(domainName)
	if err != nil {
		return nil, wh.error(err, scope)
	}

	sizeLimitError := wh.config.BlobSizeLimitError(domainName)
	sizeLimitWarn := wh.config.BlobSizeLimitWarn(domainName)
	if err := common.CheckEventBlobSizeLimit(
		len(signalWithStartRequest.SignalInput),
		sizeLimitWarn,
		sizeLimitError,
		domainID,
		signalWithStartRequest.GetWorkflowId(),
		"",
		scope,
		wh.GetThrottledLogger(),
	); err != nil {
		return nil, wh.error(err, scope)
	}
	actualSize := len(signalWithStartRequest.Input) + common.GetSizeOfMapStringToByteArray(signalWithStartRequest.Memo.GetFields())
	if err := common.CheckEventBlobSizeLimit(
		actualSize,
		sizeLimitWarn,
		sizeLimitError,
		domainID,
		signalWithStartRequest.GetWorkflowId(),
		"",
		scope,
		wh.GetThrottledLogger(),
	); err != nil {
		return nil, wh.error(err, scope)
	}

	op := func() error {
		var err error
		resp, err = wh.history.SignalWithStartWorkflowExecution(ctx, &h.SignalWithStartWorkflowExecutionRequest{
			DomainUUID:             common.StringPtr(domainID),
			SignalWithStartRequest: signalWithStartRequest,
		})
		return err
	}

	err = backoff.Retry(op, frontendServiceRetryPolicy, common.IsServiceTransientError)
	if err != nil {
		return nil, wh.error(err, scope)
	}

	return resp, nil
}

// TerminateWorkflowExecution terminates an existing workflow execution by recording WorkflowExecutionTerminated event
// in the history and immediately terminating the execution instance.
func (wh *WorkflowHandler) TerminateWorkflowExecution(
	ctx context.Context,
	terminateRequest *gen.TerminateWorkflowExecutionRequest,
) (retError error) {
	defer log.CapturePanic(wh.GetLogger(), &retError)

	scope, sw := wh.startRequestProfileWithDomain(metrics.FrontendTerminateWorkflowExecutionScope, terminateRequest)
	defer sw.Stop()

	if err := wh.versionChecker.ClientSupported(ctx, wh.config.EnableClientVersionCheck()); err != nil {
		return wh.error(err, scope)
	}

	if terminateRequest == nil {
		return wh.error(errRequestNotSet, scope)
	}

	if ok := wh.allow(terminateRequest); !ok {
		return wh.error(createServiceBusyError(), scope)
	}

	if terminateRequest.GetDomain() == "" {
		return wh.error(errDomainNotSet, scope)
	}

	if err := wh.validateExecutionAndEmitMetrics(terminateRequest.WorkflowExecution, scope); err != nil {
		return err
	}

	domainID, err := wh.domainCache.GetDomainID(terminateRequest.GetDomain())
	if err != nil {
		return wh.error(err, scope)
	}

	err = wh.history.TerminateWorkflowExecution(ctx, &h.TerminateWorkflowExecutionRequest{
		DomainUUID:       common.StringPtr(domainID),
		TerminateRequest: terminateRequest,
	})
	if err != nil {
		return wh.error(err, scope)
	}

	return nil
}

// ResetWorkflowExecution reset an existing workflow execution to the nextFirstEventID
// in the history and immediately terminating the current execution instance.
func (wh *WorkflowHandler) ResetWorkflowExecution(
	ctx context.Context,
	resetRequest *gen.ResetWorkflowExecutionRequest,
) (resp *gen.ResetWorkflowExecutionResponse, retError error) {
	defer log.CapturePanic(wh.GetLogger(), &retError)

	scope, sw := wh.startRequestProfileWithDomain(metrics.FrontendResetWorkflowExecutionScope, resetRequest)
	defer sw.Stop()

	if err := wh.versionChecker.ClientSupported(ctx, wh.config.EnableClientVersionCheck()); err != nil {
		return nil, wh.error(err, scope)
	}

	if resetRequest == nil {
		return nil, wh.error(errRequestNotSet, scope)
	}

	if ok := wh.allow(resetRequest); !ok {
		return nil, wh.error(createServiceBusyError(), scope)
	}

	if resetRequest.GetDomain() == "" {
		return nil, wh.error(errDomainNotSet, scope)
	}

	if err := wh.validateExecutionAndEmitMetrics(resetRequest.WorkflowExecution, scope); err != nil {
		return nil, err
	}

	domainID, err := wh.domainCache.GetDomainID(resetRequest.GetDomain())
	if err != nil {
		return nil, wh.error(err, scope)
	}

	resp, err = wh.history.ResetWorkflowExecution(ctx, &h.ResetWorkflowExecutionRequest{
		DomainUUID:   common.StringPtr(domainID),
		ResetRequest: resetRequest,
	})
	if err != nil {
		return nil, wh.error(err, scope)
	}

	return resp, nil
}

// RequestCancelWorkflowExecution - requests to cancel a workflow execution
func (wh *WorkflowHandler) RequestCancelWorkflowExecution(
	ctx context.Context,
	cancelRequest *gen.RequestCancelWorkflowExecutionRequest,
) (retError error) {
	defer log.CapturePanic(wh.GetLogger(), &retError)

	scope, sw := wh.startRequestProfileWithDomain(metrics.FrontendRequestCancelWorkflowExecutionScope, cancelRequest)
	defer sw.Stop()

	if err := wh.versionChecker.ClientSupported(ctx, wh.config.EnableClientVersionCheck()); err != nil {
		return wh.error(err, scope)
	}

	if cancelRequest == nil {
		return wh.error(errRequestNotSet, scope)
	}

	if ok := wh.allow(cancelRequest); !ok {
		return wh.error(createServiceBusyError(), scope)
	}

	if cancelRequest.GetDomain() == "" {
		return wh.error(errDomainNotSet, scope)
	}

	if err := wh.validateExecutionAndEmitMetrics(cancelRequest.WorkflowExecution, scope); err != nil {
		return err
	}

	domainID, err := wh.domainCache.GetDomainID(cancelRequest.GetDomain())
	if err != nil {
		return wh.error(err, scope)
	}

	err = wh.history.RequestCancelWorkflowExecution(ctx, &h.RequestCancelWorkflowExecutionRequest{
		DomainUUID:    common.StringPtr(domainID),
		CancelRequest: cancelRequest,
	})
	if err != nil {
		return wh.error(err, scope)
	}

	return nil
}

// ListOpenWorkflowExecutions - retrieves info for open workflow executions in a domain
func (wh *WorkflowHandler) ListOpenWorkflowExecutions(
	ctx context.Context,
	listRequest *gen.ListOpenWorkflowExecutionsRequest,
) (resp *gen.ListOpenWorkflowExecutionsResponse, retError error) {
	defer log.CapturePanic(wh.GetLogger(), &retError)

	scope, sw := wh.startRequestProfileWithDomain(metrics.FrontendListOpenWorkflowExecutionsScope, listRequest)
	defer sw.Stop()

	if err := wh.versionChecker.ClientSupported(ctx, wh.config.EnableClientVersionCheck()); err != nil {
		return nil, wh.error(err, scope)
	}

	if listRequest == nil {
		return nil, wh.error(errRequestNotSet, scope)
	}

	if ok := wh.allow(listRequest); !ok {
		return nil, wh.error(createServiceBusyError(), scope)
	}

	if listRequest.GetDomain() == "" {
		return nil, wh.error(errDomainNotSet, scope)
	}

	if listRequest.StartTimeFilter == nil {
		return nil, wh.error(&gen.BadRequestError{Message: "StartTimeFilter is required"}, scope)
	}

	if listRequest.StartTimeFilter.EarliestTime == nil {
		return nil, wh.error(&gen.BadRequestError{Message: "EarliestTime in StartTimeFilter is required"}, scope)
	}

	if listRequest.StartTimeFilter.LatestTime == nil {
		return nil, wh.error(&gen.BadRequestError{Message: "LatestTime in StartTimeFilter is required"}, scope)
	}

	if listRequest.StartTimeFilter.GetEarliestTime() > listRequest.StartTimeFilter.GetLatestTime() {
		return nil, wh.error(&gen.BadRequestError{Message: "EarliestTime in StartTimeFilter should not be larger than LatestTime"}, scope)
	}

	if listRequest.ExecutionFilter != nil && listRequest.TypeFilter != nil {
		return nil, wh.error(&gen.BadRequestError{
			Message: "Only one of ExecutionFilter or TypeFilter is allowed"}, scope)
	}

	if listRequest.GetMaximumPageSize() <= 0 {
		listRequest.MaximumPageSize = common.Int32Ptr(int32(wh.config.VisibilityMaxPageSize(listRequest.GetDomain())))
	}

	if wh.isListRequestPageSizeTooLarge(listRequest.GetMaximumPageSize(), listRequest.GetDomain()) {
		return nil, wh.error(&gen.BadRequestError{
			Message: fmt.Sprintf("Pagesize is larger than allow %d", wh.config.ESIndexMaxResultWindow())}, scope)
	}

	domain := listRequest.GetDomain()
	domainID, err := wh.domainCache.GetDomainID(domain)
	if err != nil {
		return nil, wh.error(err, scope)
	}

	baseReq := persistence.ListWorkflowExecutionsRequest{
		DomainUUID:        domainID,
		Domain:            domain,
		PageSize:          int(listRequest.GetMaximumPageSize()),
		NextPageToken:     listRequest.NextPageToken,
		EarliestStartTime: listRequest.StartTimeFilter.GetEarliestTime(),
		LatestStartTime:   listRequest.StartTimeFilter.GetLatestTime(),
	}

	var persistenceResp *persistence.ListWorkflowExecutionsResponse
	if listRequest.ExecutionFilter != nil {
		if wh.config.DisableListVisibilityByFilter(domain) {
			err = errNoPermission
		} else {
			persistenceResp, err = wh.visibilityMgr.ListOpenWorkflowExecutionsByWorkflowID(
				&persistence.ListWorkflowExecutionsByWorkflowIDRequest{
					ListWorkflowExecutionsRequest: baseReq,
					WorkflowID:                    listRequest.ExecutionFilter.GetWorkflowId(),
				})
		}
		wh.Service.GetLogger().Info("List open workflow with filter",
			tag.WorkflowDomainName(listRequest.GetDomain()), tag.WorkflowListWorkflowFilterByID)
	} else if listRequest.TypeFilter != nil {
		if wh.config.DisableListVisibilityByFilter(domain) {
			err = errNoPermission
		} else {
			persistenceResp, err = wh.visibilityMgr.ListOpenWorkflowExecutionsByType(&persistence.ListWorkflowExecutionsByTypeRequest{
				ListWorkflowExecutionsRequest: baseReq,
				WorkflowTypeName:              listRequest.TypeFilter.GetName(),
			})
		}
		wh.Service.GetLogger().Info("List open workflow with filter",
			tag.WorkflowDomainName(listRequest.GetDomain()), tag.WorkflowListWorkflowFilterByType)
	} else {
		persistenceResp, err = wh.visibilityMgr.ListOpenWorkflowExecutions(&baseReq)
	}

	if err != nil {
		return nil, wh.error(err, scope)
	}

	resp = &gen.ListOpenWorkflowExecutionsResponse{}
	resp.Executions = persistenceResp.Executions
	resp.NextPageToken = persistenceResp.NextPageToken
	return resp, nil
}

// ListArchivedWorkflowExecutions - retrieves archived info for closed workflow executions in a domain
func (wh *WorkflowHandler) ListArchivedWorkflowExecutions(
	ctx context.Context,
	listRequest *gen.ListArchivedWorkflowExecutionsRequest,
) (resp *gen.ListArchivedWorkflowExecutionsResponse, retError error) {
	defer log.CapturePanic(wh.GetLogger(), &retError)

	scope, sw := wh.startRequestProfileWithDomain(metrics.FrontendClientListArchivedWorkflowExecutionsScope, listRequest)
	defer sw.Stop()

	if err := wh.versionChecker.ClientSupported(ctx, wh.config.EnableClientVersionCheck()); err != nil {
		return nil, wh.error(err, scope)
	}

	if listRequest == nil {
		return nil, wh.error(errRequestNotSet, scope)
	}

	if ok := wh.allow(listRequest); !ok {
		return nil, wh.error(createServiceBusyError(), scope)
	}

	if listRequest.GetDomain() == "" {
		return nil, wh.error(errDomainNotSet, scope)
	}

	if listRequest.GetPageSize() <= 0 {
		listRequest.PageSize = common.Int32Ptr(int32(wh.config.VisibilityMaxPageSize(listRequest.GetDomain())))
	}

	maxPageSize := wh.config.VisibilityArchivalQueryMaxPageSize()
	if int(listRequest.GetPageSize()) > maxPageSize {
		return nil, wh.error(&gen.BadRequestError{
			Message: fmt.Sprintf("Pagesize is larger than allowed %d", maxPageSize)}, scope)
	}

	if !wh.GetArchivalMetadata().GetVisibilityConfig().ClusterConfiguredForArchival() {
		return nil, wh.error(&gen.BadRequestError{Message: "Cluster is not configured for visibility archival"}, scope)
	}

	if !wh.GetArchivalMetadata().GetVisibilityConfig().ReadEnabled() {
		return nil, wh.error(&gen.BadRequestError{Message: "Cluster is not configured for reading archived visibility records"}, scope)
	}

	entry, err := wh.domainCache.GetDomain(listRequest.GetDomain())
	if err != nil {
		return nil, wh.error(err, scope)
	}

	if entry.GetConfig().VisibilityArchivalStatus != gen.ArchivalStatusEnabled {
		return nil, wh.error(&gen.BadRequestError{Message: "Domain is not configured for visibility archival"}, scope)
	}

	URI, err := archiver.NewURI(entry.GetConfig().VisibilityArchivalURI)
	if err != nil {
		return nil, wh.error(err, scope)
	}

	visibilityArchiver, err := wh.GetArchiverProvider().GetVisibilityArchiver(URI.Scheme(), common.FrontendServiceName)
	if err != nil {
		return nil, wh.error(err, scope)
	}

	archiverRequest := &archiver.QueryVisibilityRequest{
		DomainID:      entry.GetInfo().ID,
		PageSize:      int(listRequest.GetPageSize()),
		NextPageToken: listRequest.NextPageToken,
		Query:         listRequest.GetQuery(),
	}

	archiverResponse, err := visibilityArchiver.Query(ctx, URI, archiverRequest)
	if err != nil {
		return nil, wh.error(err, scope)
	}

	// special handling of ExecutionTime for cron or retry
	for _, execution := range archiverResponse.Executions {
		if execution.GetExecutionTime() == 0 {
			execution.ExecutionTime = common.Int64Ptr(execution.GetStartTime())
		}
	}

	return &gen.ListArchivedWorkflowExecutionsResponse{
		Executions:    archiverResponse.Executions,
		NextPageToken: archiverResponse.NextPageToken,
	}, nil
}

// ListClosedWorkflowExecutions - retrieves info for closed workflow executions in a domain
func (wh *WorkflowHandler) ListClosedWorkflowExecutions(
	ctx context.Context,
	listRequest *gen.ListClosedWorkflowExecutionsRequest,
) (resp *gen.ListClosedWorkflowExecutionsResponse, retError error) {
	defer log.CapturePanic(wh.GetLogger(), &retError)

	scope, sw := wh.startRequestProfileWithDomain(metrics.FrontendListClosedWorkflowExecutionsScope, listRequest)
	defer sw.Stop()

	if err := wh.versionChecker.ClientSupported(ctx, wh.config.EnableClientVersionCheck()); err != nil {
		return nil, wh.error(err, scope)
	}

	if listRequest == nil {
		return nil, wh.error(errRequestNotSet, scope)
	}

	if ok := wh.allow(listRequest); !ok {
		return nil, wh.error(createServiceBusyError(), scope)
	}

	if listRequest.GetDomain() == "" {
		return nil, wh.error(errDomainNotSet, scope)
	}

	if listRequest.StartTimeFilter == nil {
		return nil, wh.error(&gen.BadRequestError{Message: "StartTimeFilter is required"}, scope)
	}

	if listRequest.StartTimeFilter.EarliestTime == nil {
		return nil, wh.error(&gen.BadRequestError{Message: "EarliestTime in StartTimeFilter is required"}, scope)
	}

	if listRequest.StartTimeFilter.LatestTime == nil {
		return nil, wh.error(&gen.BadRequestError{Message: "LatestTime in StartTimeFilter is required"}, scope)
	}

	if listRequest.StartTimeFilter.GetEarliestTime() > listRequest.StartTimeFilter.GetLatestTime() {
		return nil, wh.error(&gen.BadRequestError{Message: "EarliestTime in StartTimeFilter should not be larger than LatestTime"}, scope)
	}

	filterCount := 0
	if listRequest.TypeFilter != nil {
		filterCount++
	}
	if listRequest.StatusFilter != nil {
		filterCount++
	}

	if filterCount > 1 {
		return nil, wh.error(&gen.BadRequestError{
			Message: "Only one of ExecutionFilter, TypeFilter or StatusFilter is allowed"}, scope)
	} // If ExecutionFilter is provided with one of TypeFilter or StatusFilter, use ExecutionFilter and ignore other filter

	if listRequest.GetMaximumPageSize() <= 0 {
		listRequest.MaximumPageSize = common.Int32Ptr(int32(wh.config.VisibilityMaxPageSize(listRequest.GetDomain())))
	}

	if wh.isListRequestPageSizeTooLarge(listRequest.GetMaximumPageSize(), listRequest.GetDomain()) {
		return nil, wh.error(&gen.BadRequestError{
			Message: fmt.Sprintf("Pagesize is larger than allow %d", wh.config.ESIndexMaxResultWindow())}, scope)
	}

	domain := listRequest.GetDomain()
	domainID, err := wh.domainCache.GetDomainID(domain)
	if err != nil {
		return nil, wh.error(err, scope)
	}

	baseReq := persistence.ListWorkflowExecutionsRequest{
		DomainUUID:        domainID,
		Domain:            domain,
		PageSize:          int(listRequest.GetMaximumPageSize()),
		NextPageToken:     listRequest.NextPageToken,
		EarliestStartTime: listRequest.StartTimeFilter.GetEarliestTime(),
		LatestStartTime:   listRequest.StartTimeFilter.GetLatestTime(),
	}

	var persistenceResp *persistence.ListWorkflowExecutionsResponse
	if listRequest.ExecutionFilter != nil {
		if wh.config.DisableListVisibilityByFilter(domain) {
			err = errNoPermission
		} else {
			persistenceResp, err = wh.visibilityMgr.ListClosedWorkflowExecutionsByWorkflowID(
				&persistence.ListWorkflowExecutionsByWorkflowIDRequest{
					ListWorkflowExecutionsRequest: baseReq,
					WorkflowID:                    listRequest.ExecutionFilter.GetWorkflowId(),
				})
		}
		wh.Service.GetLogger().Info("List closed workflow with filter",
			tag.WorkflowDomainName(listRequest.GetDomain()), tag.WorkflowListWorkflowFilterByID)
	} else if listRequest.TypeFilter != nil {
		if wh.config.DisableListVisibilityByFilter(domain) {
			err = errNoPermission
		} else {
			persistenceResp, err = wh.visibilityMgr.ListClosedWorkflowExecutionsByType(&persistence.ListWorkflowExecutionsByTypeRequest{
				ListWorkflowExecutionsRequest: baseReq,
				WorkflowTypeName:              listRequest.TypeFilter.GetName(),
			})
		}
		wh.Service.GetLogger().Info("List closed workflow with filter",
			tag.WorkflowDomainName(listRequest.GetDomain()), tag.WorkflowListWorkflowFilterByType)
	} else if listRequest.StatusFilter != nil {
		if wh.config.DisableListVisibilityByFilter(domain) {
			err = errNoPermission
		} else {
			persistenceResp, err = wh.visibilityMgr.ListClosedWorkflowExecutionsByStatus(&persistence.ListClosedWorkflowExecutionsByStatusRequest{
				ListWorkflowExecutionsRequest: baseReq,
				Status:                        listRequest.GetStatusFilter(),
			})
		}
		wh.Service.GetLogger().Info("List closed workflow with filter",
			tag.WorkflowDomainName(listRequest.GetDomain()), tag.WorkflowListWorkflowFilterByStatus)
	} else {
		persistenceResp, err = wh.visibilityMgr.ListClosedWorkflowExecutions(&baseReq)
	}

	if err != nil {
		return nil, wh.error(err, scope)
	}

	resp = &gen.ListClosedWorkflowExecutionsResponse{}
	resp.Executions = persistenceResp.Executions
	resp.NextPageToken = persistenceResp.NextPageToken
	return resp, nil
}

// ListWorkflowExecutions - retrieves info for workflow executions in a domain
func (wh *WorkflowHandler) ListWorkflowExecutions(
	ctx context.Context,
	listRequest *gen.ListWorkflowExecutionsRequest,
) (resp *gen.ListWorkflowExecutionsResponse, retError error) {
	defer log.CapturePanic(wh.GetLogger(), &retError)

	scope, sw := wh.startRequestProfileWithDomain(metrics.FrontendListWorkflowExecutionsScope, listRequest)
	defer sw.Stop()

	if err := wh.versionChecker.ClientSupported(ctx, wh.config.EnableClientVersionCheck()); err != nil {
		return nil, wh.error(err, scope)
	}

	if listRequest == nil {
		return nil, wh.error(errRequestNotSet, scope)
	}

	if ok := wh.allow(listRequest); !ok {
		return nil, wh.error(createServiceBusyError(), scope)
	}

	if listRequest.GetDomain() == "" {
		return nil, wh.error(errDomainNotSet, scope)
	}

	if listRequest.GetPageSize() <= 0 {
		listRequest.PageSize = common.Int32Ptr(int32(wh.config.VisibilityMaxPageSize(listRequest.GetDomain())))
	}

	if wh.isListRequestPageSizeTooLarge(listRequest.GetPageSize(), listRequest.GetDomain()) {
		return nil, wh.error(&gen.BadRequestError{
			Message: fmt.Sprintf("Pagesize is larger than allow %d", wh.config.ESIndexMaxResultWindow())}, scope)
	}

	if err := wh.visibilityQueryValidator.ValidateListRequestForQuery(listRequest); err != nil {
		return nil, wh.error(err, scope)
	}

	domain := listRequest.GetDomain()
	domainID, err := wh.domainCache.GetDomainID(domain)
	if err != nil {
		return nil, wh.error(err, scope)
	}

	req := &persistence.ListWorkflowExecutionsRequestV2{
		DomainUUID:    domainID,
		Domain:        domain,
		PageSize:      int(listRequest.GetPageSize()),
		NextPageToken: listRequest.NextPageToken,
		Query:         listRequest.GetQuery(),
	}
	persistenceResp, err := wh.visibilityMgr.ListWorkflowExecutions(req)
	if err != nil {
		return nil, wh.error(err, scope)
	}

	resp = &gen.ListWorkflowExecutionsResponse{}
	resp.Executions = persistenceResp.Executions
	resp.NextPageToken = persistenceResp.NextPageToken
	return resp, nil
}

// ScanWorkflowExecutions - retrieves info for large amount of workflow executions in a domain without order
func (wh *WorkflowHandler) ScanWorkflowExecutions(
	ctx context.Context,
	listRequest *gen.ListWorkflowExecutionsRequest,
) (resp *gen.ListWorkflowExecutionsResponse, retError error) {
	defer log.CapturePanic(wh.GetLogger(), &retError)

	scope, sw := wh.startRequestProfileWithDomain(metrics.FrontendScanWorkflowExecutionsScope, listRequest)
	defer sw.Stop()

	if err := wh.versionChecker.ClientSupported(ctx, wh.config.EnableClientVersionCheck()); err != nil {
		return nil, wh.error(err, scope)
	}

	if listRequest == nil {
		return nil, wh.error(errRequestNotSet, scope)
	}

	if ok := wh.allow(listRequest); !ok {
		return nil, wh.error(createServiceBusyError(), scope)
	}

	if listRequest.GetDomain() == "" {
		return nil, wh.error(errDomainNotSet, scope)
	}

	if listRequest.GetPageSize() <= 0 {
		listRequest.PageSize = common.Int32Ptr(int32(wh.config.VisibilityMaxPageSize(listRequest.GetDomain())))
	}

	if wh.isListRequestPageSizeTooLarge(listRequest.GetPageSize(), listRequest.GetDomain()) {
		return nil, wh.error(&gen.BadRequestError{
			Message: fmt.Sprintf("Pagesize is larger than allow %d", wh.config.ESIndexMaxResultWindow())}, scope)
	}

	if err := wh.visibilityQueryValidator.ValidateListRequestForQuery(listRequest); err != nil {
		return nil, wh.error(err, scope)
	}

	domain := listRequest.GetDomain()
	domainID, err := wh.domainCache.GetDomainID(domain)
	if err != nil {
		return nil, wh.error(err, scope)
	}

	req := &persistence.ListWorkflowExecutionsRequestV2{
		DomainUUID:    domainID,
		Domain:        domain,
		PageSize:      int(listRequest.GetPageSize()),
		NextPageToken: listRequest.NextPageToken,
		Query:         listRequest.GetQuery(),
	}
	persistenceResp, err := wh.visibilityMgr.ScanWorkflowExecutions(req)
	if err != nil {
		return nil, wh.error(err, scope)
	}

	resp = &gen.ListWorkflowExecutionsResponse{}
	resp.Executions = persistenceResp.Executions
	resp.NextPageToken = persistenceResp.NextPageToken
	return resp, nil
}

// CountWorkflowExecutions - count number of workflow executions in a domain
func (wh *WorkflowHandler) CountWorkflowExecutions(
	ctx context.Context,
	countRequest *gen.CountWorkflowExecutionsRequest,
) (resp *gen.CountWorkflowExecutionsResponse, retError error) {
	defer log.CapturePanic(wh.GetLogger(), &retError)

	scope, sw := wh.startRequestProfileWithDomain(metrics.FrontendCountWorkflowExecutionsScope, countRequest)
	defer sw.Stop()

	if err := wh.versionChecker.ClientSupported(ctx, wh.config.EnableClientVersionCheck()); err != nil {
		return nil, wh.error(err, scope)
	}

	if countRequest == nil {
		return nil, wh.error(errRequestNotSet, scope)
	}

	if ok := wh.allow(countRequest); !ok {
		return nil, wh.error(createServiceBusyError(), scope)
	}

	if countRequest.GetDomain() == "" {
		return nil, wh.error(errDomainNotSet, scope)
	}

	if err := wh.visibilityQueryValidator.ValidateCountRequestForQuery(countRequest); err != nil {
		return nil, wh.error(err, scope)
	}

	domain := countRequest.GetDomain()
	domainID, err := wh.domainCache.GetDomainID(domain)
	if err != nil {
		return nil, wh.error(err, scope)
	}

	req := &persistence.CountWorkflowExecutionsRequest{
		DomainUUID: domainID,
		Domain:     domain,
		Query:      countRequest.GetQuery(),
	}
	persistenceResp, err := wh.visibilityMgr.CountWorkflowExecutions(req)
	if err != nil {
		return nil, wh.error(err, scope)
	}

	resp = &gen.CountWorkflowExecutionsResponse{
		Count: common.Int64Ptr(persistenceResp.Count),
	}
	return resp, nil
}

// GetSearchAttributes return valid indexed keys
func (wh *WorkflowHandler) GetSearchAttributes(ctx context.Context) (resp *gen.GetSearchAttributesResponse, retError error) {
	defer log.CapturePanic(wh.GetLogger(), &retError)

	scope, sw := wh.startRequestProfile(metrics.FrontendGetSearchAttributesScope)
	defer sw.Stop()

	if err := wh.versionChecker.ClientSupported(ctx, wh.config.EnableClientVersionCheck()); err != nil {
		return nil, wh.error(err, scope)
	}

	keys := wh.config.ValidSearchAttributes()
	resp = &gen.GetSearchAttributesResponse{
		Keys: wh.convertIndexedKeyToThrift(keys),
	}
	return resp, nil
}

// ResetStickyTaskList reset the volatile information in mutable state of a given workflow.
func (wh *WorkflowHandler) ResetStickyTaskList(
	ctx context.Context,
	resetRequest *gen.ResetStickyTaskListRequest,
) (resp *gen.ResetStickyTaskListResponse, retError error) {
	defer log.CapturePanic(wh.GetLogger(), &retError)

	scope, sw := wh.startRequestProfileWithDomain(metrics.FrontendResetStickyTaskListScope, resetRequest)
	defer sw.Stop()

	if err := wh.versionChecker.ClientSupported(ctx, wh.config.EnableClientVersionCheck()); err != nil {
		return nil, wh.error(err, scope)
	}

	if resetRequest == nil {
		return nil, wh.error(errRequestNotSet, scope)
	}

	if resetRequest.GetDomain() == "" {
		return nil, wh.error(errDomainNotSet, scope)
	}

	if err := wh.validateExecutionAndEmitMetrics(resetRequest.Execution, scope); err != nil {
		return nil, err
	}

	domainID, err := wh.domainCache.GetDomainID(resetRequest.GetDomain())
	if err != nil {
		return nil, wh.error(err, scope)
	}

	_, err = wh.history.ResetStickyTaskList(ctx, &h.ResetStickyTaskListRequest{
		DomainUUID: common.StringPtr(domainID),
		Execution:  resetRequest.Execution,
	})
	if err != nil {
		return nil, wh.error(err, scope)
	}
	return &gen.ResetStickyTaskListResponse{}, nil
}

// QueryWorkflow returns query result for a specified workflow execution
func (wh *WorkflowHandler) QueryWorkflow(
	ctx context.Context,
	queryRequest *gen.QueryWorkflowRequest,
) (resp *gen.QueryWorkflowResponse, retError error) {
	defer log.CapturePanic(wh.GetLogger(), &retError)

	scope, sw := wh.startRequestProfileWithDomain(metrics.FrontendQueryWorkflowScope, queryRequest)
	defer sw.Stop()

<<<<<<< HEAD
	if wh.config.DisallowQuery(queryRequest.GetDomain()) {
		return nil, wh.error(errQueryDisallowedForDomain, scope)
	}

	if err := wh.versionChecker.checkClientVersion(ctx); err != nil {
=======
	if err := wh.versionChecker.ClientSupported(ctx, wh.config.EnableClientVersionCheck()); err != nil {
>>>>>>> 21e7f99d
		return nil, wh.error(err, scope)
	}

	if queryRequest == nil {
		return nil, wh.error(errRequestNotSet, scope)
	}

	if queryRequest.GetDomain() == "" {
		return nil, wh.error(errDomainNotSet, scope)
	}
	if err := wh.validateExecutionAndEmitMetrics(queryRequest.Execution, scope); err != nil {
		return nil, err
	}

	if queryRequest.Query == nil {
		return nil, wh.error(errQueryNotSet, scope)
	}

	if queryRequest.Query.GetQueryType() == "" {
		return nil, wh.error(errQueryTypeNotSet, scope)
	}

	domainID, err := wh.domainCache.GetDomainID(queryRequest.GetDomain())
	if err != nil {
		return nil, wh.error(err, scope)
	}

	req := &h.QueryWorkflowRequest{
		DomainUUID: common.StringPtr(domainID),
		Request:    queryRequest,
	}
	hResponse, err := wh.history.QueryWorkflow(ctx, req)
	if err != nil {
		return nil, wh.error(err, scope)
	}
	return hResponse.GetResponse(), nil
}

// DescribeWorkflowExecution returns information about the specified workflow execution.
func (wh *WorkflowHandler) DescribeWorkflowExecution(
	ctx context.Context,
	request *gen.DescribeWorkflowExecutionRequest,
) (resp *gen.DescribeWorkflowExecutionResponse, retError error) {
	defer log.CapturePanic(wh.GetLogger(), &retError)

	scope, sw := wh.startRequestProfileWithDomain(metrics.FrontendDescribeWorkflowExecutionScope, request)
	defer sw.Stop()

	if err := wh.versionChecker.ClientSupported(ctx, wh.config.EnableClientVersionCheck()); err != nil {
		return nil, wh.error(err, scope)
	}

	if request == nil {
		return nil, wh.error(errRequestNotSet, scope)
	}

	if ok := wh.allow(request); !ok {
		return nil, wh.error(createServiceBusyError(), scope)
	}

	if request.GetDomain() == "" {
		return nil, wh.error(errDomainNotSet, scope)
	}
	domainID, err := wh.domainCache.GetDomainID(request.GetDomain())
	if err != nil {
		return nil, wh.error(err, scope)
	}

	if err := wh.validateExecutionAndEmitMetrics(request.Execution, scope); err != nil {
		return nil, err
	}

	response, err := wh.history.DescribeWorkflowExecution(ctx, &h.DescribeWorkflowExecutionRequest{
		DomainUUID: common.StringPtr(domainID),
		Request:    request,
	})

	if err != nil {
		return nil, wh.error(err, scope)
	}

	return response, nil
}

// DescribeTaskList returns information about the target tasklist, right now this API returns the
// pollers which polled this tasklist in last few minutes. If includeTaskListStatus field is true,
// it will also return status of tasklist's ackManager (readLevel, ackLevel, backlogCountHint and taskIDBlock).
func (wh *WorkflowHandler) DescribeTaskList(
	ctx context.Context,
	request *gen.DescribeTaskListRequest,
) (resp *gen.DescribeTaskListResponse, retError error) {
	defer log.CapturePanic(wh.GetLogger(), &retError)

	scope, sw := wh.startRequestProfileWithDomain(metrics.FrontendDescribeTaskListScope, request)
	defer sw.Stop()

	if err := wh.versionChecker.ClientSupported(ctx, wh.config.EnableClientVersionCheck()); err != nil {
		return nil, wh.error(err, scope)
	}

	if request == nil {
		return nil, wh.error(errRequestNotSet, scope)
	}

	if ok := wh.allow(request); !ok {
		return nil, wh.error(createServiceBusyError(), scope)
	}

	if request.GetDomain() == "" {
		return nil, wh.error(errDomainNotSet, scope)
	}
	domainID, err := wh.domainCache.GetDomainID(request.GetDomain())
	if err != nil {
		return nil, wh.error(err, scope)
	}

	if err := wh.validateTaskList(request.TaskList, scope); err != nil {
		return nil, err
	}

	if err := wh.validateTaskListType(request.TaskListType, scope); err != nil {
		return nil, err
	}

	var response *gen.DescribeTaskListResponse
	op := func() error {
		var err error
		response, err = wh.matching.DescribeTaskList(ctx, &m.DescribeTaskListRequest{
			DomainUUID:  common.StringPtr(domainID),
			DescRequest: request,
		})
		return err
	}

	err = backoff.Retry(op, frontendServiceRetryPolicy, common.IsServiceTransientError)
	if err != nil {
		return nil, wh.error(err, scope)
	}

	return response, nil
}

func (wh *WorkflowHandler) getHistory(
	scope metrics.Scope,
	domainID string,
	execution gen.WorkflowExecution,
	firstEventID, nextEventID int64,
	pageSize int32,
	nextPageToken []byte,
	transientDecision *gen.TransientDecisionInfo,
	branchToken []byte,
) (*gen.History, []byte, error) {

	historyEvents := []*gen.HistoryEvent{}
	var size int

	shardID := common.WorkflowIDToHistoryShard(*execution.WorkflowId, wh.config.NumHistoryShards)
	var err error
	historyEvents, size, nextPageToken, err = persistence.ReadFullPageV2Events(wh.historyV2Mgr, &persistence.ReadHistoryBranchRequest{
		BranchToken:   branchToken,
		MinEventID:    firstEventID,
		MaxEventID:    nextEventID,
		PageSize:      int(pageSize),
		NextPageToken: nextPageToken,
		ShardID:       common.IntPtr(shardID),
	})
	if err != nil {
		return nil, nil, err
	}

	scope.RecordTimer(metrics.HistorySize, time.Duration(size))

	if len(nextPageToken) == 0 && transientDecision != nil {
		// Append the transient decision events once we are done enumerating everything from the events table
		historyEvents = append(historyEvents, transientDecision.ScheduledEvent, transientDecision.StartedEvent)
	}

	executionHistory := &gen.History{}
	executionHistory.Events = historyEvents
	return executionHistory, nextPageToken, nil
}

func (wh *WorkflowHandler) getLoggerForTask(taskToken []byte) log.Logger {
	logger := wh.Service.GetLogger()
	task, err := wh.tokenSerializer.Deserialize(taskToken)
	if err == nil {
		logger = logger.WithTags(tag.WorkflowID(task.WorkflowID),
			tag.WorkflowRunID(task.RunID),
			tag.WorkflowScheduleID(task.ScheduleID))
	}
	return logger
}

// startRequestProfile initiates recording of request metrics
func (wh *WorkflowHandler) startRequestProfile(scope int) (metrics.Scope, metrics.Stopwatch) {
	wh.startWG.Wait()

	metricsScope := wh.metricsClient.Scope(scope).Tagged(metrics.DomainUnknownTag())
	// timer should be emitted with the all tag
	sw := metricsScope.StartTimer(metrics.CadenceLatency)
	metricsScope.IncCounter(metrics.CadenceRequests)
	return metricsScope, sw
}

// startRequestProfileWithDomain initiates recording of request metrics and returns a domain tagged scope
func (wh *WorkflowHandler) startRequestProfileWithDomain(scope int, d domainGetter) (metrics.Scope, metrics.Stopwatch) {
	wh.startWG.Wait()

	var metricsScope metrics.Scope
	if d != nil {
		metricsScope = wh.metricsClient.Scope(scope).Tagged(metrics.DomainTag(d.GetDomain()))
	} else {
		metricsScope = wh.metricsClient.Scope(scope).Tagged(metrics.DomainUnknownTag())
	}
	sw := metricsScope.StartTimer(metrics.CadenceLatency)
	metricsScope.IncCounter(metrics.CadenceRequests)
	return metricsScope, sw
}

// getDefaultScope returns a default scope to use for request metrics
func (wh *WorkflowHandler) getDefaultScope(scope int) metrics.Scope {
	return wh.metricsClient.Scope(scope).Tagged(metrics.DomainUnknownTag())
}

func (wh *WorkflowHandler) error(err error, scope metrics.Scope) error {
	switch err := err.(type) {
	case *gen.InternalServiceError:
		wh.Service.GetLogger().Error("Internal service error", tag.Error(err))
		scope.IncCounter(metrics.CadenceFailures)
		// NOTE: For internal error, we won't return thrift error from cadence-frontend.
		// Because in uber internal metrics, thrift errors are counted as user errors
		return fmt.Errorf("cadence internal error, msg: %v", err.Message)
	case *gen.BadRequestError:
		scope.IncCounter(metrics.CadenceErrBadRequestCounter)
		return err
	case *gen.DomainNotActiveError:
		scope.IncCounter(metrics.CadenceErrBadRequestCounter)
		return err
	case *gen.ServiceBusyError:
		scope.IncCounter(metrics.CadenceErrServiceBusyCounter)
		return err
	case *gen.EntityNotExistsError:
		scope.IncCounter(metrics.CadenceErrEntityNotExistsCounter)
		return err
	case *gen.WorkflowExecutionAlreadyStartedError:
		scope.IncCounter(metrics.CadenceErrExecutionAlreadyStartedCounter)
		return err
	case *gen.DomainAlreadyExistsError:
		scope.IncCounter(metrics.CadenceErrDomainAlreadyExistsCounter)
		return err
	case *gen.CancellationAlreadyRequestedError:
		scope.IncCounter(metrics.CadenceErrCancellationAlreadyRequestedCounter)
		return err
	case *gen.QueryFailedError:
		scope.IncCounter(metrics.CadenceErrQueryFailedCounter)
		return err
	case *gen.LimitExceededError:
		scope.IncCounter(metrics.CadenceErrLimitExceededCounter)
		return err
	case *gen.ClientVersionNotSupportedError:
		scope.IncCounter(metrics.CadenceErrClientVersionNotSupportedCounter)
		return err
	case *yarpcerrors.Status:
		if err.Code() == yarpcerrors.CodeDeadlineExceeded {
			scope.IncCounter(metrics.CadenceErrContextTimeoutCounter)
			return err
		}
	}

	wh.Service.GetLogger().Error("Uncategorized error",
		tag.Error(err))
	scope.IncCounter(metrics.CadenceFailures)
	return fmt.Errorf("cadence internal uncategorized error, msg: %v", err.Error())
}

func (wh *WorkflowHandler) validateTaskListType(t *gen.TaskListType, scope metrics.Scope) error {
	if t == nil {
		return wh.error(errTaskListTypeNotSet, scope)
	}
	return nil
}

func (wh *WorkflowHandler) validateTaskList(t *gen.TaskList, scope metrics.Scope) error {
	if t == nil || t.Name == nil || t.GetName() == "" {
		return wh.error(errTaskListNotSet, scope)
	}
	if len(t.GetName()) > wh.config.MaxIDLengthLimit() {
		return wh.error(errTaskListTooLong, scope)
	}
	return nil
}

func (wh *WorkflowHandler) validateExecutionAndEmitMetrics(w *gen.WorkflowExecution, scope metrics.Scope) error {
	err := validateExecution(w)
	if err != nil {
		return wh.error(err, scope)
	}
	return nil
}

func validateExecution(w *gen.WorkflowExecution) error {
	if w == nil {
		return errExecutionNotSet
	}
	if w.WorkflowId == nil || w.GetWorkflowId() == "" {
		return errWorkflowIDNotSet
	}
	if w.GetRunId() != "" && uuid.Parse(w.GetRunId()) == nil {
		return errInvalidRunID
	}
	return nil
}

func (wh *WorkflowHandler) createPollForDecisionTaskResponse(
	ctx context.Context,
	scope metrics.Scope,
	domainID string,
	matchingResp *m.PollForDecisionTaskResponse,
	branchToken []byte,
) (*gen.PollForDecisionTaskResponse, error) {

	if matchingResp.WorkflowExecution == nil {
		// this will happen if there is no decision task to be send to worker / caller
		return &gen.PollForDecisionTaskResponse{}, nil
	}

	var history *gen.History
	var continuation []byte
	var err error

	if matchingResp.GetStickyExecutionEnabled() && matchingResp.Query != nil {
		// meaning sticky query, we should not return any events to worker
		// since query task only check the current status
		history = &gen.History{
			Events: []*gen.HistoryEvent{},
		}
	} else {
		// here we have 3 cases:
		// 1. sticky && non query task
		// 2. non sticky &&  non query task
		// 3. non sticky && query task
		// for 1, partial history have to be send back
		// for 2 and 3, full history have to be send back

		var persistenceToken []byte

		firstEventID := common.FirstEventID
		nextEventID := matchingResp.GetNextEventId()
		if matchingResp.GetStickyExecutionEnabled() {
			firstEventID = matchingResp.GetPreviousStartedEventId() + 1
		}
		domain, dErr := wh.domainCache.GetDomainByID(domainID)
		if dErr != nil {
			return nil, dErr
		}
		scope = scope.Tagged(metrics.DomainTag(domain.GetInfo().Name))
		history, persistenceToken, err = wh.getHistory(
			scope,
			domainID,
			*matchingResp.WorkflowExecution,
			firstEventID,
			nextEventID,
			int32(wh.config.HistoryMaxPageSize(domain.GetInfo().Name)),
			nil,
			matchingResp.DecisionInfo,
			branchToken,
		)
		if err != nil {
			return nil, err
		}

		if len(persistenceToken) != 0 {
			continuation, err = serializeHistoryToken(&getHistoryContinuationToken{
				RunID:             matchingResp.WorkflowExecution.GetRunId(),
				FirstEventID:      firstEventID,
				NextEventID:       nextEventID,
				PersistenceToken:  persistenceToken,
				TransientDecision: matchingResp.DecisionInfo,
				BranchToken:       branchToken,
			})
			if err != nil {
				return nil, err
			}
		}
	}

	resp := &gen.PollForDecisionTaskResponse{
		TaskToken:                 matchingResp.TaskToken,
		WorkflowExecution:         matchingResp.WorkflowExecution,
		WorkflowType:              matchingResp.WorkflowType,
		PreviousStartedEventId:    matchingResp.PreviousStartedEventId,
		StartedEventId:            matchingResp.StartedEventId,
		Query:                     matchingResp.Query,
		BacklogCountHint:          matchingResp.BacklogCountHint,
		Attempt:                   matchingResp.Attempt,
		History:                   history,
		NextPageToken:             continuation,
		WorkflowExecutionTaskList: matchingResp.WorkflowExecutionTaskList,
		ScheduledTimestamp:        matchingResp.ScheduledTimestamp,
		StartedTimestamp:          matchingResp.StartedTimestamp,
		Queries:                   matchingResp.Queries,
	}

	return resp, nil
}

func deserializeHistoryToken(bytes []byte) (*getHistoryContinuationToken, error) {
	token := &getHistoryContinuationToken{}
	err := json.Unmarshal(bytes, token)
	return token, err
}

func serializeHistoryToken(token *getHistoryContinuationToken) ([]byte, error) {
	if token == nil {
		return nil, nil
	}

	bytes, err := json.Marshal(token)
	return bytes, err
}

func createServiceBusyError() *gen.ServiceBusyError {
	err := &gen.ServiceBusyError{}
	err.Message = "Too many outstanding requests to the cadence service"
	return err
}

func isFailoverRequest(updateRequest *gen.UpdateDomainRequest) bool {
	return updateRequest.ReplicationConfiguration != nil && updateRequest.ReplicationConfiguration.ActiveClusterName != nil
}

func (wh *WorkflowHandler) historyArchived(ctx context.Context, request *gen.GetWorkflowExecutionHistoryRequest, domainID string) bool {
	if request.GetExecution() == nil || request.GetExecution().GetRunId() == "" {
		return false
	}
	getMutableStateRequest := &h.GetMutableStateRequest{
		DomainUUID: common.StringPtr(domainID),
		Execution:  request.Execution,
	}
	_, err := wh.history.GetMutableState(ctx, getMutableStateRequest)
	if err == nil {
		return false
	}
	switch err.(type) {
	case *gen.EntityNotExistsError:
		// the only case in which history is assumed to be archived is if getting mutable state returns entity not found error
		return true
	}
	return false
}

func (wh *WorkflowHandler) getArchivedHistory(
	ctx context.Context,
	request *gen.GetWorkflowExecutionHistoryRequest,
	domainID string,
	scope metrics.Scope,
) (*gen.GetWorkflowExecutionHistoryResponse, error) {
	entry, err := wh.domainCache.GetDomainByID(domainID)
	if err != nil {
		return nil, wh.error(err, scope)
	}

	URIString := entry.GetConfig().HistoryArchivalURI
	if URIString == "" {
		// if URI is empty, it means the domain has never enabled for archival.
		// the error is not "workflow has passed retention period", because
		// we have no way to tell if the requested workflow exists or not.
		return nil, wh.error(errHistoryNotFound, scope)
	}

	URI, err := archiver.NewURI(URIString)
	if err != nil {
		return nil, wh.error(err, scope)
	}

	historyArchiver, err := wh.GetArchiverProvider().GetHistoryArchiver(URI.Scheme(), common.FrontendServiceName)
	if err != nil {
		return nil, wh.error(err, scope)
	}

	resp, err := historyArchiver.Get(ctx, URI, &archiver.GetHistoryRequest{
		DomainID:      domainID,
		WorkflowID:    request.GetExecution().GetWorkflowId(),
		RunID:         request.GetExecution().GetRunId(),
		NextPageToken: request.GetNextPageToken(),
		PageSize:      int(request.GetMaximumPageSize()),
	})
	if err != nil {
		return nil, wh.error(err, scope)
	}

	history := &gen.History{}
	for _, batch := range resp.HistoryBatches {
		history.Events = append(history.Events, batch.Events...)
	}
	return &gen.GetWorkflowExecutionHistoryResponse{
		History:       history,
		NextPageToken: resp.NextPageToken,
		Archived:      common.BoolPtr(true),
	}, nil
}

func (wh *WorkflowHandler) convertIndexedKeyToThrift(keys map[string]interface{}) map[string]gen.IndexedValueType {
	converted := make(map[string]gen.IndexedValueType)
	for k, v := range keys {
		converted[k] = common.ConvertIndexedValueTypeToThriftType(v, wh.GetLogger())
	}
	return converted
}

func (wh *WorkflowHandler) isListRequestPageSizeTooLarge(pageSize int32, domain string) bool {
	return wh.config.EnableReadVisibilityFromES(domain) &&
		pageSize > int32(wh.config.ESIndexMaxResultWindow())
}

func (wh *WorkflowHandler) allow(d domainGetter) bool {
	domain := ""
	if d != nil {
		domain = d.GetDomain()
	}
	return wh.rateLimiter.Allow(quotas.Info{Domain: domain})
}

// GetReplicationMessages returns new replication tasks since the read level provided in the token.
func (wh *WorkflowHandler) GetReplicationMessages(
	ctx context.Context,
	request *replicator.GetReplicationMessagesRequest,
) (resp *replicator.GetReplicationMessagesResponse, err error) {
	defer log.CapturePanic(wh.GetLogger(), &err)

	scope, sw := wh.startRequestProfile(metrics.FrontendGetReplicationMessagesScope)
	defer sw.Stop()

	if err := wh.versionChecker.ClientSupported(ctx, wh.config.EnableClientVersionCheck()); err != nil {
		return nil, wh.error(err, scope)
	}

	if request == nil {
		return nil, wh.error(errRequestNotSet, scope)
	}

	resp, err = wh.history.GetReplicationMessages(ctx, request)
	if err != nil {
		return nil, wh.error(err, scope)
	}
	return resp, nil
}

// GetDomainReplicationMessages returns new domain replication tasks since last retrieved task ID.
func (wh *WorkflowHandler) GetDomainReplicationMessages(
	ctx context.Context,
	request *replicator.GetDomainReplicationMessagesRequest,
) (resp *replicator.GetDomainReplicationMessagesResponse, err error) {
	defer log.CapturePanic(wh.GetLogger(), &err)

	scope, sw := wh.startRequestProfile(metrics.FrontendGetDomainReplicationMessagesScope)
	defer sw.Stop()

	if err := wh.versionChecker.ClientSupported(ctx, wh.config.EnableClientVersionCheck()); err != nil {
		return nil, wh.error(err, scope)
	}

	if request == nil {
		return nil, wh.error(errRequestNotSet, scope)
	}

	if wh.domainReplicationQueue == nil {
		return nil, wh.error(errors.New("domain replication queue not enabled for cluster"), scope)
	}

	lastMessageID := defaultLastMessageID
	if request.IsSetLastRetrivedMessageId() {
		lastMessageID = int(request.GetLastRetrivedMessageId())
	}

	if lastMessageID == defaultLastMessageID {
		clusterAckLevels, err := wh.domainReplicationQueue.GetAckLevels()
		if err == nil {
			if ackLevel, ok := clusterAckLevels[request.GetClusterName()]; ok {
				lastMessageID = ackLevel
			}
		}
	}

	replicationTasks, lastMessageID, err := wh.domainReplicationQueue.GetReplicationMessages(
		lastMessageID, getDomainReplicationMessageBatchSize)
	if err != nil {
		return nil, wh.error(err, scope)
	}

	lastProcessedMessageID := defaultLastMessageID
	if request.IsSetLastProcessedMessageId() {
		lastProcessedMessageID = int(request.GetLastProcessedMessageId())
	}

	if lastProcessedMessageID != defaultLastMessageID {
		err := wh.domainReplicationQueue.UpdateAckLevel(lastProcessedMessageID, request.GetClusterName())
		if err != nil {
			wh.GetLogger().Warn("Failed to update domain replication queue ack level.",
				tag.TaskID(int64(lastProcessedMessageID)),
				tag.ClusterName(request.GetClusterName()))
		}
	}

	return &replicator.GetDomainReplicationMessagesResponse{
		Messages: &replicator.ReplicationMessages{
			ReplicationTasks:      replicationTasks,
			LastRetrivedMessageId: common.Int64Ptr(int64(lastMessageID)),
		},
	}, nil
}

// ReapplyEvents applies stale events to the current workflow and the current run
func (wh *WorkflowHandler) ReapplyEvents(
	ctx context.Context,
	request *gen.ReapplyEventsRequest,
) (err error) {
	defer log.CapturePanic(wh.GetLogger(), &err)

	scope, sw := wh.startRequestProfile(metrics.FrontendReapplyEventsScope)
	defer sw.Stop()

	if err := wh.versionChecker.ClientSupported(ctx, wh.config.EnableClientVersionCheck()); err != nil {
		return wh.error(err, scope)
	}

	if request == nil {
		return wh.error(errRequestNotSet, scope)
	}
	if request.DomainName == nil || request.GetDomainName() == "" {
		return wh.error(errDomainNotSet, scope)
	}
	if request.WorkflowExecution == nil {
		return wh.error(errExecutionNotSet, scope)
	}
	if request.GetWorkflowExecution().GetWorkflowId() == "" {
		return wh.error(errWorkflowIDNotSet, scope)
	}
	if request.GetEvents() == nil {
		return wh.error(errWorkflowIDNotSet, scope)
	}
	domainEntry, err := wh.domainCache.GetDomain(request.GetDomainName())
	if err != nil {
		return wh.error(err, scope)
	}

	err = wh.history.ReapplyEvents(ctx, &h.ReapplyEventsRequest{
		DomainUUID: common.StringPtr(domainEntry.GetInfo().ID),
		Request:    request,
	})
	if err != nil {
		return wh.error(err, scope)
	}
	return nil
}

func checkPermission(
	config *Config,
	securityToken *string,
) error {
	if config.EnableAdminProtection() {
		if securityToken == nil {
			return errNoPermission
		}
		requiredToken := config.AdminOperationToken()
		if *securityToken != requiredToken {
			return errNoPermission
		}
	}
	return nil
}

type domainWrapper struct {
	domain string
}

func (d domainWrapper) GetDomain() string {
	return d.domain
}<|MERGE_RESOLUTION|>--- conflicted
+++ resolved
@@ -2845,15 +2845,11 @@
 	scope, sw := wh.startRequestProfileWithDomain(metrics.FrontendQueryWorkflowScope, queryRequest)
 	defer sw.Stop()
 
-<<<<<<< HEAD
 	if wh.config.DisallowQuery(queryRequest.GetDomain()) {
 		return nil, wh.error(errQueryDisallowedForDomain, scope)
 	}
 
-	if err := wh.versionChecker.checkClientVersion(ctx); err != nil {
-=======
-	if err := wh.versionChecker.ClientSupported(ctx, wh.config.EnableClientVersionCheck()); err != nil {
->>>>>>> 21e7f99d
+	if err := wh.versionChecker.ClientSupported(ctx, wh.config.EnableClientVersionCheck()); err != nil {
 		return nil, wh.error(err, scope)
 	}
 
