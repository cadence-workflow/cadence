// Copyright (c) 2020 Uber Technologies, Inc.
//
// Permission is hereby granted, free of charge, to any person obtaining a copy
// of this software and associated documentation files (the "Software"), to deal
// in the Software without restriction, including without limitation the rights
// to use, copy, modify, merge, publish, distribute, sublicense, and/or sell
// copies of the Software, and to permit persons to whom the Software is
// furnished to do so, subject to the following conditions:
//
// The above copyright notice and this permission notice shall be included in
// all copies or substantial portions of the Software.
//
// THE SOFTWARE IS PROVIDED "AS IS", WITHOUT WARRANTY OF ANY KIND, EXPRESS OR
// IMPLIED, INCLUDING BUT NOT LIMITED TO THE WARRANTIES OF MERCHANTABILITY,
// FITNESS FOR A PARTICULAR PURPOSE AND NONINFRINGEMENT. IN NO EVENT SHALL THE
// AUTHORS OR COPYRIGHT HOLDERS BE LIABLE FOR ANY CLAIM, DAMAGES OR OTHER
// LIABILITY, WHETHER IN AN ACTION OF CONTRACT, TORT OR OTHERWISE, ARISING FROM,
// OUT OF OR IN CONNECTION WITH THE SOFTWARE OR THE USE OR OTHER DEALINGS IN
// THE SOFTWARE.

package execution

import (
	"testing"

	"github.com/golang/mock/gomock"
	"github.com/pborman/uuid"
	"github.com/stretchr/testify/require"
	"github.com/stretchr/testify/suite"

	"github.com/uber/cadence/common"
	"github.com/uber/cadence/common/cache"
	"github.com/uber/cadence/common/log"
	"github.com/uber/cadence/common/persistence"
	"github.com/uber/cadence/common/types"
	"github.com/uber/cadence/common/types/mapper/thrift"
	"github.com/uber/cadence/service/history/config"
	"github.com/uber/cadence/service/history/events"
	"github.com/uber/cadence/service/history/shard"
)

type (
	historyBuilderSuite struct {
		suite.Suite
		*require.Assertions

		controller      *gomock.Controller
		mockShard       *shard.TestContext
		mockEventsCache *events.MockCache
		mockDomainCache *cache.MockDomainCache

		domainID    string
		domainEntry *cache.DomainCacheEntry
		msBuilder   MutableState
		builder     *HistoryBuilder
		logger      log.Logger
	}
)

func TestHistoryBuilderSuite(t *testing.T) {
	s := new(historyBuilderSuite)
	suite.Run(t, s)
}

func (s *historyBuilderSuite) SetupTest() {
	s.Assertions = require.New(s.T())

	s.controller = gomock.NewController(s.T())
	s.mockShard = shard.NewTestContext(
		s.controller,
		&persistence.ShardInfo{
			ShardID:          0,
			RangeID:          1,
			TransferAckLevel: 0,
		},
		config.NewForTest(),
	)

	s.logger = log.NewNoop()

	// Have to define our overridden assertions in the test setup. If we did it earlier, s.T() will return nil
	s.domainID = testDomainID
	s.domainEntry = cache.NewLocalDomainCacheEntryForTest(&persistence.DomainInfo{ID: s.domainID}, &persistence.DomainConfig{}, "", nil)

	s.mockDomainCache = s.mockShard.Resource.DomainCache
	s.mockEventsCache = s.mockShard.MockEventsCache
	s.mockDomainCache.EXPECT().GetDomain(gomock.Any()).Return(s.domainEntry, nil).AnyTimes()
	s.mockDomainCache.EXPECT().GetDomainByID(gomock.Any()).Return(s.domainEntry, nil).AnyTimes()
	s.mockEventsCache.EXPECT().PutEvent(gomock.Any(), gomock.Any(), gomock.Any(), gomock.Any(), gomock.Any()).AnyTimes()

	s.msBuilder = NewMutableStateBuilder(s.mockShard, s.logger, testLocalDomainEntry)
	s.builder = NewHistoryBuilder(s.msBuilder, s.logger)
}

func (s *historyBuilderSuite) TearDownTest() {
	s.controller.Finish()
	s.mockShard.Finish(s.T())
}

func (s *historyBuilderSuite) TestHistoryBuilderDynamicSuccess() {
	id := "dynamic-historybuilder-success-test-workflow-id"
	rid := "dynamic-historybuilder-success-test-run-id"
	wt := "dynamic-historybuilder-success-type"
	tl := "dynamic-historybuilder-success-tasklist"
	identity := "dynamic-historybuilder-success-worker"
	input := []byte("dynamic-historybuilder-success-input")
	execTimeout := int32(60)
	taskTimeout := int32(10)
	we := types.WorkflowExecution{
		WorkflowID: id,
		RunID:      rid,
	}

	workflowStartedEvent := s.addWorkflowExecutionStartedEvent(we, wt, tl, input, execTimeout, taskTimeout, identity)
	s.validateWorkflowExecutionStartedEvent(workflowStartedEvent, wt, tl, input, execTimeout, taskTimeout, identity)
	s.Equal(int64(2), s.getNextEventID())

	di := s.addDecisionTaskScheduledEvent()
	s.validateDecisionTaskScheduledEvent(di, 2, tl, taskTimeout)
	s.Equal(int64(3), s.getNextEventID())
	di0, decisionRunning0 := s.msBuilder.GetDecisionInfo(2)
	s.True(decisionRunning0)
	s.Equal(common.EmptyEventID, di0.StartedID)
	s.Equal(common.EmptyEventID, s.getPreviousDecisionStartedEventID())

	decisionStartedEvent := s.addDecisionTaskStartedEvent(2, tl, identity)
	s.validateDecisionTaskStartedEvent(decisionStartedEvent, 3, 2, identity)
	s.Equal(int64(4), s.getNextEventID())
	di1, decisionRunning1 := s.msBuilder.GetDecisionInfo(2)
	s.True(decisionRunning1)
	s.NotNil(di1)
	decisionStartedID1 := di1.StartedID
	s.Equal(int64(3), decisionStartedID1)
	s.Equal(common.EmptyEventID, s.getPreviousDecisionStartedEventID())

	decisionContext := []byte("dynamic-historybuilder-success-context")
	decisionCompletedEvent := s.addDecisionTaskCompletedEvent(2, 3, decisionContext, identity)
	s.validateDecisionTaskCompletedEvent(decisionCompletedEvent, 4, 2, 3, decisionContext, identity)
	s.Equal(int64(5), s.getNextEventID())
	_, decisionRunning2 := s.msBuilder.GetDecisionInfo(2)
	s.False(decisionRunning2)
	s.Equal(int64(3), s.getPreviousDecisionStartedEventID())

	activityTaskList := "dynamic-historybuilder-success-activity-tasklist"
	activityTimeout := int32(60)
	queueTimeout := int32(20)
	hearbeatTimeout := int32(10)

	activity1ID := "activity1"
	activity1Type := "dynamic-historybuilder-success-activity1-type"
	activity1Input := []byte("dynamic-historybuilder-success-activity1-input")
	activity1Result := []byte("dynamic-historybuilder-success-activity1-result")
	activity1ScheduledEvent, _, activityDispatchInfo := s.addActivityTaskScheduledEvent(4, activity1ID, activity1Type,
		activityTaskList, activity1Input, activityTimeout, queueTimeout, hearbeatTimeout, nil, false)
	s.validateActivityTaskScheduledEvent(activity1ScheduledEvent, 5, 4, activity1ID, activity1Type,
		activityTaskList, activity1Input, activityTimeout, queueTimeout, hearbeatTimeout, activityDispatchInfo, false)
	s.Equal(int64(6), s.getNextEventID())
	ai0, activity1Running0 := s.msBuilder.GetActivityInfo(5)
	s.True(activity1Running0)
	s.Equal(common.EmptyEventID, ai0.StartedID)
	s.Equal(int64(3), s.getPreviousDecisionStartedEventID())

	activity2ID := "activity2"
	activity2Type := "dynamic-historybuilder-success-activity2-type"
	activity2Input := []byte("dynamic-historybuilder-success-activity2-input")
	activity2Reason := "dynamic-historybuilder-success-activity2-failed"
	activity2Details := []byte("dynamic-historybuilder-success-activity2-callstack")
	activity2ScheduledEvent, _, activityDispatchInfo := s.addActivityTaskScheduledEvent(4, activity2ID, activity2Type,
		activityTaskList, activity2Input, activityTimeout, queueTimeout, hearbeatTimeout, nil, false)
	s.validateActivityTaskScheduledEvent(activity2ScheduledEvent, 6, 4, activity2ID, activity2Type,
		activityTaskList, activity2Input, activityTimeout, queueTimeout, hearbeatTimeout, activityDispatchInfo, false)
	s.Equal(int64(7), s.getNextEventID())
	ai2, activity2Running0 := s.msBuilder.GetActivityInfo(6)
	s.True(activity2Running0)
	s.Equal(common.EmptyEventID, ai2.StartedID)
	s.Equal(int64(3), s.getPreviousDecisionStartedEventID())

	activity3ID := "activity3"
	activity3Type := "dynamic-historybuilder-success-activity3-type"
	activity3Input := []byte("dynamic-historybuilder-success-activity3-input")
	activity3RetryPolicy := &types.RetryPolicy{
		InitialIntervalInSeconds:    common.Int32Ptr(1),
		MaximumAttempts:             common.Int32Ptr(3),
		MaximumIntervalInSeconds:    common.Int32Ptr(1),
		NonRetriableErrorReasons:    []string{"bad-bug"},
		BackoffCoefficient:          common.Float64Ptr(1),
		ExpirationIntervalInSeconds: common.Int32Ptr(100),
	}
	activity3ScheduledEvent, _, activityDispatchInfo := s.addActivityTaskScheduledEvent(4, activity3ID, activity3Type,
		activityTaskList, activity3Input, activityTimeout, queueTimeout, hearbeatTimeout, activity3RetryPolicy, false)
	s.validateActivityTaskScheduledEvent(activity3ScheduledEvent, 7, 4, activity3ID, activity3Type,
		activityTaskList, activity3Input, activityTimeout, queueTimeout, hearbeatTimeout, activityDispatchInfo, false)
	s.Equal(int64(8), s.getNextEventID())
	ai2, activity3Running0 := s.msBuilder.GetActivityInfo(6)
	s.True(activity3Running0)
	s.Equal(common.EmptyEventID, ai2.StartedID)
	s.Equal(int64(3), s.getPreviousDecisionStartedEventID())

	activity4ID := "activity4"
	activity4Type := "dynamic-historybuilder-success-activity4-type"
	activity4Input := []byte("dynamic-historybuilder-success-activity4-input")
	activity4Result := []byte("dynamic-historybuilder-success-activity4-result")
	activity4ScheduledEvent, _, activityDispatchInfo := s.addActivityTaskScheduledEvent(4, activity4ID, activity4Type,
		activityTaskList, activity4Input, activityTimeout, queueTimeout, hearbeatTimeout, nil, true)
	s.validateActivityTaskScheduledEvent(activity4ScheduledEvent, 8, 4, activity4ID, activity4Type,
		activityTaskList, activity4Input, activityTimeout, queueTimeout, hearbeatTimeout, activityDispatchInfo, true)
	s.Equal(int64(9), s.getNextEventID())
	ai4, activity4Running0 := s.msBuilder.GetActivityInfo(8)
	s.True(activity4Running0)
	s.Equal(common.EmptyEventID, ai4.StartedID)
	s.Equal(int64(3), s.getPreviousDecisionStartedEventID())

	activity5ID := "activity5"
	activity5Type := "dynamic-historybuilder-success-activity5-type"
	activity5Input := []byte("dynamic-historybuilder-success-activity5-input")
	activity5RetryPolicy := &types.RetryPolicy{
		InitialIntervalInSeconds:    common.Int32Ptr(1),
		MaximumAttempts:             common.Int32Ptr(3),
		MaximumIntervalInSeconds:    common.Int32Ptr(1),
		NonRetriableErrorReasons:    []string{"bad-bug"},
		BackoffCoefficient:          common.Float64Ptr(1),
		ExpirationIntervalInSeconds: common.Int32Ptr(100),
	}
	activity5ScheduledEvent, _, activityDispatchInfo := s.addActivityTaskScheduledEvent(4, activity5ID, activity5Type,
		activityTaskList, activity5Input, activityTimeout, queueTimeout, hearbeatTimeout, activity5RetryPolicy, true)
	s.validateActivityTaskScheduledEvent(activity5ScheduledEvent, 9, 4, activity5ID, activity5Type,
		activityTaskList, activity5Input, activityTimeout, queueTimeout, hearbeatTimeout, activityDispatchInfo, true)
	s.Equal(int64(10), s.getNextEventID())
	ai5, activity5Running0 := s.msBuilder.GetActivityInfo(9)
	s.True(activity5Running0)
	s.Equal(common.EmptyEventID, ai5.StartedID)
	s.Equal(int64(3), s.getPreviousDecisionStartedEventID())

	activityStartedEvent := s.addActivityTaskStartedEvent(5, activityTaskList, identity)
	s.validateActivityTaskStartedEvent(activityStartedEvent, common.BufferedEventID, 5, identity,
		0, "", nil)
	s.Nil(s.msBuilder.FlushBufferedEvents())
	s.validateActivityTaskStartedEvent(activityStartedEvent, 10, 5, identity,
		0, "", nil)
	s.Equal(int64(11), s.getNextEventID())
	ai3, activity1Running1 := s.msBuilder.GetActivityInfo(5)
	s.True(activity1Running1)
	s.Equal(int64(10), ai3.StartedID)
	s.Equal(int64(3), s.getPreviousDecisionStartedEventID())

	activityCompletedEvent := s.addActivityTaskCompletedEvent(5, 10, activity1Result, identity)
	s.validateActivityTaskCompletedEvent(activityCompletedEvent, common.BufferedEventID, 5, 10, activity1Result,
		identity)
	s.Nil(s.msBuilder.FlushBufferedEvents())
	s.validateActivityTaskCompletedEvent(activityCompletedEvent, 11, 5, 10, activity1Result,
		identity)
	s.Equal(int64(12), s.getNextEventID())
	_, activity1Running2 := s.msBuilder.GetActivityInfo(5)
	s.False(activity1Running2)
	s.Equal(int64(3), s.getPreviousDecisionStartedEventID())

	di2 := s.addDecisionTaskScheduledEvent()
	s.validateDecisionTaskScheduledEvent(di2, 12, tl, taskTimeout)
	s.Equal(int64(13), s.getNextEventID())
	di3, decisionRunning3 := s.msBuilder.GetDecisionInfo(12)
	s.True(decisionRunning3)
	s.Equal(common.EmptyEventID, di3.StartedID)
	s.Equal(int64(3), s.getPreviousDecisionStartedEventID())

	activity2StartedEvent := s.addActivityTaskStartedEvent(6, activityTaskList, identity)
	s.validateActivityTaskStartedEvent(activity2StartedEvent, common.BufferedEventID, 6, identity,
		0, "", nil)
	s.Nil(s.msBuilder.FlushBufferedEvents())
	s.validateActivityTaskStartedEvent(activity2StartedEvent, 13, 6, identity,
		0, "", nil)
	s.Equal(int64(14), s.getNextEventID())
	ai4, activity2Running1 := s.msBuilder.GetActivityInfo(6)
	s.True(activity2Running1)
	s.Equal(int64(13), ai4.StartedID)
	s.Equal(int64(3), s.getPreviousDecisionStartedEventID())

	activity2FailedEvent := s.addActivityTaskFailedEvent(6, 13, activity2Reason, activity2Details,
		identity)
	s.validateActivityTaskFailedEvent(activity2FailedEvent, common.BufferedEventID, 6, 13, activity2Reason,
		activity2Details, identity)
	s.Nil(s.msBuilder.FlushBufferedEvents())
	s.validateActivityTaskFailedEvent(activity2FailedEvent, 14, 6, 13, activity2Reason,
		activity2Details, identity)
	s.Equal(int64(15), s.getNextEventID())
	_, activity2Running3 := s.msBuilder.GetActivityInfo(6)
	s.False(activity2Running3)
	s.Equal(int64(3), s.getPreviousDecisionStartedEventID())

	activity3StartedEvent := s.addActivityTaskStartedEvent(7, activityTaskList, identity)
	s.validateTransientActivityTaskStartedEvent(activity3StartedEvent, common.TransientEventID, 7, identity)
	s.Equal(int64(15), s.getNextEventID())
	ai5, activity3Running1 := s.msBuilder.GetActivityInfo(7)
	s.True(activity3Running1)
	s.Equal(common.TransientEventID, ai5.StartedID)
	s.Equal(int64(3), s.getPreviousDecisionStartedEventID())

	activity3Reason := "dynamic-historybuilder-success-activity3-failed"
	activity3Details := []byte("dynamic-historybuilder-success-activity3-callstack")
	s.msBuilder.RetryActivity(ai5, activity3Reason, activity3Details)
	ai6, activity3Running2 := s.msBuilder.GetActivityInfo(7)
	s.Equal(activity3Reason, ai6.LastFailureReason)
	s.Equal(activity3Details, ai6.LastFailureDetails)
	s.True(activity3Running2)

	activity3StartedEvent2 := s.addActivityTaskStartedEvent(7, activityTaskList, identity)
	s.validateTransientActivityTaskStartedEvent(activity3StartedEvent2, common.TransientEventID, 7, identity)
	s.Equal(int64(15), s.getNextEventID())
	ai7, activity3Running3 := s.msBuilder.GetActivityInfo(7)
	s.True(activity3Running3)
	s.Equal(common.TransientEventID, ai7.StartedID)
	s.Equal(int64(3), s.getPreviousDecisionStartedEventID())

	activity3Result := []byte("dynamic-historybuilder-success-activity1-result")
	activity3CompletedEvent := s.addActivityTaskCompletedEvent(7, common.TransientEventID, activity3Result, identity)
	s.validateActivityTaskCompletedEvent(activity3CompletedEvent, common.BufferedEventID, 7, common.TransientEventID,
		activity3Result, identity)
	s.Nil(s.msBuilder.FlushBufferedEvents())
	s.validateActivityTaskCompletedEvent(activity3CompletedEvent, 16, 7, 15, activity3Result, identity)
	s.Equal(int64(17), s.getNextEventID())
	ai8, activity3Running4 := s.msBuilder.GetActivityInfo(7)
	s.Nil(ai8)
	s.False(activity3Running4)
	s.Equal(int64(3), s.getPreviousDecisionStartedEventID())

	activity4StartedEvent := s.addActivityTaskStartedEvent(8, activityTaskList, identity)
	s.validateActivityTaskStartedEvent(activity4StartedEvent, common.BufferedEventID, 8, identity,
		0, "", nil)
	s.Nil(s.msBuilder.FlushBufferedEvents())
	s.validateActivityTaskStartedEvent(activity4StartedEvent, 17, 8, identity,
		0, "", nil)
	s.Equal(int64(18), s.getNextEventID())
	ai4, activity4Running1 := s.msBuilder.GetActivityInfo(8)
	s.True(activity4Running1)
	s.Equal(int64(17), ai4.StartedID)
	s.Equal(int64(3), s.getPreviousDecisionStartedEventID())

	activity4CompletedEvent := s.addActivityTaskCompletedEvent(8, 17, activity4Result, identity)
	s.validateActivityTaskCompletedEvent(activity4CompletedEvent, common.BufferedEventID, 8, 17, activity4Result,
		identity)
	s.Nil(s.msBuilder.FlushBufferedEvents())
	s.validateActivityTaskCompletedEvent(activity4CompletedEvent, 18, 8, 17, activity4Result,
		identity)
	s.Equal(int64(19), s.getNextEventID())
	_, activity4Running2 := s.msBuilder.GetActivityInfo(8)
	s.False(activity4Running2)
	s.Equal(int64(3), s.getPreviousDecisionStartedEventID())

	activity5StartedEvent := s.addActivityTaskStartedEvent(9, activityTaskList, identity)
	s.validateTransientActivityTaskStartedEvent(activity5StartedEvent, common.TransientEventID, 9, identity)
	s.Equal(int64(19), s.getNextEventID())
	ai5, activity5Running1 := s.msBuilder.GetActivityInfo(9)
	s.True(activity5Running1)
	s.Equal(common.TransientEventID, ai5.StartedID)
	s.Equal(int64(3), s.getPreviousDecisionStartedEventID())

	activity5Reason := "dynamic-historybuilder-success-activity5-failed"
	activity5Details := []byte("dynamic-historybuilder-success-activity5-callstack")
	s.msBuilder.RetryActivity(ai5, activity5Reason, activity5Details)
	ai6, activity5Running2 := s.msBuilder.GetActivityInfo(9)
	s.Equal(activity5Reason, ai6.LastFailureReason)
	s.Equal(activity5Details, ai6.LastFailureDetails)
	s.True(activity5Running2)

	activity5StartedEvent2 := s.addActivityTaskStartedEvent(9, activityTaskList, identity)
	s.validateTransientActivityTaskStartedEvent(activity5StartedEvent2, common.TransientEventID, 9, identity)
	s.Equal(int64(19), s.getNextEventID())
	ai7, activity5Running3 := s.msBuilder.GetActivityInfo(9)
	s.True(activity5Running3)
	s.Equal(common.TransientEventID, ai7.StartedID)
	s.Equal(int64(3), s.getPreviousDecisionStartedEventID())

	activity5Result := []byte("dynamic-historybuilder-success-activity5-result")
	activity5CompletedEvent := s.addActivityTaskCompletedEvent(9, common.TransientEventID, activity5Result, identity)
	s.validateActivityTaskCompletedEvent(activity5CompletedEvent, common.BufferedEventID, 9, common.TransientEventID,
		activity5Result, identity)
	s.Nil(s.msBuilder.FlushBufferedEvents())
	s.validateActivityTaskCompletedEvent(activity5CompletedEvent, 20, 9, 19, activity5Result, identity)
	s.Equal(int64(21), s.getNextEventID())
	ai8, activity5Running4 := s.msBuilder.GetActivityInfo(9)
	s.Nil(ai8)
	s.False(activity5Running4)
	s.Equal(int64(3), s.getPreviousDecisionStartedEventID())

	// Verify the last ActivityTaskStartedEvent which should show the error from the first attempt
	historyEvents := s.msBuilder.GetHistoryBuilder().GetHistory().GetEvents()
	s.Len(historyEvents, 20)
	s.validateActivityTaskStartedEvent(historyEvents[14], 15, 7, identity, 1, activity3Reason, activity3Details)

	markerDetails := []byte("dynamic-historybuilder-success-marker-details")
	markerHeaderField1 := []byte("dynamic-historybuilder-success-marker-header1")
	markerHeaderField2 := []byte("dynamic-historybuilder-success-marker-header2")
	markerHeader := map[string][]byte{
		"name1": markerHeaderField1,
		"name2": markerHeaderField2,
	}
	markerEvent := s.addMarkerRecordedEvent(4, "testMarker", markerDetails,
		&markerHeader)
	s.validateMarkerRecordedEvent(markerEvent, 21, 4, "testMarker", markerDetails, &markerHeader)
	s.Nil(s.msBuilder.FlushBufferedEvents())
	s.Equal(int64(22), s.getNextEventID())
	s.Equal(int64(3), s.getPreviousDecisionStartedEventID())
}

func (s *historyBuilderSuite) TestHistoryBuilderWorkflowStartFailures() {
	id := "historybuilder-workflowstart-failures-test-workflow-id"
	rid := "historybuilder-workflowstart-failures-test-run-id"
	wt := "historybuilder-workflowstart-failures-type"
	tl := "historybuilder-workflowstart-failures-tasklist"
	identity := "historybuilder-workflowstart-failures-worker"
	input := []byte("historybuilder-workflowstart-failures-input")
	execTimeout := int32(60)
	taskTimeout := int32(10)
	we := types.WorkflowExecution{
		WorkflowID: id,
		RunID:      rid,
	}

	workflowStartedEvent := s.addWorkflowExecutionStartedEvent(we, wt, tl, input, execTimeout, taskTimeout, identity)
	s.validateWorkflowExecutionStartedEvent(workflowStartedEvent, wt, tl, input, execTimeout, taskTimeout, identity)
	s.Equal(int64(2), s.getNextEventID())

	di := s.addDecisionTaskScheduledEvent()
	s.validateDecisionTaskScheduledEvent(di, 2, tl, taskTimeout)
	s.Equal(int64(3), s.getNextEventID())
	di0, decisionRunning0 := s.msBuilder.GetDecisionInfo(2)
	s.True(decisionRunning0)
	s.Equal(common.EmptyEventID, di0.StartedID)
	s.Equal(common.EmptyEventID, s.getPreviousDecisionStartedEventID())

	_, err := s.msBuilder.AddWorkflowExecutionStartedEvent(
		we,
		&types.HistoryStartWorkflowExecutionRequest{
			DomainUUID: s.domainID,
			StartRequest: &types.StartWorkflowExecutionRequest{
				WorkflowID:                          we.WorkflowID,
<<<<<<< HEAD
				WorkflowType:                        &types.WorkflowType{Name: common.StringPtr(wt)},
				TaskList:                            &types.TaskList{Name: tl},
=======
				WorkflowType:                        &types.WorkflowType{Name: wt},
				TaskList:                            &types.TaskList{Name: common.StringPtr(tl)},
>>>>>>> d11708d1
				Input:                               input,
				ExecutionStartToCloseTimeoutSeconds: common.Int32Ptr(execTimeout),
				TaskStartToCloseTimeoutSeconds:      common.Int32Ptr(taskTimeout),
				Identity:                            identity,
			},
		})
	s.NotNil(err)

	s.Equal(int64(3), s.getNextEventID(), s.printHistory())
	di1, decisionRunning1 := s.msBuilder.GetDecisionInfo(2)
	s.True(decisionRunning1)
	s.Equal(common.EmptyEventID, di1.StartedID)
	s.Equal(common.EmptyEventID, s.getPreviousDecisionStartedEventID())
}

func (s *historyBuilderSuite) TestHistoryBuilderDecisionScheduledFailures() {
	id := "historybuilder-decisionscheduled-failures-test-workflow-id"
	rid := "historybuilder-decisionscheduled-failures-test-run-id"
	wt := "historybuilder-decisionscheduled-failures-type"
	tl := "historybuilder-decisionscheduled-failures-tasklist"
	identity := "historybuilder-decisionscheduled-failures-worker"
	input := []byte("historybuilder-decisionscheduled-failures-input")
	execTimeout := int32(60)
	taskTimeout := int32(10)
	we := types.WorkflowExecution{
		WorkflowID: id,
		RunID:      rid,
	}

	workflowStartedEvent := s.addWorkflowExecutionStartedEvent(we, wt, tl, input, execTimeout, taskTimeout, identity)
	s.validateWorkflowExecutionStartedEvent(workflowStartedEvent, wt, tl, input, execTimeout, taskTimeout, identity)
	s.Equal(int64(2), s.getNextEventID())

	di := s.addDecisionTaskScheduledEvent()
	s.validateDecisionTaskScheduledEvent(di, 2, tl, taskTimeout)
	s.Equal(int64(3), s.getNextEventID())
	di0, decisionRunning0 := s.msBuilder.GetDecisionInfo(2)
	s.True(decisionRunning0)
	s.Equal(common.EmptyEventID, di0.StartedID)
	s.Equal(common.EmptyEventID, s.getPreviousDecisionStartedEventID())

	_, err := s.msBuilder.AddDecisionTaskScheduledEvent(false)
	s.NotNil(err)
	s.Equal(int64(3), s.getNextEventID())
	di1, decisionRunning1 := s.msBuilder.GetDecisionInfo(2)
	s.True(decisionRunning1)
	s.Equal(common.EmptyEventID, di1.StartedID)
	s.Equal(common.EmptyEventID, s.getPreviousDecisionStartedEventID())
}

func (s *historyBuilderSuite) TestHistoryBuilderDecisionStartedFailures() {
	id := "historybuilder-decisionstarted-failures-test-workflow-id"
	rid := "historybuilder-decisionstarted-failures-test-run-id"
	wt := "historybuilder-decisionstarted-failures-type"
	tl := "historybuilder-decisionstarted-failures-tasklist"
	identity := "historybuilder-decisionstarted-failures-worker"
	input := []byte("historybuilder-decisionstarted-failures-input")
	execTimeout := int32(60)
	taskTimeout := int32(10)
	we := types.WorkflowExecution{
		WorkflowID: id,
		RunID:      rid,
	}

	workflowStartedEvent := s.addWorkflowExecutionStartedEvent(we, wt, tl, input, execTimeout, taskTimeout, identity)
	s.validateWorkflowExecutionStartedEvent(workflowStartedEvent, wt, tl, input, execTimeout, taskTimeout, identity)
	s.Equal(int64(2), s.getNextEventID())

	_, _, err := s.msBuilder.AddDecisionTaskStartedEvent(2, uuid.New(), &types.PollForDecisionTaskRequest{
<<<<<<< HEAD
		TaskList: &types.TaskList{Name: tl},
		Identity: common.StringPtr(identity),
=======
		TaskList: &types.TaskList{Name: common.StringPtr(tl)},
		Identity: identity,
>>>>>>> d11708d1
	})
	s.NotNil(err)
	s.Equal(int64(2), s.getNextEventID())
	_, decisionRunning1 := s.msBuilder.GetDecisionInfo(2)
	s.False(decisionRunning1)
	s.Equal(common.EmptyEventID, s.getPreviousDecisionStartedEventID())

	di := s.addDecisionTaskScheduledEvent()
	s.validateDecisionTaskScheduledEvent(di, 2, tl, taskTimeout)
	s.Equal(int64(3), s.getNextEventID())
	di0, decisionRunning0 := s.msBuilder.GetDecisionInfo(2)
	s.True(decisionRunning0)
	s.Equal(common.EmptyEventID, di0.StartedID)
	s.Equal(common.EmptyEventID, s.getPreviousDecisionStartedEventID())

	_, _, err = s.msBuilder.AddDecisionTaskStartedEvent(100, uuid.New(), &types.PollForDecisionTaskRequest{
<<<<<<< HEAD
		TaskList: &types.TaskList{Name: tl},
		Identity: common.StringPtr(identity),
=======
		TaskList: &types.TaskList{Name: common.StringPtr(tl)},
		Identity: identity,
>>>>>>> d11708d1
	})
	s.NotNil(err)
	s.Equal(int64(3), s.getNextEventID())
	di2, decisionRunning2 := s.msBuilder.GetDecisionInfo(2)
	s.True(decisionRunning2)
	s.Equal(common.EmptyEventID, di2.StartedID)
	s.Equal(common.EmptyEventID, s.getPreviousDecisionStartedEventID())

	decisionStartedEvent2 := s.addDecisionTaskStartedEvent(2, tl, identity)
	s.validateDecisionTaskStartedEvent(decisionStartedEvent2, 3, 2, identity)
	s.Equal(int64(4), s.getNextEventID())
	di3, decisionRunning3 := s.msBuilder.GetDecisionInfo(2)
	s.True(decisionRunning3)
	s.Equal(int64(3), di3.StartedID)
	s.Equal(common.EmptyEventID, s.getPreviousDecisionStartedEventID())
}

func (s *historyBuilderSuite) TestHistoryBuilderFlushBufferedEvents() {
	id := "flush-buffered-events-test-workflow-id"
	rid := "flush-buffered-events-test-run-id"
	wt := "flush-buffered-events-type"
	tl := "flush-buffered-events-tasklist"
	identity := "flush-buffered-events-worker"
	input := []byte("flush-buffered-events-input")
	execTimeout := int32(60)
	taskTimeout := int32(10)
	we := types.WorkflowExecution{
		WorkflowID: id,
		RunID:      rid,
	}

	// 1 execution started
	workflowStartedEvent := s.addWorkflowExecutionStartedEvent(we, wt, tl, input, execTimeout, taskTimeout, identity)
	s.validateWorkflowExecutionStartedEvent(workflowStartedEvent, wt, tl, input, execTimeout, taskTimeout, identity)
	s.Equal(int64(2), s.getNextEventID())

	// 2 decision scheduled
	di := s.addDecisionTaskScheduledEvent()
	s.validateDecisionTaskScheduledEvent(di, 2, tl, taskTimeout)
	s.Equal(int64(3), s.getNextEventID())
	di0, decisionRunning0 := s.msBuilder.GetDecisionInfo(2)
	s.True(decisionRunning0)
	s.Equal(common.EmptyEventID, di0.StartedID)
	s.Equal(common.EmptyEventID, s.getPreviousDecisionStartedEventID())

	// 3 decision started
	decisionStartedEvent := s.addDecisionTaskStartedEvent(2, tl, identity)
	s.validateDecisionTaskStartedEvent(decisionStartedEvent, 3, 2, identity)
	s.Equal(int64(4), s.getNextEventID())
	di1, decisionRunning1 := s.msBuilder.GetDecisionInfo(2)
	s.True(decisionRunning1)
	s.NotNil(di1)
	decisionStartedID1 := di1.StartedID
	s.Equal(int64(3), decisionStartedID1)
	s.Equal(common.EmptyEventID, s.getPreviousDecisionStartedEventID())

	// 4 decision completed
	decisionContext := []byte("flush-buffered-events-context")
	decisionCompletedEvent := s.addDecisionTaskCompletedEvent(2, 3, decisionContext, identity)
	s.validateDecisionTaskCompletedEvent(decisionCompletedEvent, 4, 2, 3, decisionContext, identity)
	s.Equal(int64(5), s.getNextEventID())
	_, decisionRunning2 := s.msBuilder.GetDecisionInfo(2)
	s.False(decisionRunning2)
	s.Equal(int64(3), s.getPreviousDecisionStartedEventID())

	activityTaskList := "flush-buffered-events-activity-tasklist"
	activityTimeout := int32(60)
	queueTimeout := int32(20)
	hearbeatTimeout := int32(10)

	// 5 activity1 scheduled
	activity1ID := "activity1"
	activity1Type := "flush-buffered-events-activity1-type"
	activity1Input := []byte("flush-buffered-events-activity1-input")
	activity1Result := []byte("flush-buffered-events-activity1-result")
	activity1ScheduledEvent, _, activityDispatchInfo := s.addActivityTaskScheduledEvent(4, activity1ID, activity1Type,
		activityTaskList, activity1Input, activityTimeout, queueTimeout, hearbeatTimeout, nil, false)
	s.validateActivityTaskScheduledEvent(activity1ScheduledEvent, 5, 4, activity1ID, activity1Type,
		activityTaskList, activity1Input, activityTimeout, queueTimeout, hearbeatTimeout, activityDispatchInfo, false)
	s.Equal(int64(6), s.getNextEventID())
	ai0, activity1Running0 := s.msBuilder.GetActivityInfo(5)
	s.True(activity1Running0)
	s.Equal(common.EmptyEventID, ai0.StartedID)
	s.Equal(int64(3), s.getPreviousDecisionStartedEventID())

	// 6 activity 2 scheduled
	activity2ID := "activity2"
	activity2Type := "flush-buffered-events-activity2-type"
	activity2Input := []byte("flush-buffered-events-activity2-input")
	activity2ScheduledEvent, _, activityDispatchInfo := s.addActivityTaskScheduledEvent(4, activity2ID, activity2Type,
		activityTaskList, activity2Input, activityTimeout, queueTimeout, hearbeatTimeout, nil, false)
	s.validateActivityTaskScheduledEvent(activity2ScheduledEvent, 6, 4, activity2ID, activity2Type,
		activityTaskList, activity2Input, activityTimeout, queueTimeout, hearbeatTimeout, activityDispatchInfo, false)
	s.Equal(int64(7), s.getNextEventID())
	ai2, activity2Running0 := s.msBuilder.GetActivityInfo(6)
	s.True(activity2Running0)
	s.Equal(common.EmptyEventID, ai2.StartedID)
	s.Equal(int64(3), s.getPreviousDecisionStartedEventID())

	// 7 activity1 started
	activityStartedEvent := s.addActivityTaskStartedEvent(5, activityTaskList, identity)
	s.validateActivityTaskStartedEvent(activityStartedEvent, common.BufferedEventID, 5, identity,
		0, "", nil)
	s.Nil(s.msBuilder.FlushBufferedEvents())
	s.validateActivityTaskStartedEvent(activityStartedEvent, 7, 5, identity,
		0, "", nil)
	s.Equal(int64(8), s.getNextEventID())
	ai3, activity1Running1 := s.msBuilder.GetActivityInfo(5)
	s.True(activity1Running1)
	s.Equal(int64(7), ai3.StartedID)
	s.Equal(int64(3), s.getPreviousDecisionStartedEventID())

	// 8 activity1 completed
	activityCompletedEvent := s.addActivityTaskCompletedEvent(5, 7, activity1Result, identity)
	s.validateActivityTaskCompletedEvent(activityCompletedEvent, common.BufferedEventID, 5, 7, activity1Result, identity)
	s.Nil(s.msBuilder.FlushBufferedEvents())
	s.validateActivityTaskCompletedEvent(activityCompletedEvent, 8, 5, 7, activity1Result, identity)
	s.Equal(int64(9), s.getNextEventID())
	_, activity1Running2 := s.msBuilder.GetActivityInfo(5)
	s.False(activity1Running2)
	s.Equal(int64(3), s.getPreviousDecisionStartedEventID())

	// 9 decision2 scheduled
	di2 := s.addDecisionTaskScheduledEvent()
	s.validateDecisionTaskScheduledEvent(di2, 9, tl, taskTimeout)
	s.Equal(int64(10), s.getNextEventID())
	di3, decisionRunning3 := s.msBuilder.GetDecisionInfo(9)
	s.True(decisionRunning3)
	s.Equal(common.EmptyEventID, di3.StartedID)
	s.Equal(int64(3), s.getPreviousDecisionStartedEventID())

	// 10 decision2 started
	decision2StartedEvent := s.addDecisionTaskStartedEvent(9, tl, identity)
	s.validateDecisionTaskStartedEvent(decision2StartedEvent, 10, 9, identity)
	s.Equal(int64(11), s.getNextEventID())
	di2, decision2Running := s.msBuilder.GetDecisionInfo(9)
	s.True(decision2Running)
	s.NotNil(di2)
	decision2StartedID := di2.StartedID
	s.Equal(int64(10), decision2StartedID)
	s.Equal(int64(3), s.getPreviousDecisionStartedEventID())

	// 11 (buffered) activity2 started
	activity2StartedEvent := s.addActivityTaskStartedEvent(6, activityTaskList, identity)
	s.validateActivityTaskStartedEvent(activity2StartedEvent, common.BufferedEventID, 6, identity,
		0, "", nil)
	s.Equal(int64(11), s.getNextEventID())
	ai4, activity2Running := s.msBuilder.GetActivityInfo(6)
	s.True(activity2Running)
	s.Equal(common.BufferedEventID, ai4.StartedID)
	s.Equal(int64(3), s.getPreviousDecisionStartedEventID())

	// 12 (buffered) activity2 failed
	activity2Reason := "flush-buffered-events-activity2-failed"
	activity2Details := []byte("flush-buffered-events-activity2-callstack")
	activity2FailedEvent := s.addActivityTaskFailedEvent(6, common.BufferedEventID, activity2Reason, activity2Details, identity)
	s.validateActivityTaskFailedEvent(activity2FailedEvent, common.BufferedEventID, 6, common.BufferedEventID, activity2Reason,
		activity2Details, identity)
	s.Equal(int64(11), s.getNextEventID())
	_, activity2Running2 := s.msBuilder.GetActivityInfo(6)
	s.False(activity2Running2)
	s.Equal(int64(3), s.getPreviousDecisionStartedEventID())

	// 13 (eventId will be 11) decision completed
	decision2Context := []byte("flush-buffered-events-context")
	decision2CompletedEvent := s.addDecisionTaskCompletedEvent(9, 10, decision2Context, identity)
	s.validateDecisionTaskCompletedEvent(decision2CompletedEvent, 11, 9, 10, decision2Context, identity)
	s.Equal(int64(11), decision2CompletedEvent.GetEventID())
	s.Equal(int64(12), s.getNextEventID())
	_, decision2Running2 := s.msBuilder.GetDecisionInfo(2)
	s.False(decision2Running2)
	s.Equal(int64(10), s.getPreviousDecisionStartedEventID())

	// flush buffered events. 12: Activity2Started, 13: Activity2Failed
	s.NoError(s.msBuilder.FlushBufferedEvents())
	s.Equal(int64(14), s.getNextEventID())
	activity2StartedEvent2 := s.msBuilder.GetHistoryBuilder().history[11]
	s.Equal(int64(12), activity2StartedEvent2.GetEventID())
	s.Equal(types.EventTypeActivityTaskStarted, activity2StartedEvent2.GetEventType())

	activity2FailedEvent2 := s.msBuilder.GetHistoryBuilder().history[12]
	s.Equal(int64(13), activity2FailedEvent2.GetEventID())
	s.Equal(types.EventTypeActivityTaskFailed, activity2FailedEvent2.GetEventType())
	s.Equal(int64(12), activity2FailedEvent2.ActivityTaskFailedEventAttributes.GetStartedEventID())
}

func (s *historyBuilderSuite) TestHistoryBuilderWorkflowCancellationRequested() {
	workflowType := "some random workflow type"
	tasklist := "some random tasklist"
	identity := "some random identity"
	input := []byte("some random workflow input")
	execTimeout := int32(60)
	taskTimeout := int32(10)
	workflowExecution := types.WorkflowExecution{
		WorkflowID: "some random workflow ID",
		RunID:      uuid.New(),
	}

	workflowStartedEvent := s.addWorkflowExecutionStartedEvent(
		workflowExecution, workflowType, tasklist, input, execTimeout, taskTimeout, identity,
	)
	s.validateWorkflowExecutionStartedEvent(
		workflowStartedEvent, workflowType, tasklist, input, execTimeout, taskTimeout, identity,
	)
	s.Equal(int64(2), s.getNextEventID())

	decisionInfo := s.addDecisionTaskScheduledEvent()
	s.validateDecisionTaskScheduledEvent(decisionInfo, 2, tasklist, taskTimeout)
	s.Equal(int64(3), s.getNextEventID())
	decisionInfo, decisionRunning := s.msBuilder.GetDecisionInfo(2)
	s.True(decisionRunning)
	s.NotNil(decisionInfo)
	s.Equal(int64(2), decisionInfo.ScheduleID)
	s.Equal(common.EmptyEventID, decisionInfo.StartedID)
	s.Equal(common.EmptyEventID, s.getPreviousDecisionStartedEventID())

	decisionStartedEvent := s.addDecisionTaskStartedEvent(2, tasklist, identity)
	s.validateDecisionTaskStartedEvent(decisionStartedEvent, 3, 2, identity)
	s.Equal(int64(4), s.getNextEventID())
	decisionInfo, decisionRunning = s.msBuilder.GetDecisionInfo(2)
	s.True(decisionRunning)
	s.NotNil(decisionInfo)
	s.Equal(int64(2), decisionInfo.ScheduleID)
	s.Equal(int64(3), decisionInfo.StartedID)
	s.Equal(common.EmptyEventID, s.getPreviousDecisionStartedEventID())

	decisionContext := []byte("some random decision context")
	decisionCompletedEvent := s.addDecisionTaskCompletedEvent(2, 3, decisionContext, identity)
	s.validateDecisionTaskCompletedEvent(decisionCompletedEvent, 4, 2, 3, decisionContext, identity)
	s.Equal(int64(5), s.getNextEventID())
	decisionInfo, decisionRunning = s.msBuilder.GetDecisionInfo(2)
	s.False(decisionRunning)
	s.Nil(decisionInfo)
	s.Equal(int64(3), s.getPreviousDecisionStartedEventID())

	targetDomain := "some random target domain"
	targetExecution := types.WorkflowExecution{
		WorkflowID: "some random target workflow ID",
		RunID:      "some random target run ID",
	}
	cancellationChildWorkflowOnly := true
	cancellationInitiatedEvent := s.addRequestCancelExternalWorkflowExecutionInitiatedEvent(
		4, targetDomain, targetExecution, cancellationChildWorkflowOnly,
	)
	s.validateRequestCancelExternalWorkflowExecutionInitiatedEvent(
		cancellationInitiatedEvent, 5, 4, targetDomain, targetExecution, cancellationChildWorkflowOnly,
	)
	s.Equal(int64(6), s.getNextEventID())

	cancellationRequestedEvent := s.addExternalWorkflowExecutionCancelRequested(
		5, targetDomain, targetExecution.GetWorkflowID(), targetExecution.GetRunID(),
	)
	s.validateExternalWorkflowExecutionCancelRequested(cancellationRequestedEvent, common.BufferedEventID, 5, targetDomain, targetExecution)
	s.Nil(s.msBuilder.FlushBufferedEvents())
	s.validateExternalWorkflowExecutionCancelRequested(cancellationRequestedEvent, 6, 5, targetDomain, targetExecution)
	s.Equal(int64(7), s.getNextEventID())
}

func (s *historyBuilderSuite) TestHistoryBuilderWorkflowCancellationFailed() {
	workflowType := "some random workflow type"
	tasklist := "some random tasklist"
	identity := "some random identity"
	input := []byte("some random workflow input")
	execTimeout := int32(60)
	taskTimeout := int32(10)
	workflowExecution := types.WorkflowExecution{
		WorkflowID: "some random workflow ID",
		RunID:      uuid.New(),
	}

	workflowStartedEvent := s.addWorkflowExecutionStartedEvent(
		workflowExecution, workflowType, tasklist, input, execTimeout, taskTimeout, identity,
	)
	s.validateWorkflowExecutionStartedEvent(
		workflowStartedEvent, workflowType, tasklist, input, execTimeout, taskTimeout, identity,
	)
	s.Equal(int64(2), s.getNextEventID())

	decisionInfo := s.addDecisionTaskScheduledEvent()
	s.validateDecisionTaskScheduledEvent(decisionInfo, 2, tasklist, taskTimeout)
	s.Equal(int64(3), s.getNextEventID())
	decisionInfo, decisionRunning := s.msBuilder.GetDecisionInfo(2)
	s.True(decisionRunning)
	s.NotNil(decisionInfo)
	s.Equal(int64(2), decisionInfo.ScheduleID)
	s.Equal(common.EmptyEventID, decisionInfo.StartedID)
	s.Equal(common.EmptyEventID, s.getPreviousDecisionStartedEventID())

	decisionStartedEvent := s.addDecisionTaskStartedEvent(2, tasklist, identity)
	s.validateDecisionTaskStartedEvent(decisionStartedEvent, 3, 2, identity)
	s.Equal(int64(4), s.getNextEventID())
	decisionInfo, decisionRunning = s.msBuilder.GetDecisionInfo(2)
	s.True(decisionRunning)
	s.NotNil(decisionInfo)
	s.Equal(int64(2), decisionInfo.ScheduleID)
	s.Equal(int64(3), decisionInfo.StartedID)
	s.Equal(common.EmptyEventID, s.getPreviousDecisionStartedEventID())

	decisionContext := []byte("some random decision context")
	decisionCompletedEvent := s.addDecisionTaskCompletedEvent(2, 3, decisionContext, identity)
	s.validateDecisionTaskCompletedEvent(decisionCompletedEvent, 4, 2, 3, decisionContext, identity)
	s.Equal(int64(5), s.getNextEventID())
	decisionInfo, decisionRunning = s.msBuilder.GetDecisionInfo(2)
	s.False(decisionRunning)
	s.Nil(decisionInfo)
	s.Equal(int64(3), s.getPreviousDecisionStartedEventID())

	targetDomain := "some random target domain"
	targetExecution := types.WorkflowExecution{
		WorkflowID: "some random target workflow ID",
		RunID:      "some random target run ID",
	}
	cancellationChildWorkflowOnly := true
	cancellationFailedCause := types.CancelExternalWorkflowExecutionFailedCause(59)
	cancellationInitiatedEvent := s.addRequestCancelExternalWorkflowExecutionInitiatedEvent(
		4, targetDomain, targetExecution, cancellationChildWorkflowOnly,
	)
	s.validateRequestCancelExternalWorkflowExecutionInitiatedEvent(
		cancellationInitiatedEvent, 5, 4, targetDomain, targetExecution, cancellationChildWorkflowOnly,
	)
	s.Equal(int64(6), s.getNextEventID())

	cancellationRequestedEvent := s.addRequestCancelExternalWorkflowExecutionFailedEvent(
		4, 5, targetDomain, targetExecution.GetWorkflowID(), targetExecution.GetRunID(), cancellationFailedCause,
	)
	s.validateRequestCancelExternalWorkflowExecutionFailedEvent(
		cancellationRequestedEvent, common.BufferedEventID, 4, 5, targetDomain, targetExecution, cancellationFailedCause,
	)
	s.Nil(s.msBuilder.FlushBufferedEvents())
	s.validateRequestCancelExternalWorkflowExecutionFailedEvent(
		cancellationRequestedEvent, 6, 4, 5, targetDomain, targetExecution, cancellationFailedCause,
	)
	s.Equal(int64(7), s.getNextEventID())
}

func (s *historyBuilderSuite) TestHistoryBuilder_DecisionTaskTimedOut() {
	workflowType := "some random workflow type"
	tasklist := "some random tasklist"
	identity := "some random identity"
	input := []byte("some random workflow input")
	execTimeout := int32(60)
	taskTimeout := int32(10)
	workflowExecution := types.WorkflowExecution{
		WorkflowID: "some random workflow ID",
		RunID:      uuid.New(),
	}

	workflowStartedEvent := s.addWorkflowExecutionStartedEvent(
		workflowExecution, workflowType, tasklist, input, execTimeout, taskTimeout, identity,
	)
	s.validateWorkflowExecutionStartedEvent(
		workflowStartedEvent, workflowType, tasklist, input, execTimeout, taskTimeout, identity,
	)
	s.Equal(int64(2), s.getNextEventID())

	decisionInfo := s.addDecisionTaskScheduledEvent()
	s.validateDecisionTaskScheduledEvent(decisionInfo, 2, tasklist, taskTimeout)
	s.Equal(int64(3), s.getNextEventID())
	decisionInfo, decisionRunning := s.msBuilder.GetDecisionInfo(2)
	s.True(decisionRunning)
	s.NotNil(decisionInfo)
	s.Equal(int64(2), decisionInfo.ScheduleID)
	s.Equal(common.EmptyEventID, decisionInfo.StartedID)
	s.Equal(common.EmptyEventID, s.getPreviousDecisionStartedEventID())

	decisionStartedEvent := s.addDecisionTaskStartedEvent(2, tasklist, identity)
	s.validateDecisionTaskStartedEvent(decisionStartedEvent, 3, 2, identity)
	s.Equal(int64(4), s.getNextEventID())
	decisionInfo, decisionRunning = s.msBuilder.GetDecisionInfo(2)
	s.True(decisionRunning)
	s.NotNil(decisionInfo)
	s.Equal(int64(2), decisionInfo.ScheduleID)
	s.Equal(int64(3), decisionInfo.StartedID)
	s.Equal(common.EmptyEventID, s.getPreviousDecisionStartedEventID())

	baseRunID := uuid.New()
	newRunID := uuid.New()
	forkVersion := int64(10)
	decisionTimedOutEvent := s.addDecisionTaskResetTimedOutEvent(2, baseRunID, newRunID, forkVersion)
	s.NotNil(decisionTimedOutEvent.GetDecisionTaskTimedOutEventAttributes())
	s.Equal(int64(2), decisionTimedOutEvent.GetDecisionTaskTimedOutEventAttributes().GetScheduledEventID())
	s.Equal(baseRunID, decisionTimedOutEvent.GetDecisionTaskTimedOutEventAttributes().GetBaseRunID())
	s.Equal(newRunID, decisionTimedOutEvent.GetDecisionTaskTimedOutEventAttributes().GetNewRunID())
	s.Equal(forkVersion, decisionTimedOutEvent.GetDecisionTaskTimedOutEventAttributes().GetForkEventVersion())
	s.Equal(int64(5), s.getNextEventID())

	decisionInfo = s.addDecisionTaskScheduledEvent()
	s.validateDecisionTaskScheduledEvent(decisionInfo, 5, tasklist, taskTimeout)
	s.Equal(int64(6), s.getNextEventID())

	decisionTimedOutEvent = s.addDecisionTaskResetTimedOutEvent(5, baseRunID, newRunID, forkVersion)
	s.NotNil(decisionTimedOutEvent.GetDecisionTaskTimedOutEventAttributes())
	s.Equal(int64(5), decisionTimedOutEvent.GetDecisionTaskTimedOutEventAttributes().GetScheduledEventID())
	s.Equal(baseRunID, decisionTimedOutEvent.GetDecisionTaskTimedOutEventAttributes().GetBaseRunID())
	s.Equal(newRunID, decisionTimedOutEvent.GetDecisionTaskTimedOutEventAttributes().GetNewRunID())
	s.Equal(forkVersion, decisionTimedOutEvent.GetDecisionTaskTimedOutEventAttributes().GetForkEventVersion())
	s.Equal(int64(7), s.getNextEventID())

}

func (s *historyBuilderSuite) getNextEventID() int64 {
	return s.msBuilder.GetExecutionInfo().NextEventID
}

func (s *historyBuilderSuite) getPreviousDecisionStartedEventID() int64 {
	return s.msBuilder.GetExecutionInfo().LastProcessedEvent
}

func (s *historyBuilderSuite) addWorkflowExecutionStartedEvent(we types.WorkflowExecution, workflowType,
	taskList string, input []byte, executionStartToCloseTimeout, taskStartToCloseTimeout int32,
	identity string) *types.HistoryEvent {

	request := &types.StartWorkflowExecutionRequest{
		WorkflowID:                          we.WorkflowID,
<<<<<<< HEAD
		WorkflowType:                        &types.WorkflowType{Name: common.StringPtr(workflowType)},
		TaskList:                            &types.TaskList{Name: taskList},
=======
		WorkflowType:                        &types.WorkflowType{Name: workflowType},
		TaskList:                            &types.TaskList{Name: common.StringPtr(taskList)},
>>>>>>> d11708d1
		Input:                               input,
		ExecutionStartToCloseTimeoutSeconds: common.Int32Ptr(executionStartToCloseTimeout),
		TaskStartToCloseTimeoutSeconds:      common.Int32Ptr(taskStartToCloseTimeout),
		Identity:                            identity,
	}

	event, err := s.msBuilder.AddWorkflowExecutionStartedEvent(
		we,
		&types.HistoryStartWorkflowExecutionRequest{
			DomainUUID:   s.domainID,
			StartRequest: request,
		},
	)
	s.Nil(err)

	return event
}

func (s *historyBuilderSuite) addDecisionTaskScheduledEvent() *DecisionInfo {
	di, err := s.msBuilder.AddDecisionTaskScheduledEvent(false)
	s.Nil(err)
	return di
}

func (s *historyBuilderSuite) addDecisionTaskStartedEvent(
	scheduleID int64,
	taskList string,
	identity string,
) *types.HistoryEvent {

	event, _, err := s.msBuilder.AddDecisionTaskStartedEvent(scheduleID, uuid.New(), &types.PollForDecisionTaskRequest{
<<<<<<< HEAD
		TaskList: &types.TaskList{Name: taskList},
		Identity: common.StringPtr(identity),
=======
		TaskList: &types.TaskList{Name: common.StringPtr(taskList)},
		Identity: identity,
>>>>>>> d11708d1
	})
	s.Nil(err)

	return event
}

func (s *historyBuilderSuite) addDecisionTaskCompletedEvent(
	scheduleID int64,
	startedID int64,
	context []byte,
	identity string,
) *types.HistoryEvent {

	event, err := s.msBuilder.AddDecisionTaskCompletedEvent(scheduleID, startedID, &types.RespondDecisionTaskCompletedRequest{
		ExecutionContext: context,
		Identity:         identity,
	}, config.DefaultHistoryMaxAutoResetPoints)
	s.Nil(err)

	return event
}

func (s *historyBuilderSuite) addDecisionTaskResetTimedOutEvent(
	scheduleID int64,
	baseRunID string,
	newRunID string,
	newRunVersion int64,
) *types.HistoryEvent {
	event, err := s.msBuilder.AddDecisionTaskResetTimeoutEvent(
		scheduleID,
		baseRunID,
		newRunID,
		newRunVersion,
		"",
	)
	s.Nil(err)

	return event
}

func (s *historyBuilderSuite) addActivityTaskScheduledEvent(decisionCompletedID int64, activityID, activityType,
	taskList string, input []byte, timeout, queueTimeout, hearbeatTimeout int32,
	retryPolicy *types.RetryPolicy, requestLocalDispatch bool) (*types.HistoryEvent,
	*persistence.ActivityInfo, *types.ActivityLocalDispatchInfo) {
	event, ai, activityDispatchInfo, err := s.msBuilder.AddActivityTaskScheduledEvent(decisionCompletedID,
		&types.ScheduleActivityTaskDecisionAttributes{
			ActivityID:                    common.StringPtr(activityID),
<<<<<<< HEAD
			ActivityType:                  &types.ActivityType{Name: common.StringPtr(activityType)},
			TaskList:                      &types.TaskList{Name: taskList},
=======
			ActivityType:                  &types.ActivityType{Name: activityType},
			TaskList:                      &types.TaskList{Name: common.StringPtr(taskList)},
>>>>>>> d11708d1
			Input:                         input,
			ScheduleToCloseTimeoutSeconds: common.Int32Ptr(timeout),
			ScheduleToStartTimeoutSeconds: common.Int32Ptr(queueTimeout),
			HeartbeatTimeoutSeconds:       common.Int32Ptr(hearbeatTimeout),
			StartToCloseTimeoutSeconds:    common.Int32Ptr(1),
			RetryPolicy:                   retryPolicy,
			RequestLocalDispatch:          &requestLocalDispatch,
		},
	)
	s.Nil(err)
	return event, ai, activityDispatchInfo
}

func (s *historyBuilderSuite) addActivityTaskStartedEvent(scheduleID int64, taskList,
	identity string) *types.HistoryEvent {
	ai, _ := s.msBuilder.GetActivityInfo(scheduleID)
	event, err := s.msBuilder.AddActivityTaskStartedEvent(ai, scheduleID, uuid.New(), identity)
	s.Nil(err)
	return event
}

func (s *historyBuilderSuite) addActivityTaskCompletedEvent(scheduleID, startedID int64, result []byte,
	identity string) *types.HistoryEvent {
	event, err := s.msBuilder.AddActivityTaskCompletedEvent(scheduleID, startedID, &types.RespondActivityTaskCompletedRequest{
		Result:   result,
		Identity: identity,
	})
	s.Nil(err)
	return event
}

func (s *historyBuilderSuite) addActivityTaskFailedEvent(scheduleID, startedID int64, reason string, details []byte,
	identity string) *types.HistoryEvent {
	event, err := s.msBuilder.AddActivityTaskFailedEvent(scheduleID, startedID, &types.RespondActivityTaskFailedRequest{
		Reason:   common.StringPtr(reason),
		Details:  details,
		Identity: identity,
	})
	s.Nil(err)
	return event
}

func (s *historyBuilderSuite) addMarkerRecordedEvent(decisionCompletedEventID int64, markerName string, details []byte, header *map[string][]byte) *types.HistoryEvent {
	fields := make(map[string][]byte)
	if header != nil {
		for name, value := range *header {
			fields[name] = value
		}
	}
	event, err := s.msBuilder.AddRecordMarkerEvent(decisionCompletedEventID, &types.RecordMarkerDecisionAttributes{
		MarkerName: common.StringPtr(markerName),
		Details:    details,
		Header: &types.Header{
			Fields: fields,
		},
	})
	s.Nil(err)
	return event
}

func (s *historyBuilderSuite) addRequestCancelExternalWorkflowExecutionInitiatedEvent(
	decisionCompletedEventID int64, targetDomain string, targetExecution types.WorkflowExecution,
	childWorkflowOnly bool) *types.HistoryEvent {
	event, _, err := s.msBuilder.AddRequestCancelExternalWorkflowExecutionInitiatedEvent(
		decisionCompletedEventID,
		uuid.New(),
		&types.RequestCancelExternalWorkflowExecutionDecisionAttributes{
			Domain:            targetDomain,
			WorkflowID:        targetExecution.WorkflowID,
			RunID:             targetExecution.RunID,
			ChildWorkflowOnly: common.BoolPtr(childWorkflowOnly),
		},
	)
	s.Nil(err)
	return event
}

func (s *historyBuilderSuite) addExternalWorkflowExecutionCancelRequested(
	initiatedID int64, domain, workflowID, runID string) *types.HistoryEvent {

	event, err := s.msBuilder.AddExternalWorkflowExecutionCancelRequested(
		initiatedID, domain, workflowID, runID,
	)
	s.Nil(err)
	return event
}

func (s *historyBuilderSuite) addRequestCancelExternalWorkflowExecutionFailedEvent(
	decisionTaskCompletedEventID, initiatedID int64,
	domain, workflowID, runID string, cause types.CancelExternalWorkflowExecutionFailedCause) *types.HistoryEvent {

	event, err := s.msBuilder.AddRequestCancelExternalWorkflowExecutionFailedEvent(
		decisionTaskCompletedEventID, initiatedID, domain, workflowID, runID, cause,
	)
	s.Nil(err)
	return event
}

func (s *historyBuilderSuite) validateWorkflowExecutionStartedEvent(event *types.HistoryEvent, workflowType,
	taskList string, input []byte, executionStartToCloseTimeout, taskStartToCloseTimeout int32, identity string) {
	s.NotNil(event)
	s.Equal(types.EventTypeWorkflowExecutionStarted, *event.EventType)
	s.Equal(common.FirstEventID, *event.EventID)
	attributes := event.WorkflowExecutionStartedEventAttributes
	s.NotNil(attributes)
<<<<<<< HEAD
	s.Equal(workflowType, *attributes.WorkflowType.Name)
	s.Equal(taskList, attributes.TaskList.Name)
=======
	s.Equal(workflowType, attributes.WorkflowType.Name)
	s.Equal(taskList, *attributes.TaskList.Name)
>>>>>>> d11708d1
	s.Equal(input, attributes.Input)
	s.Equal(executionStartToCloseTimeout, *attributes.ExecutionStartToCloseTimeoutSeconds)
	s.Equal(taskStartToCloseTimeout, *attributes.TaskStartToCloseTimeoutSeconds)
	s.Equal(identity, attributes.Identity)
}

func (s *historyBuilderSuite) validateDecisionTaskScheduledEvent(di *DecisionInfo, eventID int64,
	taskList string, timeout int32) {
	s.NotNil(di)
	s.Equal(eventID, di.ScheduleID)
	s.Equal(taskList, di.TaskList)
}

func (s *historyBuilderSuite) validateDecisionTaskStartedEvent(event *types.HistoryEvent, eventID, scheduleID int64,
	identity string) {
	s.NotNil(event)
	s.Equal(types.EventTypeDecisionTaskStarted, *event.EventType)
	s.Equal(eventID, *event.EventID)
	attributes := event.DecisionTaskStartedEventAttributes
	s.NotNil(attributes)
	s.Equal(scheduleID, *attributes.ScheduledEventID)
	s.Equal(identity, attributes.Identity)
}

func (s *historyBuilderSuite) validateDecisionTaskCompletedEvent(event *types.HistoryEvent, eventID,
	scheduleID, startedID int64, context []byte, identity string) {
	s.NotNil(event)
	s.Equal(types.EventTypeDecisionTaskCompleted, *event.EventType)
	s.Equal(eventID, *event.EventID)
	attributes := event.DecisionTaskCompletedEventAttributes
	s.NotNil(attributes)
	s.Equal(scheduleID, *attributes.ScheduledEventID)
	s.Equal(startedID, *attributes.StartedEventID)
	s.Equal(context, attributes.ExecutionContext)
	s.Equal(identity, attributes.Identity)
}

func (s *historyBuilderSuite) validateActivityTaskScheduledEvent(event *types.HistoryEvent, eventID, decisionID int64,
	activityID, activityType, taskList string, input []byte, timeout,
	queueTimeout, hearbeatTimeout int32, activityDispatchInfo *types.ActivityLocalDispatchInfo, requestLocalDispatch bool) {
	s.NotNil(event)
	s.Equal(types.EventTypeActivityTaskScheduled, *event.EventType)
	s.Equal(eventID, *event.EventID)
	attributes := event.ActivityTaskScheduledEventAttributes
	s.NotNil(attributes)
	s.Equal(decisionID, *attributes.DecisionTaskCompletedEventID)
	s.Equal(activityID, *attributes.ActivityID)
<<<<<<< HEAD
	s.Equal(activityType, *attributes.ActivityType.Name)
	s.Equal(taskList, attributes.TaskList.Name)
=======
	s.Equal(activityType, attributes.ActivityType.Name)
	s.Equal(taskList, *attributes.TaskList.Name)
>>>>>>> d11708d1
	s.Equal(input, attributes.Input)
	s.Equal(timeout, *attributes.ScheduleToCloseTimeoutSeconds)
	s.Equal(queueTimeout, *attributes.ScheduleToStartTimeoutSeconds)
	s.Equal(hearbeatTimeout, *attributes.HeartbeatTimeoutSeconds)
	if requestLocalDispatch {
		s.NotNil(activityDispatchInfo)
	} else {
		s.Nil(activityDispatchInfo)
	}
}

func (s *historyBuilderSuite) validateActivityTaskStartedEvent(event *types.HistoryEvent, eventID, scheduleID int64,
	identity string, attempt int64, lastFailureReason string, lastFailureDetails []byte) {
	s.NotNil(event)
	s.Equal(types.EventTypeActivityTaskStarted, *event.EventType)
	s.Equal(eventID, *event.EventID)
	attributes := event.ActivityTaskStartedEventAttributes
	s.NotNil(attributes)
	s.Equal(scheduleID, *attributes.ScheduledEventID)
	s.Equal(identity, attributes.Identity)
	s.Equal(lastFailureReason, *attributes.LastFailureReason)
	s.Equal(lastFailureDetails, attributes.LastFailureDetails)
}

func (s *historyBuilderSuite) validateTransientActivityTaskStartedEvent(event *types.HistoryEvent, eventID, scheduleID int64,
	identity string) {
	s.Nil(event)
	ai, ok := s.msBuilder.GetPendingActivityInfos()[scheduleID]
	s.True(ok)
	s.NotNil(ai)
	s.Equal(scheduleID, ai.ScheduleID)
	s.Equal(identity, ai.StartedIdentity)
}

func (s *historyBuilderSuite) validateActivityTaskCompletedEvent(event *types.HistoryEvent, eventID,
	scheduleID, startedID int64, result []byte, identity string) {
	s.NotNil(event)
	s.Equal(types.EventTypeActivityTaskCompleted, *event.EventType)
	s.Equal(eventID, *event.EventID)
	attributes := event.ActivityTaskCompletedEventAttributes
	s.NotNil(attributes)
	s.Equal(scheduleID, *attributes.ScheduledEventID)
	s.Equal(startedID, *attributes.StartedEventID)
	s.Equal(result, attributes.Result)
	s.Equal(identity, attributes.Identity)
}

func (s *historyBuilderSuite) validateActivityTaskFailedEvent(event *types.HistoryEvent, eventID,
	scheduleID, startedID int64, reason string, details []byte, identity string) {
	s.NotNil(event)
	s.Equal(types.EventTypeActivityTaskFailed, *event.EventType)
	s.Equal(eventID, *event.EventID)
	attributes := event.ActivityTaskFailedEventAttributes
	s.NotNil(attributes)
	s.Equal(scheduleID, *attributes.ScheduledEventID)
	s.Equal(startedID, *attributes.StartedEventID)
	s.Equal(reason, *attributes.Reason)
	s.Equal(details, attributes.Details)
	s.Equal(identity, attributes.Identity)
}

func (s *historyBuilderSuite) validateMarkerRecordedEvent(
	event *types.HistoryEvent, eventID, decisionTaskCompletedEventID int64,
	markerName string, details []byte, header *map[string][]byte) {
	s.NotNil(event)
	s.Equal(types.EventTypeMarkerRecorded, *event.EventType)
	s.Equal(eventID, *event.EventID)
	attributes := event.MarkerRecordedEventAttributes
	s.NotNil(attributes)
	s.Equal(decisionTaskCompletedEventID, *attributes.DecisionTaskCompletedEventID)
	s.Equal(markerName, attributes.GetMarkerName())
	s.Equal(details, attributes.Details)
	if header != nil {
		for name, value := range attributes.Header.Fields {
			s.Equal((*header)[name], value)
		}
	} else {
		s.Nil(attributes.Header)
	}
}

func (s *historyBuilderSuite) validateRequestCancelExternalWorkflowExecutionInitiatedEvent(
	event *types.HistoryEvent, eventID, decisionTaskCompletedEventID int64,
	domain string, execution types.WorkflowExecution, childWorkflowOnly bool) {
	s.NotNil(event)
	s.Equal(types.EventTypeRequestCancelExternalWorkflowExecutionInitiated, *event.EventType)
	s.Equal(eventID, *event.EventID)
	attributes := event.RequestCancelExternalWorkflowExecutionInitiatedEventAttributes
	s.NotNil(attributes)
	s.Equal(decisionTaskCompletedEventID, *attributes.DecisionTaskCompletedEventID)
	s.Equal(domain, attributes.GetDomain())
	s.Equal(execution.GetWorkflowID(), attributes.WorkflowExecution.GetWorkflowID())
	s.Equal(execution.GetRunID(), attributes.WorkflowExecution.GetRunID())
	s.Equal(childWorkflowOnly, *attributes.ChildWorkflowOnly)
}

func (s *historyBuilderSuite) validateExternalWorkflowExecutionCancelRequested(
	event *types.HistoryEvent, eventID, initiatedEventID int64,
	domain string, execution types.WorkflowExecution) {
	s.NotNil(event)
	s.Equal(types.EventTypeExternalWorkflowExecutionCancelRequested, *event.EventType)
	s.Equal(eventID, *event.EventID)
	attributes := event.ExternalWorkflowExecutionCancelRequestedEventAttributes
	s.NotNil(attributes)
	s.Equal(initiatedEventID, attributes.GetInitiatedEventID())
	s.Equal(domain, attributes.GetDomain())
	s.Equal(execution.GetWorkflowID(), attributes.WorkflowExecution.GetWorkflowID())
	s.Equal(execution.GetRunID(), attributes.WorkflowExecution.GetRunID())
}

func (s *historyBuilderSuite) validateRequestCancelExternalWorkflowExecutionFailedEvent(
	event *types.HistoryEvent, eventID, decisionTaskCompletedEventID, initiatedEventID int64,
	domain string, execution types.WorkflowExecution, cause types.CancelExternalWorkflowExecutionFailedCause) {
	s.NotNil(event)
	s.Equal(types.EventTypeRequestCancelExternalWorkflowExecutionFailed, *event.EventType)
	s.Equal(eventID, *event.EventID)
	attributes := event.RequestCancelExternalWorkflowExecutionFailedEventAttributes
	s.NotNil(attributes)
	s.Equal(decisionTaskCompletedEventID, attributes.GetDecisionTaskCompletedEventID())
	s.Equal(initiatedEventID, attributes.GetInitiatedEventID())
	s.Equal(domain, attributes.GetDomain())
	s.Equal(execution.GetWorkflowID(), attributes.WorkflowExecution.GetWorkflowID())
	s.Equal(execution.GetRunID(), attributes.WorkflowExecution.GetRunID())
	s.Equal(cause, *attributes.Cause)
}

func (s *historyBuilderSuite) printHistory() string {
	return thrift.FromHistory(s.builder.GetHistory()).String()
}<|MERGE_RESOLUTION|>--- conflicted
+++ resolved
@@ -433,13 +433,8 @@
 			DomainUUID: s.domainID,
 			StartRequest: &types.StartWorkflowExecutionRequest{
 				WorkflowID:                          we.WorkflowID,
-<<<<<<< HEAD
-				WorkflowType:                        &types.WorkflowType{Name: common.StringPtr(wt)},
+				WorkflowType:                        &types.WorkflowType{Name: wt},
 				TaskList:                            &types.TaskList{Name: tl},
-=======
-				WorkflowType:                        &types.WorkflowType{Name: wt},
-				TaskList:                            &types.TaskList{Name: common.StringPtr(tl)},
->>>>>>> d11708d1
 				Input:                               input,
 				ExecutionStartToCloseTimeoutSeconds: common.Int32Ptr(execTimeout),
 				TaskStartToCloseTimeoutSeconds:      common.Int32Ptr(taskTimeout),
@@ -509,13 +504,8 @@
 	s.Equal(int64(2), s.getNextEventID())
 
 	_, _, err := s.msBuilder.AddDecisionTaskStartedEvent(2, uuid.New(), &types.PollForDecisionTaskRequest{
-<<<<<<< HEAD
 		TaskList: &types.TaskList{Name: tl},
-		Identity: common.StringPtr(identity),
-=======
-		TaskList: &types.TaskList{Name: common.StringPtr(tl)},
 		Identity: identity,
->>>>>>> d11708d1
 	})
 	s.NotNil(err)
 	s.Equal(int64(2), s.getNextEventID())
@@ -532,13 +522,8 @@
 	s.Equal(common.EmptyEventID, s.getPreviousDecisionStartedEventID())
 
 	_, _, err = s.msBuilder.AddDecisionTaskStartedEvent(100, uuid.New(), &types.PollForDecisionTaskRequest{
-<<<<<<< HEAD
 		TaskList: &types.TaskList{Name: tl},
-		Identity: common.StringPtr(identity),
-=======
-		TaskList: &types.TaskList{Name: common.StringPtr(tl)},
 		Identity: identity,
->>>>>>> d11708d1
 	})
 	s.NotNil(err)
 	s.Equal(int64(3), s.getNextEventID())
@@ -953,13 +938,8 @@
 
 	request := &types.StartWorkflowExecutionRequest{
 		WorkflowID:                          we.WorkflowID,
-<<<<<<< HEAD
-		WorkflowType:                        &types.WorkflowType{Name: common.StringPtr(workflowType)},
+		WorkflowType:                        &types.WorkflowType{Name: workflowType},
 		TaskList:                            &types.TaskList{Name: taskList},
-=======
-		WorkflowType:                        &types.WorkflowType{Name: workflowType},
-		TaskList:                            &types.TaskList{Name: common.StringPtr(taskList)},
->>>>>>> d11708d1
 		Input:                               input,
 		ExecutionStartToCloseTimeoutSeconds: common.Int32Ptr(executionStartToCloseTimeout),
 		TaskStartToCloseTimeoutSeconds:      common.Int32Ptr(taskStartToCloseTimeout),
@@ -991,13 +971,8 @@
 ) *types.HistoryEvent {
 
 	event, _, err := s.msBuilder.AddDecisionTaskStartedEvent(scheduleID, uuid.New(), &types.PollForDecisionTaskRequest{
-<<<<<<< HEAD
 		TaskList: &types.TaskList{Name: taskList},
-		Identity: common.StringPtr(identity),
-=======
-		TaskList: &types.TaskList{Name: common.StringPtr(taskList)},
 		Identity: identity,
->>>>>>> d11708d1
 	})
 	s.Nil(err)
 
@@ -1045,13 +1020,8 @@
 	event, ai, activityDispatchInfo, err := s.msBuilder.AddActivityTaskScheduledEvent(decisionCompletedID,
 		&types.ScheduleActivityTaskDecisionAttributes{
 			ActivityID:                    common.StringPtr(activityID),
-<<<<<<< HEAD
-			ActivityType:                  &types.ActivityType{Name: common.StringPtr(activityType)},
+			ActivityType:                  &types.ActivityType{Name: activityType},
 			TaskList:                      &types.TaskList{Name: taskList},
-=======
-			ActivityType:                  &types.ActivityType{Name: activityType},
-			TaskList:                      &types.TaskList{Name: common.StringPtr(taskList)},
->>>>>>> d11708d1
 			Input:                         input,
 			ScheduleToCloseTimeoutSeconds: common.Int32Ptr(timeout),
 			ScheduleToStartTimeoutSeconds: common.Int32Ptr(queueTimeout),
@@ -1157,13 +1127,8 @@
 	s.Equal(common.FirstEventID, *event.EventID)
 	attributes := event.WorkflowExecutionStartedEventAttributes
 	s.NotNil(attributes)
-<<<<<<< HEAD
-	s.Equal(workflowType, *attributes.WorkflowType.Name)
+	s.Equal(workflowType, attributes.WorkflowType.Name)
 	s.Equal(taskList, attributes.TaskList.Name)
-=======
-	s.Equal(workflowType, attributes.WorkflowType.Name)
-	s.Equal(taskList, *attributes.TaskList.Name)
->>>>>>> d11708d1
 	s.Equal(input, attributes.Input)
 	s.Equal(executionStartToCloseTimeout, *attributes.ExecutionStartToCloseTimeoutSeconds)
 	s.Equal(taskStartToCloseTimeout, *attributes.TaskStartToCloseTimeoutSeconds)
@@ -1211,13 +1176,8 @@
 	s.NotNil(attributes)
 	s.Equal(decisionID, *attributes.DecisionTaskCompletedEventID)
 	s.Equal(activityID, *attributes.ActivityID)
-<<<<<<< HEAD
-	s.Equal(activityType, *attributes.ActivityType.Name)
+	s.Equal(activityType, attributes.ActivityType.Name)
 	s.Equal(taskList, attributes.TaskList.Name)
-=======
-	s.Equal(activityType, attributes.ActivityType.Name)
-	s.Equal(taskList, *attributes.TaskList.Name)
->>>>>>> d11708d1
 	s.Equal(input, attributes.Input)
 	s.Equal(timeout, *attributes.ScheduleToCloseTimeoutSeconds)
 	s.Equal(queueTimeout, *attributes.ScheduleToStartTimeoutSeconds)
