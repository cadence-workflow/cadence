// Copyright (c) 2017 Uber Technologies, Inc.
//
// Permission is hereby granted, free of charge, to any person obtaining a copy
// of this software and associated documentation files (the "Software"), to deal
// in the Software without restriction, including without limitation the rights
// to use, copy, modify, merge, publish, distribute, sublicense, and/or sell
// copies of the Software, and to permit persons to whom the Software is
// furnished to do so, subject to the following conditions:
//
// The above copyright notice and this permission notice shall be included in
// all copies or substantial portions of the Software.
//
// THE SOFTWARE IS PROVIDED "AS IS", WITHOUT WARRANTY OF ANY KIND, EXPRESS OR
// IMPLIED, INCLUDING BUT NOT LIMITED TO THE WARRANTIES OF MERCHANTABILITY,
// FITNESS FOR A PARTICULAR PURPOSE AND NONINFRINGEMENT. IN NO EVENT SHALL THE
// AUTHORS OR COPYRIGHT HOLDERS BE LIABLE FOR ANY CLAIM, DAMAGES OR OTHER
// LIABILITY, WHETHER IN AN ACTION OF CONTRACT, TORT OR OTHERWISE, ARISING FROM,
// OUT OF OR IN CONNECTION WITH THE SOFTWARE OR THE USE OR OTHER DEALINGS IN
// THE SOFTWARE.

package frontend

import (
	"context"
	"errors"
	"testing"
	"time"

	"github.com/golang/mock/gomock"
	"github.com/pborman/uuid"
	"github.com/stretchr/testify/mock"
	"github.com/stretchr/testify/require"
	"github.com/stretchr/testify/suite"

	"github.com/uber/cadence/.gen/go/history/historyservicetest"
	"github.com/uber/cadence/.gen/go/shared"
<<<<<<< HEAD
	"github.com/uber/cadence/client"
=======
>>>>>>> 41f1acc6
	"github.com/uber/cadence/common"
	"github.com/uber/cadence/common/archiver"
	"github.com/uber/cadence/common/archiver/provider"
	"github.com/uber/cadence/common/cache"
	"github.com/uber/cadence/common/cluster"
	"github.com/uber/cadence/common/domain"
<<<<<<< HEAD
	"github.com/uber/cadence/common/log"
=======
>>>>>>> 41f1acc6
	"github.com/uber/cadence/common/messaging"
	"github.com/uber/cadence/common/metrics"
	"github.com/uber/cadence/common/mocks"
	"github.com/uber/cadence/common/persistence"
	"github.com/uber/cadence/common/resource"
	dc "github.com/uber/cadence/common/service/dynamicconfig"
)

const (
	numHistoryShards = 10

	testWorkflowID            = "test-workflow-id"
	testRunID                 = "test-run-id"
	testHistoryArchivalURI    = "testScheme://history/URI"
	testVisibilityArchivalURI = "testScheme://visibility/URI"
)

type (
	workflowHandlerSuite struct {
		suite.Suite
		*require.Assertions

<<<<<<< HEAD
		controller        *gomock.Controller
		mockResource      *resource.Test
		mockDomainCache   *cache.MockDomainCache
		mockClientBean    *client.MockBean
		mockHistoryClient *historyservicetest.MockClient

		testDomain   string
		testDomainID string
		logger       log.Logger

		mockClusterMetadata    *cluster.MockMetadata
		mockProducer           *mocks.KafkaProducer
		mockMetricClient       metrics.Client
		mockMessagingClient    messaging.Client
		mockMetadataMgr        *mocks.MetadataManager
		mockHistoryV2Mgr       *mocks.HistoryV2Manager
		mockVisibilityMgr      *mocks.VisibilityManager
		mockArchivalMetadata   *archiver.MockArchivalMetadata
		mockArchiverProvider   *provider.MockArchiverProvider
		mockHistoryArchiver    *archiver.HistoryArchiverMock
		mockVisibilityArchiver *archiver.VisibilityArchiverMock
=======
		controller          *gomock.Controller
		mockResource        *resource.Test
		mockDomainCache     *cache.MockDomainCache
		mockHistoryClient   *historyservicetest.MockClient
		mockClusterMetadata *cluster.MockMetadata

		mockProducer           *mocks.KafkaProducer
		mockMessagingClient    messaging.Client
		mockMetadataMgr        *mocks.MetadataManager
		mockHistoryV2Mgr       *mocks.HistoryV2Manager
		mockVisibilityMgr      *mocks.VisibilityManager
		mockArchivalMetadata   *archiver.MockArchivalMetadata
		mockArchiverProvider   *provider.MockArchiverProvider
		mockHistoryArchiver    *archiver.HistoryArchiverMock
		mockVisibilityArchiver *archiver.VisibilityArchiverMock

		testDomain   string
		testDomainID string
>>>>>>> 41f1acc6
	}
)

func TestWorkflowHandlerSuite(t *testing.T) {
	s := new(workflowHandlerSuite)
	suite.Run(t, s)
}

func (s *workflowHandlerSuite) SetupSuite() {
}

func (s *workflowHandlerSuite) TearDownSuite() {
}

func (s *workflowHandlerSuite) SetupTest() {
	s.Assertions = require.New(s.T())

	s.testDomain = "test-domain"
	s.testDomainID = "e4f90ec0-1313-45be-9877-8aa41f72a45a"

	s.controller = gomock.NewController(s.T())
	s.mockResource = resource.NewTest(s.controller, metrics.Frontend)
<<<<<<< HEAD
	s.logger = s.mockResource.GetLogger()
	s.mockDomainCache = s.mockResource.DomainCache
	s.mockClientBean = s.mockResource.ClientBean
	s.mockHistoryClient = s.mockResource.HistoryClient
	s.mockClusterMetadata = s.mockResource.ClusterMetadata
	s.mockMetricClient = s.mockResource.MetricsClient
=======
	s.mockDomainCache = s.mockResource.DomainCache
	s.mockHistoryClient = s.mockResource.HistoryClient
	s.mockClusterMetadata = s.mockResource.ClusterMetadata
>>>>>>> 41f1acc6
	s.mockMetadataMgr = s.mockResource.MetadataMgr
	s.mockHistoryV2Mgr = s.mockResource.HistoryMgr
	s.mockVisibilityMgr = s.mockResource.VisibilityMgr
	s.mockArchivalMetadata = s.mockResource.ArchivalMetadata
	s.mockArchiverProvider = s.mockResource.ArchiverProvider

	s.mockProducer = &mocks.KafkaProducer{}
	s.mockMessagingClient = mocks.NewMockMessagingClient(s.mockProducer, nil)
	s.mockHistoryArchiver = &archiver.HistoryArchiverMock{}
	s.mockVisibilityArchiver = &archiver.VisibilityArchiverMock{}
}

func (s *workflowHandlerSuite) TearDownTest() {
	s.controller.Finish()
<<<<<<< HEAD
=======
	s.mockResource.Finish(s.T())
>>>>>>> 41f1acc6
	s.mockProducer.AssertExpectations(s.T())
	s.mockHistoryArchiver.AssertExpectations(s.T())
	s.mockVisibilityArchiver.AssertExpectations(s.T())
}

func (s *workflowHandlerSuite) getWorkflowHandler(config *Config) *WorkflowHandler {
<<<<<<< HEAD
	wh := NewWorkflowHandler(s.mockResource, config, s.mockProducer)
	wh.startWG.Done()
	return wh
=======
	return NewWorkflowHandler(s.mockResource, config, s.mockProducer)
>>>>>>> 41f1acc6
}

func (s *workflowHandlerSuite) TestDisableListVisibilityByFilter() {
	domain := "test-domain"
	domainID := uuid.New()
	config := s.newConfig()
	config.DisableListVisibilityByFilter = dc.GetBoolPropertyFnFilteredByDomain(true)

	wh := s.getWorkflowHandler(config)

	s.mockDomainCache.EXPECT().GetDomainID(gomock.Any()).Return(domainID, nil).AnyTimes()

	// test list open by wid
	listRequest := &shared.ListOpenWorkflowExecutionsRequest{
		Domain: common.StringPtr(domain),
		StartTimeFilter: &shared.StartTimeFilter{
			EarliestTime: common.Int64Ptr(0),
			LatestTime:   common.Int64Ptr(time.Now().UnixNano()),
		},
		ExecutionFilter: &shared.WorkflowExecutionFilter{
			WorkflowId: common.StringPtr("wid"),
		},
	}
	_, err := wh.ListOpenWorkflowExecutions(context.Background(), listRequest)
	s.Error(err)
	s.Equal(errNoPermission, err)

	// test list open by workflow type
	listRequest.ExecutionFilter = nil
	listRequest.TypeFilter = &shared.WorkflowTypeFilter{
		Name: common.StringPtr("workflow-type"),
	}
	_, err = wh.ListOpenWorkflowExecutions(context.Background(), listRequest)
	s.Error(err)
	s.Equal(errNoPermission, err)

	// test list close by wid
	listRequest2 := &shared.ListClosedWorkflowExecutionsRequest{
		Domain: common.StringPtr(domain),
		StartTimeFilter: &shared.StartTimeFilter{
			EarliestTime: common.Int64Ptr(0),
			LatestTime:   common.Int64Ptr(time.Now().UnixNano()),
		},
		ExecutionFilter: &shared.WorkflowExecutionFilter{
			WorkflowId: common.StringPtr("wid"),
		},
	}
	_, err = wh.ListClosedWorkflowExecutions(context.Background(), listRequest2)
	s.Error(err)
	s.Equal(errNoPermission, err)

	// test list close by workflow type
	listRequest2.ExecutionFilter = nil
	listRequest2.TypeFilter = &shared.WorkflowTypeFilter{
		Name: common.StringPtr("workflow-type"),
	}
	_, err = wh.ListClosedWorkflowExecutions(context.Background(), listRequest2)
	s.Error(err)
	s.Equal(errNoPermission, err)

	// test list close by workflow status
	listRequest2.TypeFilter = nil
	failedStatus := shared.WorkflowExecutionCloseStatusFailed
	listRequest2.StatusFilter = &failedStatus
	_, err = wh.ListClosedWorkflowExecutions(context.Background(), listRequest2)
	s.Error(err)
	s.Equal(errNoPermission, err)
}

func (s *workflowHandlerSuite) TestPollForTask_Failed_ContextTimeoutTooShort() {
	config := s.newConfig()
	wh := s.getWorkflowHandler(config)

	bgCtx := context.Background()
	_, err := wh.PollForDecisionTask(bgCtx, &shared.PollForDecisionTaskRequest{})
	s.Error(err)
	s.Equal(common.ErrContextTimeoutNotSet, err)

	_, err = wh.PollForActivityTask(bgCtx, &shared.PollForActivityTaskRequest{})
	s.Error(err)
	s.Equal(common.ErrContextTimeoutNotSet, err)

	shortCtx, cancel := context.WithTimeout(bgCtx, common.MinLongPollTimeout-time.Millisecond)
	defer cancel()

	_, err = wh.PollForDecisionTask(shortCtx, &shared.PollForDecisionTaskRequest{})
	s.Error(err)
	s.Equal(common.ErrContextTimeoutTooShort, err)

	_, err = wh.PollForActivityTask(shortCtx, &shared.PollForActivityTaskRequest{})
	s.Error(err)
	s.Equal(common.ErrContextTimeoutTooShort, err)
}

func (s *workflowHandlerSuite) TestStartWorkflowExecution_Failed_RequestIdNotSet() {
	config := s.newConfig()
	config.RPS = dc.GetIntPropertyFn(10)
	wh := s.getWorkflowHandler(config)

	startWorkflowExecutionRequest := &shared.StartWorkflowExecutionRequest{
		Domain:     common.StringPtr("test-domain"),
		WorkflowId: common.StringPtr("workflow-id"),
		WorkflowType: &shared.WorkflowType{
			Name: common.StringPtr("workflow-type"),
		},
		TaskList: &shared.TaskList{
			Name: common.StringPtr("task-list"),
		},
		ExecutionStartToCloseTimeoutSeconds: common.Int32Ptr(1),
		TaskStartToCloseTimeoutSeconds:      common.Int32Ptr(1),
		RetryPolicy: &shared.RetryPolicy{
			InitialIntervalInSeconds:    common.Int32Ptr(1),
			BackoffCoefficient:          common.Float64Ptr(2),
			MaximumIntervalInSeconds:    common.Int32Ptr(2),
			MaximumAttempts:             common.Int32Ptr(1),
			ExpirationIntervalInSeconds: common.Int32Ptr(1),
		},
	}
	_, err := wh.StartWorkflowExecution(context.Background(), startWorkflowExecutionRequest)
	s.Error(err)
	s.Equal(errRequestIDNotSet, err)
}

func (s *workflowHandlerSuite) TestStartWorkflowExecution_Failed_StartRequestNotSet() {
	config := s.newConfig()
	config.RPS = dc.GetIntPropertyFn(10)
	wh := s.getWorkflowHandler(config)

	_, err := wh.StartWorkflowExecution(context.Background(), nil)
	s.Error(err)
	s.Equal(errRequestNotSet, err)
}

func (s *workflowHandlerSuite) TestStartWorkflowExecution_Failed_DomainNotSet() {
	config := s.newConfig()
	config.RPS = dc.GetIntPropertyFn(10)
	wh := s.getWorkflowHandler(config)

	startWorkflowExecutionRequest := &shared.StartWorkflowExecutionRequest{
		WorkflowId: common.StringPtr("workflow-id"),
		WorkflowType: &shared.WorkflowType{
			Name: common.StringPtr("workflow-type"),
		},
		TaskList: &shared.TaskList{
			Name: common.StringPtr("task-list"),
		},
		ExecutionStartToCloseTimeoutSeconds: common.Int32Ptr(1),
		TaskStartToCloseTimeoutSeconds:      common.Int32Ptr(1),
		RetryPolicy: &shared.RetryPolicy{
			InitialIntervalInSeconds:    common.Int32Ptr(1),
			BackoffCoefficient:          common.Float64Ptr(2),
			MaximumIntervalInSeconds:    common.Int32Ptr(2),
			MaximumAttempts:             common.Int32Ptr(1),
			ExpirationIntervalInSeconds: common.Int32Ptr(1),
		},
		RequestId: common.StringPtr(uuid.New()),
	}
	_, err := wh.StartWorkflowExecution(context.Background(), startWorkflowExecutionRequest)
	s.Error(err)
	s.Equal(errDomainNotSet, err)
}

func (s *workflowHandlerSuite) TestStartWorkflowExecution_Failed_WorkflowIdNotSet() {
	config := s.newConfig()
	config.RPS = dc.GetIntPropertyFn(10)
	wh := s.getWorkflowHandler(config)

	startWorkflowExecutionRequest := &shared.StartWorkflowExecutionRequest{
		Domain: common.StringPtr("test-domain"),
		WorkflowType: &shared.WorkflowType{
			Name: common.StringPtr("workflow-type"),
		},
		TaskList: &shared.TaskList{
			Name: common.StringPtr("task-list"),
		},
		ExecutionStartToCloseTimeoutSeconds: common.Int32Ptr(1),
		TaskStartToCloseTimeoutSeconds:      common.Int32Ptr(1),
		RetryPolicy: &shared.RetryPolicy{
			InitialIntervalInSeconds:    common.Int32Ptr(1),
			BackoffCoefficient:          common.Float64Ptr(2),
			MaximumIntervalInSeconds:    common.Int32Ptr(2),
			MaximumAttempts:             common.Int32Ptr(1),
			ExpirationIntervalInSeconds: common.Int32Ptr(1),
		},
		RequestId: common.StringPtr(uuid.New()),
	}
	_, err := wh.StartWorkflowExecution(context.Background(), startWorkflowExecutionRequest)
	s.Error(err)
	s.Equal(errWorkflowIDNotSet, err)
}

func (s *workflowHandlerSuite) TestStartWorkflowExecution_Failed_WorkflowTypeNotSet() {
	config := s.newConfig()
	config.RPS = dc.GetIntPropertyFn(10)
	wh := s.getWorkflowHandler(config)

	startWorkflowExecutionRequest := &shared.StartWorkflowExecutionRequest{
		Domain:     common.StringPtr("test-domain"),
		WorkflowId: common.StringPtr("workflow-id"),
		WorkflowType: &shared.WorkflowType{
			Name: common.StringPtr(""),
		},
		TaskList: &shared.TaskList{
			Name: common.StringPtr("task-list"),
		},
		ExecutionStartToCloseTimeoutSeconds: common.Int32Ptr(1),
		TaskStartToCloseTimeoutSeconds:      common.Int32Ptr(1),
		RetryPolicy: &shared.RetryPolicy{
			InitialIntervalInSeconds:    common.Int32Ptr(1),
			BackoffCoefficient:          common.Float64Ptr(2),
			MaximumIntervalInSeconds:    common.Int32Ptr(2),
			MaximumAttempts:             common.Int32Ptr(1),
			ExpirationIntervalInSeconds: common.Int32Ptr(1),
		},
		RequestId: common.StringPtr(uuid.New()),
	}
	_, err := wh.StartWorkflowExecution(context.Background(), startWorkflowExecutionRequest)
	s.Error(err)
	s.Equal(errWorkflowTypeNotSet, err)
}

func (s *workflowHandlerSuite) TestStartWorkflowExecution_Failed_TaskListNotSet() {
	config := s.newConfig()
	config.RPS = dc.GetIntPropertyFn(10)
	wh := s.getWorkflowHandler(config)

	startWorkflowExecutionRequest := &shared.StartWorkflowExecutionRequest{
		Domain:     common.StringPtr("test-domain"),
		WorkflowId: common.StringPtr("workflow-id"),
		WorkflowType: &shared.WorkflowType{
			Name: common.StringPtr("workflow-type"),
		},
		TaskList: &shared.TaskList{
			Name: common.StringPtr(""),
		},
		ExecutionStartToCloseTimeoutSeconds: common.Int32Ptr(1),
		TaskStartToCloseTimeoutSeconds:      common.Int32Ptr(1),
		RetryPolicy: &shared.RetryPolicy{
			InitialIntervalInSeconds:    common.Int32Ptr(1),
			BackoffCoefficient:          common.Float64Ptr(2),
			MaximumIntervalInSeconds:    common.Int32Ptr(2),
			MaximumAttempts:             common.Int32Ptr(1),
			ExpirationIntervalInSeconds: common.Int32Ptr(1),
		},
		RequestId: common.StringPtr(uuid.New()),
	}
	_, err := wh.StartWorkflowExecution(context.Background(), startWorkflowExecutionRequest)
	s.Error(err)
	s.Equal(errTaskListNotSet, err)
}

func (s *workflowHandlerSuite) TestStartWorkflowExecution_Failed_InvalidExecutionStartToCloseTimeout() {
	config := s.newConfig()
	config.RPS = dc.GetIntPropertyFn(10)
	wh := s.getWorkflowHandler(config)

	startWorkflowExecutionRequest := &shared.StartWorkflowExecutionRequest{
		Domain:     common.StringPtr("test-domain"),
		WorkflowId: common.StringPtr("workflow-id"),
		WorkflowType: &shared.WorkflowType{
			Name: common.StringPtr("workflow-type"),
		},
		TaskList: &shared.TaskList{
			Name: common.StringPtr("task-list"),
		},
		ExecutionStartToCloseTimeoutSeconds: common.Int32Ptr(0),
		TaskStartToCloseTimeoutSeconds:      common.Int32Ptr(1),
		RetryPolicy: &shared.RetryPolicy{
			InitialIntervalInSeconds:    common.Int32Ptr(1),
			BackoffCoefficient:          common.Float64Ptr(2),
			MaximumIntervalInSeconds:    common.Int32Ptr(2),
			MaximumAttempts:             common.Int32Ptr(1),
			ExpirationIntervalInSeconds: common.Int32Ptr(1),
		},
		RequestId: common.StringPtr(uuid.New()),
	}
	_, err := wh.StartWorkflowExecution(context.Background(), startWorkflowExecutionRequest)
	s.Error(err)
	s.Equal(errInvalidExecutionStartToCloseTimeoutSeconds, err)
}

func (s *workflowHandlerSuite) TestStartWorkflowExecution_Failed_InvalidTaskStartToCloseTimeout() {
	config := s.newConfig()
	config.RPS = dc.GetIntPropertyFn(10)
	wh := s.getWorkflowHandler(config)

	startWorkflowExecutionRequest := &shared.StartWorkflowExecutionRequest{
		Domain:     common.StringPtr("test-domain"),
		WorkflowId: common.StringPtr("workflow-id"),
		WorkflowType: &shared.WorkflowType{
			Name: common.StringPtr("workflow-type"),
		},
		TaskList: &shared.TaskList{
			Name: common.StringPtr("task-list"),
		},
		ExecutionStartToCloseTimeoutSeconds: common.Int32Ptr(1),
		TaskStartToCloseTimeoutSeconds:      common.Int32Ptr(0),
		RetryPolicy: &shared.RetryPolicy{
			InitialIntervalInSeconds:    common.Int32Ptr(1),
			BackoffCoefficient:          common.Float64Ptr(2),
			MaximumIntervalInSeconds:    common.Int32Ptr(2),
			MaximumAttempts:             common.Int32Ptr(1),
			ExpirationIntervalInSeconds: common.Int32Ptr(1),
		},
		RequestId: common.StringPtr(uuid.New()),
	}
	_, err := wh.StartWorkflowExecution(context.Background(), startWorkflowExecutionRequest)
	s.Error(err)
	s.Equal(errInvalidTaskStartToCloseTimeoutSeconds, err)
}

func (s *workflowHandlerSuite) TestRegisterDomain_Failure_InvalidArchivalURI() {
	s.mockClusterMetadata.EXPECT().IsGlobalDomainEnabled().Return(false)
	s.mockClusterMetadata.EXPECT().GetCurrentClusterName().Return(cluster.TestCurrentClusterName)
	s.mockArchivalMetadata.On("GetHistoryConfig").Return(archiver.NewArchivalConfig("enabled", dc.GetStringPropertyFn("enabled"), dc.GetBoolPropertyFn(true), "disabled", "random URI"))
	s.mockArchivalMetadata.On("GetVisibilityConfig").Return(archiver.NewArchivalConfig("enabled", dc.GetStringPropertyFn("enabled"), dc.GetBoolPropertyFn(true), "disabled", "random URI"))
	s.mockMetadataMgr.On("GetDomain", mock.Anything).Return(nil, &shared.EntityNotExistsError{})
	s.mockHistoryArchiver.On("ValidateURI", mock.Anything).Return(nil)
	s.mockVisibilityArchiver.On("ValidateURI", mock.Anything).Return(errors.New("invalid URI"))
	s.mockArchiverProvider.On("GetHistoryArchiver", mock.Anything, mock.Anything).Return(s.mockHistoryArchiver, nil)
	s.mockArchiverProvider.On("GetVisibilityArchiver", mock.Anything, mock.Anything).Return(s.mockVisibilityArchiver, nil)

	wh := s.getWorkflowHandler(s.newConfig())

	req := registerDomainRequest(
		shared.ArchivalStatusEnabled.Ptr(),
		common.StringPtr(testHistoryArchivalURI),
		shared.ArchivalStatusEnabled.Ptr(),
		common.StringPtr(testVisibilityArchivalURI),
	)
	err := wh.RegisterDomain(context.Background(), req)
	s.Error(err)
}

func (s *workflowHandlerSuite) TestRegisterDomain_Success_EnabledWithNoArchivalURI() {
	s.mockClusterMetadata.EXPECT().IsGlobalDomainEnabled().Return(false)
	s.mockClusterMetadata.EXPECT().GetAllClusterInfo().Return(cluster.TestAllClusterInfo).AnyTimes()
	s.mockClusterMetadata.EXPECT().GetCurrentClusterName().Return(cluster.TestCurrentClusterName).AnyTimes()
	s.mockArchivalMetadata.On("GetHistoryConfig").Return(archiver.NewArchivalConfig("enabled", dc.GetStringPropertyFn("enabled"), dc.GetBoolPropertyFn(true), "disabled", testHistoryArchivalURI))
	s.mockArchivalMetadata.On("GetVisibilityConfig").Return(archiver.NewArchivalConfig("enabled", dc.GetStringPropertyFn("enabled"), dc.GetBoolPropertyFn(true), "disabled", testVisibilityArchivalURI))
	s.mockMetadataMgr.On("GetDomain", mock.Anything).Return(nil, &shared.EntityNotExistsError{})
	s.mockMetadataMgr.On("CreateDomain", mock.Anything).Return(&persistence.CreateDomainResponse{
		ID: "test-id",
	}, nil)
	s.mockHistoryArchiver.On("ValidateURI", mock.Anything).Return(nil)
	s.mockVisibilityArchiver.On("ValidateURI", mock.Anything).Return(nil)
	s.mockArchiverProvider.On("GetHistoryArchiver", mock.Anything, mock.Anything).Return(s.mockHistoryArchiver, nil)
	s.mockArchiverProvider.On("GetVisibilityArchiver", mock.Anything, mock.Anything).Return(s.mockVisibilityArchiver, nil)

	wh := s.getWorkflowHandler(s.newConfig())

	req := registerDomainRequest(shared.ArchivalStatusEnabled.Ptr(), nil, shared.ArchivalStatusEnabled.Ptr(), nil)
	err := wh.RegisterDomain(context.Background(), req)
	s.NoError(err)
}

func (s *workflowHandlerSuite) TestRegisterDomain_Success_EnabledWithArchivalURI() {
	s.mockClusterMetadata.EXPECT().IsGlobalDomainEnabled().Return(false)
	s.mockClusterMetadata.EXPECT().GetAllClusterInfo().Return(cluster.TestAllClusterInfo).AnyTimes()
	s.mockClusterMetadata.EXPECT().GetCurrentClusterName().Return(cluster.TestCurrentClusterName).AnyTimes()
	s.mockArchivalMetadata.On("GetHistoryConfig").Return(archiver.NewArchivalConfig("enabled", dc.GetStringPropertyFn("enabled"), dc.GetBoolPropertyFn(true), "disabled", "invalidURI"))
	s.mockArchivalMetadata.On("GetVisibilityConfig").Return(archiver.NewArchivalConfig("enabled", dc.GetStringPropertyFn("enabled"), dc.GetBoolPropertyFn(true), "disabled", "invalidURI"))
	s.mockMetadataMgr.On("GetDomain", mock.Anything).Return(nil, &shared.EntityNotExistsError{})
	s.mockMetadataMgr.On("CreateDomain", mock.Anything).Return(&persistence.CreateDomainResponse{
		ID: "test-id",
	}, nil)
	s.mockHistoryArchiver.On("ValidateURI", mock.Anything).Return(nil)
	s.mockVisibilityArchiver.On("ValidateURI", mock.Anything).Return(nil)
	s.mockArchiverProvider.On("GetHistoryArchiver", mock.Anything, mock.Anything).Return(s.mockHistoryArchiver, nil)
	s.mockArchiverProvider.On("GetVisibilityArchiver", mock.Anything, mock.Anything).Return(s.mockVisibilityArchiver, nil)

	wh := s.getWorkflowHandler(s.newConfig())

	req := registerDomainRequest(
		shared.ArchivalStatusEnabled.Ptr(),
		common.StringPtr(testHistoryArchivalURI),
		shared.ArchivalStatusEnabled.Ptr(),
		common.StringPtr(testVisibilityArchivalURI),
	)
	err := wh.RegisterDomain(context.Background(), req)
	s.NoError(err)
}

func (s *workflowHandlerSuite) TestRegisterDomain_Success_ClusterNotConfiguredForArchival() {
	s.mockClusterMetadata.EXPECT().IsGlobalDomainEnabled().Return(false)
	s.mockClusterMetadata.EXPECT().GetAllClusterInfo().Return(cluster.TestAllClusterInfo).AnyTimes()
	s.mockClusterMetadata.EXPECT().GetCurrentClusterName().Return(cluster.TestCurrentClusterName).AnyTimes()
	s.mockArchivalMetadata.On("GetHistoryConfig").Return(archiver.NewDisabledArchvialConfig())
	s.mockArchivalMetadata.On("GetVisibilityConfig").Return(archiver.NewDisabledArchvialConfig())
	s.mockMetadataMgr.On("GetDomain", mock.Anything).Return(nil, &shared.EntityNotExistsError{})
	s.mockMetadataMgr.On("CreateDomain", mock.Anything).Return(&persistence.CreateDomainResponse{
		ID: "test-id",
	}, nil)

	wh := s.getWorkflowHandler(s.newConfig())

	req := registerDomainRequest(
		shared.ArchivalStatusEnabled.Ptr(),
		common.StringPtr(testVisibilityArchivalURI),
		shared.ArchivalStatusEnabled.Ptr(),
		common.StringPtr("invalidURI"),
	)
	err := wh.RegisterDomain(context.Background(), req)
	s.NoError(err)
}

func (s *workflowHandlerSuite) TestRegisterDomain_Success_NotEnabled() {
	s.mockClusterMetadata.EXPECT().IsGlobalDomainEnabled().Return(false)
	s.mockClusterMetadata.EXPECT().GetAllClusterInfo().Return(cluster.TestAllClusterInfo).AnyTimes()
	s.mockClusterMetadata.EXPECT().GetCurrentClusterName().Return(cluster.TestCurrentClusterName).AnyTimes()
	s.mockArchivalMetadata.On("GetHistoryConfig").Return(archiver.NewArchivalConfig("enabled", dc.GetStringPropertyFn("enabled"), dc.GetBoolPropertyFn(true), "disabled", "some random URI"))
	s.mockArchivalMetadata.On("GetVisibilityConfig").Return(archiver.NewArchivalConfig("enabled", dc.GetStringPropertyFn("enabled"), dc.GetBoolPropertyFn(true), "disabled", "some random URI"))
	s.mockMetadataMgr.On("GetDomain", mock.Anything).Return(nil, &shared.EntityNotExistsError{})
	s.mockMetadataMgr.On("CreateDomain", mock.Anything).Return(&persistence.CreateDomainResponse{
		ID: "test-id",
	}, nil)

	wh := s.getWorkflowHandler(s.newConfig())

	req := registerDomainRequest(nil, nil, nil, nil)
	err := wh.RegisterDomain(context.Background(), req)
	s.NoError(err)
}

func (s *workflowHandlerSuite) TestDescribeDomain_Success_ArchivalDisabled() {
	getDomainResp := persistenceGetDomainResponse(
		&domain.ArchivalState{Status: shared.ArchivalStatusDisabled, URI: ""},
		&domain.ArchivalState{Status: shared.ArchivalStatusDisabled, URI: ""},
	)
	s.mockMetadataMgr.On("GetDomain", mock.Anything).Return(getDomainResp, nil)

	wh := s.getWorkflowHandler(s.newConfig())

	req := &shared.DescribeDomainRequest{
		Name: common.StringPtr("test-domain"),
	}
	result, err := wh.DescribeDomain(context.Background(), req)

	s.NoError(err)
	s.NotNil(result)
	s.NotNil(result.Configuration)
	s.Equal(shared.ArchivalStatusDisabled, result.Configuration.GetHistoryArchivalStatus())
	s.Equal("", result.Configuration.GetHistoryArchivalURI())
	s.Equal(shared.ArchivalStatusDisabled, result.Configuration.GetVisibilityArchivalStatus())
	s.Equal("", result.Configuration.GetVisibilityArchivalURI())
}

func (s *workflowHandlerSuite) TestDescribeDomain_Success_ArchivalEnabled() {
	getDomainResp := persistenceGetDomainResponse(
		&domain.ArchivalState{Status: shared.ArchivalStatusEnabled, URI: testHistoryArchivalURI},
		&domain.ArchivalState{Status: shared.ArchivalStatusEnabled, URI: testVisibilityArchivalURI},
	)
	s.mockMetadataMgr.On("GetDomain", mock.Anything).Return(getDomainResp, nil)

	wh := s.getWorkflowHandler(s.newConfig())

	req := &shared.DescribeDomainRequest{
		Name: common.StringPtr("test-domain"),
	}
	result, err := wh.DescribeDomain(context.Background(), req)

	s.NoError(err)
	s.NotNil(result)
	s.NotNil(result.Configuration)
	s.Equal(shared.ArchivalStatusEnabled, result.Configuration.GetHistoryArchivalStatus())
	s.Equal(testHistoryArchivalURI, result.Configuration.GetHistoryArchivalURI())
	s.Equal(shared.ArchivalStatusEnabled, result.Configuration.GetVisibilityArchivalStatus())
	s.Equal(testVisibilityArchivalURI, result.Configuration.GetVisibilityArchivalURI())
}

func (s *workflowHandlerSuite) TestUpdateDomain_Failure_UpdateExistingArchivalURI() {
	s.mockMetadataMgr.On("GetMetadata").Return(&persistence.GetMetadataResponse{
		NotificationVersion: int64(0),
	}, nil)
	getDomainResp := persistenceGetDomainResponse(
		&domain.ArchivalState{Status: shared.ArchivalStatusEnabled, URI: testHistoryArchivalURI},
		&domain.ArchivalState{Status: shared.ArchivalStatusEnabled, URI: testVisibilityArchivalURI},
	)
	s.mockMetadataMgr.On("GetDomain", mock.Anything).Return(getDomainResp, nil)
	s.mockArchivalMetadata.On("GetHistoryConfig").Return(archiver.NewArchivalConfig("enabled", dc.GetStringPropertyFn("enabled"), dc.GetBoolPropertyFn(true), "disabled", "some random URI"))
	s.mockArchivalMetadata.On("GetVisibilityConfig").Return(archiver.NewArchivalConfig("enabled", dc.GetStringPropertyFn("enabled"), dc.GetBoolPropertyFn(true), "disabled", "some random URI"))
	s.mockHistoryArchiver.On("ValidateURI", mock.Anything).Return(nil)
	s.mockArchiverProvider.On("GetHistoryArchiver", mock.Anything, mock.Anything).Return(s.mockHistoryArchiver, nil)

	wh := s.getWorkflowHandler(s.newConfig())

	updateReq := updateRequest(
		nil,
		nil,
		common.StringPtr("updated visibility URI"),
		nil,
	)
	_, err := wh.UpdateDomain(context.Background(), updateReq)
	s.Error(err)
}

func (s *workflowHandlerSuite) TestUpdateDomain_Failure_InvalidArchivalURI() {
	s.mockMetadataMgr.On("GetMetadata").Return(&persistence.GetMetadataResponse{
		NotificationVersion: int64(0),
	}, nil)
	getDomainResp := persistenceGetDomainResponse(
		&domain.ArchivalState{Status: shared.ArchivalStatusDisabled, URI: ""},
		&domain.ArchivalState{Status: shared.ArchivalStatusDisabled, URI: ""},
	)
	s.mockMetadataMgr.On("GetDomain", mock.Anything).Return(getDomainResp, nil)
	s.mockArchivalMetadata.On("GetHistoryConfig").Return(archiver.NewArchivalConfig("enabled", dc.GetStringPropertyFn("enabled"), dc.GetBoolPropertyFn(true), "disabled", "some random URI"))
	s.mockHistoryArchiver.On("ValidateURI", mock.Anything).Return(errors.New("invalid URI"))
	s.mockArchiverProvider.On("GetHistoryArchiver", mock.Anything, mock.Anything).Return(s.mockHistoryArchiver, nil)

	wh := s.getWorkflowHandler(s.newConfig())

	updateReq := updateRequest(
		common.StringPtr("testScheme://invalid/updated/history/URI"),
		common.ArchivalStatusPtr(shared.ArchivalStatusEnabled),
		nil,
		nil,
	)
	_, err := wh.UpdateDomain(context.Background(), updateReq)
	s.Error(err)
}

func (s *workflowHandlerSuite) TestUpdateDomain_Success_ArchivalEnabledToArchivalDisabledWithoutSettingURI() {
	s.mockMetadataMgr.On("GetMetadata").Return(&persistence.GetMetadataResponse{
		NotificationVersion: int64(0),
	}, nil)
	getDomainResp := persistenceGetDomainResponse(
		&domain.ArchivalState{Status: shared.ArchivalStatusEnabled, URI: testHistoryArchivalURI},
		&domain.ArchivalState{Status: shared.ArchivalStatusEnabled, URI: testVisibilityArchivalURI},
	)
	s.mockMetadataMgr.On("GetDomain", mock.Anything).Return(getDomainResp, nil)
	s.mockMetadataMgr.On("UpdateDomain", mock.Anything).Return(nil)
	s.mockClusterMetadata.EXPECT().GetAllClusterInfo().Return(cluster.TestAllClusterInfo).AnyTimes()
	s.mockClusterMetadata.EXPECT().GetCurrentClusterName().Return(cluster.TestCurrentClusterName).AnyTimes()
	s.mockArchivalMetadata.On("GetHistoryConfig").Return(archiver.NewArchivalConfig("enabled", dc.GetStringPropertyFn("enabled"), dc.GetBoolPropertyFn(true), "disabled", "some random URI"))
	s.mockArchivalMetadata.On("GetVisibilityConfig").Return(archiver.NewArchivalConfig("enabled", dc.GetStringPropertyFn("enabled"), dc.GetBoolPropertyFn(true), "disabled", "some random URI"))
	s.mockHistoryArchiver.On("ValidateURI", mock.Anything).Return(nil)
	s.mockVisibilityArchiver.On("ValidateURI", mock.Anything).Return(nil)
	s.mockArchiverProvider.On("GetHistoryArchiver", mock.Anything, mock.Anything).Return(s.mockHistoryArchiver, nil)
	s.mockArchiverProvider.On("GetVisibilityArchiver", mock.Anything, mock.Anything).Return(s.mockVisibilityArchiver, nil)

	wh := s.getWorkflowHandler(s.newConfig())

	updateReq := updateRequest(
		nil,
		common.ArchivalStatusPtr(shared.ArchivalStatusDisabled),
		nil,
		common.ArchivalStatusPtr(shared.ArchivalStatusDisabled),
	)
	result, err := wh.UpdateDomain(context.Background(), updateReq)
	s.NoError(err)
	s.NotNil(result)
	s.NotNil(result.Configuration)
	s.Equal(shared.ArchivalStatusDisabled, result.Configuration.GetHistoryArchivalStatus())
	s.Equal(testHistoryArchivalURI, result.Configuration.GetHistoryArchivalURI())
	s.Equal(shared.ArchivalStatusDisabled, result.Configuration.GetVisibilityArchivalStatus())
	s.Equal(testVisibilityArchivalURI, result.Configuration.GetVisibilityArchivalURI())
}

func (s *workflowHandlerSuite) TestUpdateDomain_Success_ClusterNotConfiguredForArchival() {
	s.mockMetadataMgr.On("GetMetadata").Return(&persistence.GetMetadataResponse{
		NotificationVersion: int64(0),
	}, nil)
	getDomainResp := persistenceGetDomainResponse(
		&domain.ArchivalState{Status: shared.ArchivalStatusEnabled, URI: "some random history URI"},
		&domain.ArchivalState{Status: shared.ArchivalStatusEnabled, URI: "some random visibility URI"},
	)
	s.mockMetadataMgr.On("GetDomain", mock.Anything).Return(getDomainResp, nil)
	s.mockClusterMetadata.EXPECT().GetAllClusterInfo().Return(cluster.TestAllClusterInfo).AnyTimes()
	s.mockClusterMetadata.EXPECT().GetCurrentClusterName().Return(cluster.TestCurrentClusterName).AnyTimes()
	s.mockArchivalMetadata.On("GetHistoryConfig").Return(archiver.NewDisabledArchvialConfig())
	s.mockArchivalMetadata.On("GetVisibilityConfig").Return(archiver.NewDisabledArchvialConfig())

	wh := s.getWorkflowHandler(s.newConfig())

	updateReq := updateRequest(nil, common.ArchivalStatusPtr(shared.ArchivalStatusDisabled), nil, nil)
	result, err := wh.UpdateDomain(context.Background(), updateReq)
	s.NoError(err)
	s.NotNil(result)
	s.NotNil(result.Configuration)
	s.Equal(shared.ArchivalStatusEnabled, result.Configuration.GetHistoryArchivalStatus())
	s.Equal("some random history URI", result.Configuration.GetHistoryArchivalURI())
	s.Equal(shared.ArchivalStatusEnabled, result.Configuration.GetVisibilityArchivalStatus())
	s.Equal("some random visibility URI", result.Configuration.GetVisibilityArchivalURI())
}

func (s *workflowHandlerSuite) TestUpdateDomain_Success_ArchivalEnabledToArchivalDisabledWithSettingBucket() {
	s.mockMetadataMgr.On("GetMetadata").Return(&persistence.GetMetadataResponse{
		NotificationVersion: int64(0),
	}, nil)
	getDomainResp := persistenceGetDomainResponse(
		&domain.ArchivalState{Status: shared.ArchivalStatusEnabled, URI: testHistoryArchivalURI},
		&domain.ArchivalState{Status: shared.ArchivalStatusEnabled, URI: testVisibilityArchivalURI},
	)
	s.mockMetadataMgr.On("GetDomain", mock.Anything).Return(getDomainResp, nil)
	s.mockMetadataMgr.On("UpdateDomain", mock.Anything).Return(nil)
	s.mockClusterMetadata.EXPECT().GetAllClusterInfo().Return(cluster.TestAllClusterInfo).AnyTimes()
	s.mockClusterMetadata.EXPECT().GetCurrentClusterName().Return(cluster.TestCurrentClusterName).AnyTimes()
	s.mockArchivalMetadata.On("GetHistoryConfig").Return(archiver.NewArchivalConfig("enabled", dc.GetStringPropertyFn("enabled"), dc.GetBoolPropertyFn(true), "disabled", "some random URI"))
	s.mockArchivalMetadata.On("GetVisibilityConfig").Return(archiver.NewArchivalConfig("enabled", dc.GetStringPropertyFn("enabled"), dc.GetBoolPropertyFn(true), "disabled", "some random URI"))
	s.mockHistoryArchiver.On("ValidateURI", mock.Anything).Return(nil)
	s.mockVisibilityArchiver.On("ValidateURI", mock.Anything).Return(nil)
	s.mockArchiverProvider.On("GetHistoryArchiver", mock.Anything, mock.Anything).Return(s.mockHistoryArchiver, nil)
	s.mockArchiverProvider.On("GetVisibilityArchiver", mock.Anything, mock.Anything).Return(s.mockVisibilityArchiver, nil)

	wh := s.getWorkflowHandler(s.newConfig())

	updateReq := updateRequest(
		common.StringPtr(testHistoryArchivalURI),
		common.ArchivalStatusPtr(shared.ArchivalStatusDisabled),
		common.StringPtr(testVisibilityArchivalURI),
		common.ArchivalStatusPtr(shared.ArchivalStatusDisabled),
	)
	result, err := wh.UpdateDomain(context.Background(), updateReq)
	s.NoError(err)
	s.NotNil(result)
	s.NotNil(result.Configuration)
	s.Equal(shared.ArchivalStatusDisabled, result.Configuration.GetHistoryArchivalStatus())
	s.Equal(testHistoryArchivalURI, result.Configuration.GetHistoryArchivalURI())
	s.Equal(shared.ArchivalStatusDisabled, result.Configuration.GetVisibilityArchivalStatus())
	s.Equal(testVisibilityArchivalURI, result.Configuration.GetVisibilityArchivalURI())
}

func (s *workflowHandlerSuite) TestUpdateDomain_Success_ArchivalEnabledToEnabled() {
	s.mockMetadataMgr.On("GetMetadata").Return(&persistence.GetMetadataResponse{
		NotificationVersion: int64(0),
	}, nil)
	getDomainResp := persistenceGetDomainResponse(
		&domain.ArchivalState{Status: shared.ArchivalStatusEnabled, URI: testHistoryArchivalURI},
		&domain.ArchivalState{Status: shared.ArchivalStatusEnabled, URI: testVisibilityArchivalURI},
	)
	s.mockMetadataMgr.On("GetDomain", mock.Anything).Return(getDomainResp, nil)
	s.mockClusterMetadata.EXPECT().GetAllClusterInfo().Return(cluster.TestAllClusterInfo).AnyTimes()
	s.mockClusterMetadata.EXPECT().GetCurrentClusterName().Return(cluster.TestCurrentClusterName).AnyTimes()
	s.mockArchivalMetadata.On("GetHistoryConfig").Return(archiver.NewArchivalConfig("enabled", dc.GetStringPropertyFn("enabled"), dc.GetBoolPropertyFn(true), "disabled", "some random URI"))
	s.mockArchivalMetadata.On("GetVisibilityConfig").Return(archiver.NewArchivalConfig("enabled", dc.GetStringPropertyFn("enabled"), dc.GetBoolPropertyFn(true), "disabled", "some random URI"))
	s.mockHistoryArchiver.On("ValidateURI", mock.Anything).Return(nil)
	s.mockVisibilityArchiver.On("ValidateURI", mock.Anything).Return(nil)
	s.mockArchiverProvider.On("GetHistoryArchiver", mock.Anything, mock.Anything).Return(s.mockHistoryArchiver, nil)
	s.mockArchiverProvider.On("GetVisibilityArchiver", mock.Anything, mock.Anything).Return(s.mockVisibilityArchiver, nil)

	wh := s.getWorkflowHandler(s.newConfig())

	updateReq := updateRequest(
		common.StringPtr(testHistoryArchivalURI),
		common.ArchivalStatusPtr(shared.ArchivalStatusEnabled),
		common.StringPtr(testVisibilityArchivalURI),
		common.ArchivalStatusPtr(shared.ArchivalStatusEnabled),
	)
	result, err := wh.UpdateDomain(context.Background(), updateReq)
	s.NoError(err)
	s.NotNil(result)
	s.NotNil(result.Configuration)
	s.Equal(shared.ArchivalStatusEnabled, result.Configuration.GetHistoryArchivalStatus())
	s.Equal(testHistoryArchivalURI, result.Configuration.GetHistoryArchivalURI())
	s.Equal(shared.ArchivalStatusEnabled, result.Configuration.GetVisibilityArchivalStatus())
	s.Equal(testVisibilityArchivalURI, result.Configuration.GetVisibilityArchivalURI())
}

func (s *workflowHandlerSuite) TestUpdateDomain_Success_ArchivalNeverEnabledToEnabled() {
	s.mockMetadataMgr.On("GetMetadata").Return(&persistence.GetMetadataResponse{
		NotificationVersion: int64(0),
	}, nil)
	getDomainResp := persistenceGetDomainResponse(
		&domain.ArchivalState{Status: shared.ArchivalStatusDisabled, URI: ""},
		&domain.ArchivalState{Status: shared.ArchivalStatusDisabled, URI: ""},
	)
	s.mockMetadataMgr.On("GetDomain", mock.Anything).Return(getDomainResp, nil)
	s.mockMetadataMgr.On("UpdateDomain", mock.Anything).Return(nil)
	s.mockClusterMetadata.EXPECT().GetAllClusterInfo().Return(cluster.TestAllClusterInfo).AnyTimes()
	s.mockClusterMetadata.EXPECT().GetCurrentClusterName().Return(cluster.TestCurrentClusterName).AnyTimes()
	s.mockArchivalMetadata.On("GetHistoryConfig").Return(archiver.NewArchivalConfig("enabled", dc.GetStringPropertyFn("enabled"), dc.GetBoolPropertyFn(true), "disabled", "some random URI"))
	s.mockArchivalMetadata.On("GetVisibilityConfig").Return(archiver.NewArchivalConfig("enabled", dc.GetStringPropertyFn("enabled"), dc.GetBoolPropertyFn(true), "disabled", "some random URI"))
	s.mockHistoryArchiver.On("ValidateURI", mock.Anything).Return(nil)
	s.mockVisibilityArchiver.On("ValidateURI", mock.Anything).Return(nil)
	s.mockArchiverProvider.On("GetHistoryArchiver", mock.Anything, mock.Anything).Return(s.mockHistoryArchiver, nil)
	s.mockArchiverProvider.On("GetVisibilityArchiver", mock.Anything, mock.Anything).Return(s.mockVisibilityArchiver, nil)

	wh := s.getWorkflowHandler(s.newConfig())

	updateReq := updateRequest(
		common.StringPtr(testHistoryArchivalURI),
		common.ArchivalStatusPtr(shared.ArchivalStatusEnabled),
		common.StringPtr(testVisibilityArchivalURI),
		common.ArchivalStatusPtr(shared.ArchivalStatusEnabled),
	)
	result, err := wh.UpdateDomain(context.Background(), updateReq)
	s.NoError(err)
	s.NotNil(result)
	s.NotNil(result.Configuration)
	s.Equal(shared.ArchivalStatusEnabled, result.Configuration.GetHistoryArchivalStatus())
	s.Equal(testHistoryArchivalURI, result.Configuration.GetHistoryArchivalURI())
	s.Equal(shared.ArchivalStatusEnabled, result.Configuration.GetVisibilityArchivalStatus())
	s.Equal(testVisibilityArchivalURI, result.Configuration.GetVisibilityArchivalURI())
}

func (s *workflowHandlerSuite) TestHistoryArchived() {
	wh := s.getWorkflowHandler(s.newConfig())

	getHistoryRequest := &shared.GetWorkflowExecutionHistoryRequest{}
	s.False(wh.historyArchived(context.Background(), getHistoryRequest, "test-domain"))

	getHistoryRequest = &shared.GetWorkflowExecutionHistoryRequest{
		Execution: &shared.WorkflowExecution{},
	}
	s.False(wh.historyArchived(context.Background(), getHistoryRequest, "test-domain"))

	s.mockHistoryClient.EXPECT().GetMutableState(gomock.Any(), gomock.Any()).Return(nil, nil).Times(1)
	getHistoryRequest = &shared.GetWorkflowExecutionHistoryRequest{
		Execution: &shared.WorkflowExecution{
			WorkflowId: common.StringPtr(testWorkflowID),
			RunId:      common.StringPtr(testRunID),
		},
	}
	s.False(wh.historyArchived(context.Background(), getHistoryRequest, "test-domain"))

	s.mockHistoryClient.EXPECT().GetMutableState(gomock.Any(), gomock.Any()).Return(nil, &shared.EntityNotExistsError{Message: "got archival indication error"}).Times(1)
	getHistoryRequest = &shared.GetWorkflowExecutionHistoryRequest{
		Execution: &shared.WorkflowExecution{
			WorkflowId: common.StringPtr(testWorkflowID),
			RunId:      common.StringPtr(testRunID),
		},
	}
	s.True(wh.historyArchived(context.Background(), getHistoryRequest, "test-domain"))

	s.mockHistoryClient.EXPECT().GetMutableState(gomock.Any(), gomock.Any()).Return(nil, errors.New("got non-archival indication error")).Times(1)
	getHistoryRequest = &shared.GetWorkflowExecutionHistoryRequest{
		Execution: &shared.WorkflowExecution{
			WorkflowId: common.StringPtr(testWorkflowID),
			RunId:      common.StringPtr(testRunID),
		},
	}
	s.False(wh.historyArchived(context.Background(), getHistoryRequest, "test-domain"))
}

func (s *workflowHandlerSuite) TestGetArchivedHistory_Failure_DomainCacheEntryError() {
	s.mockDomainCache.EXPECT().GetDomainByID(gomock.Any()).Return(nil, errors.New("error getting domain")).Times(1)

	wh := s.getWorkflowHandler(s.newConfig())

	resp, err := wh.getArchivedHistory(context.Background(), getHistoryRequest(nil), s.testDomainID, metrics.NoopScope(metrics.Frontend))
	s.Nil(resp)
	s.Error(err)
}

func (s *workflowHandlerSuite) TestGetArchivedHistory_Failure_ArchivalURIEmpty() {
	domainEntry := cache.NewLocalDomainCacheEntryForTest(
		&persistence.DomainInfo{Name: "test-domain"},
		&persistence.DomainConfig{
			HistoryArchivalStatus:    shared.ArchivalStatusDisabled,
			HistoryArchivalURI:       "",
			VisibilityArchivalStatus: shared.ArchivalStatusDisabled,
			VisibilityArchivalURI:    "",
		},
		"",
		nil)
	s.mockDomainCache.EXPECT().GetDomainByID(gomock.Any()).Return(domainEntry, nil).AnyTimes()

	wh := s.getWorkflowHandler(s.newConfig())

	resp, err := wh.getArchivedHistory(context.Background(), getHistoryRequest(nil), s.testDomainID, metrics.NoopScope(metrics.Frontend))
	s.Nil(resp)
	s.Error(err)
}

func (s *workflowHandlerSuite) TestGetArchivedHistory_Failure_InvalidURI() {
	domainEntry := cache.NewLocalDomainCacheEntryForTest(
		&persistence.DomainInfo{Name: "test-domain"},
		&persistence.DomainConfig{
			HistoryArchivalStatus:    shared.ArchivalStatusEnabled,
			HistoryArchivalURI:       "uri without scheme",
			VisibilityArchivalStatus: shared.ArchivalStatusDisabled,
			VisibilityArchivalURI:    "",
		},
		"",
		nil)
	s.mockDomainCache.EXPECT().GetDomainByID(gomock.Any()).Return(domainEntry, nil).AnyTimes()

	wh := s.getWorkflowHandler(s.newConfig())

	resp, err := wh.getArchivedHistory(context.Background(), getHistoryRequest(nil), s.testDomainID, metrics.NoopScope(metrics.Frontend))
	s.Nil(resp)
	s.Error(err)
}

func (s *workflowHandlerSuite) TestGetArchivedHistory_Success_GetFirstPage() {
	domainEntry := cache.NewLocalDomainCacheEntryForTest(
		&persistence.DomainInfo{Name: "test-domain"},
		&persistence.DomainConfig{
			HistoryArchivalStatus:    shared.ArchivalStatusEnabled,
			HistoryArchivalURI:       testHistoryArchivalURI,
			VisibilityArchivalStatus: shared.ArchivalStatusDisabled,
			VisibilityArchivalURI:    "",
		},
		"",
		nil)
	s.mockDomainCache.EXPECT().GetDomainByID(gomock.Any()).Return(domainEntry, nil).AnyTimes()

	nextPageToken := []byte{'1', '2', '3'}
	historyBatch1 := &shared.History{
		Events: []*shared.HistoryEvent{
			&shared.HistoryEvent{EventId: common.Int64Ptr(1)},
			&shared.HistoryEvent{EventId: common.Int64Ptr(2)},
		},
	}
	historyBatch2 := &shared.History{
		Events: []*shared.HistoryEvent{
			&shared.HistoryEvent{EventId: common.Int64Ptr(3)},
			&shared.HistoryEvent{EventId: common.Int64Ptr(4)},
			&shared.HistoryEvent{EventId: common.Int64Ptr(5)},
		},
	}
	history := &shared.History{}
	history.Events = append(history.Events, historyBatch1.Events...)
	history.Events = append(history.Events, historyBatch2.Events...)
	s.mockHistoryArchiver.On("Get", mock.Anything, mock.Anything, mock.Anything).Return(&archiver.GetHistoryResponse{
		NextPageToken:  nextPageToken,
		HistoryBatches: []*shared.History{historyBatch1, historyBatch2},
	}, nil)
	s.mockArchiverProvider.On("GetHistoryArchiver", mock.Anything, mock.Anything).Return(s.mockHistoryArchiver, nil)

	wh := s.getWorkflowHandler(s.newConfig())

	resp, err := wh.getArchivedHistory(context.Background(), getHistoryRequest(nil), s.testDomainID, metrics.NoopScope(metrics.Frontend))
	s.NoError(err)
	s.NotNil(resp)
	s.NotNil(resp.History)
	s.Equal(history, resp.History)
	s.Equal(nextPageToken, resp.NextPageToken)
	s.True(resp.GetArchived())
}

func (s *workflowHandlerSuite) TestGetHistory() {
	domainID := uuid.New()
	firstEventID := int64(100)
	nextEventID := int64(101)
	branchToken := []byte{1}
	we := shared.WorkflowExecution{
		WorkflowId: common.StringPtr("wid"),
		RunId:      common.StringPtr("rid"),
	}
	shardID := common.WorkflowIDToHistoryShard(*we.WorkflowId, numHistoryShards)
	req := &persistence.ReadHistoryBranchRequest{
		BranchToken:   branchToken,
		MinEventID:    firstEventID,
		MaxEventID:    nextEventID,
		PageSize:      0,
		NextPageToken: []byte{},
		ShardID:       common.IntPtr(shardID),
	}
	s.mockHistoryV2Mgr.On("ReadHistoryBranch", req).Return(&persistence.ReadHistoryBranchResponse{
		HistoryEvents: []*shared.HistoryEvent{
			{
				EventId: common.Int64Ptr(int64(1)),
			},
		},
		NextPageToken:    []byte{},
		Size:             1,
		LastFirstEventID: nextEventID,
	}, nil).Once()

	wh := s.getWorkflowHandler(s.newConfig())

	scope := metrics.NoopScope(metrics.Frontend)
	history, token, err := wh.getHistory(scope, domainID, we, firstEventID, nextEventID, 0, []byte{}, nil, branchToken)
	s.NotNil(history)
	s.Equal([]byte{}, token)
	s.NoError(err)
}

func (s *workflowHandlerSuite) TestListArchivedVisibility_Failure_InvalidRequest() {
	wh := s.getWorkflowHandler(s.newConfig())

	resp, err := wh.ListArchivedWorkflowExecutions(context.Background(), &shared.ListArchivedWorkflowExecutionsRequest{})
	s.Nil(resp)
	s.Error(err)
}

func (s *workflowHandlerSuite) TestListArchivedVisibility_Failure_ClusterNotConfiguredForArchival() {
	s.mockArchivalMetadata.On("GetVisibilityConfig").Return(archiver.NewDisabledArchvialConfig())

	wh := s.getWorkflowHandler(s.newConfig())

	resp, err := wh.ListArchivedWorkflowExecutions(context.Background(), listArchivedWorkflowExecutionsTestRequest())
	s.Nil(resp)
	s.Error(err)
}

func (s *workflowHandlerSuite) TestListArchivedVisibility_Failure_DomainCacheEntryError() {
	s.mockDomainCache.EXPECT().GetDomain(gomock.Any()).Return(nil, errors.New("error getting domain"))
	s.mockArchivalMetadata.On("GetVisibilityConfig").Return(archiver.NewArchivalConfig("enabled", dc.GetStringPropertyFn("enabled"), dc.GetBoolPropertyFn(true), "disabled", "random URI"))

	wh := s.getWorkflowHandler(s.newConfig())

	resp, err := wh.ListArchivedWorkflowExecutions(context.Background(), listArchivedWorkflowExecutionsTestRequest())
	s.Nil(resp)
	s.Error(err)
}

func (s *workflowHandlerSuite) TestListArchivedVisibility_Failure_DomainNotConfiguredForArchival() {
	s.mockDomainCache.EXPECT().GetDomain(gomock.Any()).Return(cache.NewLocalDomainCacheEntryForTest(
		nil,
		&persistence.DomainConfig{
			VisibilityArchivalStatus: shared.ArchivalStatusDisabled,
		},
		"",
		nil,
	), nil)
	s.mockArchivalMetadata.On("GetVisibilityConfig").Return(archiver.NewArchivalConfig("enabled", dc.GetStringPropertyFn("enabled"), dc.GetBoolPropertyFn(true), "disabled", "random URI"))

	wh := s.getWorkflowHandler(s.newConfig())

	resp, err := wh.ListArchivedWorkflowExecutions(context.Background(), listArchivedWorkflowExecutionsTestRequest())
	s.Nil(resp)
	s.Error(err)
}

func (s *workflowHandlerSuite) TestListArchivedVisibility_Failure_InvalidURI() {
	s.mockDomainCache.EXPECT().GetDomain(gomock.Any()).Return(cache.NewLocalDomainCacheEntryForTest(
		&persistence.DomainInfo{Name: "test-domain"},
		&persistence.DomainConfig{
			VisibilityArchivalStatus: shared.ArchivalStatusDisabled,
			VisibilityArchivalURI:    "uri without scheme",
		},
		"",
		nil,
	), nil)
	s.mockArchivalMetadata.On("GetVisibilityConfig").Return(archiver.NewArchivalConfig("enabled", dc.GetStringPropertyFn("enabled"), dc.GetBoolPropertyFn(true), "disabled", "random URI"))

	wh := s.getWorkflowHandler(s.newConfig())

	resp, err := wh.ListArchivedWorkflowExecutions(context.Background(), listArchivedWorkflowExecutionsTestRequest())
	s.Nil(resp)
	s.Error(err)
}

func (s *workflowHandlerSuite) TestListArchivedVisibility_Success() {
	s.mockDomainCache.EXPECT().GetDomain(gomock.Any()).Return(cache.NewLocalDomainCacheEntryForTest(
		&persistence.DomainInfo{Name: "test-domain"},
		&persistence.DomainConfig{
			VisibilityArchivalStatus: shared.ArchivalStatusEnabled,
			VisibilityArchivalURI:    testVisibilityArchivalURI,
		},
		"",
		nil,
	), nil).AnyTimes()
	s.mockArchivalMetadata.On("GetVisibilityConfig").Return(archiver.NewArchivalConfig("enabled", dc.GetStringPropertyFn("enabled"), dc.GetBoolPropertyFn(true), "disabled", "random URI"))
	s.mockVisibilityArchiver.On("Query", mock.Anything, mock.Anything, mock.Anything).Return(&archiver.QueryVisibilityResponse{}, nil)
	s.mockArchiverProvider.On("GetVisibilityArchiver", mock.Anything, mock.Anything).Return(s.mockVisibilityArchiver, nil)

	wh := s.getWorkflowHandler(s.newConfig())

	resp, err := wh.ListArchivedWorkflowExecutions(context.Background(), listArchivedWorkflowExecutionsTestRequest())
	s.NotNil(resp)
	s.NoError(err)
}

func (s *workflowHandlerSuite) TestGetSearchAttributes() {
	wh := s.getWorkflowHandler(s.newConfig())

	ctx := context.Background()
	resp, err := wh.GetSearchAttributes(ctx)
	s.NoError(err)
	s.NotNil(resp)
}

func (s *workflowHandlerSuite) TestListWorkflowExecutions() {
	config := s.newConfig()
	wh := s.getWorkflowHandler(config)

	s.mockDomainCache.EXPECT().GetDomainID(gomock.Any()).Return(s.testDomainID, nil).AnyTimes()
	s.mockVisibilityMgr.On("ListWorkflowExecutions", mock.Anything).Return(&persistence.ListWorkflowExecutionsResponse{}, nil).Once()

	listRequest := &shared.ListWorkflowExecutionsRequest{
		Domain:   common.StringPtr(s.testDomain),
		PageSize: common.Int32Ptr(int32(config.ESIndexMaxResultWindow())),
	}
	ctx := context.Background()

	query := "WorkflowID = 'wid'"
	listRequest.Query = common.StringPtr(query)
	_, err := wh.ListWorkflowExecutions(ctx, listRequest)
	s.NoError(err)
	s.Equal(query, listRequest.GetQuery())

	query = "InvalidKey = 'a'"
	listRequest.Query = common.StringPtr(query)
	_, err = wh.ListWorkflowExecutions(ctx, listRequest)
	s.NotNil(err)

	listRequest.PageSize = common.Int32Ptr(int32(config.ESIndexMaxResultWindow() + 1))
	_, err = wh.ListWorkflowExecutions(ctx, listRequest)
	s.NotNil(err)
}

func (s *workflowHandlerSuite) TestScantWorkflowExecutions() {
	config := s.newConfig()
	wh := s.getWorkflowHandler(config)

	s.mockDomainCache.EXPECT().GetDomainID(gomock.Any()).Return(s.testDomainID, nil).AnyTimes()
	s.mockVisibilityMgr.On("ScanWorkflowExecutions", mock.Anything).Return(&persistence.ListWorkflowExecutionsResponse{}, nil).Once()

	listRequest := &shared.ListWorkflowExecutionsRequest{
		Domain:   common.StringPtr(s.testDomain),
		PageSize: common.Int32Ptr(int32(config.ESIndexMaxResultWindow())),
	}
	ctx := context.Background()

	query := "WorkflowID = 'wid'"
	listRequest.Query = common.StringPtr(query)
	_, err := wh.ScanWorkflowExecutions(ctx, listRequest)
	s.NoError(err)
	s.Equal(query, listRequest.GetQuery())

	query = "InvalidKey = 'a'"
	listRequest.Query = common.StringPtr(query)
	_, err = wh.ScanWorkflowExecutions(ctx, listRequest)
	s.NotNil(err)

	listRequest.PageSize = common.Int32Ptr(int32(config.ESIndexMaxResultWindow() + 1))
	_, err = wh.ListWorkflowExecutions(ctx, listRequest)
	s.NotNil(err)
}

func (s *workflowHandlerSuite) TestCountWorkflowExecutions() {
	wh := s.getWorkflowHandler(s.newConfig())

	s.mockDomainCache.EXPECT().GetDomainID(gomock.Any()).Return(s.testDomainID, nil).AnyTimes()
	s.mockVisibilityMgr.On("CountWorkflowExecutions", mock.Anything).Return(&persistence.CountWorkflowExecutionsResponse{}, nil).Once()

	countRequest := &shared.CountWorkflowExecutionsRequest{
		Domain: common.StringPtr(s.testDomain),
	}
	ctx := context.Background()

	query := "WorkflowID = 'wid'"
	countRequest.Query = common.StringPtr(query)
	_, err := wh.CountWorkflowExecutions(ctx, countRequest)
	s.NoError(err)
	s.Equal(query, countRequest.GetQuery())

	query = "InvalidKey = 'a'"
	countRequest.Query = common.StringPtr(query)
	_, err = wh.CountWorkflowExecutions(ctx, countRequest)
	s.NotNil(err)
}

func (s *workflowHandlerSuite) TestConvertIndexedKeyToThrift() {
	wh := s.getWorkflowHandler(s.newConfig())
	m := map[string]interface{}{
		"key1":  float64(0),
		"key2":  float64(1),
		"key3":  float64(2),
		"key4":  float64(3),
		"key5":  float64(4),
		"key6":  float64(5),
		"key1i": 0,
		"key2i": 1,
		"key3i": 2,
		"key4i": 3,
		"key5i": 4,
		"key6i": 5,
		"key1t": shared.IndexedValueTypeString,
		"key2t": shared.IndexedValueTypeKeyword,
		"key3t": shared.IndexedValueTypeInt,
		"key4t": shared.IndexedValueTypeDouble,
		"key5t": shared.IndexedValueTypeBool,
		"key6t": shared.IndexedValueTypeDatetime,
	}
	result := wh.convertIndexedKeyToThrift(m)
	s.Equal(shared.IndexedValueTypeString, result["key1"])
	s.Equal(shared.IndexedValueTypeKeyword, result["key2"])
	s.Equal(shared.IndexedValueTypeInt, result["key3"])
	s.Equal(shared.IndexedValueTypeDouble, result["key4"])
	s.Equal(shared.IndexedValueTypeBool, result["key5"])
	s.Equal(shared.IndexedValueTypeDatetime, result["key6"])
	s.Equal(shared.IndexedValueTypeString, result["key1i"])
	s.Equal(shared.IndexedValueTypeKeyword, result["key2i"])
	s.Equal(shared.IndexedValueTypeInt, result["key3i"])
	s.Equal(shared.IndexedValueTypeDouble, result["key4i"])
	s.Equal(shared.IndexedValueTypeBool, result["key5i"])
	s.Equal(shared.IndexedValueTypeDatetime, result["key6i"])
	s.Equal(shared.IndexedValueTypeString, result["key1t"])
	s.Equal(shared.IndexedValueTypeKeyword, result["key2t"])
	s.Equal(shared.IndexedValueTypeInt, result["key3t"])
	s.Equal(shared.IndexedValueTypeDouble, result["key4t"])
	s.Equal(shared.IndexedValueTypeBool, result["key5t"])
	s.Equal(shared.IndexedValueTypeDatetime, result["key6t"])
	s.Panics(func() {
		wh.convertIndexedKeyToThrift(map[string]interface{}{
			"invalidType": "unknown",
		})
	})
}

func (s *workflowHandlerSuite) newConfig() *Config {
	return NewConfig(dc.NewCollection(dc.NewNopClient(), s.mockResource.GetLogger()), numHistoryShards, false)
}

func updateRequest(
	historyArchivalURI *string,
	historyArchivalStatus *shared.ArchivalStatus,
	visibilityArchivalURI *string,
	visibilityArchivalStatus *shared.ArchivalStatus,
) *shared.UpdateDomainRequest {
	return &shared.UpdateDomainRequest{
		Name: common.StringPtr("test-name"),
		Configuration: &shared.DomainConfiguration{
			HistoryArchivalStatus:    historyArchivalStatus,
			HistoryArchivalURI:       historyArchivalURI,
			VisibilityArchivalStatus: visibilityArchivalStatus,
			VisibilityArchivalURI:    visibilityArchivalURI,
		},
	}
}

func persistenceGetDomainResponse(historyArchivalState, visibilityArchivalState *domain.ArchivalState) *persistence.GetDomainResponse {
	return &persistence.GetDomainResponse{
		Info: &persistence.DomainInfo{
			ID:          "test-id",
			Name:        "test-name",
			Status:      0,
			Description: "test-description",
			OwnerEmail:  "test-owner-email",
			Data:        make(map[string]string),
		},
		Config: &persistence.DomainConfig{
			Retention:                1,
			EmitMetric:               true,
			HistoryArchivalStatus:    historyArchivalState.Status,
			HistoryArchivalURI:       historyArchivalState.URI,
			VisibilityArchivalStatus: visibilityArchivalState.Status,
			VisibilityArchivalURI:    visibilityArchivalState.URI,
		},
		ReplicationConfig: &persistence.DomainReplicationConfig{
			ActiveClusterName: cluster.TestCurrentClusterName,
			Clusters: []*persistence.ClusterReplicationConfig{
				{
					ClusterName: cluster.TestCurrentClusterName,
				},
			},
		},
		IsGlobalDomain:              false,
		ConfigVersion:               0,
		FailoverVersion:             0,
		FailoverNotificationVersion: 0,
		NotificationVersion:         0,
	}
}

func registerDomainRequest(
	historyArchivalStatus *shared.ArchivalStatus,
	historyArchivalURI *string,
	visibilityArchivalStatus *shared.ArchivalStatus,
	visibilityArchivalURI *string,
) *shared.RegisterDomainRequest {
	return &shared.RegisterDomainRequest{
		Name:                                   common.StringPtr("test-domain"),
		Description:                            common.StringPtr("test-description"),
		OwnerEmail:                             common.StringPtr("test-owner-email"),
		WorkflowExecutionRetentionPeriodInDays: common.Int32Ptr(10),
		EmitMetric:                             common.BoolPtr(true),
		Clusters: []*shared.ClusterReplicationConfiguration{
			{
				ClusterName: common.StringPtr(cluster.TestCurrentClusterName),
			},
		},
		ActiveClusterName:        common.StringPtr(cluster.TestCurrentClusterName),
		Data:                     make(map[string]string),
		SecurityToken:            common.StringPtr("token"),
		HistoryArchivalStatus:    historyArchivalStatus,
		HistoryArchivalURI:       historyArchivalURI,
		VisibilityArchivalStatus: visibilityArchivalStatus,
		VisibilityArchivalURI:    visibilityArchivalURI,
		IsGlobalDomain:           common.BoolPtr(false),
	}
}

func getHistoryRequest(nextPageToken []byte) *shared.GetWorkflowExecutionHistoryRequest {
	return &shared.GetWorkflowExecutionHistoryRequest{
		Execution: &shared.WorkflowExecution{
			WorkflowId: common.StringPtr(testWorkflowID),
			RunId:      common.StringPtr(testRunID),
		},
		NextPageToken: nextPageToken,
	}
}

func listArchivedWorkflowExecutionsTestRequest() *shared.ListArchivedWorkflowExecutionsRequest {
	return &shared.ListArchivedWorkflowExecutionsRequest{
		Domain:   common.StringPtr("some random domain name"),
		PageSize: common.Int32Ptr(10),
		Query:    common.StringPtr("some random query string"),
	}
}<|MERGE_RESOLUTION|>--- conflicted
+++ resolved
@@ -34,20 +34,12 @@
 
 	"github.com/uber/cadence/.gen/go/history/historyservicetest"
 	"github.com/uber/cadence/.gen/go/shared"
-<<<<<<< HEAD
-	"github.com/uber/cadence/client"
-=======
->>>>>>> 41f1acc6
 	"github.com/uber/cadence/common"
 	"github.com/uber/cadence/common/archiver"
 	"github.com/uber/cadence/common/archiver/provider"
 	"github.com/uber/cadence/common/cache"
 	"github.com/uber/cadence/common/cluster"
 	"github.com/uber/cadence/common/domain"
-<<<<<<< HEAD
-	"github.com/uber/cadence/common/log"
-=======
->>>>>>> 41f1acc6
 	"github.com/uber/cadence/common/messaging"
 	"github.com/uber/cadence/common/metrics"
 	"github.com/uber/cadence/common/mocks"
@@ -70,29 +62,6 @@
 		suite.Suite
 		*require.Assertions
 
-<<<<<<< HEAD
-		controller        *gomock.Controller
-		mockResource      *resource.Test
-		mockDomainCache   *cache.MockDomainCache
-		mockClientBean    *client.MockBean
-		mockHistoryClient *historyservicetest.MockClient
-
-		testDomain   string
-		testDomainID string
-		logger       log.Logger
-
-		mockClusterMetadata    *cluster.MockMetadata
-		mockProducer           *mocks.KafkaProducer
-		mockMetricClient       metrics.Client
-		mockMessagingClient    messaging.Client
-		mockMetadataMgr        *mocks.MetadataManager
-		mockHistoryV2Mgr       *mocks.HistoryV2Manager
-		mockVisibilityMgr      *mocks.VisibilityManager
-		mockArchivalMetadata   *archiver.MockArchivalMetadata
-		mockArchiverProvider   *provider.MockArchiverProvider
-		mockHistoryArchiver    *archiver.HistoryArchiverMock
-		mockVisibilityArchiver *archiver.VisibilityArchiverMock
-=======
 		controller          *gomock.Controller
 		mockResource        *resource.Test
 		mockDomainCache     *cache.MockDomainCache
@@ -111,7 +80,6 @@
 
 		testDomain   string
 		testDomainID string
->>>>>>> 41f1acc6
 	}
 )
 
@@ -134,18 +102,9 @@
 
 	s.controller = gomock.NewController(s.T())
 	s.mockResource = resource.NewTest(s.controller, metrics.Frontend)
-<<<<<<< HEAD
-	s.logger = s.mockResource.GetLogger()
-	s.mockDomainCache = s.mockResource.DomainCache
-	s.mockClientBean = s.mockResource.ClientBean
-	s.mockHistoryClient = s.mockResource.HistoryClient
-	s.mockClusterMetadata = s.mockResource.ClusterMetadata
-	s.mockMetricClient = s.mockResource.MetricsClient
-=======
 	s.mockDomainCache = s.mockResource.DomainCache
 	s.mockHistoryClient = s.mockResource.HistoryClient
 	s.mockClusterMetadata = s.mockResource.ClusterMetadata
->>>>>>> 41f1acc6
 	s.mockMetadataMgr = s.mockResource.MetadataMgr
 	s.mockHistoryV2Mgr = s.mockResource.HistoryMgr
 	s.mockVisibilityMgr = s.mockResource.VisibilityMgr
@@ -160,23 +119,14 @@
 
 func (s *workflowHandlerSuite) TearDownTest() {
 	s.controller.Finish()
-<<<<<<< HEAD
-=======
 	s.mockResource.Finish(s.T())
->>>>>>> 41f1acc6
 	s.mockProducer.AssertExpectations(s.T())
 	s.mockHistoryArchiver.AssertExpectations(s.T())
 	s.mockVisibilityArchiver.AssertExpectations(s.T())
 }
 
 func (s *workflowHandlerSuite) getWorkflowHandler(config *Config) *WorkflowHandler {
-<<<<<<< HEAD
-	wh := NewWorkflowHandler(s.mockResource, config, s.mockProducer)
-	wh.startWG.Done()
-	return wh
-=======
 	return NewWorkflowHandler(s.mockResource, config, s.mockProducer)
->>>>>>> 41f1acc6
 }
 
 func (s *workflowHandlerSuite) TestDisableListVisibilityByFilter() {
