--- conflicted
+++ resolved
@@ -333,10 +333,7 @@
 	if partition <= 0 {
 		return root
 	}
-<<<<<<< HEAD
 	return fmt.Sprintf("%v%v/%v", constants.ReservedTaskListPrefix, root, partition)
-=======
-	return fmt.Sprintf("%v%v/%v", common.ReservedTaskListPrefix, root, partition)
 }
 
 func getTaskListTypes(c *cli.Context) ([]types.TaskListType, error) {
@@ -351,5 +348,4 @@
 		return nil, commoncli.Problem("Invalid task list type: valid types are 'activity', 'decision', or empty (both)", nil)
 	}
 	return taskListTypes, nil
->>>>>>> dff05ae5
 }