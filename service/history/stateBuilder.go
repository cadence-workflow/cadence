--- conflicted
+++ resolved
@@ -36,11 +36,7 @@
 	stateBuilder struct {
 		shard           ShardContext
 		clusterMetadata cluster.Metadata
-<<<<<<< HEAD
 		msBuilder       mutableState
-=======
-		msBuilder       *mutableStateBuilder
->>>>>>> 34c6e503
 		domainCache     cache.DomainCache
 		logger          bark.Logger
 
@@ -62,15 +58,9 @@
 	}
 }
 
-<<<<<<< HEAD
 func (b *stateBuilder) applyEvents(domainID, requestID string, execution shared.WorkflowExecution,
 	history *shared.History, newRunHistory *shared.History) (*shared.HistoryEvent,
 	*decisionInfo, mutableState, error) {
-=======
-func (b *stateBuilder) applyEvents(domainID, requestID string,
-	execution shared.WorkflowExecution, history *shared.History, newRunHistory *shared.History) (*shared.HistoryEvent,
-	*decisionInfo, *mutableStateBuilder, error) {
->>>>>>> 34c6e503
 	var lastEvent *shared.HistoryEvent
 	var lastDecision *decisionInfo
 	var newRunStateBuilder mutableState
@@ -336,11 +326,7 @@
 			}
 
 			// Create mutable state updates for the new run
-<<<<<<< HEAD
 			newRunStateBuilder = newMutableStateBuilderWithReplicationState(b.shard.GetConfig(), b.logger, startedEvent.GetVersion())
-=======
-			newRunStateBuilder = newMutableStateBuilderWithReplicationState(b.shard.GetConfig(), b.logger, event.GetVersion())
->>>>>>> 34c6e503
 			newRunStateBuilder.ReplicateWorkflowExecutionStartedEvent(domainID, parentDomainID, newExecution, uuid.New(),
 				startedAttributes)
 			di := newRunStateBuilder.ReplicateDecisionTaskScheduledEvent(
@@ -355,14 +341,13 @@
 			newRunExecutionInfo.LastFirstEventID = startedEvent.GetEventId()
 			// Set the history from replication task on the newStateBuilder
 			newRunStateBuilder.SetHistoryBuilder(newHistoryBuilderFromEvents(newRunHistory.Events, b.logger))
-			sourceClusterName := b.clusterMetadata.ClusterNameForFailoverVersion(event.GetVersion())
-			newRunStateBuilder.UpdateReplicationStateLastEventID(sourceClusterName, nextEventID-1)
+			sourceClusterName := b.clusterMetadata.ClusterNameForFailoverVersion(startedEvent.GetVersion())
+			newRunStateBuilder.UpdateReplicationStateLastEventID(sourceClusterName, startedEvent.GetVersion(), nextEventID-1)
 
 			b.newRunTransferTasks = append(b.newRunTransferTasks, b.scheduleDecisionTransferTask(domainID,
 				b.getTaskList(newRunStateBuilder), di.ScheduleID))
 			b.newRunTimerTasks = append(b.newRunTimerTasks, b.scheduleWorkflowTimerTask(event, newRunStateBuilder))
 
-			sourceClusterName := b.clusterMetadata.ClusterNameForFailoverVersion(event.GetVersion())
 			b.msBuilder.ReplicateWorkflowExecutionContinuedAsNewEvent(sourceClusterName, domainID, event,
 				startedEvent, di, newRunStateBuilder)
 			b.transferTasks = append(b.transferTasks, b.scheduleDeleteHistoryTransferTask())
