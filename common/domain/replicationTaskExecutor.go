--- conflicted
+++ resolved
@@ -143,22 +143,14 @@
 		LastUpdatedTime: h.timeSource.Now().UnixNano(),
 	}
 
-<<<<<<< HEAD
-	_, err = h.metadataManager.CreateDomain(context.TODO(), request)
-=======
-	_, err = h.metadataManagerV2.CreateDomain(ctx, request)
->>>>>>> 9f58fc4c
+	_, err = h.metadataManager.CreateDomain(ctx, request)
 	if err != nil {
 		// SQL and Cassandra handle domain UUID collision differently
 		// here, whenever seeing a error replicating a domain
 		// do a check if there is a name / UUID collision
 
 		recordExists := true
-<<<<<<< HEAD
-		resp, getErr := h.metadataManager.GetDomain(context.TODO(), &persistence.GetDomainRequest{
-=======
-		resp, getErr := h.metadataManagerV2.GetDomain(ctx, &persistence.GetDomainRequest{
->>>>>>> 9f58fc4c
+		resp, getErr := h.metadataManager.GetDomain(ctx, &persistence.GetDomainRequest{
 			Name: task.Info.GetName(),
 		})
 		switch getErr.(type) {
@@ -174,11 +166,7 @@
 			return err
 		}
 
-<<<<<<< HEAD
-		resp, getErr = h.metadataManager.GetDomain(context.TODO(), &persistence.GetDomainRequest{
-=======
-		resp, getErr = h.metadataManagerV2.GetDomain(ctx, &persistence.GetDomainRequest{
->>>>>>> 9f58fc4c
+		resp, getErr = h.metadataManager.GetDomain(ctx, &persistence.GetDomainRequest{
 			ID: task.GetID(),
 		})
 		switch getErr.(type) {
@@ -213,11 +201,7 @@
 	}
 
 	// first we need to get the current notification version since we need to it for conditional update
-<<<<<<< HEAD
-	metadata, err := h.metadataManager.GetMetadata(context.TODO())
-=======
-	metadata, err := h.metadataManagerV2.GetMetadata(ctx)
->>>>>>> 9f58fc4c
+	metadata, err := h.metadataManager.GetMetadata(ctx)
 	if err != nil {
 		return err
 	}
@@ -225,11 +209,7 @@
 
 	// plus, we need to check whether the config version is <= the config version set in the input
 	// plus, we need to check whether the failover version is <= the failover version set in the input
-<<<<<<< HEAD
-	resp, err := h.metadataManager.GetDomain(context.TODO(), &persistence.GetDomainRequest{
-=======
-	resp, err := h.metadataManagerV2.GetDomain(ctx, &persistence.GetDomainRequest{
->>>>>>> 9f58fc4c
+	resp, err := h.metadataManager.GetDomain(ctx, &persistence.GetDomainRequest{
 		Name: task.Info.GetName(),
 	})
 	if err != nil {
@@ -290,11 +270,7 @@
 		return nil
 	}
 
-<<<<<<< HEAD
-	return h.metadataManager.UpdateDomain(context.TODO(), request)
-=======
-	return h.metadataManagerV2.UpdateDomain(ctx, request)
->>>>>>> 9f58fc4c
+	return h.metadataManager.UpdateDomain(ctx, request)
 }
 
 func (h *domainReplicationTaskExecutorImpl) validateDomainReplicationTask(task *replicator.DomainTaskAttributes) error {
