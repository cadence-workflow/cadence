--- conflicted
+++ resolved
@@ -1068,14 +1068,10 @@
 	return p.persistence.DeleteMessagesBefore(ctx, messageID)
 }
 
-<<<<<<< HEAD
 func (p *queueRateLimitedPersistenceClient) EnqueueMessageToDLQ(
 	ctx context.Context,
 	message []byte,
-) (int64, error) {
-=======
-func (p *queueRateLimitedPersistenceClient) EnqueueMessageToDLQ(ctx context.Context, message []byte) error {
->>>>>>> 7fda7c6a
+) error {
 	if ok := p.rateLimiter.Allow(); !ok {
 		return ErrPersistenceLimitExceeded
 	}
@@ -1131,22 +1127,20 @@
 	return p.persistence.GetDLQAckLevels(ctx)
 }
 
-<<<<<<< HEAD
+func (p *queueRateLimitedPersistenceClient) GetDLQSize(
+	ctx context.Context,
+) (int64, error) {
+	if ok := p.rateLimiter.Allow(); !ok {
+		return 0, ErrPersistenceLimitExceeded
+	}
+
+	return p.persistence.GetDLQSize(ctx)
+}
+
 func (p *queueRateLimitedPersistenceClient) DeleteMessageFromDLQ(
 	ctx context.Context,
 	messageID int64,
 ) error {
-=======
-func (p *queueRateLimitedPersistenceClient) GetDLQSize(ctx context.Context) (int64, error) {
-	if ok := p.rateLimiter.Allow(); !ok {
-		return 0, ErrPersistenceLimitExceeded
-	}
-
-	return p.persistence.GetDLQSize(ctx)
-}
-
-func (p *queueRateLimitedPersistenceClient) DeleteMessageFromDLQ(ctx context.Context, messageID int64) error {
->>>>>>> 7fda7c6a
 	if ok := p.rateLimiter.Allow(); !ok {
 		return ErrPersistenceLimitExceeded
 	}
