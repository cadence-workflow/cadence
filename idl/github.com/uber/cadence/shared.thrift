--- conflicted
+++ resolved
@@ -46,12 +46,9 @@
   CompleteWorkflowExecution,
   FailWorkflowExecution,
   CancelTimer,
-<<<<<<< HEAD
   CancelWorkflowExecution,
   RequestCancelExternalWorkflowExecution,
-=======
   RecordMarker,
->>>>>>> 543a4bfe
 }
 
 enum EventType {
@@ -76,16 +73,13 @@
   CompleteWorkflowExecutionFailed,
   CancelTimerFailed,
   TimerCanceled,
-<<<<<<< HEAD
   WorkflowExecutionCancelRequested,
   CancelWorkflowExecutionFailed,
   WorkflowExecutionCanceled,
   RequestCancelExternalWorkflowExecutionInitiated,
   RequestCancelExternalWorkflowExecutionFailed,
-=======
   MarkerRecorded,
   WorkflowExecutionTerminated,
->>>>>>> 543a4bfe
 }
 
 enum WorkflowCompleteFailedCause {
@@ -151,7 +145,6 @@
   10: optional string timerId
 }
 
-<<<<<<< HEAD
 struct CancelWorkflowExecutionDecisionAttributes {
   10: optional binary details
 }
@@ -159,11 +152,11 @@
 struct RequestCancelExternalWorkflowExecutionDecisionAttributes {
     10: optional string workflowId
     20: optional string runId
-=======
+}
+
 struct RecordMarkerDecisionAttributes {
   10: optional string markerName
   20: optional binary details
->>>>>>> 543a4bfe
 }
 
 struct Decision {
@@ -174,12 +167,9 @@
   35: optional FailWorkflowExecutionDecisionAttributes failWorkflowExecutionDecisionAttributes
   40: optional RequestCancelActivityTaskDecisionAttributes requestCancelActivityTaskDecisionAttributes
   50: optional CancelTimerDecisionAttributes cancelTimerDecisionAttributes
-<<<<<<< HEAD
   60: optional CancelWorkflowExecutionDecisionAttributes cancelWorkflowExecutionDecisionAttributes
   70: optional RequestCancelExternalWorkflowExecutionDecisionAttributes requestCancelExternalWorkflowExecutionDecisionAttributes
-=======
-  60: optional RecordMarkerDecisionAttributes recordMarkerDecisionAttributes
->>>>>>> 543a4bfe
+  80: optional RecordMarkerDecisionAttributes recordMarkerDecisionAttributes
 }
 
 struct WorkflowExecutionStartedEventAttributes {
@@ -320,7 +310,6 @@
   40: optional string identity
 }
 
-<<<<<<< HEAD
 struct WorkflowExecutionCancelRequestedEventAttributes {
   10: optional string cause
   20: optional WorkflowExecution externalWorkflowExecution
@@ -335,7 +324,10 @@
 
 struct WorkflowExecutionCanceledEventAttributes {
   10: optional i64 (js.type = "Long") decisionTaskCompletedEventId
-=======
+  20: optional binary details
+  30: optional string identity
+}
+
 struct MarkerRecordedEventAttributes {
   10: optional string markerName
   20: optional binary details
@@ -344,12 +336,10 @@
 
 struct WorkflowExecutionTerminatedEventAttributes {
   10: optional string reason
->>>>>>> 543a4bfe
-  20: optional binary details
-  30: optional string identity
-}
-
-<<<<<<< HEAD
+  20: optional binary details
+  30: optional string identity
+}
+
 struct RequestCancelExternalWorkflowExecutionInitiatedEventAttributes {
   10: optional i64 (js.type = "Long") decisionTaskCompletedEventId
   20: optional string workflowId
@@ -365,8 +355,6 @@
   50: optional i64 (js.type = "Long") initiatedEventId
 }
 
-=======
->>>>>>> 543a4bfe
 struct HistoryEvent {
   10:  optional i64 (js.type = "Long") eventId
   20:  optional i64 (js.type = "Long") timestamp
@@ -392,16 +380,13 @@
   130: optional ActivityTaskCanceledEventAttributes activityTaskCanceledEventAttributes
   140: optional TimerCanceledEventAttributes timerCanceledEventAttributes
   150: optional CancelTimerFailedEventAttributes cancelTimerFailedEventAttributes
-<<<<<<< HEAD
   160: optional WorkflowExecutionCancelRequestedEventAttributes workflowExecutionCancelRequestedEventAttributes
   170: optional CancelWorkflowExecutionFailedEventAttributes cancelWorkflowExecutionFailedEventAttributes
   180: optional WorkflowExecutionCanceledEventAttributes workflowExecutionCanceledEventAttributes
   190: optional RequestCancelExternalWorkflowExecutionInitiatedEventAttributes requestCancelExternalWorkflowExecutionInitiatedEventAttributes
   200: optional RequestCancelExternalWorkflowExecutionFailedEventAttributes requestCancelExternalWorkflowExecutionFailedEventAttributes
-=======
-  160: optional MarkerRecordedEventAttributes markerRecordedEventAttributes
-  170: optional WorkflowExecutionTerminatedEventAttributes workflowExecutionTerminatedEventAttributes
->>>>>>> 543a4bfe
+  210: optional MarkerRecordedEventAttributes markerRecordedEventAttributes
+  220: optional WorkflowExecutionTerminatedEventAttributes workflowExecutionTerminatedEventAttributes
 }
 
 struct History {
@@ -553,9 +538,10 @@
 }
 
 struct RequestCancelWorkflowExecutionRequest {
-  10: optional string workflowId
-  20: optional string runId
-  30: optional string identity
+  10: optional string domain
+  20: optional string workflowId
+  30: optional string runId
+  40: optional string identity
 }
 
 struct GetWorkflowExecutionHistoryRequest {
