--- conflicted
+++ resolved
@@ -59,11 +59,7 @@
 	errorRate float64,
 	starttime time.Time,
 ) error {
-<<<<<<< HEAD
-	// don't inject errors after 30 seconds to avoid overwhelming the system
-=======
 	// don't inject errors before 30 seconds of startup to avoid overwhelming the system
->>>>>>> ae78281d
 	// on startup
 	if time.Since(starttime) < 30*time.Second {
 		return nil
@@ -87,6 +83,7 @@
 		errors.ErrFakeServiceBusy,
 		errors.ErrFakeInternalService,
 		ErrFakeTimeout,
+		errors.ErrFakeUnhandled,
 	}
 )
 
