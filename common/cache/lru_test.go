--- conflicted
+++ resolved
@@ -386,7 +386,7 @@
 		MaxCount:    2,
 		IsSizeBased: func(...dynamicproperties.FilterOption) bool { return sizeBased },
 		MaxSize:     dynamicproperties.GetIntPropertyFn(10000),
-	}, nil)
+	})
 
 	fooValue := sizeableValue{val: "Foo", size: 5}
 	barValue := sizeableValue{val: "Bar", size: 5}
@@ -436,13 +436,8 @@
 
 	New(&Options{
 		TTL:     time.Millisecond * 100,
-<<<<<<< HEAD
 		MaxSize: dynamicproperties.GetIntPropertyFn(0),
-	}, nil)
-=======
-		MaxSize: dynamicproperties.GetIntPropertyFn(25),
-	})
->>>>>>> f4dbef0d
+	})
 }
 
 func TestPanicOptionsIsNil(t *testing.T) {
