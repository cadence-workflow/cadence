// Copyright (c) 2017-2020 Uber Technologies Inc.
//
// Permission is hereby granted, free of charge, to any person obtaining a copy
// of this software and associated documentation files (the "Software"), to deal
// in the Software without restriction, including without limitation the rights
// to use, copy, modify, merge, publish, distribute, sublicense, and/or sell
// copies of the Software, and to permit persons to whom the Software is
// furnished to do so, subject to the following conditions:
//
// The above copyright notice and this permission notice shall be included in all
// copies or substantial portions of the Software.
//
// THE SOFTWARE IS PROVIDED "AS IS", WITHOUT WARRANTY OF ANY KIND, EXPRESS OR
// IMPLIED, INCLUDING BUT NOT LIMITED TO THE WARRANTIES OF MERCHANTABILITY,
// FITNESS FOR A PARTICULAR PURPOSE AND NONINFRINGEMENT. IN NO EVENT SHALL THE
// AUTHORS OR COPYRIGHT HOLDERS BE LIABLE FOR ANY CLAIM, DAMAGES OR OTHER
// LIABILITY, WHETHER IN AN ACTION OF CONTRACT, TORT OR OTHERWISE, ARISING FROM,
// OUT OF OR IN CONNECTION WITH THE SOFTWARE OR THE USE OR OTHER DEALINGS IN THE
// SOFTWARE.

package types

import (
	"fmt"
	"strconv"
	"strings"
)

// AccessDeniedError is an internal type (TBD...)
type AccessDeniedError struct {
	Message string `json:"message,required"`
}

// GetMessage is an internal getter (TBD...)
func (v *AccessDeniedError) GetMessage() (o string) {
	if v != nil {
		return v.Message
	}
	return
}

// ActivityLocalDispatchInfo is an internal type (TBD...)
type ActivityLocalDispatchInfo struct {
	ActivityID                      *string `json:"activityId,omitempty"`
	ScheduledTimestamp              *int64  `json:"scheduledTimestamp,omitempty"`
	StartedTimestamp                *int64  `json:"startedTimestamp,omitempty"`
	ScheduledTimestampOfThisAttempt *int64  `json:"scheduledTimestampOfThisAttempt,omitempty"`
	TaskToken                       []byte  `json:"taskToken,omitempty"`
}

// GetActivityID is an internal getter (TBD...)
func (v *ActivityLocalDispatchInfo) GetActivityID() (o string) {
	if v != nil && v.ActivityID != nil {
		return *v.ActivityID
	}
	return
}

// GetScheduledTimestamp is an internal getter (TBD...)
func (v *ActivityLocalDispatchInfo) GetScheduledTimestamp() (o int64) {
	if v != nil && v.ScheduledTimestamp != nil {
		return *v.ScheduledTimestamp
	}
	return
}

// GetStartedTimestamp is an internal getter (TBD...)
func (v *ActivityLocalDispatchInfo) GetStartedTimestamp() (o int64) {
	if v != nil && v.StartedTimestamp != nil {
		return *v.StartedTimestamp
	}
	return
}

// GetScheduledTimestampOfThisAttempt is an internal getter (TBD...)
func (v *ActivityLocalDispatchInfo) GetScheduledTimestampOfThisAttempt() (o int64) {
	if v != nil && v.ScheduledTimestampOfThisAttempt != nil {
		return *v.ScheduledTimestampOfThisAttempt
	}
	return
}

// GetTaskToken is an internal getter (TBD...)
func (v *ActivityLocalDispatchInfo) GetTaskToken() (o []byte) {
	if v != nil && v.TaskToken != nil {
		return v.TaskToken
	}
	return
}

// ActivityTaskCancelRequestedEventAttributes is an internal type (TBD...)
type ActivityTaskCancelRequestedEventAttributes struct {
	ActivityID                   *string `json:"activityId,omitempty"`
	DecisionTaskCompletedEventID *int64  `json:"decisionTaskCompletedEventId,omitempty"`
}

// GetActivityID is an internal getter (TBD...)
func (v *ActivityTaskCancelRequestedEventAttributes) GetActivityID() (o string) {
	if v != nil && v.ActivityID != nil {
		return *v.ActivityID
	}
	return
}

// GetDecisionTaskCompletedEventID is an internal getter (TBD...)
func (v *ActivityTaskCancelRequestedEventAttributes) GetDecisionTaskCompletedEventID() (o int64) {
	if v != nil && v.DecisionTaskCompletedEventID != nil {
		return *v.DecisionTaskCompletedEventID
	}
	return
}

// ActivityTaskCanceledEventAttributes is an internal type (TBD...)
type ActivityTaskCanceledEventAttributes struct {
	Details                      []byte  `json:"details,omitempty"`
	LatestCancelRequestedEventID *int64  `json:"latestCancelRequestedEventId,omitempty"`
	ScheduledEventID             *int64  `json:"scheduledEventId,omitempty"`
	StartedEventID               *int64  `json:"startedEventId,omitempty"`
	Identity                     *string `json:"identity,omitempty"`
}

// GetDetails is an internal getter (TBD...)
func (v *ActivityTaskCanceledEventAttributes) GetDetails() (o []byte) {
	if v != nil && v.Details != nil {
		return v.Details
	}
	return
}

// GetLatestCancelRequestedEventID is an internal getter (TBD...)
func (v *ActivityTaskCanceledEventAttributes) GetLatestCancelRequestedEventID() (o int64) {
	if v != nil && v.LatestCancelRequestedEventID != nil {
		return *v.LatestCancelRequestedEventID
	}
	return
}

// GetScheduledEventID is an internal getter (TBD...)
func (v *ActivityTaskCanceledEventAttributes) GetScheduledEventID() (o int64) {
	if v != nil && v.ScheduledEventID != nil {
		return *v.ScheduledEventID
	}
	return
}

// GetStartedEventID is an internal getter (TBD...)
func (v *ActivityTaskCanceledEventAttributes) GetStartedEventID() (o int64) {
	if v != nil && v.StartedEventID != nil {
		return *v.StartedEventID
	}
	return
}

// GetIdentity is an internal getter (TBD...)
func (v *ActivityTaskCanceledEventAttributes) GetIdentity() (o string) {
	if v != nil && v.Identity != nil {
		return *v.Identity
	}
	return
}

// ActivityTaskCompletedEventAttributes is an internal type (TBD...)
type ActivityTaskCompletedEventAttributes struct {
	Result           []byte  `json:"result,omitempty"`
	ScheduledEventID *int64  `json:"scheduledEventId,omitempty"`
	StartedEventID   *int64  `json:"startedEventId,omitempty"`
	Identity         *string `json:"identity,omitempty"`
}

// GetResult is an internal getter (TBD...)
func (v *ActivityTaskCompletedEventAttributes) GetResult() (o []byte) {
	if v != nil && v.Result != nil {
		return v.Result
	}
	return
}

// GetScheduledEventID is an internal getter (TBD...)
func (v *ActivityTaskCompletedEventAttributes) GetScheduledEventID() (o int64) {
	if v != nil && v.ScheduledEventID != nil {
		return *v.ScheduledEventID
	}
	return
}

// GetStartedEventID is an internal getter (TBD...)
func (v *ActivityTaskCompletedEventAttributes) GetStartedEventID() (o int64) {
	if v != nil && v.StartedEventID != nil {
		return *v.StartedEventID
	}
	return
}

// GetIdentity is an internal getter (TBD...)
func (v *ActivityTaskCompletedEventAttributes) GetIdentity() (o string) {
	if v != nil && v.Identity != nil {
		return *v.Identity
	}
	return
}

// ActivityTaskFailedEventAttributes is an internal type (TBD...)
type ActivityTaskFailedEventAttributes struct {
	Reason           *string `json:"reason,omitempty"`
	Details          []byte  `json:"details,omitempty"`
	ScheduledEventID *int64  `json:"scheduledEventId,omitempty"`
	StartedEventID   *int64  `json:"startedEventId,omitempty"`
	Identity         *string `json:"identity,omitempty"`
}

// GetReason is an internal getter (TBD...)
func (v *ActivityTaskFailedEventAttributes) GetReason() (o string) {
	if v != nil && v.Reason != nil {
		return *v.Reason
	}
	return
}

// GetDetails is an internal getter (TBD...)
func (v *ActivityTaskFailedEventAttributes) GetDetails() (o []byte) {
	if v != nil && v.Details != nil {
		return v.Details
	}
	return
}

// GetScheduledEventID is an internal getter (TBD...)
func (v *ActivityTaskFailedEventAttributes) GetScheduledEventID() (o int64) {
	if v != nil && v.ScheduledEventID != nil {
		return *v.ScheduledEventID
	}
	return
}

// GetStartedEventID is an internal getter (TBD...)
func (v *ActivityTaskFailedEventAttributes) GetStartedEventID() (o int64) {
	if v != nil && v.StartedEventID != nil {
		return *v.StartedEventID
	}
	return
}

// GetIdentity is an internal getter (TBD...)
func (v *ActivityTaskFailedEventAttributes) GetIdentity() (o string) {
	if v != nil && v.Identity != nil {
		return *v.Identity
	}
	return
}

// ActivityTaskScheduledEventAttributes is an internal type (TBD...)
type ActivityTaskScheduledEventAttributes struct {
	ActivityID                    *string       `json:"activityId,omitempty"`
	ActivityType                  *ActivityType `json:"activityType,omitempty"`
	Domain                        *string       `json:"domain,omitempty"`
	TaskList                      *TaskList     `json:"taskList,omitempty"`
	Input                         []byte        `json:"input,omitempty"`
	ScheduleToCloseTimeoutSeconds *int32        `json:"scheduleToCloseTimeoutSeconds,omitempty"`
	ScheduleToStartTimeoutSeconds *int32        `json:"scheduleToStartTimeoutSeconds,omitempty"`
	StartToCloseTimeoutSeconds    *int32        `json:"startToCloseTimeoutSeconds,omitempty"`
	HeartbeatTimeoutSeconds       *int32        `json:"heartbeatTimeoutSeconds,omitempty"`
	DecisionTaskCompletedEventID  *int64        `json:"decisionTaskCompletedEventId,omitempty"`
	RetryPolicy                   *RetryPolicy  `json:"retryPolicy,omitempty"`
	Header                        *Header       `json:"header,omitempty"`
}

// GetActivityID is an internal getter (TBD...)
func (v *ActivityTaskScheduledEventAttributes) GetActivityID() (o string) {
	if v != nil && v.ActivityID != nil {
		return *v.ActivityID
	}
	return
}

// GetActivityType is an internal getter (TBD...)
func (v *ActivityTaskScheduledEventAttributes) GetActivityType() (o *ActivityType) {
	if v != nil && v.ActivityType != nil {
		return v.ActivityType
	}
	return
}

// GetDomain is an internal getter (TBD...)
func (v *ActivityTaskScheduledEventAttributes) GetDomain() (o string) {
	if v != nil && v.Domain != nil {
		return *v.Domain
	}
	return
}

// GetTaskList is an internal getter (TBD...)
func (v *ActivityTaskScheduledEventAttributes) GetTaskList() (o *TaskList) {
	if v != nil && v.TaskList != nil {
		return v.TaskList
	}
	return
}

// GetInput is an internal getter (TBD...)
func (v *ActivityTaskScheduledEventAttributes) GetInput() (o []byte) {
	if v != nil && v.Input != nil {
		return v.Input
	}
	return
}

// GetScheduleToCloseTimeoutSeconds is an internal getter (TBD...)
func (v *ActivityTaskScheduledEventAttributes) GetScheduleToCloseTimeoutSeconds() (o int32) {
	if v != nil && v.ScheduleToCloseTimeoutSeconds != nil {
		return *v.ScheduleToCloseTimeoutSeconds
	}
	return
}

// GetScheduleToStartTimeoutSeconds is an internal getter (TBD...)
func (v *ActivityTaskScheduledEventAttributes) GetScheduleToStartTimeoutSeconds() (o int32) {
	if v != nil && v.ScheduleToStartTimeoutSeconds != nil {
		return *v.ScheduleToStartTimeoutSeconds
	}
	return
}

// GetStartToCloseTimeoutSeconds is an internal getter (TBD...)
func (v *ActivityTaskScheduledEventAttributes) GetStartToCloseTimeoutSeconds() (o int32) {
	if v != nil && v.StartToCloseTimeoutSeconds != nil {
		return *v.StartToCloseTimeoutSeconds
	}
	return
}

// GetHeartbeatTimeoutSeconds is an internal getter (TBD...)
func (v *ActivityTaskScheduledEventAttributes) GetHeartbeatTimeoutSeconds() (o int32) {
	if v != nil && v.HeartbeatTimeoutSeconds != nil {
		return *v.HeartbeatTimeoutSeconds
	}
	return
}

// GetDecisionTaskCompletedEventID is an internal getter (TBD...)
func (v *ActivityTaskScheduledEventAttributes) GetDecisionTaskCompletedEventID() (o int64) {
	if v != nil && v.DecisionTaskCompletedEventID != nil {
		return *v.DecisionTaskCompletedEventID
	}
	return
}

// GetRetryPolicy is an internal getter (TBD...)
func (v *ActivityTaskScheduledEventAttributes) GetRetryPolicy() (o *RetryPolicy) {
	if v != nil && v.RetryPolicy != nil {
		return v.RetryPolicy
	}
	return
}

// GetHeader is an internal getter (TBD...)
func (v *ActivityTaskScheduledEventAttributes) GetHeader() (o *Header) {
	if v != nil && v.Header != nil {
		return v.Header
	}
	return
}

// ActivityTaskStartedEventAttributes is an internal type (TBD...)
type ActivityTaskStartedEventAttributes struct {
	ScheduledEventID   *int64  `json:"scheduledEventId,omitempty"`
	Identity           *string `json:"identity,omitempty"`
	RequestID          *string `json:"requestId,omitempty"`
	Attempt            *int32  `json:"attempt,omitempty"`
	LastFailureReason  *string `json:"lastFailureReason,omitempty"`
	LastFailureDetails []byte  `json:"lastFailureDetails,omitempty"`
}

// GetScheduledEventID is an internal getter (TBD...)
func (v *ActivityTaskStartedEventAttributes) GetScheduledEventID() (o int64) {
	if v != nil && v.ScheduledEventID != nil {
		return *v.ScheduledEventID
	}
	return
}

// GetIdentity is an internal getter (TBD...)
func (v *ActivityTaskStartedEventAttributes) GetIdentity() (o string) {
	if v != nil && v.Identity != nil {
		return *v.Identity
	}
	return
}

// GetRequestID is an internal getter (TBD...)
func (v *ActivityTaskStartedEventAttributes) GetRequestID() (o string) {
	if v != nil && v.RequestID != nil {
		return *v.RequestID
	}
	return
}

// GetAttempt is an internal getter (TBD...)
func (v *ActivityTaskStartedEventAttributes) GetAttempt() (o int32) {
	if v != nil && v.Attempt != nil {
		return *v.Attempt
	}
	return
}

// GetLastFailureReason is an internal getter (TBD...)
func (v *ActivityTaskStartedEventAttributes) GetLastFailureReason() (o string) {
	if v != nil && v.LastFailureReason != nil {
		return *v.LastFailureReason
	}
	return
}

// GetLastFailureDetails is an internal getter (TBD...)
func (v *ActivityTaskStartedEventAttributes) GetLastFailureDetails() (o []byte) {
	if v != nil && v.LastFailureDetails != nil {
		return v.LastFailureDetails
	}
	return
}

// ActivityTaskTimedOutEventAttributes is an internal type (TBD...)
type ActivityTaskTimedOutEventAttributes struct {
	Details            []byte       `json:"details,omitempty"`
	ScheduledEventID   *int64       `json:"scheduledEventId,omitempty"`
	StartedEventID     *int64       `json:"startedEventId,omitempty"`
	TimeoutType        *TimeoutType `json:"timeoutType,omitempty"`
	LastFailureReason  *string      `json:"lastFailureReason,omitempty"`
	LastFailureDetails []byte       `json:"lastFailureDetails,omitempty"`
}

// GetDetails is an internal getter (TBD...)
func (v *ActivityTaskTimedOutEventAttributes) GetDetails() (o []byte) {
	if v != nil && v.Details != nil {
		return v.Details
	}
	return
}

// GetScheduledEventID is an internal getter (TBD...)
func (v *ActivityTaskTimedOutEventAttributes) GetScheduledEventID() (o int64) {
	if v != nil && v.ScheduledEventID != nil {
		return *v.ScheduledEventID
	}
	return
}

// GetStartedEventID is an internal getter (TBD...)
func (v *ActivityTaskTimedOutEventAttributes) GetStartedEventID() (o int64) {
	if v != nil && v.StartedEventID != nil {
		return *v.StartedEventID
	}
	return
}

// GetTimeoutType is an internal getter (TBD...)
func (v *ActivityTaskTimedOutEventAttributes) GetTimeoutType() (o TimeoutType) {
	if v != nil && v.TimeoutType != nil {
		return *v.TimeoutType
	}
	return
}

// GetLastFailureReason is an internal getter (TBD...)
func (v *ActivityTaskTimedOutEventAttributes) GetLastFailureReason() (o string) {
	if v != nil && v.LastFailureReason != nil {
		return *v.LastFailureReason
	}
	return
}

// GetLastFailureDetails is an internal getter (TBD...)
func (v *ActivityTaskTimedOutEventAttributes) GetLastFailureDetails() (o []byte) {
	if v != nil && v.LastFailureDetails != nil {
		return v.LastFailureDetails
	}
	return
}

// ActivityType is an internal type (TBD...)
type ActivityType struct {
	Name *string `json:"name,omitempty"`
}

// GetName is an internal getter (TBD...)
func (v *ActivityType) GetName() (o string) {
	if v != nil && v.Name != nil {
		return *v.Name
	}
	return
}

// ArchivalStatus is an internal type (TBD...)
type ArchivalStatus int32

// Ptr is a helper function for getting pointer value
func (e ArchivalStatus) Ptr() *ArchivalStatus {
	return &e
}

// String returns a readable string representation of ArchivalStatus.
func (e ArchivalStatus) String() string {
	w := int32(e)
	switch w {
	case 0:
		return "DISABLED"
	case 1:
		return "ENABLED"
	}
	return fmt.Sprintf("ArchivalStatus(%d)", w)
}

// UnmarshalText parses enum value from string representation
func (e *ArchivalStatus) UnmarshalText(value []byte) error {
	switch s := strings.ToUpper(string(value)); s {
	case "DISABLED":
		*e = ArchivalStatusDisabled
		return nil
	case "ENABLED":
		*e = ArchivalStatusEnabled
		return nil
	default:
		val, err := strconv.ParseInt(s, 10, 32)
		if err != nil {
			return fmt.Errorf("unknown enum value %q for %q: %v", s, "ArchivalStatus", err)
		}
		*e = ArchivalStatus(val)
		return nil
	}
}

// MarshalText encodes ArchivalStatus to text.
func (e ArchivalStatus) MarshalText() ([]byte, error) {
	return []byte(e.String()), nil
}

const (
	// ArchivalStatusDisabled is an option for ArchivalStatus
	ArchivalStatusDisabled ArchivalStatus = iota
	// ArchivalStatusEnabled is an option for ArchivalStatus
	ArchivalStatusEnabled
)

// BadBinaries is an internal type (TBD...)
type BadBinaries struct {
	Binaries map[string]*BadBinaryInfo `json:"binaries,omitempty"`
}

// GetBinaries is an internal getter (TBD...)
func (v *BadBinaries) GetBinaries() (o map[string]*BadBinaryInfo) {
	if v != nil && v.Binaries != nil {
		return v.Binaries
	}
	return
}

// BadBinaryInfo is an internal type (TBD...)
type BadBinaryInfo struct {
	Reason          *string `json:"reason,omitempty"`
	Operator        *string `json:"operator,omitempty"`
	CreatedTimeNano *int64  `json:"createdTimeNano,omitempty"`
}

// GetReason is an internal getter (TBD...)
func (v *BadBinaryInfo) GetReason() (o string) {
	if v != nil && v.Reason != nil {
		return *v.Reason
	}
	return
}

// GetOperator is an internal getter (TBD...)
func (v *BadBinaryInfo) GetOperator() (o string) {
	if v != nil && v.Operator != nil {
		return *v.Operator
	}
	return
}

// GetCreatedTimeNano is an internal getter (TBD...)
func (v *BadBinaryInfo) GetCreatedTimeNano() (o int64) {
	if v != nil && v.CreatedTimeNano != nil {
		return *v.CreatedTimeNano
	}
	return
}

// BadRequestError is an internal type (TBD...)
type BadRequestError struct {
	Message string `json:"message,required"`
}

// GetMessage is an internal getter (TBD...)
func (v *BadRequestError) GetMessage() (o string) {
	if v != nil {
		return v.Message
	}
	return
}

// CancelExternalWorkflowExecutionFailedCause is an internal type (TBD...)
type CancelExternalWorkflowExecutionFailedCause int32

// Ptr is a helper function for getting pointer value
func (e CancelExternalWorkflowExecutionFailedCause) Ptr() *CancelExternalWorkflowExecutionFailedCause {
	return &e
}

// String returns a readable string representation of CancelExternalWorkflowExecutionFailedCause.
func (e CancelExternalWorkflowExecutionFailedCause) String() string {
	w := int32(e)
	switch w {
	case 0:
		return "UNKNOWN_EXTERNAL_WORKFLOW_EXECUTION"
	}
	return fmt.Sprintf("CancelExternalWorkflowExecutionFailedCause(%d)", w)
}

// UnmarshalText parses enum value from string representation
func (e *CancelExternalWorkflowExecutionFailedCause) UnmarshalText(value []byte) error {
	switch s := strings.ToUpper(string(value)); s {
	case "UNKNOWN_EXTERNAL_WORKFLOW_EXECUTION":
		*e = CancelExternalWorkflowExecutionFailedCauseUnknownExternalWorkflowExecution
		return nil
	default:
		val, err := strconv.ParseInt(s, 10, 32)
		if err != nil {
			return fmt.Errorf("unknown enum value %q for %q: %v", s, "CancelExternalWorkflowExecutionFailedCause", err)
		}
		*e = CancelExternalWorkflowExecutionFailedCause(val)
		return nil
	}
}

// MarshalText encodes CancelExternalWorkflowExecutionFailedCause to text.
func (e CancelExternalWorkflowExecutionFailedCause) MarshalText() ([]byte, error) {
	return []byte(e.String()), nil
}

const (
	// CancelExternalWorkflowExecutionFailedCauseUnknownExternalWorkflowExecution is an option for CancelExternalWorkflowExecutionFailedCause
	CancelExternalWorkflowExecutionFailedCauseUnknownExternalWorkflowExecution CancelExternalWorkflowExecutionFailedCause = iota
)

// CancelTimerDecisionAttributes is an internal type (TBD...)
type CancelTimerDecisionAttributes struct {
	TimerID *string `json:"timerId,omitempty"`
}

// GetTimerID is an internal getter (TBD...)
func (v *CancelTimerDecisionAttributes) GetTimerID() (o string) {
	if v != nil && v.TimerID != nil {
		return *v.TimerID
	}
	return
}

// CancelTimerFailedEventAttributes is an internal type (TBD...)
type CancelTimerFailedEventAttributes struct {
	TimerID                      *string `json:"timerId,omitempty"`
	Cause                        *string `json:"cause,omitempty"`
	DecisionTaskCompletedEventID *int64  `json:"decisionTaskCompletedEventId,omitempty"`
	Identity                     *string `json:"identity,omitempty"`
}

// GetTimerID is an internal getter (TBD...)
func (v *CancelTimerFailedEventAttributes) GetTimerID() (o string) {
	if v != nil && v.TimerID != nil {
		return *v.TimerID
	}
	return
}

// GetCause is an internal getter (TBD...)
func (v *CancelTimerFailedEventAttributes) GetCause() (o string) {
	if v != nil && v.Cause != nil {
		return *v.Cause
	}
	return
}

// GetDecisionTaskCompletedEventID is an internal getter (TBD...)
func (v *CancelTimerFailedEventAttributes) GetDecisionTaskCompletedEventID() (o int64) {
	if v != nil && v.DecisionTaskCompletedEventID != nil {
		return *v.DecisionTaskCompletedEventID
	}
	return
}

// GetIdentity is an internal getter (TBD...)
func (v *CancelTimerFailedEventAttributes) GetIdentity() (o string) {
	if v != nil && v.Identity != nil {
		return *v.Identity
	}
	return
}

// CancelWorkflowExecutionDecisionAttributes is an internal type (TBD...)
type CancelWorkflowExecutionDecisionAttributes struct {
	Details []byte `json:"details,omitempty"`
}

// GetDetails is an internal getter (TBD...)
func (v *CancelWorkflowExecutionDecisionAttributes) GetDetails() (o []byte) {
	if v != nil && v.Details != nil {
		return v.Details
	}
	return
}

// CancellationAlreadyRequestedError is an internal type (TBD...)
type CancellationAlreadyRequestedError struct {
	Message string `json:"message,required"`
}

// GetMessage is an internal getter (TBD...)
func (v *CancellationAlreadyRequestedError) GetMessage() (o string) {
	if v != nil {
		return v.Message
	}
	return
}

// ChildWorkflowExecutionCanceledEventAttributes is an internal type (TBD...)
type ChildWorkflowExecutionCanceledEventAttributes struct {
	Details           []byte             `json:"details,omitempty"`
	Domain            string             `json:"domain,omitempty"`
	WorkflowExecution *WorkflowExecution `json:"workflowExecution,omitempty"`
	WorkflowType      *WorkflowType      `json:"workflowType,omitempty"`
	InitiatedEventID  *int64             `json:"initiatedEventId,omitempty"`
	StartedEventID    *int64             `json:"startedEventId,omitempty"`
}

// GetDetails is an internal getter (TBD...)
func (v *ChildWorkflowExecutionCanceledEventAttributes) GetDetails() (o []byte) {
	if v != nil && v.Details != nil {
		return v.Details
	}
	return
}

// GetDomain is an internal getter (TBD...)
func (v *ChildWorkflowExecutionCanceledEventAttributes) GetDomain() (o string) {
	if v != nil {
		return v.Domain
	}
	return
}

// GetWorkflowExecution is an internal getter (TBD...)
func (v *ChildWorkflowExecutionCanceledEventAttributes) GetWorkflowExecution() (o *WorkflowExecution) {
	if v != nil && v.WorkflowExecution != nil {
		return v.WorkflowExecution
	}
	return
}

// GetWorkflowType is an internal getter (TBD...)
func (v *ChildWorkflowExecutionCanceledEventAttributes) GetWorkflowType() (o *WorkflowType) {
	if v != nil && v.WorkflowType != nil {
		return v.WorkflowType
	}
	return
}

// GetInitiatedEventID is an internal getter (TBD...)
func (v *ChildWorkflowExecutionCanceledEventAttributes) GetInitiatedEventID() (o int64) {
	if v != nil && v.InitiatedEventID != nil {
		return *v.InitiatedEventID
	}
	return
}

// GetStartedEventID is an internal getter (TBD...)
func (v *ChildWorkflowExecutionCanceledEventAttributes) GetStartedEventID() (o int64) {
	if v != nil && v.StartedEventID != nil {
		return *v.StartedEventID
	}
	return
}

// ChildWorkflowExecutionCompletedEventAttributes is an internal type (TBD...)
type ChildWorkflowExecutionCompletedEventAttributes struct {
	Result            []byte             `json:"result,omitempty"`
	Domain            string             `json:"domain,omitempty"`
	WorkflowExecution *WorkflowExecution `json:"workflowExecution,omitempty"`
	WorkflowType      *WorkflowType      `json:"workflowType,omitempty"`
	InitiatedEventID  *int64             `json:"initiatedEventId,omitempty"`
	StartedEventID    *int64             `json:"startedEventId,omitempty"`
}

// GetResult is an internal getter (TBD...)
func (v *ChildWorkflowExecutionCompletedEventAttributes) GetResult() (o []byte) {
	if v != nil && v.Result != nil {
		return v.Result
	}
	return
}

// GetDomain is an internal getter (TBD...)
func (v *ChildWorkflowExecutionCompletedEventAttributes) GetDomain() (o string) {
	if v != nil {
		return v.Domain
	}
	return
}

// GetWorkflowExecution is an internal getter (TBD...)
func (v *ChildWorkflowExecutionCompletedEventAttributes) GetWorkflowExecution() (o *WorkflowExecution) {
	if v != nil && v.WorkflowExecution != nil {
		return v.WorkflowExecution
	}
	return
}

// GetWorkflowType is an internal getter (TBD...)
func (v *ChildWorkflowExecutionCompletedEventAttributes) GetWorkflowType() (o *WorkflowType) {
	if v != nil && v.WorkflowType != nil {
		return v.WorkflowType
	}
	return
}

// GetInitiatedEventID is an internal getter (TBD...)
func (v *ChildWorkflowExecutionCompletedEventAttributes) GetInitiatedEventID() (o int64) {
	if v != nil && v.InitiatedEventID != nil {
		return *v.InitiatedEventID
	}
	return
}

// GetStartedEventID is an internal getter (TBD...)
func (v *ChildWorkflowExecutionCompletedEventAttributes) GetStartedEventID() (o int64) {
	if v != nil && v.StartedEventID != nil {
		return *v.StartedEventID
	}
	return
}

// ChildWorkflowExecutionFailedCause is an internal type (TBD...)
type ChildWorkflowExecutionFailedCause int32

// Ptr is a helper function for getting pointer value
func (e ChildWorkflowExecutionFailedCause) Ptr() *ChildWorkflowExecutionFailedCause {
	return &e
}

// String returns a readable string representation of ChildWorkflowExecutionFailedCause.
func (e ChildWorkflowExecutionFailedCause) String() string {
	w := int32(e)
	switch w {
	case 0:
		return "WORKFLOW_ALREADY_RUNNING"
	}
	return fmt.Sprintf("ChildWorkflowExecutionFailedCause(%d)", w)
}

// UnmarshalText parses enum value from string representation
func (e *ChildWorkflowExecutionFailedCause) UnmarshalText(value []byte) error {
	switch s := strings.ToUpper(string(value)); s {
	case "WORKFLOW_ALREADY_RUNNING":
		*e = ChildWorkflowExecutionFailedCauseWorkflowAlreadyRunning
		return nil
	default:
		val, err := strconv.ParseInt(s, 10, 32)
		if err != nil {
			return fmt.Errorf("unknown enum value %q for %q: %v", s, "ChildWorkflowExecutionFailedCause", err)
		}
		*e = ChildWorkflowExecutionFailedCause(val)
		return nil
	}
}

// MarshalText encodes ChildWorkflowExecutionFailedCause to text.
func (e ChildWorkflowExecutionFailedCause) MarshalText() ([]byte, error) {
	return []byte(e.String()), nil
}

const (
	// ChildWorkflowExecutionFailedCauseWorkflowAlreadyRunning is an option for ChildWorkflowExecutionFailedCause
	ChildWorkflowExecutionFailedCauseWorkflowAlreadyRunning ChildWorkflowExecutionFailedCause = iota
)

// ChildWorkflowExecutionFailedEventAttributes is an internal type (TBD...)
type ChildWorkflowExecutionFailedEventAttributes struct {
	Reason            *string            `json:"reason,omitempty"`
	Details           []byte             `json:"details,omitempty"`
	Domain            string             `json:"domain,omitempty"`
	WorkflowExecution *WorkflowExecution `json:"workflowExecution,omitempty"`
	WorkflowType      *WorkflowType      `json:"workflowType,omitempty"`
	InitiatedEventID  *int64             `json:"initiatedEventId,omitempty"`
	StartedEventID    *int64             `json:"startedEventId,omitempty"`
}

// GetReason is an internal getter (TBD...)
func (v *ChildWorkflowExecutionFailedEventAttributes) GetReason() (o string) {
	if v != nil && v.Reason != nil {
		return *v.Reason
	}
	return
}

// GetDetails is an internal getter (TBD...)
func (v *ChildWorkflowExecutionFailedEventAttributes) GetDetails() (o []byte) {
	if v != nil && v.Details != nil {
		return v.Details
	}
	return
}

// GetDomain is an internal getter (TBD...)
func (v *ChildWorkflowExecutionFailedEventAttributes) GetDomain() (o string) {
	if v != nil {
		return v.Domain
	}
	return
}

// GetWorkflowExecution is an internal getter (TBD...)
func (v *ChildWorkflowExecutionFailedEventAttributes) GetWorkflowExecution() (o *WorkflowExecution) {
	if v != nil && v.WorkflowExecution != nil {
		return v.WorkflowExecution
	}
	return
}

// GetWorkflowType is an internal getter (TBD...)
func (v *ChildWorkflowExecutionFailedEventAttributes) GetWorkflowType() (o *WorkflowType) {
	if v != nil && v.WorkflowType != nil {
		return v.WorkflowType
	}
	return
}

// GetInitiatedEventID is an internal getter (TBD...)
func (v *ChildWorkflowExecutionFailedEventAttributes) GetInitiatedEventID() (o int64) {
	if v != nil && v.InitiatedEventID != nil {
		return *v.InitiatedEventID
	}
	return
}

// GetStartedEventID is an internal getter (TBD...)
func (v *ChildWorkflowExecutionFailedEventAttributes) GetStartedEventID() (o int64) {
	if v != nil && v.StartedEventID != nil {
		return *v.StartedEventID
	}
	return
}

// ChildWorkflowExecutionStartedEventAttributes is an internal type (TBD...)
type ChildWorkflowExecutionStartedEventAttributes struct {
	Domain            string             `json:"domain,omitempty"`
	InitiatedEventID  *int64             `json:"initiatedEventId,omitempty"`
	WorkflowExecution *WorkflowExecution `json:"workflowExecution,omitempty"`
	WorkflowType      *WorkflowType      `json:"workflowType,omitempty"`
	Header            *Header            `json:"header,omitempty"`
}

// GetDomain is an internal getter (TBD...)
func (v *ChildWorkflowExecutionStartedEventAttributes) GetDomain() (o string) {
	if v != nil {
		return v.Domain
	}
	return
}

// GetInitiatedEventID is an internal getter (TBD...)
func (v *ChildWorkflowExecutionStartedEventAttributes) GetInitiatedEventID() (o int64) {
	if v != nil && v.InitiatedEventID != nil {
		return *v.InitiatedEventID
	}
	return
}

// GetWorkflowExecution is an internal getter (TBD...)
func (v *ChildWorkflowExecutionStartedEventAttributes) GetWorkflowExecution() (o *WorkflowExecution) {
	if v != nil && v.WorkflowExecution != nil {
		return v.WorkflowExecution
	}
	return
}

// GetWorkflowType is an internal getter (TBD...)
func (v *ChildWorkflowExecutionStartedEventAttributes) GetWorkflowType() (o *WorkflowType) {
	if v != nil && v.WorkflowType != nil {
		return v.WorkflowType
	}
	return
}

// GetHeader is an internal getter (TBD...)
func (v *ChildWorkflowExecutionStartedEventAttributes) GetHeader() (o *Header) {
	if v != nil && v.Header != nil {
		return v.Header
	}
	return
}

// ChildWorkflowExecutionTerminatedEventAttributes is an internal type (TBD...)
type ChildWorkflowExecutionTerminatedEventAttributes struct {
	Domain            string             `json:"domain,omitempty"`
	WorkflowExecution *WorkflowExecution `json:"workflowExecution,omitempty"`
	WorkflowType      *WorkflowType      `json:"workflowType,omitempty"`
	InitiatedEventID  *int64             `json:"initiatedEventId,omitempty"`
	StartedEventID    *int64             `json:"startedEventId,omitempty"`
}

// GetDomain is an internal getter (TBD...)
func (v *ChildWorkflowExecutionTerminatedEventAttributes) GetDomain() (o string) {
	if v != nil {
		return v.Domain
	}
	return
}

// GetWorkflowExecution is an internal getter (TBD...)
func (v *ChildWorkflowExecutionTerminatedEventAttributes) GetWorkflowExecution() (o *WorkflowExecution) {
	if v != nil && v.WorkflowExecution != nil {
		return v.WorkflowExecution
	}
	return
}

// GetWorkflowType is an internal getter (TBD...)
func (v *ChildWorkflowExecutionTerminatedEventAttributes) GetWorkflowType() (o *WorkflowType) {
	if v != nil && v.WorkflowType != nil {
		return v.WorkflowType
	}
	return
}

// GetInitiatedEventID is an internal getter (TBD...)
func (v *ChildWorkflowExecutionTerminatedEventAttributes) GetInitiatedEventID() (o int64) {
	if v != nil && v.InitiatedEventID != nil {
		return *v.InitiatedEventID
	}
	return
}

// GetStartedEventID is an internal getter (TBD...)
func (v *ChildWorkflowExecutionTerminatedEventAttributes) GetStartedEventID() (o int64) {
	if v != nil && v.StartedEventID != nil {
		return *v.StartedEventID
	}
	return
}

// ChildWorkflowExecutionTimedOutEventAttributes is an internal type (TBD...)
type ChildWorkflowExecutionTimedOutEventAttributes struct {
	TimeoutType       *TimeoutType       `json:"timeoutType,omitempty"`
	Domain            string             `json:"domain,omitempty"`
	WorkflowExecution *WorkflowExecution `json:"workflowExecution,omitempty"`
	WorkflowType      *WorkflowType      `json:"workflowType,omitempty"`
	InitiatedEventID  *int64             `json:"initiatedEventId,omitempty"`
	StartedEventID    *int64             `json:"startedEventId,omitempty"`
}

// GetTimeoutType is an internal getter (TBD...)
func (v *ChildWorkflowExecutionTimedOutEventAttributes) GetTimeoutType() (o TimeoutType) {
	if v != nil && v.TimeoutType != nil {
		return *v.TimeoutType
	}
	return
}

// GetDomain is an internal getter (TBD...)
func (v *ChildWorkflowExecutionTimedOutEventAttributes) GetDomain() (o string) {
	if v != nil {
		return v.Domain
	}
	return
}

// GetWorkflowExecution is an internal getter (TBD...)
func (v *ChildWorkflowExecutionTimedOutEventAttributes) GetWorkflowExecution() (o *WorkflowExecution) {
	if v != nil && v.WorkflowExecution != nil {
		return v.WorkflowExecution
	}
	return
}

// GetWorkflowType is an internal getter (TBD...)
func (v *ChildWorkflowExecutionTimedOutEventAttributes) GetWorkflowType() (o *WorkflowType) {
	if v != nil && v.WorkflowType != nil {
		return v.WorkflowType
	}
	return
}

// GetInitiatedEventID is an internal getter (TBD...)
func (v *ChildWorkflowExecutionTimedOutEventAttributes) GetInitiatedEventID() (o int64) {
	if v != nil && v.InitiatedEventID != nil {
		return *v.InitiatedEventID
	}
	return
}

// GetStartedEventID is an internal getter (TBD...)
func (v *ChildWorkflowExecutionTimedOutEventAttributes) GetStartedEventID() (o int64) {
	if v != nil && v.StartedEventID != nil {
		return *v.StartedEventID
	}
	return
}

// ClientVersionNotSupportedError is an internal type (TBD...)
type ClientVersionNotSupportedError struct {
	FeatureVersion    string `json:"featureVersion,required"`
	ClientImpl        string `json:"clientImpl,required"`
	SupportedVersions string `json:"supportedVersions,required"`
}

// GetFeatureVersion is an internal getter (TBD...)
func (v *ClientVersionNotSupportedError) GetFeatureVersion() (o string) {
	if v != nil {
		return v.FeatureVersion
	}
	return
}

// GetClientImpl is an internal getter (TBD...)
func (v *ClientVersionNotSupportedError) GetClientImpl() (o string) {
	if v != nil {
		return v.ClientImpl
	}
	return
}

// GetSupportedVersions is an internal getter (TBD...)
func (v *ClientVersionNotSupportedError) GetSupportedVersions() (o string) {
	if v != nil {
		return v.SupportedVersions
	}
	return
}

// CloseShardRequest is an internal type (TBD...)
type CloseShardRequest struct {
	ShardID *int32 `json:"shardID,omitempty"`
}

// GetShardID is an internal getter (TBD...)
func (v *CloseShardRequest) GetShardID() (o int32) {
	if v != nil && v.ShardID != nil {
		return *v.ShardID
	}
	return
}

// ClusterInfo is an internal type (TBD...)
type ClusterInfo struct {
	SupportedClientVersions *SupportedClientVersions `json:"supportedClientVersions,omitempty"`
}

// GetSupportedClientVersions is an internal getter (TBD...)
func (v *ClusterInfo) GetSupportedClientVersions() (o *SupportedClientVersions) {
	if v != nil && v.SupportedClientVersions != nil {
		return v.SupportedClientVersions
	}
	return
}

// ClusterReplicationConfiguration is an internal type (TBD...)
type ClusterReplicationConfiguration struct {
	ClusterName *string `json:"clusterName,omitempty"`
}

// GetClusterName is an internal getter (TBD...)
func (v *ClusterReplicationConfiguration) GetClusterName() (o string) {
	if v != nil && v.ClusterName != nil {
		return *v.ClusterName
	}
	return
}

// CompleteWorkflowExecutionDecisionAttributes is an internal type (TBD...)
type CompleteWorkflowExecutionDecisionAttributes struct {
	Result []byte `json:"result,omitempty"`
}

// GetResult is an internal getter (TBD...)
func (v *CompleteWorkflowExecutionDecisionAttributes) GetResult() (o []byte) {
	if v != nil && v.Result != nil {
		return v.Result
	}
	return
}

// ContinueAsNewInitiator is an internal type (TBD...)
type ContinueAsNewInitiator int32

// Ptr is a helper function for getting pointer value
func (e ContinueAsNewInitiator) Ptr() *ContinueAsNewInitiator {
	return &e
}

// String returns a readable string representation of ContinueAsNewInitiator.
func (e ContinueAsNewInitiator) String() string {
	w := int32(e)
	switch w {
	case 0:
		return "Decider"
	case 1:
		return "RetryPolicy"
	case 2:
		return "CronSchedule"
	}
	return fmt.Sprintf("ContinueAsNewInitiator(%d)", w)
}

// UnmarshalText parses enum value from string representation
func (e *ContinueAsNewInitiator) UnmarshalText(value []byte) error {
	switch s := strings.ToUpper(string(value)); s {
	case "DECIDER":
		*e = ContinueAsNewInitiatorDecider
		return nil
	case "RETRYPOLICY":
		*e = ContinueAsNewInitiatorRetryPolicy
		return nil
	case "CRONSCHEDULE":
		*e = ContinueAsNewInitiatorCronSchedule
		return nil
	default:
		val, err := strconv.ParseInt(s, 10, 32)
		if err != nil {
			return fmt.Errorf("unknown enum value %q for %q: %v", s, "ContinueAsNewInitiator", err)
		}
		*e = ContinueAsNewInitiator(val)
		return nil
	}
}

// MarshalText encodes ContinueAsNewInitiator to text.
func (e ContinueAsNewInitiator) MarshalText() ([]byte, error) {
	return []byte(e.String()), nil
}

const (
	// ContinueAsNewInitiatorDecider is an option for ContinueAsNewInitiator
	ContinueAsNewInitiatorDecider ContinueAsNewInitiator = iota
	// ContinueAsNewInitiatorRetryPolicy is an option for ContinueAsNewInitiator
	ContinueAsNewInitiatorRetryPolicy
	// ContinueAsNewInitiatorCronSchedule is an option for ContinueAsNewInitiator
	ContinueAsNewInitiatorCronSchedule
)

// ContinueAsNewWorkflowExecutionDecisionAttributes is an internal type (TBD...)
type ContinueAsNewWorkflowExecutionDecisionAttributes struct {
	WorkflowType                        *WorkflowType           `json:"workflowType,omitempty"`
	TaskList                            *TaskList               `json:"taskList,omitempty"`
	Input                               []byte                  `json:"input,omitempty"`
	ExecutionStartToCloseTimeoutSeconds *int32                  `json:"executionStartToCloseTimeoutSeconds,omitempty"`
	TaskStartToCloseTimeoutSeconds      *int32                  `json:"taskStartToCloseTimeoutSeconds,omitempty"`
	BackoffStartIntervalInSeconds       *int32                  `json:"backoffStartIntervalInSeconds,omitempty"`
	RetryPolicy                         *RetryPolicy            `json:"retryPolicy,omitempty"`
	Initiator                           *ContinueAsNewInitiator `json:"initiator,omitempty"`
	FailureReason                       *string                 `json:"failureReason,omitempty"`
	FailureDetails                      []byte                  `json:"failureDetails,omitempty"`
	LastCompletionResult                []byte                  `json:"lastCompletionResult,omitempty"`
	CronSchedule                        *string                 `json:"cronSchedule,omitempty"`
	Header                              *Header                 `json:"header,omitempty"`
	Memo                                *Memo                   `json:"memo,omitempty"`
	SearchAttributes                    *SearchAttributes       `json:"searchAttributes,omitempty"`
}

// GetWorkflowType is an internal getter (TBD...)
func (v *ContinueAsNewWorkflowExecutionDecisionAttributes) GetWorkflowType() (o *WorkflowType) {
	if v != nil && v.WorkflowType != nil {
		return v.WorkflowType
	}
	return
}

// GetTaskList is an internal getter (TBD...)
func (v *ContinueAsNewWorkflowExecutionDecisionAttributes) GetTaskList() (o *TaskList) {
	if v != nil && v.TaskList != nil {
		return v.TaskList
	}
	return
}

// GetInput is an internal getter (TBD...)
func (v *ContinueAsNewWorkflowExecutionDecisionAttributes) GetInput() (o []byte) {
	if v != nil && v.Input != nil {
		return v.Input
	}
	return
}

// GetExecutionStartToCloseTimeoutSeconds is an internal getter (TBD...)
func (v *ContinueAsNewWorkflowExecutionDecisionAttributes) GetExecutionStartToCloseTimeoutSeconds() (o int32) {
	if v != nil && v.ExecutionStartToCloseTimeoutSeconds != nil {
		return *v.ExecutionStartToCloseTimeoutSeconds
	}
	return
}

// GetTaskStartToCloseTimeoutSeconds is an internal getter (TBD...)
func (v *ContinueAsNewWorkflowExecutionDecisionAttributes) GetTaskStartToCloseTimeoutSeconds() (o int32) {
	if v != nil && v.TaskStartToCloseTimeoutSeconds != nil {
		return *v.TaskStartToCloseTimeoutSeconds
	}
	return
}

// GetBackoffStartIntervalInSeconds is an internal getter (TBD...)
func (v *ContinueAsNewWorkflowExecutionDecisionAttributes) GetBackoffStartIntervalInSeconds() (o int32) {
	if v != nil && v.BackoffStartIntervalInSeconds != nil {
		return *v.BackoffStartIntervalInSeconds
	}
	return
}

// GetRetryPolicy is an internal getter (TBD...)
func (v *ContinueAsNewWorkflowExecutionDecisionAttributes) GetRetryPolicy() (o *RetryPolicy) {
	if v != nil && v.RetryPolicy != nil {
		return v.RetryPolicy
	}
	return
}

// GetInitiator is an internal getter (TBD...)
func (v *ContinueAsNewWorkflowExecutionDecisionAttributes) GetInitiator() (o ContinueAsNewInitiator) {
	if v != nil && v.Initiator != nil {
		return *v.Initiator
	}
	return
}

// GetFailureReason is an internal getter (TBD...)
func (v *ContinueAsNewWorkflowExecutionDecisionAttributes) GetFailureReason() (o string) {
	if v != nil && v.FailureReason != nil {
		return *v.FailureReason
	}
	return
}

// GetFailureDetails is an internal getter (TBD...)
func (v *ContinueAsNewWorkflowExecutionDecisionAttributes) GetFailureDetails() (o []byte) {
	if v != nil && v.FailureDetails != nil {
		return v.FailureDetails
	}
	return
}

// GetLastCompletionResult is an internal getter (TBD...)
func (v *ContinueAsNewWorkflowExecutionDecisionAttributes) GetLastCompletionResult() (o []byte) {
	if v != nil && v.LastCompletionResult != nil {
		return v.LastCompletionResult
	}
	return
}

// GetCronSchedule is an internal getter (TBD...)
func (v *ContinueAsNewWorkflowExecutionDecisionAttributes) GetCronSchedule() (o string) {
	if v != nil && v.CronSchedule != nil {
		return *v.CronSchedule
	}
	return
}

// GetHeader is an internal getter (TBD...)
func (v *ContinueAsNewWorkflowExecutionDecisionAttributes) GetHeader() (o *Header) {
	if v != nil && v.Header != nil {
		return v.Header
	}
	return
}

// GetMemo is an internal getter (TBD...)
func (v *ContinueAsNewWorkflowExecutionDecisionAttributes) GetMemo() (o *Memo) {
	if v != nil && v.Memo != nil {
		return v.Memo
	}
	return
}

// GetSearchAttributes is an internal getter (TBD...)
func (v *ContinueAsNewWorkflowExecutionDecisionAttributes) GetSearchAttributes() (o *SearchAttributes) {
	if v != nil && v.SearchAttributes != nil {
		return v.SearchAttributes
	}
	return
}

// CountWorkflowExecutionsRequest is an internal type (TBD...)
type CountWorkflowExecutionsRequest struct {
	Domain string  `json:"domain,omitempty"`
	Query  *string `json:"query,omitempty"`
}

// GetDomain is an internal getter (TBD...)
func (v *CountWorkflowExecutionsRequest) GetDomain() (o string) {
	if v != nil {
		return v.Domain
	}
	return
}

// GetQuery is an internal getter (TBD...)
func (v *CountWorkflowExecutionsRequest) GetQuery() (o string) {
	if v != nil && v.Query != nil {
		return *v.Query
	}
	return
}

// CountWorkflowExecutionsResponse is an internal type (TBD...)
type CountWorkflowExecutionsResponse struct {
	Count *int64 `json:"count,omitempty"`
}

// GetCount is an internal getter (TBD...)
func (v *CountWorkflowExecutionsResponse) GetCount() (o int64) {
	if v != nil && v.Count != nil {
		return *v.Count
	}
	return
}

// CurrentBranchChangedError is an internal type (TBD...)
type CurrentBranchChangedError struct {
	Message            string `json:"message,required"`
	CurrentBranchToken []byte `json:"currentBranchToken,required"`
}

// GetMessage is an internal getter (TBD...)
func (v *CurrentBranchChangedError) GetMessage() (o string) {
	if v != nil {
		return v.Message
	}
	return
}

// GetCurrentBranchToken is an internal getter (TBD...)
func (v *CurrentBranchChangedError) GetCurrentBranchToken() (o []byte) {
	if v != nil && v.CurrentBranchToken != nil {
		return v.CurrentBranchToken
	}
	return
}

// DataBlob is an internal type (TBD...)
type DataBlob struct {
	EncodingType *EncodingType `json:"EncodingType,omitempty"`
	Data         []byte        `json:"Data,omitempty"`
}

// GetEncodingType is an internal getter (TBD...)
func (v *DataBlob) GetEncodingType() (o EncodingType) {
	if v != nil && v.EncodingType != nil {
		return *v.EncodingType
	}
	return
}

// GetData is an internal getter (TBD...)
func (v *DataBlob) GetData() (o []byte) {
	if v != nil && v.Data != nil {
		return v.Data
	}
	return
}

// Decision is an internal type (TBD...)
type Decision struct {
	DecisionType                                             *DecisionType                                             `json:"decisionType,omitempty"`
	ScheduleActivityTaskDecisionAttributes                   *ScheduleActivityTaskDecisionAttributes                   `json:"scheduleActivityTaskDecisionAttributes,omitempty"`
	StartTimerDecisionAttributes                             *StartTimerDecisionAttributes                             `json:"startTimerDecisionAttributes,omitempty"`
	CompleteWorkflowExecutionDecisionAttributes              *CompleteWorkflowExecutionDecisionAttributes              `json:"completeWorkflowExecutionDecisionAttributes,omitempty"`
	FailWorkflowExecutionDecisionAttributes                  *FailWorkflowExecutionDecisionAttributes                  `json:"failWorkflowExecutionDecisionAttributes,omitempty"`
	RequestCancelActivityTaskDecisionAttributes              *RequestCancelActivityTaskDecisionAttributes              `json:"requestCancelActivityTaskDecisionAttributes,omitempty"`
	CancelTimerDecisionAttributes                            *CancelTimerDecisionAttributes                            `json:"cancelTimerDecisionAttributes,omitempty"`
	CancelWorkflowExecutionDecisionAttributes                *CancelWorkflowExecutionDecisionAttributes                `json:"cancelWorkflowExecutionDecisionAttributes,omitempty"`
	RequestCancelExternalWorkflowExecutionDecisionAttributes *RequestCancelExternalWorkflowExecutionDecisionAttributes `json:"requestCancelExternalWorkflowExecutionDecisionAttributes,omitempty"`
	RecordMarkerDecisionAttributes                           *RecordMarkerDecisionAttributes                           `json:"recordMarkerDecisionAttributes,omitempty"`
	ContinueAsNewWorkflowExecutionDecisionAttributes         *ContinueAsNewWorkflowExecutionDecisionAttributes         `json:"continueAsNewWorkflowExecutionDecisionAttributes,omitempty"`
	StartChildWorkflowExecutionDecisionAttributes            *StartChildWorkflowExecutionDecisionAttributes            `json:"startChildWorkflowExecutionDecisionAttributes,omitempty"`
	SignalExternalWorkflowExecutionDecisionAttributes        *SignalExternalWorkflowExecutionDecisionAttributes        `json:"signalExternalWorkflowExecutionDecisionAttributes,omitempty"`
	UpsertWorkflowSearchAttributesDecisionAttributes         *UpsertWorkflowSearchAttributesDecisionAttributes         `json:"upsertWorkflowSearchAttributesDecisionAttributes,omitempty"`
}

// GetDecisionType is an internal getter (TBD...)
func (v *Decision) GetDecisionType() (o DecisionType) {
	if v != nil && v.DecisionType != nil {
		return *v.DecisionType
	}
	return
}

// GetScheduleActivityTaskDecisionAttributes is an internal getter (TBD...)
func (v *Decision) GetScheduleActivityTaskDecisionAttributes() (o *ScheduleActivityTaskDecisionAttributes) {
	if v != nil && v.ScheduleActivityTaskDecisionAttributes != nil {
		return v.ScheduleActivityTaskDecisionAttributes
	}
	return
}

// GetStartTimerDecisionAttributes is an internal getter (TBD...)
func (v *Decision) GetStartTimerDecisionAttributes() (o *StartTimerDecisionAttributes) {
	if v != nil && v.StartTimerDecisionAttributes != nil {
		return v.StartTimerDecisionAttributes
	}
	return
}

// GetCompleteWorkflowExecutionDecisionAttributes is an internal getter (TBD...)
func (v *Decision) GetCompleteWorkflowExecutionDecisionAttributes() (o *CompleteWorkflowExecutionDecisionAttributes) {
	if v != nil && v.CompleteWorkflowExecutionDecisionAttributes != nil {
		return v.CompleteWorkflowExecutionDecisionAttributes
	}
	return
}

// GetFailWorkflowExecutionDecisionAttributes is an internal getter (TBD...)
func (v *Decision) GetFailWorkflowExecutionDecisionAttributes() (o *FailWorkflowExecutionDecisionAttributes) {
	if v != nil && v.FailWorkflowExecutionDecisionAttributes != nil {
		return v.FailWorkflowExecutionDecisionAttributes
	}
	return
}

// GetRequestCancelActivityTaskDecisionAttributes is an internal getter (TBD...)
func (v *Decision) GetRequestCancelActivityTaskDecisionAttributes() (o *RequestCancelActivityTaskDecisionAttributes) {
	if v != nil && v.RequestCancelActivityTaskDecisionAttributes != nil {
		return v.RequestCancelActivityTaskDecisionAttributes
	}
	return
}

// GetCancelTimerDecisionAttributes is an internal getter (TBD...)
func (v *Decision) GetCancelTimerDecisionAttributes() (o *CancelTimerDecisionAttributes) {
	if v != nil && v.CancelTimerDecisionAttributes != nil {
		return v.CancelTimerDecisionAttributes
	}
	return
}

// GetCancelWorkflowExecutionDecisionAttributes is an internal getter (TBD...)
func (v *Decision) GetCancelWorkflowExecutionDecisionAttributes() (o *CancelWorkflowExecutionDecisionAttributes) {
	if v != nil && v.CancelWorkflowExecutionDecisionAttributes != nil {
		return v.CancelWorkflowExecutionDecisionAttributes
	}
	return
}

// GetRequestCancelExternalWorkflowExecutionDecisionAttributes is an internal getter (TBD...)
func (v *Decision) GetRequestCancelExternalWorkflowExecutionDecisionAttributes() (o *RequestCancelExternalWorkflowExecutionDecisionAttributes) {
	if v != nil && v.RequestCancelExternalWorkflowExecutionDecisionAttributes != nil {
		return v.RequestCancelExternalWorkflowExecutionDecisionAttributes
	}
	return
}

// GetRecordMarkerDecisionAttributes is an internal getter (TBD...)
func (v *Decision) GetRecordMarkerDecisionAttributes() (o *RecordMarkerDecisionAttributes) {
	if v != nil && v.RecordMarkerDecisionAttributes != nil {
		return v.RecordMarkerDecisionAttributes
	}
	return
}

// GetContinueAsNewWorkflowExecutionDecisionAttributes is an internal getter (TBD...)
func (v *Decision) GetContinueAsNewWorkflowExecutionDecisionAttributes() (o *ContinueAsNewWorkflowExecutionDecisionAttributes) {
	if v != nil && v.ContinueAsNewWorkflowExecutionDecisionAttributes != nil {
		return v.ContinueAsNewWorkflowExecutionDecisionAttributes
	}
	return
}

// GetStartChildWorkflowExecutionDecisionAttributes is an internal getter (TBD...)
func (v *Decision) GetStartChildWorkflowExecutionDecisionAttributes() (o *StartChildWorkflowExecutionDecisionAttributes) {
	if v != nil && v.StartChildWorkflowExecutionDecisionAttributes != nil {
		return v.StartChildWorkflowExecutionDecisionAttributes
	}
	return
}

// GetSignalExternalWorkflowExecutionDecisionAttributes is an internal getter (TBD...)
func (v *Decision) GetSignalExternalWorkflowExecutionDecisionAttributes() (o *SignalExternalWorkflowExecutionDecisionAttributes) {
	if v != nil && v.SignalExternalWorkflowExecutionDecisionAttributes != nil {
		return v.SignalExternalWorkflowExecutionDecisionAttributes
	}
	return
}

// GetUpsertWorkflowSearchAttributesDecisionAttributes is an internal getter (TBD...)
func (v *Decision) GetUpsertWorkflowSearchAttributesDecisionAttributes() (o *UpsertWorkflowSearchAttributesDecisionAttributes) {
	if v != nil && v.UpsertWorkflowSearchAttributesDecisionAttributes != nil {
		return v.UpsertWorkflowSearchAttributesDecisionAttributes
	}
	return
}

// DecisionTaskCompletedEventAttributes is an internal type (TBD...)
type DecisionTaskCompletedEventAttributes struct {
	ExecutionContext []byte  `json:"executionContext,omitempty"`
	ScheduledEventID *int64  `json:"scheduledEventId,omitempty"`
	StartedEventID   *int64  `json:"startedEventId,omitempty"`
	Identity         *string `json:"identity,omitempty"`
	BinaryChecksum   *string `json:"binaryChecksum,omitempty"`
}

// GetExecutionContext is an internal getter (TBD...)
func (v *DecisionTaskCompletedEventAttributes) GetExecutionContext() (o []byte) {
	if v != nil && v.ExecutionContext != nil {
		return v.ExecutionContext
	}
	return
}

// GetScheduledEventID is an internal getter (TBD...)
func (v *DecisionTaskCompletedEventAttributes) GetScheduledEventID() (o int64) {
	if v != nil && v.ScheduledEventID != nil {
		return *v.ScheduledEventID
	}
	return
}

// GetStartedEventID is an internal getter (TBD...)
func (v *DecisionTaskCompletedEventAttributes) GetStartedEventID() (o int64) {
	if v != nil && v.StartedEventID != nil {
		return *v.StartedEventID
	}
	return
}

// GetIdentity is an internal getter (TBD...)
func (v *DecisionTaskCompletedEventAttributes) GetIdentity() (o string) {
	if v != nil && v.Identity != nil {
		return *v.Identity
	}
	return
}

// GetBinaryChecksum is an internal getter (TBD...)
func (v *DecisionTaskCompletedEventAttributes) GetBinaryChecksum() (o string) {
	if v != nil && v.BinaryChecksum != nil {
		return *v.BinaryChecksum
	}
	return
}

// DecisionTaskFailedCause is an internal type (TBD...)
type DecisionTaskFailedCause int32

// Ptr is a helper function for getting pointer value
func (e DecisionTaskFailedCause) Ptr() *DecisionTaskFailedCause {
	return &e
}

// String returns a readable string representation of DecisionTaskFailedCause.
func (e DecisionTaskFailedCause) String() string {
	w := int32(e)
	switch w {
	case 0:
		return "UNHANDLED_DECISION"
	case 1:
		return "BAD_SCHEDULE_ACTIVITY_ATTRIBUTES"
	case 2:
		return "BAD_REQUEST_CANCEL_ACTIVITY_ATTRIBUTES"
	case 3:
		return "BAD_START_TIMER_ATTRIBUTES"
	case 4:
		return "BAD_CANCEL_TIMER_ATTRIBUTES"
	case 5:
		return "BAD_RECORD_MARKER_ATTRIBUTES"
	case 6:
		return "BAD_COMPLETE_WORKFLOW_EXECUTION_ATTRIBUTES"
	case 7:
		return "BAD_FAIL_WORKFLOW_EXECUTION_ATTRIBUTES"
	case 8:
		return "BAD_CANCEL_WORKFLOW_EXECUTION_ATTRIBUTES"
	case 9:
		return "BAD_REQUEST_CANCEL_EXTERNAL_WORKFLOW_EXECUTION_ATTRIBUTES"
	case 10:
		return "BAD_CONTINUE_AS_NEW_ATTRIBUTES"
	case 11:
		return "START_TIMER_DUPLICATE_I_D"
	case 12:
		return "RESET_STICKY_TASKLIST"
	case 13:
		return "WORKFLOW_WORKER_UNHANDLED_FAILURE"
	case 14:
		return "BAD_SIGNAL_WORKFLOW_EXECUTION_ATTRIBUTES"
	case 15:
		return "BAD_START_CHILD_EXECUTION_ATTRIBUTES"
	case 16:
		return "FORCE_CLOSE_DECISION"
	case 17:
		return "FAILOVER_CLOSE_DECISION"
	case 18:
		return "BAD_SIGNAL_INPUT_SIZE"
	case 19:
		return "RESET_WORKFLOW"
	case 20:
		return "BAD_BINARY"
	case 21:
		return "SCHEDULE_ACTIVITY_DUPLICATE_I_D"
	case 22:
		return "BAD_SEARCH_ATTRIBUTES"
	}
	return fmt.Sprintf("DecisionTaskFailedCause(%d)", w)
}

// UnmarshalText parses enum value from string representation
func (e *DecisionTaskFailedCause) UnmarshalText(value []byte) error {
	switch s := strings.ToUpper(string(value)); s {
	case "UNHANDLED_DECISION":
		*e = DecisionTaskFailedCauseUnhandledDecision
		return nil
	case "BAD_SCHEDULE_ACTIVITY_ATTRIBUTES":
		*e = DecisionTaskFailedCauseBadScheduleActivityAttributes
		return nil
	case "BAD_REQUEST_CANCEL_ACTIVITY_ATTRIBUTES":
		*e = DecisionTaskFailedCauseBadRequestCancelActivityAttributes
		return nil
	case "BAD_START_TIMER_ATTRIBUTES":
		*e = DecisionTaskFailedCauseBadStartTimerAttributes
		return nil
	case "BAD_CANCEL_TIMER_ATTRIBUTES":
		*e = DecisionTaskFailedCauseBadCancelTimerAttributes
		return nil
	case "BAD_RECORD_MARKER_ATTRIBUTES":
		*e = DecisionTaskFailedCauseBadRecordMarkerAttributes
		return nil
	case "BAD_COMPLETE_WORKFLOW_EXECUTION_ATTRIBUTES":
		*e = DecisionTaskFailedCauseBadCompleteWorkflowExecutionAttributes
		return nil
	case "BAD_FAIL_WORKFLOW_EXECUTION_ATTRIBUTES":
		*e = DecisionTaskFailedCauseBadFailWorkflowExecutionAttributes
		return nil
	case "BAD_CANCEL_WORKFLOW_EXECUTION_ATTRIBUTES":
		*e = DecisionTaskFailedCauseBadCancelWorkflowExecutionAttributes
		return nil
	case "BAD_REQUEST_CANCEL_EXTERNAL_WORKFLOW_EXECUTION_ATTRIBUTES":
		*e = DecisionTaskFailedCauseBadRequestCancelExternalWorkflowExecutionAttributes
		return nil
	case "BAD_CONTINUE_AS_NEW_ATTRIBUTES":
		*e = DecisionTaskFailedCauseBadContinueAsNewAttributes
		return nil
	case "START_TIMER_DUPLICATE_I_D":
		*e = DecisionTaskFailedCauseStartTimerDuplicateID
		return nil
	case "RESET_STICKY_TASKLIST":
		*e = DecisionTaskFailedCauseResetStickyTasklist
		return nil
	case "WORKFLOW_WORKER_UNHANDLED_FAILURE":
		*e = DecisionTaskFailedCauseWorkflowWorkerUnhandledFailure
		return nil
	case "BAD_SIGNAL_WORKFLOW_EXECUTION_ATTRIBUTES":
		*e = DecisionTaskFailedCauseBadSignalWorkflowExecutionAttributes
		return nil
	case "BAD_START_CHILD_EXECUTION_ATTRIBUTES":
		*e = DecisionTaskFailedCauseBadStartChildExecutionAttributes
		return nil
	case "FORCE_CLOSE_DECISION":
		*e = DecisionTaskFailedCauseForceCloseDecision
		return nil
	case "FAILOVER_CLOSE_DECISION":
		*e = DecisionTaskFailedCauseFailoverCloseDecision
		return nil
	case "BAD_SIGNAL_INPUT_SIZE":
		*e = DecisionTaskFailedCauseBadSignalInputSize
		return nil
	case "RESET_WORKFLOW":
		*e = DecisionTaskFailedCauseResetWorkflow
		return nil
	case "BAD_BINARY":
		*e = DecisionTaskFailedCauseBadBinary
		return nil
	case "SCHEDULE_ACTIVITY_DUPLICATE_I_D":
		*e = DecisionTaskFailedCauseScheduleActivityDuplicateID
		return nil
	case "BAD_SEARCH_ATTRIBUTES":
		*e = DecisionTaskFailedCauseBadSearchAttributes
		return nil
	default:
		val, err := strconv.ParseInt(s, 10, 32)
		if err != nil {
			return fmt.Errorf("unknown enum value %q for %q: %v", s, "DecisionTaskFailedCause", err)
		}
		*e = DecisionTaskFailedCause(val)
		return nil
	}
}

// MarshalText encodes DecisionTaskFailedCause to text.
func (e DecisionTaskFailedCause) MarshalText() ([]byte, error) {
	return []byte(e.String()), nil
}

const (
	// DecisionTaskFailedCauseUnhandledDecision is an option for DecisionTaskFailedCause
	DecisionTaskFailedCauseUnhandledDecision DecisionTaskFailedCause = iota
	// DecisionTaskFailedCauseBadScheduleActivityAttributes is an option for DecisionTaskFailedCause
	DecisionTaskFailedCauseBadScheduleActivityAttributes
	// DecisionTaskFailedCauseBadRequestCancelActivityAttributes is an option for DecisionTaskFailedCause
	DecisionTaskFailedCauseBadRequestCancelActivityAttributes
	// DecisionTaskFailedCauseBadStartTimerAttributes is an option for DecisionTaskFailedCause
	DecisionTaskFailedCauseBadStartTimerAttributes
	// DecisionTaskFailedCauseBadCancelTimerAttributes is an option for DecisionTaskFailedCause
	DecisionTaskFailedCauseBadCancelTimerAttributes
	// DecisionTaskFailedCauseBadRecordMarkerAttributes is an option for DecisionTaskFailedCause
	DecisionTaskFailedCauseBadRecordMarkerAttributes
	// DecisionTaskFailedCauseBadCompleteWorkflowExecutionAttributes is an option for DecisionTaskFailedCause
	DecisionTaskFailedCauseBadCompleteWorkflowExecutionAttributes
	// DecisionTaskFailedCauseBadFailWorkflowExecutionAttributes is an option for DecisionTaskFailedCause
	DecisionTaskFailedCauseBadFailWorkflowExecutionAttributes
	// DecisionTaskFailedCauseBadCancelWorkflowExecutionAttributes is an option for DecisionTaskFailedCause
	DecisionTaskFailedCauseBadCancelWorkflowExecutionAttributes
	// DecisionTaskFailedCauseBadRequestCancelExternalWorkflowExecutionAttributes is an option for DecisionTaskFailedCause
	DecisionTaskFailedCauseBadRequestCancelExternalWorkflowExecutionAttributes
	// DecisionTaskFailedCauseBadContinueAsNewAttributes is an option for DecisionTaskFailedCause
	DecisionTaskFailedCauseBadContinueAsNewAttributes
	// DecisionTaskFailedCauseStartTimerDuplicateID is an option for DecisionTaskFailedCause
	DecisionTaskFailedCauseStartTimerDuplicateID
	// DecisionTaskFailedCauseResetStickyTasklist is an option for DecisionTaskFailedCause
	DecisionTaskFailedCauseResetStickyTasklist
	// DecisionTaskFailedCauseWorkflowWorkerUnhandledFailure is an option for DecisionTaskFailedCause
	DecisionTaskFailedCauseWorkflowWorkerUnhandledFailure
	// DecisionTaskFailedCauseBadSignalWorkflowExecutionAttributes is an option for DecisionTaskFailedCause
	DecisionTaskFailedCauseBadSignalWorkflowExecutionAttributes
	// DecisionTaskFailedCauseBadStartChildExecutionAttributes is an option for DecisionTaskFailedCause
	DecisionTaskFailedCauseBadStartChildExecutionAttributes
	// DecisionTaskFailedCauseForceCloseDecision is an option for DecisionTaskFailedCause
	DecisionTaskFailedCauseForceCloseDecision
	// DecisionTaskFailedCauseFailoverCloseDecision is an option for DecisionTaskFailedCause
	DecisionTaskFailedCauseFailoverCloseDecision
	// DecisionTaskFailedCauseBadSignalInputSize is an option for DecisionTaskFailedCause
	DecisionTaskFailedCauseBadSignalInputSize
	// DecisionTaskFailedCauseResetWorkflow is an option for DecisionTaskFailedCause
	DecisionTaskFailedCauseResetWorkflow
	// DecisionTaskFailedCauseBadBinary is an option for DecisionTaskFailedCause
	DecisionTaskFailedCauseBadBinary
	// DecisionTaskFailedCauseScheduleActivityDuplicateID is an option for DecisionTaskFailedCause
	DecisionTaskFailedCauseScheduleActivityDuplicateID
	// DecisionTaskFailedCauseBadSearchAttributes is an option for DecisionTaskFailedCause
	DecisionTaskFailedCauseBadSearchAttributes
)

// DecisionTaskFailedEventAttributes is an internal type (TBD...)
type DecisionTaskFailedEventAttributes struct {
	ScheduledEventID *int64                   `json:"scheduledEventId,omitempty"`
	StartedEventID   *int64                   `json:"startedEventId,omitempty"`
	Cause            *DecisionTaskFailedCause `json:"cause,omitempty"`
	Details          []byte                   `json:"details,omitempty"`
	Identity         *string                  `json:"identity,omitempty"`
	Reason           *string                  `json:"reason,omitempty"`
	BaseRunID        string                   `json:"baseRunId,omitempty"`
	NewRunID         string                   `json:"newRunId,omitempty"`
	ForkEventVersion *int64                   `json:"forkEventVersion,omitempty"`
	BinaryChecksum   *string                  `json:"binaryChecksum,omitempty"`
}

// GetScheduledEventID is an internal getter (TBD...)
func (v *DecisionTaskFailedEventAttributes) GetScheduledEventID() (o int64) {
	if v != nil && v.ScheduledEventID != nil {
		return *v.ScheduledEventID
	}
	return
}

// GetStartedEventID is an internal getter (TBD...)
func (v *DecisionTaskFailedEventAttributes) GetStartedEventID() (o int64) {
	if v != nil && v.StartedEventID != nil {
		return *v.StartedEventID
	}
	return
}

// GetCause is an internal getter (TBD...)
func (v *DecisionTaskFailedEventAttributes) GetCause() (o DecisionTaskFailedCause) {
	if v != nil && v.Cause != nil {
		return *v.Cause
	}
	return
}

// GetDetails is an internal getter (TBD...)
func (v *DecisionTaskFailedEventAttributes) GetDetails() (o []byte) {
	if v != nil && v.Details != nil {
		return v.Details
	}
	return
}

// GetIdentity is an internal getter (TBD...)
func (v *DecisionTaskFailedEventAttributes) GetIdentity() (o string) {
	if v != nil && v.Identity != nil {
		return *v.Identity
	}
	return
}

// GetReason is an internal getter (TBD...)
func (v *DecisionTaskFailedEventAttributes) GetReason() (o string) {
	if v != nil && v.Reason != nil {
		return *v.Reason
	}
	return
}

// GetBaseRunID is an internal getter (TBD...)
func (v *DecisionTaskFailedEventAttributes) GetBaseRunID() (o string) {
	if v != nil {
		return v.BaseRunID
	}
	return
}

// GetNewRunID is an internal getter (TBD...)
func (v *DecisionTaskFailedEventAttributes) GetNewRunID() (o string) {
	if v != nil {
		return v.NewRunID
	}
	return
}

// GetForkEventVersion is an internal getter (TBD...)
func (v *DecisionTaskFailedEventAttributes) GetForkEventVersion() (o int64) {
	if v != nil && v.ForkEventVersion != nil {
		return *v.ForkEventVersion
	}
	return
}

// GetBinaryChecksum is an internal getter (TBD...)
func (v *DecisionTaskFailedEventAttributes) GetBinaryChecksum() (o string) {
	if v != nil && v.BinaryChecksum != nil {
		return *v.BinaryChecksum
	}
	return
}

// DecisionTaskScheduledEventAttributes is an internal type (TBD...)
type DecisionTaskScheduledEventAttributes struct {
	TaskList                   *TaskList `json:"taskList,omitempty"`
	StartToCloseTimeoutSeconds *int32    `json:"startToCloseTimeoutSeconds,omitempty"`
	Attempt                    *int64    `json:"attempt,omitempty"`
}

// GetTaskList is an internal getter (TBD...)
func (v *DecisionTaskScheduledEventAttributes) GetTaskList() (o *TaskList) {
	if v != nil && v.TaskList != nil {
		return v.TaskList
	}
	return
}

// GetStartToCloseTimeoutSeconds is an internal getter (TBD...)
func (v *DecisionTaskScheduledEventAttributes) GetStartToCloseTimeoutSeconds() (o int32) {
	if v != nil && v.StartToCloseTimeoutSeconds != nil {
		return *v.StartToCloseTimeoutSeconds
	}
	return
}

// GetAttempt is an internal getter (TBD...)
func (v *DecisionTaskScheduledEventAttributes) GetAttempt() (o int64) {
	if v != nil && v.Attempt != nil {
		return *v.Attempt
	}
	return
}

// DecisionTaskStartedEventAttributes is an internal type (TBD...)
type DecisionTaskStartedEventAttributes struct {
	ScheduledEventID *int64  `json:"scheduledEventId,omitempty"`
	Identity         *string `json:"identity,omitempty"`
	RequestID        *string `json:"requestId,omitempty"`
}

// GetScheduledEventID is an internal getter (TBD...)
func (v *DecisionTaskStartedEventAttributes) GetScheduledEventID() (o int64) {
	if v != nil && v.ScheduledEventID != nil {
		return *v.ScheduledEventID
	}
	return
}

// GetIdentity is an internal getter (TBD...)
func (v *DecisionTaskStartedEventAttributes) GetIdentity() (o string) {
	if v != nil && v.Identity != nil {
		return *v.Identity
	}
	return
}

// GetRequestID is an internal getter (TBD...)
func (v *DecisionTaskStartedEventAttributes) GetRequestID() (o string) {
	if v != nil && v.RequestID != nil {
		return *v.RequestID
	}
	return
}

// DecisionTaskTimedOutCause is an internal type (TBD...)
type DecisionTaskTimedOutCause int32

// Ptr is a helper function for getting pointer value
func (e DecisionTaskTimedOutCause) Ptr() *DecisionTaskTimedOutCause {
	return &e
}

// String returns a readable string representation of DecisionTaskTimedOutCause.
func (e DecisionTaskTimedOutCause) String() string {
	w := int32(e)
	switch w {
	case 0:
		return "Timeout"
	case 1:
		return "Reset"
	}
	return fmt.Sprintf("DecisionTaskTimedOutCause(%d)", w)
}

// UnmarshalText parses enum value from string representation
func (e *DecisionTaskTimedOutCause) UnmarshalText(value []byte) error {
	switch s := strings.ToLower(string(value)); s {
	case "timeout":
		*e = DecisionTaskTimedOutCauseTimeout
		return nil
	case "reset":
		*e = DecisionTaskTimedOutCauseReset
		return nil
	default:
		val, err := strconv.ParseInt(s, 10, 32)
		if err != nil {
			return fmt.Errorf("unknown enum value %q for %q: %v", s, "DecisionTaskTimedOutCause", err)
		}
		*e = DecisionTaskTimedOutCause(val)
		return nil
	}
}

// MarshalText encodes DecisionTaskFailedCause to text.
func (e DecisionTaskTimedOutCause) MarshalText() ([]byte, error) {
	return []byte(e.String()), nil
}

const (
	// DecisionTaskTimedOutCauseTimeout is an option for DecisionTaskTimedOutCause
	DecisionTaskTimedOutCauseTimeout DecisionTaskTimedOutCause = iota
	// DecisionTaskTimedOutCauseReset is an option for DecisionTaskTimedOutCause
	DecisionTaskTimedOutCauseReset
)

// DecisionTaskTimedOutEventAttributes is an internal type (TBD...)
type DecisionTaskTimedOutEventAttributes struct {
	ScheduledEventID *int64                     `json:"scheduledEventId,omitempty"`
	StartedEventID   *int64                     `json:"startedEventId,omitempty"`
	TimeoutType      *TimeoutType               `json:"timeoutType,omitempty"`
	BaseRunID        string                     `json:"baseRunId,omitempty"`
	NewRunID         string                     `json:"newRunId,omitempty"`
	ForkEventVersion *int64                     `json:"forkEventVersion,omitempty"`
	Reason           *string                    `json:"reason,omitempty"`
	Cause            *DecisionTaskTimedOutCause `json:"cause,omitempty"`
}

// GetScheduledEventID is an internal getter (TBD...)
func (v *DecisionTaskTimedOutEventAttributes) GetScheduledEventID() (o int64) {
	if v != nil && v.ScheduledEventID != nil {
		return *v.ScheduledEventID
	}
	return
}

// GetStartedEventID is an internal getter (TBD...)
func (v *DecisionTaskTimedOutEventAttributes) GetStartedEventID() (o int64) {
	if v != nil && v.StartedEventID != nil {
		return *v.StartedEventID
	}
	return
}

// GetTimeoutType is an internal getter (TBD...)
func (v *DecisionTaskTimedOutEventAttributes) GetTimeoutType() (o TimeoutType) {
	if v != nil && v.TimeoutType != nil {
		return *v.TimeoutType
	}
	return
}

// GetBaseRunID is an internal getter (TBD...)
func (v *DecisionTaskTimedOutEventAttributes) GetBaseRunID() (o string) {
	if v != nil {
		return v.BaseRunID
	}
	return
}

// GetNewRunID is an internal getter (TBD...)
func (v *DecisionTaskTimedOutEventAttributes) GetNewRunID() (o string) {
	if v != nil {
		return v.NewRunID
	}
	return
}

// GetForkEventVersion is an internal getter (TBD...)
func (v *DecisionTaskTimedOutEventAttributes) GetForkEventVersion() (o int64) {
	if v != nil && v.ForkEventVersion != nil {
		return *v.ForkEventVersion
	}
	return
}

// GetReason is an internal getter (TBD...)
func (v *DecisionTaskTimedOutEventAttributes) GetReason() (o string) {
	if v != nil && v.Reason != nil {
		return *v.Reason
	}
	return
}

// GetCause is an internal getter (TBD...)
func (v *DecisionTaskTimedOutEventAttributes) GetCause() (o DecisionTaskTimedOutCause) {
	if v != nil && v.Cause != nil {
		return *v.Cause
	}
	return
}

// DecisionType is an internal type (TBD...)
type DecisionType int32

// Ptr is a helper function for getting pointer value
func (e DecisionType) Ptr() *DecisionType {
	return &e
}

// String returns a readable string representation of DecisionType.
func (e DecisionType) String() string {
	w := int32(e)
	switch w {
	case 0:
		return "ScheduleActivityTask"
	case 1:
		return "RequestCancelActivityTask"
	case 2:
		return "StartTimer"
	case 3:
		return "CompleteWorkflowExecution"
	case 4:
		return "FailWorkflowExecution"
	case 5:
		return "CancelTimer"
	case 6:
		return "CancelWorkflowExecution"
	case 7:
		return "RequestCancelExternalWorkflowExecution"
	case 8:
		return "RecordMarker"
	case 9:
		return "ContinueAsNewWorkflowExecution"
	case 10:
		return "StartChildWorkflowExecution"
	case 11:
		return "SignalExternalWorkflowExecution"
	case 12:
		return "UpsertWorkflowSearchAttributes"
	}
	return fmt.Sprintf("DecisionType(%d)", w)
}

// UnmarshalText parses enum value from string representation
func (e *DecisionType) UnmarshalText(value []byte) error {
	switch s := strings.ToUpper(string(value)); s {
	case "SCHEDULEACTIVITYTASK":
		*e = DecisionTypeScheduleActivityTask
		return nil
	case "REQUESTCANCELACTIVITYTASK":
		*e = DecisionTypeRequestCancelActivityTask
		return nil
	case "STARTTIMER":
		*e = DecisionTypeStartTimer
		return nil
	case "COMPLETEWORKFLOWEXECUTION":
		*e = DecisionTypeCompleteWorkflowExecution
		return nil
	case "FAILWORKFLOWEXECUTION":
		*e = DecisionTypeFailWorkflowExecution
		return nil
	case "CANCELTIMER":
		*e = DecisionTypeCancelTimer
		return nil
	case "CANCELWORKFLOWEXECUTION":
		*e = DecisionTypeCancelWorkflowExecution
		return nil
	case "REQUESTCANCELEXTERNALWORKFLOWEXECUTION":
		*e = DecisionTypeRequestCancelExternalWorkflowExecution
		return nil
	case "RECORDMARKER":
		*e = DecisionTypeRecordMarker
		return nil
	case "CONTINUEASNEWWORKFLOWEXECUTION":
		*e = DecisionTypeContinueAsNewWorkflowExecution
		return nil
	case "STARTCHILDWORKFLOWEXECUTION":
		*e = DecisionTypeStartChildWorkflowExecution
		return nil
	case "SIGNALEXTERNALWORKFLOWEXECUTION":
		*e = DecisionTypeSignalExternalWorkflowExecution
		return nil
	case "UPSERTWORKFLOWSEARCHATTRIBUTES":
		*e = DecisionTypeUpsertWorkflowSearchAttributes
		return nil
	default:
		val, err := strconv.ParseInt(s, 10, 32)
		if err != nil {
			return fmt.Errorf("unknown enum value %q for %q: %v", s, "DecisionType", err)
		}
		*e = DecisionType(val)
		return nil
	}
}

// MarshalText encodes DecisionType to text.
func (e DecisionType) MarshalText() ([]byte, error) {
	return []byte(e.String()), nil
}

const (
	// DecisionTypeScheduleActivityTask is an option for DecisionType
	DecisionTypeScheduleActivityTask DecisionType = iota
	// DecisionTypeRequestCancelActivityTask is an option for DecisionType
	DecisionTypeRequestCancelActivityTask
	// DecisionTypeStartTimer is an option for DecisionType
	DecisionTypeStartTimer
	// DecisionTypeCompleteWorkflowExecution is an option for DecisionType
	DecisionTypeCompleteWorkflowExecution
	// DecisionTypeFailWorkflowExecution is an option for DecisionType
	DecisionTypeFailWorkflowExecution
	// DecisionTypeCancelTimer is an option for DecisionType
	DecisionTypeCancelTimer
	// DecisionTypeCancelWorkflowExecution is an option for DecisionType
	DecisionTypeCancelWorkflowExecution
	// DecisionTypeRequestCancelExternalWorkflowExecution is an option for DecisionType
	DecisionTypeRequestCancelExternalWorkflowExecution
	// DecisionTypeRecordMarker is an option for DecisionType
	DecisionTypeRecordMarker
	// DecisionTypeContinueAsNewWorkflowExecution is an option for DecisionType
	DecisionTypeContinueAsNewWorkflowExecution
	// DecisionTypeStartChildWorkflowExecution is an option for DecisionType
	DecisionTypeStartChildWorkflowExecution
	// DecisionTypeSignalExternalWorkflowExecution is an option for DecisionType
	DecisionTypeSignalExternalWorkflowExecution
	// DecisionTypeUpsertWorkflowSearchAttributes is an option for DecisionType
	DecisionTypeUpsertWorkflowSearchAttributes
)

// DeprecateDomainRequest is an internal type (TBD...)
type DeprecateDomainRequest struct {
	Name          *string `json:"name,omitempty"`
	SecurityToken *string `json:"securityToken,omitempty"`
}

// GetName is an internal getter (TBD...)
func (v *DeprecateDomainRequest) GetName() (o string) {
	if v != nil && v.Name != nil {
		return *v.Name
	}
	return
}

// GetSecurityToken is an internal getter (TBD...)
func (v *DeprecateDomainRequest) GetSecurityToken() (o string) {
	if v != nil && v.SecurityToken != nil {
		return *v.SecurityToken
	}
	return
}

// DescribeDomainRequest is an internal type (TBD...)
type DescribeDomainRequest struct {
	Name *string `json:"name,omitempty"`
	UUID *string `json:"uuid,omitempty"`
}

// GetName is an internal getter (TBD...)
func (v *DescribeDomainRequest) GetName() (o string) {
	if v != nil && v.Name != nil {
		return *v.Name
	}
	return
}

// GetUUID is an internal getter (TBD...)
func (v *DescribeDomainRequest) GetUUID() (o string) {
	if v != nil && v.UUID != nil {
		return *v.UUID
	}
	return
}

// DescribeDomainResponse is an internal type (TBD...)
type DescribeDomainResponse struct {
	DomainInfo               *DomainInfo                     `json:"domainInfo,omitempty"`
	Configuration            *DomainConfiguration            `json:"configuration,omitempty"`
	ReplicationConfiguration *DomainReplicationConfiguration `json:"replicationConfiguration,omitempty"`
	FailoverVersion          *int64                          `json:"failoverVersion,omitempty"`
	IsGlobalDomain           *bool                           `json:"isGlobalDomain,omitempty"`
}

// GetDomainInfo is an internal getter (TBD...)
func (v *DescribeDomainResponse) GetDomainInfo() (o *DomainInfo) {
	if v != nil && v.DomainInfo != nil {
		return v.DomainInfo
	}
	return
}

// GetConfiguration is an internal getter (TBD...)
func (v *DescribeDomainResponse) GetConfiguration() (o *DomainConfiguration) {
	if v != nil && v.Configuration != nil {
		return v.Configuration
	}
	return
}

// GetReplicationConfiguration is an internal getter (TBD...)
func (v *DescribeDomainResponse) GetReplicationConfiguration() (o *DomainReplicationConfiguration) {
	if v != nil && v.ReplicationConfiguration != nil {
		return v.ReplicationConfiguration
	}
	return
}

// GetFailoverVersion is an internal getter (TBD...)
func (v *DescribeDomainResponse) GetFailoverVersion() (o int64) {
	if v != nil && v.FailoverVersion != nil {
		return *v.FailoverVersion
	}
	return
}

// GetIsGlobalDomain is an internal getter (TBD...)
func (v *DescribeDomainResponse) GetIsGlobalDomain() (o bool) {
	if v != nil && v.IsGlobalDomain != nil {
		return *v.IsGlobalDomain
	}
	return
}

// DescribeHistoryHostRequest is an internal type (TBD...)
type DescribeHistoryHostRequest struct {
	HostAddress      *string            `json:"hostAddress,omitempty"`
	ShardIDForHost   *int32             `json:"shardIdForHost,omitempty"`
	ExecutionForHost *WorkflowExecution `json:"executionForHost,omitempty"`
}

// GetHostAddress is an internal getter (TBD...)
func (v *DescribeHistoryHostRequest) GetHostAddress() (o string) {
	if v != nil && v.HostAddress != nil {
		return *v.HostAddress
	}
	return
}

// GetShardIDForHost is an internal getter (TBD...)
func (v *DescribeHistoryHostRequest) GetShardIDForHost() (o int32) {
	if v != nil && v.ShardIDForHost != nil {
		return *v.ShardIDForHost
	}
	return
}

// GetExecutionForHost is an internal getter (TBD...)
func (v *DescribeHistoryHostRequest) GetExecutionForHost() (o *WorkflowExecution) {
	if v != nil && v.ExecutionForHost != nil {
		return v.ExecutionForHost
	}
	return
}

// DescribeHistoryHostResponse is an internal type (TBD...)
type DescribeHistoryHostResponse struct {
	NumberOfShards        *int32           `json:"numberOfShards,omitempty"`
	ShardIDs              []int32          `json:"shardIDs,omitempty"`
	DomainCache           *DomainCacheInfo `json:"domainCache,omitempty"`
	ShardControllerStatus *string          `json:"shardControllerStatus,omitempty"`
	Address               *string          `json:"address,omitempty"`
}

// GetNumberOfShards is an internal getter (TBD...)
func (v *DescribeHistoryHostResponse) GetNumberOfShards() (o int32) {
	if v != nil && v.NumberOfShards != nil {
		return *v.NumberOfShards
	}
	return
}

// GetShardIDs is an internal getter (TBD...)
func (v *DescribeHistoryHostResponse) GetShardIDs() (o []int32) {
	if v != nil && v.ShardIDs != nil {
		return v.ShardIDs
	}
	return
}

// GetDomainCache is an internal getter (TBD...)
func (v *DescribeHistoryHostResponse) GetDomainCache() (o *DomainCacheInfo) {
	if v != nil && v.DomainCache != nil {
		return v.DomainCache
	}
	return
}

// GetShardControllerStatus is an internal getter (TBD...)
func (v *DescribeHistoryHostResponse) GetShardControllerStatus() (o string) {
	if v != nil && v.ShardControllerStatus != nil {
		return *v.ShardControllerStatus
	}
	return
}

// GetAddress is an internal getter (TBD...)
func (v *DescribeHistoryHostResponse) GetAddress() (o string) {
	if v != nil && v.Address != nil {
		return *v.Address
	}
	return
}

// DescribeQueueRequest is an internal type (TBD...)
type DescribeQueueRequest struct {
	ShardID     *int32  `json:"shardID,omitempty"`
	ClusterName *string `json:"clusterName,omitempty"`
	Type        *int32  `json:"type,omitempty"`
}

// GetShardID is an internal getter (TBD...)
func (v *DescribeQueueRequest) GetShardID() (o int32) {
	if v != nil && v.ShardID != nil {
		return *v.ShardID
	}
	return
}

// GetClusterName is an internal getter (TBD...)
func (v *DescribeQueueRequest) GetClusterName() (o string) {
	if v != nil && v.ClusterName != nil {
		return *v.ClusterName
	}
	return
}

// GetType is an internal getter (TBD...)
func (v *DescribeQueueRequest) GetType() (o int32) {
	if v != nil && v.Type != nil {
		return *v.Type
	}
	return
}

// DescribeQueueResponse is an internal type (TBD...)
type DescribeQueueResponse struct {
	ProcessingQueueStates []string `json:"processingQueueStates,omitempty"`
}

// GetProcessingQueueStates is an internal getter (TBD...)
func (v *DescribeQueueResponse) GetProcessingQueueStates() (o []string) {
	if v != nil && v.ProcessingQueueStates != nil {
		return v.ProcessingQueueStates
	}
	return
}

// DescribeTaskListRequest is an internal type (TBD...)
type DescribeTaskListRequest struct {
	Domain                string        `json:"domain,omitempty"`
	TaskList              *TaskList     `json:"taskList,omitempty"`
	TaskListType          *TaskListType `json:"taskListType,omitempty"`
	IncludeTaskListStatus *bool         `json:"includeTaskListStatus,omitempty"`
}

// GetDomain is an internal getter (TBD...)
func (v *DescribeTaskListRequest) GetDomain() (o string) {
	if v != nil {
		return v.Domain
	}
	return
}

// GetTaskList is an internal getter (TBD...)
func (v *DescribeTaskListRequest) GetTaskList() (o *TaskList) {
	if v != nil && v.TaskList != nil {
		return v.TaskList
	}
	return
}

// GetTaskListType is an internal getter (TBD...)
func (v *DescribeTaskListRequest) GetTaskListType() (o TaskListType) {
	if v != nil && v.TaskListType != nil {
		return *v.TaskListType
	}
	return
}

// GetIncludeTaskListStatus is an internal getter (TBD...)
func (v *DescribeTaskListRequest) GetIncludeTaskListStatus() (o bool) {
	if v != nil && v.IncludeTaskListStatus != nil {
		return *v.IncludeTaskListStatus
	}
	return
}

// DescribeTaskListResponse is an internal type (TBD...)
type DescribeTaskListResponse struct {
	Pollers        []*PollerInfo   `json:"pollers,omitempty"`
	TaskListStatus *TaskListStatus `json:"taskListStatus,omitempty"`
}

// GetPollers is an internal getter (TBD...)
func (v *DescribeTaskListResponse) GetPollers() (o []*PollerInfo) {
	if v != nil && v.Pollers != nil {
		return v.Pollers
	}
	return
}

// GetTaskListStatus is an internal getter (TBD...)
func (v *DescribeTaskListResponse) GetTaskListStatus() (o *TaskListStatus) {
	if v != nil && v.TaskListStatus != nil {
		return v.TaskListStatus
	}
	return
}

// DescribeWorkflowExecutionRequest is an internal type (TBD...)
type DescribeWorkflowExecutionRequest struct {
	Domain    string             `json:"domain,omitempty"`
	Execution *WorkflowExecution `json:"execution,omitempty"`
}

// GetDomain is an internal getter (TBD...)
func (v *DescribeWorkflowExecutionRequest) GetDomain() (o string) {
	if v != nil {
		return v.Domain
	}
	return
}

// GetExecution is an internal getter (TBD...)
func (v *DescribeWorkflowExecutionRequest) GetExecution() (o *WorkflowExecution) {
	if v != nil && v.Execution != nil {
		return v.Execution
	}
	return
}

// DescribeWorkflowExecutionResponse is an internal type (TBD...)
type DescribeWorkflowExecutionResponse struct {
	ExecutionConfiguration *WorkflowExecutionConfiguration `json:"executionConfiguration,omitempty"`
	WorkflowExecutionInfo  *WorkflowExecutionInfo          `json:"workflowExecutionInfo,omitempty"`
	PendingActivities      []*PendingActivityInfo          `json:"pendingActivities,omitempty"`
	PendingChildren        []*PendingChildExecutionInfo    `json:"pendingChildren,omitempty"`
	PendingDecision        *PendingDecisionInfo            `json:"pendingDecision,omitempty"`
}

// GetExecutionConfiguration is an internal getter (TBD...)
func (v *DescribeWorkflowExecutionResponse) GetExecutionConfiguration() (o *WorkflowExecutionConfiguration) {
	if v != nil && v.ExecutionConfiguration != nil {
		return v.ExecutionConfiguration
	}
	return
}

// GetWorkflowExecutionInfo is an internal getter (TBD...)
func (v *DescribeWorkflowExecutionResponse) GetWorkflowExecutionInfo() (o *WorkflowExecutionInfo) {
	if v != nil && v.WorkflowExecutionInfo != nil {
		return v.WorkflowExecutionInfo
	}
	return
}

// GetPendingActivities is an internal getter (TBD...)
func (v *DescribeWorkflowExecutionResponse) GetPendingActivities() (o []*PendingActivityInfo) {
	if v != nil && v.PendingActivities != nil {
		return v.PendingActivities
	}
	return
}

// GetPendingChildren is an internal getter (TBD...)
func (v *DescribeWorkflowExecutionResponse) GetPendingChildren() (o []*PendingChildExecutionInfo) {
	if v != nil && v.PendingChildren != nil {
		return v.PendingChildren
	}
	return
}

// GetPendingDecision is an internal getter (TBD...)
func (v *DescribeWorkflowExecutionResponse) GetPendingDecision() (o *PendingDecisionInfo) {
	if v != nil && v.PendingDecision != nil {
		return v.PendingDecision
	}
	return
}

// DomainAlreadyExistsError is an internal type (TBD...)
type DomainAlreadyExistsError struct {
	Message string `json:"message,required"`
}

// GetMessage is an internal getter (TBD...)
func (v *DomainAlreadyExistsError) GetMessage() (o string) {
	if v != nil {
		return v.Message
	}
	return
}

// DomainCacheInfo is an internal type (TBD...)
type DomainCacheInfo struct {
	NumOfItemsInCacheByID   *int64 `json:"numOfItemsInCacheByID,omitempty"`
	NumOfItemsInCacheByName *int64 `json:"numOfItemsInCacheByName,omitempty"`
}

// GetNumOfItemsInCacheByID is an internal getter (TBD...)
func (v *DomainCacheInfo) GetNumOfItemsInCacheByID() (o int64) {
	if v != nil && v.NumOfItemsInCacheByID != nil {
		return *v.NumOfItemsInCacheByID
	}
	return
}

// GetNumOfItemsInCacheByName is an internal getter (TBD...)
func (v *DomainCacheInfo) GetNumOfItemsInCacheByName() (o int64) {
	if v != nil && v.NumOfItemsInCacheByName != nil {
		return *v.NumOfItemsInCacheByName
	}
	return
}

// DomainConfiguration is an internal type (TBD...)
type DomainConfiguration struct {
	WorkflowExecutionRetentionPeriodInDays *int32          `json:"workflowExecutionRetentionPeriodInDays,omitempty"`
	EmitMetric                             *bool           `json:"emitMetric,omitempty"`
	BadBinaries                            *BadBinaries    `json:"badBinaries,omitempty"`
	HistoryArchivalStatus                  *ArchivalStatus `json:"historyArchivalStatus,omitempty"`
	HistoryArchivalURI                     *string         `json:"historyArchivalURI,omitempty"`
	VisibilityArchivalStatus               *ArchivalStatus `json:"visibilityArchivalStatus,omitempty"`
	VisibilityArchivalURI                  *string         `json:"visibilityArchivalURI,omitempty"`
}

// GetWorkflowExecutionRetentionPeriodInDays is an internal getter (TBD...)
func (v *DomainConfiguration) GetWorkflowExecutionRetentionPeriodInDays() (o int32) {
	if v != nil && v.WorkflowExecutionRetentionPeriodInDays != nil {
		return *v.WorkflowExecutionRetentionPeriodInDays
	}
	return
}

// GetEmitMetric is an internal getter (TBD...)
func (v *DomainConfiguration) GetEmitMetric() (o bool) {
	if v != nil && v.EmitMetric != nil {
		return *v.EmitMetric
	}
	return
}

// GetBadBinaries is an internal getter (TBD...)
func (v *DomainConfiguration) GetBadBinaries() (o *BadBinaries) {
	if v != nil && v.BadBinaries != nil {
		return v.BadBinaries
	}
	return
}

// GetHistoryArchivalStatus is an internal getter (TBD...)
func (v *DomainConfiguration) GetHistoryArchivalStatus() (o ArchivalStatus) {
	if v != nil && v.HistoryArchivalStatus != nil {
		return *v.HistoryArchivalStatus
	}
	return
}

// GetHistoryArchivalURI is an internal getter (TBD...)
func (v *DomainConfiguration) GetHistoryArchivalURI() (o string) {
	if v != nil && v.HistoryArchivalURI != nil {
		return *v.HistoryArchivalURI
	}
	return
}

// GetVisibilityArchivalStatus is an internal getter (TBD...)
func (v *DomainConfiguration) GetVisibilityArchivalStatus() (o ArchivalStatus) {
	if v != nil && v.VisibilityArchivalStatus != nil {
		return *v.VisibilityArchivalStatus
	}
	return
}

// GetVisibilityArchivalURI is an internal getter (TBD...)
func (v *DomainConfiguration) GetVisibilityArchivalURI() (o string) {
	if v != nil && v.VisibilityArchivalURI != nil {
		return *v.VisibilityArchivalURI
	}
	return
}

// DomainInfo is an internal type (TBD...)
type DomainInfo struct {
	Name        *string           `json:"name,omitempty"`
	Status      *DomainStatus     `json:"status,omitempty"`
	Description *string           `json:"description,omitempty"`
	OwnerEmail  *string           `json:"ownerEmail,omitempty"`
	Data        map[string]string `json:"data,omitempty"`
	UUID        *string           `json:"uuid,omitempty"`
}

// GetName is an internal getter (TBD...)
func (v *DomainInfo) GetName() (o string) {
	if v != nil && v.Name != nil {
		return *v.Name
	}
	return
}

// GetStatus is an internal getter (TBD...)
func (v *DomainInfo) GetStatus() (o DomainStatus) {
	if v != nil && v.Status != nil {
		return *v.Status
	}
	return
}

// GetDescription is an internal getter (TBD...)
func (v *DomainInfo) GetDescription() (o string) {
	if v != nil && v.Description != nil {
		return *v.Description
	}
	return
}

// GetOwnerEmail is an internal getter (TBD...)
func (v *DomainInfo) GetOwnerEmail() (o string) {
	if v != nil && v.OwnerEmail != nil {
		return *v.OwnerEmail
	}
	return
}

// GetData is an internal getter (TBD...)
func (v *DomainInfo) GetData() (o map[string]string) {
	if v != nil && v.Data != nil {
		return v.Data
	}
	return
}

// GetUUID is an internal getter (TBD...)
func (v *DomainInfo) GetUUID() (o string) {
	if v != nil && v.UUID != nil {
		return *v.UUID
	}
	return
}

// DomainNotActiveError is an internal type (TBD...)
type DomainNotActiveError struct {
	Message        string `json:"message,required"`
	DomainName     string `json:"domainName,required"`
	CurrentCluster string `json:"currentCluster,required"`
	ActiveCluster  string `json:"activeCluster,required"`
}

// GetMessage is an internal getter (TBD...)
func (v *DomainNotActiveError) GetMessage() (o string) {
	if v != nil {
		return v.Message
	}
	return
}

// GetDomainName is an internal getter (TBD...)
func (v *DomainNotActiveError) GetDomainName() (o string) {
	if v != nil {
		return v.DomainName
	}
	return
}

// GetCurrentCluster is an internal getter (TBD...)
func (v *DomainNotActiveError) GetCurrentCluster() (o string) {
	if v != nil {
		return v.CurrentCluster
	}
	return
}

// GetActiveCluster is an internal getter (TBD...)
func (v *DomainNotActiveError) GetActiveCluster() (o string) {
	if v != nil {
		return v.ActiveCluster
	}
	return
}

// DomainReplicationConfiguration is an internal type (TBD...)
type DomainReplicationConfiguration struct {
	ActiveClusterName *string                            `json:"activeClusterName,omitempty"`
	Clusters          []*ClusterReplicationConfiguration `json:"clusters,omitempty"`
}

// GetActiveClusterName is an internal getter (TBD...)
func (v *DomainReplicationConfiguration) GetActiveClusterName() (o string) {
	if v != nil && v.ActiveClusterName != nil {
		return *v.ActiveClusterName
	}
	return
}

// GetClusters is an internal getter (TBD...)
func (v *DomainReplicationConfiguration) GetClusters() (o []*ClusterReplicationConfiguration) {
	if v != nil && v.Clusters != nil {
		return v.Clusters
	}
	return
}

// DomainStatus is an internal type (TBD...)
type DomainStatus int32

// Ptr is a helper function for getting pointer value
func (e DomainStatus) Ptr() *DomainStatus {
	return &e
}

// String returns a readable string representation of DomainStatus.
func (e DomainStatus) String() string {
	w := int32(e)
	switch w {
	case 0:
		return "REGISTERED"
	case 1:
		return "DEPRECATED"
	case 2:
		return "DELETED"
	}
	return fmt.Sprintf("DomainStatus(%d)", w)
}

// UnmarshalText parses enum value from string representation
func (e *DomainStatus) UnmarshalText(value []byte) error {
	switch s := strings.ToUpper(string(value)); s {
	case "REGISTERED":
		*e = DomainStatusRegistered
		return nil
	case "DEPRECATED":
		*e = DomainStatusDeprecated
		return nil
	case "DELETED":
		*e = DomainStatusDeleted
		return nil
	default:
		val, err := strconv.ParseInt(s, 10, 32)
		if err != nil {
			return fmt.Errorf("unknown enum value %q for %q: %v", s, "DomainStatus", err)
		}
		*e = DomainStatus(val)
		return nil
	}
}

// MarshalText encodes DomainStatus to text.
func (e DomainStatus) MarshalText() ([]byte, error) {
	return []byte(e.String()), nil
}

const (
	// DomainStatusRegistered is an option for DomainStatus
	DomainStatusRegistered DomainStatus = iota
	// DomainStatusDeprecated is an option for DomainStatus
	DomainStatusDeprecated
	// DomainStatusDeleted is an option for DomainStatus
	DomainStatusDeleted
)

// EncodingType is an internal type (TBD...)
type EncodingType int32

// Ptr is a helper function for getting pointer value
func (e EncodingType) Ptr() *EncodingType {
	return &e
}

// String returns a readable string representation of EncodingType.
func (e EncodingType) String() string {
	w := int32(e)
	switch w {
	case 0:
		return "ThriftRW"
	case 1:
		return "JSON"
	}
	return fmt.Sprintf("EncodingType(%d)", w)
}

// UnmarshalText parses enum value from string representation
func (e *EncodingType) UnmarshalText(value []byte) error {
	switch s := strings.ToUpper(string(value)); s {
	case "THRIFTRW":
		*e = EncodingTypeThriftRW
		return nil
	case "JSON":
		*e = EncodingTypeJSON
		return nil
	default:
		val, err := strconv.ParseInt(s, 10, 32)
		if err != nil {
			return fmt.Errorf("unknown enum value %q for %q: %v", s, "EncodingType", err)
		}
		*e = EncodingType(val)
		return nil
	}
}

// MarshalText encodes EncodingType to text.
func (e EncodingType) MarshalText() ([]byte, error) {
	return []byte(e.String()), nil
}

const (
	// EncodingTypeThriftRW is an option for EncodingType
	EncodingTypeThriftRW EncodingType = iota
	// EncodingTypeJSON is an option for EncodingType
	EncodingTypeJSON
)

// EntityNotExistsError is an internal type (TBD...)
type EntityNotExistsError struct {
	Message        string  `json:"message,required"`
	CurrentCluster *string `json:"currentCluster,omitempty"`
	ActiveCluster  *string `json:"activeCluster,omitempty"`
}

// GetMessage is an internal getter (TBD...)
func (v *EntityNotExistsError) GetMessage() (o string) {
	if v != nil {
		return v.Message
	}
	return
}

// GetCurrentCluster is an internal getter (TBD...)
func (v *EntityNotExistsError) GetCurrentCluster() (o string) {
	if v != nil && v.CurrentCluster != nil {
		return *v.CurrentCluster
	}
	return
}

// GetActiveCluster is an internal getter (TBD...)
func (v *EntityNotExistsError) GetActiveCluster() (o string) {
	if v != nil && v.ActiveCluster != nil {
		return *v.ActiveCluster
	}
	return
}

// EventType is an internal type (TBD...)
type EventType int32

// Ptr is a helper function for getting pointer value
func (e EventType) Ptr() *EventType {
	return &e
}

// String returns a readable string representation of EventType.
func (e EventType) String() string {
	w := int32(e)
	switch w {
	case 0:
		return "WorkflowExecutionStarted"
	case 1:
		return "WorkflowExecutionCompleted"
	case 2:
		return "WorkflowExecutionFailed"
	case 3:
		return "WorkflowExecutionTimedOut"
	case 4:
		return "DecisionTaskScheduled"
	case 5:
		return "DecisionTaskStarted"
	case 6:
		return "DecisionTaskCompleted"
	case 7:
		return "DecisionTaskTimedOut"
	case 8:
		return "DecisionTaskFailed"
	case 9:
		return "ActivityTaskScheduled"
	case 10:
		return "ActivityTaskStarted"
	case 11:
		return "ActivityTaskCompleted"
	case 12:
		return "ActivityTaskFailed"
	case 13:
		return "ActivityTaskTimedOut"
	case 14:
		return "ActivityTaskCancelRequested"
	case 15:
		return "RequestCancelActivityTaskFailed"
	case 16:
		return "ActivityTaskCanceled"
	case 17:
		return "TimerStarted"
	case 18:
		return "TimerFired"
	case 19:
		return "CancelTimerFailed"
	case 20:
		return "TimerCanceled"
	case 21:
		return "WorkflowExecutionCancelRequested"
	case 22:
		return "WorkflowExecutionCanceled"
	case 23:
		return "RequestCancelExternalWorkflowExecutionInitiated"
	case 24:
		return "RequestCancelExternalWorkflowExecutionFailed"
	case 25:
		return "ExternalWorkflowExecutionCancelRequested"
	case 26:
		return "MarkerRecorded"
	case 27:
		return "WorkflowExecutionSignaled"
	case 28:
		return "WorkflowExecutionTerminated"
	case 29:
		return "WorkflowExecutionContinuedAsNew"
	case 30:
		return "StartChildWorkflowExecutionInitiated"
	case 31:
		return "StartChildWorkflowExecutionFailed"
	case 32:
		return "ChildWorkflowExecutionStarted"
	case 33:
		return "ChildWorkflowExecutionCompleted"
	case 34:
		return "ChildWorkflowExecutionFailed"
	case 35:
		return "ChildWorkflowExecutionCanceled"
	case 36:
		return "ChildWorkflowExecutionTimedOut"
	case 37:
		return "ChildWorkflowExecutionTerminated"
	case 38:
		return "SignalExternalWorkflowExecutionInitiated"
	case 39:
		return "SignalExternalWorkflowExecutionFailed"
	case 40:
		return "ExternalWorkflowExecutionSignaled"
	case 41:
		return "UpsertWorkflowSearchAttributes"
	}
	return fmt.Sprintf("EventType(%d)", w)
}

// UnmarshalText parses enum value from string representation
func (e *EventType) UnmarshalText(value []byte) error {
	switch s := strings.ToUpper(string(value)); s {
	case "WORKFLOWEXECUTIONSTARTED":
		*e = EventTypeWorkflowExecutionStarted
		return nil
	case "WORKFLOWEXECUTIONCOMPLETED":
		*e = EventTypeWorkflowExecutionCompleted
		return nil
	case "WORKFLOWEXECUTIONFAILED":
		*e = EventTypeWorkflowExecutionFailed
		return nil
	case "WORKFLOWEXECUTIONTIMEDOUT":
		*e = EventTypeWorkflowExecutionTimedOut
		return nil
	case "DECISIONTASKSCHEDULED":
		*e = EventTypeDecisionTaskScheduled
		return nil
	case "DECISIONTASKSTARTED":
		*e = EventTypeDecisionTaskStarted
		return nil
	case "DECISIONTASKCOMPLETED":
		*e = EventTypeDecisionTaskCompleted
		return nil
	case "DECISIONTASKTIMEDOUT":
		*e = EventTypeDecisionTaskTimedOut
		return nil
	case "DECISIONTASKFAILED":
		*e = EventTypeDecisionTaskFailed
		return nil
	case "ACTIVITYTASKSCHEDULED":
		*e = EventTypeActivityTaskScheduled
		return nil
	case "ACTIVITYTASKSTARTED":
		*e = EventTypeActivityTaskStarted
		return nil
	case "ACTIVITYTASKCOMPLETED":
		*e = EventTypeActivityTaskCompleted
		return nil
	case "ACTIVITYTASKFAILED":
		*e = EventTypeActivityTaskFailed
		return nil
	case "ACTIVITYTASKTIMEDOUT":
		*e = EventTypeActivityTaskTimedOut
		return nil
	case "ACTIVITYTASKCANCELREQUESTED":
		*e = EventTypeActivityTaskCancelRequested
		return nil
	case "REQUESTCANCELACTIVITYTASKFAILED":
		*e = EventTypeRequestCancelActivityTaskFailed
		return nil
	case "ACTIVITYTASKCANCELED":
		*e = EventTypeActivityTaskCanceled
		return nil
	case "TIMERSTARTED":
		*e = EventTypeTimerStarted
		return nil
	case "TIMERFIRED":
		*e = EventTypeTimerFired
		return nil
	case "CANCELTIMERFAILED":
		*e = EventTypeCancelTimerFailed
		return nil
	case "TIMERCANCELED":
		*e = EventTypeTimerCanceled
		return nil
	case "WORKFLOWEXECUTIONCANCELREQUESTED":
		*e = EventTypeWorkflowExecutionCancelRequested
		return nil
	case "WORKFLOWEXECUTIONCANCELED":
		*e = EventTypeWorkflowExecutionCanceled
		return nil
	case "REQUESTCANCELEXTERNALWORKFLOWEXECUTIONINITIATED":
		*e = EventTypeRequestCancelExternalWorkflowExecutionInitiated
		return nil
	case "REQUESTCANCELEXTERNALWORKFLOWEXECUTIONFAILED":
		*e = EventTypeRequestCancelExternalWorkflowExecutionFailed
		return nil
	case "EXTERNALWORKFLOWEXECUTIONCANCELREQUESTED":
		*e = EventTypeExternalWorkflowExecutionCancelRequested
		return nil
	case "MARKERRECORDED":
		*e = EventTypeMarkerRecorded
		return nil
	case "WORKFLOWEXECUTIONSIGNALED":
		*e = EventTypeWorkflowExecutionSignaled
		return nil
	case "WORKFLOWEXECUTIONTERMINATED":
		*e = EventTypeWorkflowExecutionTerminated
		return nil
	case "WORKFLOWEXECUTIONCONTINUEDASNEW":
		*e = EventTypeWorkflowExecutionContinuedAsNew
		return nil
	case "STARTCHILDWORKFLOWEXECUTIONINITIATED":
		*e = EventTypeStartChildWorkflowExecutionInitiated
		return nil
	case "STARTCHILDWORKFLOWEXECUTIONFAILED":
		*e = EventTypeStartChildWorkflowExecutionFailed
		return nil
	case "CHILDWORKFLOWEXECUTIONSTARTED":
		*e = EventTypeChildWorkflowExecutionStarted
		return nil
	case "CHILDWORKFLOWEXECUTIONCOMPLETED":
		*e = EventTypeChildWorkflowExecutionCompleted
		return nil
	case "CHILDWORKFLOWEXECUTIONFAILED":
		*e = EventTypeChildWorkflowExecutionFailed
		return nil
	case "CHILDWORKFLOWEXECUTIONCANCELED":
		*e = EventTypeChildWorkflowExecutionCanceled
		return nil
	case "CHILDWORKFLOWEXECUTIONTIMEDOUT":
		*e = EventTypeChildWorkflowExecutionTimedOut
		return nil
	case "CHILDWORKFLOWEXECUTIONTERMINATED":
		*e = EventTypeChildWorkflowExecutionTerminated
		return nil
	case "SIGNALEXTERNALWORKFLOWEXECUTIONINITIATED":
		*e = EventTypeSignalExternalWorkflowExecutionInitiated
		return nil
	case "SIGNALEXTERNALWORKFLOWEXECUTIONFAILED":
		*e = EventTypeSignalExternalWorkflowExecutionFailed
		return nil
	case "EXTERNALWORKFLOWEXECUTIONSIGNALED":
		*e = EventTypeExternalWorkflowExecutionSignaled
		return nil
	case "UPSERTWORKFLOWSEARCHATTRIBUTES":
		*e = EventTypeUpsertWorkflowSearchAttributes
		return nil
	default:
		val, err := strconv.ParseInt(s, 10, 32)
		if err != nil {
			return fmt.Errorf("unknown enum value %q for %q: %v", s, "EventType", err)
		}
		*e = EventType(val)
		return nil
	}
}

// MarshalText encodes EventType to text.
func (e EventType) MarshalText() ([]byte, error) {
	return []byte(e.String()), nil
}

const (
	// EventTypeWorkflowExecutionStarted is an option for EventType
	EventTypeWorkflowExecutionStarted EventType = iota
	// EventTypeWorkflowExecutionCompleted is an option for EventType
	EventTypeWorkflowExecutionCompleted
	// EventTypeWorkflowExecutionFailed is an option for EventType
	EventTypeWorkflowExecutionFailed
	// EventTypeWorkflowExecutionTimedOut is an option for EventType
	EventTypeWorkflowExecutionTimedOut
	// EventTypeDecisionTaskScheduled is an option for EventType
	EventTypeDecisionTaskScheduled
	// EventTypeDecisionTaskStarted is an option for EventType
	EventTypeDecisionTaskStarted
	// EventTypeDecisionTaskCompleted is an option for EventType
	EventTypeDecisionTaskCompleted
	// EventTypeDecisionTaskTimedOut is an option for EventType
	EventTypeDecisionTaskTimedOut
	// EventTypeDecisionTaskFailed is an option for EventType
	EventTypeDecisionTaskFailed
	// EventTypeActivityTaskScheduled is an option for EventType
	EventTypeActivityTaskScheduled
	// EventTypeActivityTaskStarted is an option for EventType
	EventTypeActivityTaskStarted
	// EventTypeActivityTaskCompleted is an option for EventType
	EventTypeActivityTaskCompleted
	// EventTypeActivityTaskFailed is an option for EventType
	EventTypeActivityTaskFailed
	// EventTypeActivityTaskTimedOut is an option for EventType
	EventTypeActivityTaskTimedOut
	// EventTypeActivityTaskCancelRequested is an option for EventType
	EventTypeActivityTaskCancelRequested
	// EventTypeRequestCancelActivityTaskFailed is an option for EventType
	EventTypeRequestCancelActivityTaskFailed
	// EventTypeActivityTaskCanceled is an option for EventType
	EventTypeActivityTaskCanceled
	// EventTypeTimerStarted is an option for EventType
	EventTypeTimerStarted
	// EventTypeTimerFired is an option for EventType
	EventTypeTimerFired
	// EventTypeCancelTimerFailed is an option for EventType
	EventTypeCancelTimerFailed
	// EventTypeTimerCanceled is an option for EventType
	EventTypeTimerCanceled
	// EventTypeWorkflowExecutionCancelRequested is an option for EventType
	EventTypeWorkflowExecutionCancelRequested
	// EventTypeWorkflowExecutionCanceled is an option for EventType
	EventTypeWorkflowExecutionCanceled
	// EventTypeRequestCancelExternalWorkflowExecutionInitiated is an option for EventType
	EventTypeRequestCancelExternalWorkflowExecutionInitiated
	// EventTypeRequestCancelExternalWorkflowExecutionFailed is an option for EventType
	EventTypeRequestCancelExternalWorkflowExecutionFailed
	// EventTypeExternalWorkflowExecutionCancelRequested is an option for EventType
	EventTypeExternalWorkflowExecutionCancelRequested
	// EventTypeMarkerRecorded is an option for EventType
	EventTypeMarkerRecorded
	// EventTypeWorkflowExecutionSignaled is an option for EventType
	EventTypeWorkflowExecutionSignaled
	// EventTypeWorkflowExecutionTerminated is an option for EventType
	EventTypeWorkflowExecutionTerminated
	// EventTypeWorkflowExecutionContinuedAsNew is an option for EventType
	EventTypeWorkflowExecutionContinuedAsNew
	// EventTypeStartChildWorkflowExecutionInitiated is an option for EventType
	EventTypeStartChildWorkflowExecutionInitiated
	// EventTypeStartChildWorkflowExecutionFailed is an option for EventType
	EventTypeStartChildWorkflowExecutionFailed
	// EventTypeChildWorkflowExecutionStarted is an option for EventType
	EventTypeChildWorkflowExecutionStarted
	// EventTypeChildWorkflowExecutionCompleted is an option for EventType
	EventTypeChildWorkflowExecutionCompleted
	// EventTypeChildWorkflowExecutionFailed is an option for EventType
	EventTypeChildWorkflowExecutionFailed
	// EventTypeChildWorkflowExecutionCanceled is an option for EventType
	EventTypeChildWorkflowExecutionCanceled
	// EventTypeChildWorkflowExecutionTimedOut is an option for EventType
	EventTypeChildWorkflowExecutionTimedOut
	// EventTypeChildWorkflowExecutionTerminated is an option for EventType
	EventTypeChildWorkflowExecutionTerminated
	// EventTypeSignalExternalWorkflowExecutionInitiated is an option for EventType
	EventTypeSignalExternalWorkflowExecutionInitiated
	// EventTypeSignalExternalWorkflowExecutionFailed is an option for EventType
	EventTypeSignalExternalWorkflowExecutionFailed
	// EventTypeExternalWorkflowExecutionSignaled is an option for EventType
	EventTypeExternalWorkflowExecutionSignaled
	// EventTypeUpsertWorkflowSearchAttributes is an option for EventType
	EventTypeUpsertWorkflowSearchAttributes
)

// ExternalWorkflowExecutionCancelRequestedEventAttributes is an internal type (TBD...)
type ExternalWorkflowExecutionCancelRequestedEventAttributes struct {
	InitiatedEventID  *int64             `json:"initiatedEventId,omitempty"`
	Domain            string             `json:"domain,omitempty"`
	WorkflowExecution *WorkflowExecution `json:"workflowExecution,omitempty"`
}

// GetInitiatedEventID is an internal getter (TBD...)
func (v *ExternalWorkflowExecutionCancelRequestedEventAttributes) GetInitiatedEventID() (o int64) {
	if v != nil && v.InitiatedEventID != nil {
		return *v.InitiatedEventID
	}
	return
}

// GetDomain is an internal getter (TBD...)
func (v *ExternalWorkflowExecutionCancelRequestedEventAttributes) GetDomain() (o string) {
	if v != nil {
		return v.Domain
	}
	return
}

// GetWorkflowExecution is an internal getter (TBD...)
func (v *ExternalWorkflowExecutionCancelRequestedEventAttributes) GetWorkflowExecution() (o *WorkflowExecution) {
	if v != nil && v.WorkflowExecution != nil {
		return v.WorkflowExecution
	}
	return
}

// ExternalWorkflowExecutionSignaledEventAttributes is an internal type (TBD...)
type ExternalWorkflowExecutionSignaledEventAttributes struct {
	InitiatedEventID  *int64             `json:"initiatedEventId,omitempty"`
	Domain            string             `json:"domain,omitempty"`
	WorkflowExecution *WorkflowExecution `json:"workflowExecution,omitempty"`
	Control           []byte             `json:"control,omitempty"`
}

// GetInitiatedEventID is an internal getter (TBD...)
func (v *ExternalWorkflowExecutionSignaledEventAttributes) GetInitiatedEventID() (o int64) {
	if v != nil && v.InitiatedEventID != nil {
		return *v.InitiatedEventID
	}
	return
}

// GetDomain is an internal getter (TBD...)
func (v *ExternalWorkflowExecutionSignaledEventAttributes) GetDomain() (o string) {
	if v != nil {
		return v.Domain
	}
	return
}

// GetWorkflowExecution is an internal getter (TBD...)
func (v *ExternalWorkflowExecutionSignaledEventAttributes) GetWorkflowExecution() (o *WorkflowExecution) {
	if v != nil && v.WorkflowExecution != nil {
		return v.WorkflowExecution
	}
	return
}

// GetControl is an internal getter (TBD...)
func (v *ExternalWorkflowExecutionSignaledEventAttributes) GetControl() (o []byte) {
	if v != nil && v.Control != nil {
		return v.Control
	}
	return
}

// FailWorkflowExecutionDecisionAttributes is an internal type (TBD...)
type FailWorkflowExecutionDecisionAttributes struct {
	Reason  *string `json:"reason,omitempty"`
	Details []byte  `json:"details,omitempty"`
}

// GetReason is an internal getter (TBD...)
func (v *FailWorkflowExecutionDecisionAttributes) GetReason() (o string) {
	if v != nil && v.Reason != nil {
		return *v.Reason
	}
	return
}

// GetDetails is an internal getter (TBD...)
func (v *FailWorkflowExecutionDecisionAttributes) GetDetails() (o []byte) {
	if v != nil && v.Details != nil {
		return v.Details
	}
	return
}

// GetSearchAttributesResponse is an internal type (TBD...)
type GetSearchAttributesResponse struct {
	Keys map[string]IndexedValueType `json:"keys,omitempty"`
}

// GetKeys is an internal getter (TBD...)
func (v *GetSearchAttributesResponse) GetKeys() (o map[string]IndexedValueType) {
	if v != nil && v.Keys != nil {
		return v.Keys
	}
	return
}

// GetWorkflowExecutionHistoryRequest is an internal type (TBD...)
type GetWorkflowExecutionHistoryRequest struct {
	Domain                 string                  `json:"domain,omitempty"`
	Execution              *WorkflowExecution      `json:"execution,omitempty"`
	MaximumPageSize        *int32                  `json:"maximumPageSize,omitempty"`
	NextPageToken          []byte                  `json:"nextPageToken,omitempty"`
	WaitForNewEvent        *bool                   `json:"waitForNewEvent,omitempty"`
	HistoryEventFilterType *HistoryEventFilterType `json:"HistoryEventFilterType,omitempty"`
	SkipArchival           *bool                   `json:"skipArchival,omitempty"`
}

// GetDomain is an internal getter (TBD...)
func (v *GetWorkflowExecutionHistoryRequest) GetDomain() (o string) {
	if v != nil {
		return v.Domain
	}
	return
}

// GetExecution is an internal getter (TBD...)
func (v *GetWorkflowExecutionHistoryRequest) GetExecution() (o *WorkflowExecution) {
	if v != nil && v.Execution != nil {
		return v.Execution
	}
	return
}

// GetMaximumPageSize is an internal getter (TBD...)
func (v *GetWorkflowExecutionHistoryRequest) GetMaximumPageSize() (o int32) {
	if v != nil && v.MaximumPageSize != nil {
		return *v.MaximumPageSize
	}
	return
}

// GetNextPageToken is an internal getter (TBD...)
func (v *GetWorkflowExecutionHistoryRequest) GetNextPageToken() (o []byte) {
	if v != nil && v.NextPageToken != nil {
		return v.NextPageToken
	}
	return
}

// GetWaitForNewEvent is an internal getter (TBD...)
func (v *GetWorkflowExecutionHistoryRequest) GetWaitForNewEvent() (o bool) {
	if v != nil && v.WaitForNewEvent != nil {
		return *v.WaitForNewEvent
	}
	return
}

// GetHistoryEventFilterType is an internal getter (TBD...)
func (v *GetWorkflowExecutionHistoryRequest) GetHistoryEventFilterType() (o HistoryEventFilterType) {
	if v != nil && v.HistoryEventFilterType != nil {
		return *v.HistoryEventFilterType
	}
	return
}

// GetSkipArchival is an internal getter (TBD...)
func (v *GetWorkflowExecutionHistoryRequest) GetSkipArchival() (o bool) {
	if v != nil && v.SkipArchival != nil {
		return *v.SkipArchival
	}
	return
}

// GetWorkflowExecutionHistoryResponse is an internal type (TBD...)
type GetWorkflowExecutionHistoryResponse struct {
	History       *History    `json:"history,omitempty"`
	RawHistory    []*DataBlob `json:"rawHistory,omitempty"`
	NextPageToken []byte      `json:"nextPageToken,omitempty"`
	Archived      *bool       `json:"archived,omitempty"`
}

// GetHistory is an internal getter (TBD...)
func (v *GetWorkflowExecutionHistoryResponse) GetHistory() (o *History) {
	if v != nil && v.History != nil {
		return v.History
	}
	return
}

// GetRawHistory is an internal getter (TBD...)
func (v *GetWorkflowExecutionHistoryResponse) GetRawHistory() (o []*DataBlob) {
	if v != nil && v.RawHistory != nil {
		return v.RawHistory
	}
	return
}

// GetNextPageToken is an internal getter (TBD...)
func (v *GetWorkflowExecutionHistoryResponse) GetNextPageToken() (o []byte) {
	if v != nil && v.NextPageToken != nil {
		return v.NextPageToken
	}
	return
}

// GetArchived is an internal getter (TBD...)
func (v *GetWorkflowExecutionHistoryResponse) GetArchived() (o bool) {
	if v != nil && v.Archived != nil {
		return *v.Archived
	}
	return
}

// Header is an internal type (TBD...)
type Header struct {
	Fields map[string][]byte `json:"fields,omitempty"`
}

// GetFields is an internal getter (TBD...)
func (v *Header) GetFields() (o map[string][]byte) {
	if v != nil && v.Fields != nil {
		return v.Fields
	}
	return
}

// History is an internal type (TBD...)
type History struct {
	Events []*HistoryEvent `json:"events,omitempty"`
}

// GetEvents is an internal getter (TBD...)
func (v *History) GetEvents() (o []*HistoryEvent) {
	if v != nil && v.Events != nil {
		return v.Events
	}
	return
}

// HistoryBranch is an internal type (TBD...)
type HistoryBranch struct {
	TreeID    *string               `json:"treeID,omitempty"`
	BranchID  *string               `json:"branchID,omitempty"`
	Ancestors []*HistoryBranchRange `json:"ancestors,omitempty"`
}

// GetTreeID is an internal getter (TBD...)
func (v *HistoryBranch) GetTreeID() (o string) {
	if v != nil && v.TreeID != nil {
		return *v.TreeID
	}
	return
}

// GetBranchID is an internal getter (TBD...)
func (v *HistoryBranch) GetBranchID() (o string) {
	if v != nil && v.BranchID != nil {
		return *v.BranchID
	}
	return
}

// GetAncestors is an internal getter (TBD...)
func (v *HistoryBranch) GetAncestors() (o []*HistoryBranchRange) {
	if v != nil && v.Ancestors != nil {
		return v.Ancestors
	}
	return
}

// HistoryBranchRange is an internal type (TBD...)
type HistoryBranchRange struct {
	BranchID    *string `json:"branchID,omitempty"`
	BeginNodeID *int64  `json:"beginNodeID,omitempty"`
	EndNodeID   *int64  `json:"endNodeID,omitempty"`
}

// GetBranchID is an internal getter (TBD...)
func (v *HistoryBranchRange) GetBranchID() (o string) {
	if v != nil && v.BranchID != nil {
		return *v.BranchID
	}
	return
}

// GetBeginNodeID is an internal getter (TBD...)
func (v *HistoryBranchRange) GetBeginNodeID() (o int64) {
	if v != nil && v.BeginNodeID != nil {
		return *v.BeginNodeID
	}
	return
}

// GetEndNodeID is an internal getter (TBD...)
func (v *HistoryBranchRange) GetEndNodeID() (o int64) {
	if v != nil && v.EndNodeID != nil {
		return *v.EndNodeID
	}
	return
}

// HistoryEvent is an internal type (TBD...)
type HistoryEvent struct {
	EventID                                                        *int64                                                          `json:"eventId,omitempty"`
	Timestamp                                                      *int64                                                          `json:"timestamp,omitempty"`
	EventType                                                      *EventType                                                      `json:"eventType,omitempty"`
	Version                                                        *int64                                                          `json:"version,omitempty"`
	TaskID                                                         *int64                                                          `json:"taskId,omitempty"`
	WorkflowExecutionStartedEventAttributes                        *WorkflowExecutionStartedEventAttributes                        `json:"workflowExecutionStartedEventAttributes,omitempty"`
	WorkflowExecutionCompletedEventAttributes                      *WorkflowExecutionCompletedEventAttributes                      `json:"workflowExecutionCompletedEventAttributes,omitempty"`
	WorkflowExecutionFailedEventAttributes                         *WorkflowExecutionFailedEventAttributes                         `json:"workflowExecutionFailedEventAttributes,omitempty"`
	WorkflowExecutionTimedOutEventAttributes                       *WorkflowExecutionTimedOutEventAttributes                       `json:"workflowExecutionTimedOutEventAttributes,omitempty"`
	DecisionTaskScheduledEventAttributes                           *DecisionTaskScheduledEventAttributes                           `json:"decisionTaskScheduledEventAttributes,omitempty"`
	DecisionTaskStartedEventAttributes                             *DecisionTaskStartedEventAttributes                             `json:"decisionTaskStartedEventAttributes,omitempty"`
	DecisionTaskCompletedEventAttributes                           *DecisionTaskCompletedEventAttributes                           `json:"decisionTaskCompletedEventAttributes,omitempty"`
	DecisionTaskTimedOutEventAttributes                            *DecisionTaskTimedOutEventAttributes                            `json:"decisionTaskTimedOutEventAttributes,omitempty"`
	DecisionTaskFailedEventAttributes                              *DecisionTaskFailedEventAttributes                              `json:"decisionTaskFailedEventAttributes,omitempty"`
	ActivityTaskScheduledEventAttributes                           *ActivityTaskScheduledEventAttributes                           `json:"activityTaskScheduledEventAttributes,omitempty"`
	ActivityTaskStartedEventAttributes                             *ActivityTaskStartedEventAttributes                             `json:"activityTaskStartedEventAttributes,omitempty"`
	ActivityTaskCompletedEventAttributes                           *ActivityTaskCompletedEventAttributes                           `json:"activityTaskCompletedEventAttributes,omitempty"`
	ActivityTaskFailedEventAttributes                              *ActivityTaskFailedEventAttributes                              `json:"activityTaskFailedEventAttributes,omitempty"`
	ActivityTaskTimedOutEventAttributes                            *ActivityTaskTimedOutEventAttributes                            `json:"activityTaskTimedOutEventAttributes,omitempty"`
	TimerStartedEventAttributes                                    *TimerStartedEventAttributes                                    `json:"timerStartedEventAttributes,omitempty"`
	TimerFiredEventAttributes                                      *TimerFiredEventAttributes                                      `json:"timerFiredEventAttributes,omitempty"`
	ActivityTaskCancelRequestedEventAttributes                     *ActivityTaskCancelRequestedEventAttributes                     `json:"activityTaskCancelRequestedEventAttributes,omitempty"`
	RequestCancelActivityTaskFailedEventAttributes                 *RequestCancelActivityTaskFailedEventAttributes                 `json:"requestCancelActivityTaskFailedEventAttributes,omitempty"`
	ActivityTaskCanceledEventAttributes                            *ActivityTaskCanceledEventAttributes                            `json:"activityTaskCanceledEventAttributes,omitempty"`
	TimerCanceledEventAttributes                                   *TimerCanceledEventAttributes                                   `json:"timerCanceledEventAttributes,omitempty"`
	CancelTimerFailedEventAttributes                               *CancelTimerFailedEventAttributes                               `json:"cancelTimerFailedEventAttributes,omitempty"`
	MarkerRecordedEventAttributes                                  *MarkerRecordedEventAttributes                                  `json:"markerRecordedEventAttributes,omitempty"`
	WorkflowExecutionSignaledEventAttributes                       *WorkflowExecutionSignaledEventAttributes                       `json:"workflowExecutionSignaledEventAttributes,omitempty"`
	WorkflowExecutionTerminatedEventAttributes                     *WorkflowExecutionTerminatedEventAttributes                     `json:"workflowExecutionTerminatedEventAttributes,omitempty"`
	WorkflowExecutionCancelRequestedEventAttributes                *WorkflowExecutionCancelRequestedEventAttributes                `json:"workflowExecutionCancelRequestedEventAttributes,omitempty"`
	WorkflowExecutionCanceledEventAttributes                       *WorkflowExecutionCanceledEventAttributes                       `json:"workflowExecutionCanceledEventAttributes,omitempty"`
	RequestCancelExternalWorkflowExecutionInitiatedEventAttributes *RequestCancelExternalWorkflowExecutionInitiatedEventAttributes `json:"requestCancelExternalWorkflowExecutionInitiatedEventAttributes,omitempty"`
	RequestCancelExternalWorkflowExecutionFailedEventAttributes    *RequestCancelExternalWorkflowExecutionFailedEventAttributes    `json:"requestCancelExternalWorkflowExecutionFailedEventAttributes,omitempty"`
	ExternalWorkflowExecutionCancelRequestedEventAttributes        *ExternalWorkflowExecutionCancelRequestedEventAttributes        `json:"externalWorkflowExecutionCancelRequestedEventAttributes,omitempty"`
	WorkflowExecutionContinuedAsNewEventAttributes                 *WorkflowExecutionContinuedAsNewEventAttributes                 `json:"workflowExecutionContinuedAsNewEventAttributes,omitempty"`
	StartChildWorkflowExecutionInitiatedEventAttributes            *StartChildWorkflowExecutionInitiatedEventAttributes            `json:"startChildWorkflowExecutionInitiatedEventAttributes,omitempty"`
	StartChildWorkflowExecutionFailedEventAttributes               *StartChildWorkflowExecutionFailedEventAttributes               `json:"startChildWorkflowExecutionFailedEventAttributes,omitempty"`
	ChildWorkflowExecutionStartedEventAttributes                   *ChildWorkflowExecutionStartedEventAttributes                   `json:"childWorkflowExecutionStartedEventAttributes,omitempty"`
	ChildWorkflowExecutionCompletedEventAttributes                 *ChildWorkflowExecutionCompletedEventAttributes                 `json:"childWorkflowExecutionCompletedEventAttributes,omitempty"`
	ChildWorkflowExecutionFailedEventAttributes                    *ChildWorkflowExecutionFailedEventAttributes                    `json:"childWorkflowExecutionFailedEventAttributes,omitempty"`
	ChildWorkflowExecutionCanceledEventAttributes                  *ChildWorkflowExecutionCanceledEventAttributes                  `json:"childWorkflowExecutionCanceledEventAttributes,omitempty"`
	ChildWorkflowExecutionTimedOutEventAttributes                  *ChildWorkflowExecutionTimedOutEventAttributes                  `json:"childWorkflowExecutionTimedOutEventAttributes,omitempty"`
	ChildWorkflowExecutionTerminatedEventAttributes                *ChildWorkflowExecutionTerminatedEventAttributes                `json:"childWorkflowExecutionTerminatedEventAttributes,omitempty"`
	SignalExternalWorkflowExecutionInitiatedEventAttributes        *SignalExternalWorkflowExecutionInitiatedEventAttributes        `json:"signalExternalWorkflowExecutionInitiatedEventAttributes,omitempty"`
	SignalExternalWorkflowExecutionFailedEventAttributes           *SignalExternalWorkflowExecutionFailedEventAttributes           `json:"signalExternalWorkflowExecutionFailedEventAttributes,omitempty"`
	ExternalWorkflowExecutionSignaledEventAttributes               *ExternalWorkflowExecutionSignaledEventAttributes               `json:"externalWorkflowExecutionSignaledEventAttributes,omitempty"`
	UpsertWorkflowSearchAttributesEventAttributes                  *UpsertWorkflowSearchAttributesEventAttributes                  `json:"upsertWorkflowSearchAttributesEventAttributes,omitempty"`
}

// GetEventID is an internal getter (TBD...)
func (v *HistoryEvent) GetEventID() (o int64) {
	if v != nil && v.EventID != nil {
		return *v.EventID
	}
	return
}

// GetTimestamp is an internal getter (TBD...)
func (v *HistoryEvent) GetTimestamp() (o int64) {
	if v != nil && v.Timestamp != nil {
		return *v.Timestamp
	}
	return
}

// GetEventType is an internal getter (TBD...)
func (v *HistoryEvent) GetEventType() (o EventType) {
	if v != nil && v.EventType != nil {
		return *v.EventType
	}
	return
}

// GetVersion is an internal getter (TBD...)
func (v *HistoryEvent) GetVersion() (o int64) {
	if v != nil && v.Version != nil {
		return *v.Version
	}
	return
}

// GetTaskID is an internal getter (TBD...)
func (v *HistoryEvent) GetTaskID() (o int64) {
	if v != nil && v.TaskID != nil {
		return *v.TaskID
	}
	return
}

// GetWorkflowExecutionStartedEventAttributes is an internal getter (TBD...)
func (v *HistoryEvent) GetWorkflowExecutionStartedEventAttributes() (o *WorkflowExecutionStartedEventAttributes) {
	if v != nil && v.WorkflowExecutionStartedEventAttributes != nil {
		return v.WorkflowExecutionStartedEventAttributes
	}
	return
}

// GetWorkflowExecutionCompletedEventAttributes is an internal getter (TBD...)
func (v *HistoryEvent) GetWorkflowExecutionCompletedEventAttributes() (o *WorkflowExecutionCompletedEventAttributes) {
	if v != nil && v.WorkflowExecutionCompletedEventAttributes != nil {
		return v.WorkflowExecutionCompletedEventAttributes
	}
	return
}

// GetWorkflowExecutionFailedEventAttributes is an internal getter (TBD...)
func (v *HistoryEvent) GetWorkflowExecutionFailedEventAttributes() (o *WorkflowExecutionFailedEventAttributes) {
	if v != nil && v.WorkflowExecutionFailedEventAttributes != nil {
		return v.WorkflowExecutionFailedEventAttributes
	}
	return
}

// GetWorkflowExecutionTimedOutEventAttributes is an internal getter (TBD...)
func (v *HistoryEvent) GetWorkflowExecutionTimedOutEventAttributes() (o *WorkflowExecutionTimedOutEventAttributes) {
	if v != nil && v.WorkflowExecutionTimedOutEventAttributes != nil {
		return v.WorkflowExecutionTimedOutEventAttributes
	}
	return
}

// GetDecisionTaskScheduledEventAttributes is an internal getter (TBD...)
func (v *HistoryEvent) GetDecisionTaskScheduledEventAttributes() (o *DecisionTaskScheduledEventAttributes) {
	if v != nil && v.DecisionTaskScheduledEventAttributes != nil {
		return v.DecisionTaskScheduledEventAttributes
	}
	return
}

// GetDecisionTaskStartedEventAttributes is an internal getter (TBD...)
func (v *HistoryEvent) GetDecisionTaskStartedEventAttributes() (o *DecisionTaskStartedEventAttributes) {
	if v != nil && v.DecisionTaskStartedEventAttributes != nil {
		return v.DecisionTaskStartedEventAttributes
	}
	return
}

// GetDecisionTaskCompletedEventAttributes is an internal getter (TBD...)
func (v *HistoryEvent) GetDecisionTaskCompletedEventAttributes() (o *DecisionTaskCompletedEventAttributes) {
	if v != nil && v.DecisionTaskCompletedEventAttributes != nil {
		return v.DecisionTaskCompletedEventAttributes
	}
	return
}

// GetDecisionTaskTimedOutEventAttributes is an internal getter (TBD...)
func (v *HistoryEvent) GetDecisionTaskTimedOutEventAttributes() (o *DecisionTaskTimedOutEventAttributes) {
	if v != nil && v.DecisionTaskTimedOutEventAttributes != nil {
		return v.DecisionTaskTimedOutEventAttributes
	}
	return
}

// GetDecisionTaskFailedEventAttributes is an internal getter (TBD...)
func (v *HistoryEvent) GetDecisionTaskFailedEventAttributes() (o *DecisionTaskFailedEventAttributes) {
	if v != nil && v.DecisionTaskFailedEventAttributes != nil {
		return v.DecisionTaskFailedEventAttributes
	}
	return
}

// GetActivityTaskScheduledEventAttributes is an internal getter (TBD...)
func (v *HistoryEvent) GetActivityTaskScheduledEventAttributes() (o *ActivityTaskScheduledEventAttributes) {
	if v != nil && v.ActivityTaskScheduledEventAttributes != nil {
		return v.ActivityTaskScheduledEventAttributes
	}
	return
}

// GetActivityTaskStartedEventAttributes is an internal getter (TBD...)
func (v *HistoryEvent) GetActivityTaskStartedEventAttributes() (o *ActivityTaskStartedEventAttributes) {
	if v != nil && v.ActivityTaskStartedEventAttributes != nil {
		return v.ActivityTaskStartedEventAttributes
	}
	return
}

// GetActivityTaskCompletedEventAttributes is an internal getter (TBD...)
func (v *HistoryEvent) GetActivityTaskCompletedEventAttributes() (o *ActivityTaskCompletedEventAttributes) {
	if v != nil && v.ActivityTaskCompletedEventAttributes != nil {
		return v.ActivityTaskCompletedEventAttributes
	}
	return
}

// GetActivityTaskFailedEventAttributes is an internal getter (TBD...)
func (v *HistoryEvent) GetActivityTaskFailedEventAttributes() (o *ActivityTaskFailedEventAttributes) {
	if v != nil && v.ActivityTaskFailedEventAttributes != nil {
		return v.ActivityTaskFailedEventAttributes
	}
	return
}

// GetActivityTaskTimedOutEventAttributes is an internal getter (TBD...)
func (v *HistoryEvent) GetActivityTaskTimedOutEventAttributes() (o *ActivityTaskTimedOutEventAttributes) {
	if v != nil && v.ActivityTaskTimedOutEventAttributes != nil {
		return v.ActivityTaskTimedOutEventAttributes
	}
	return
}

// GetTimerStartedEventAttributes is an internal getter (TBD...)
func (v *HistoryEvent) GetTimerStartedEventAttributes() (o *TimerStartedEventAttributes) {
	if v != nil && v.TimerStartedEventAttributes != nil {
		return v.TimerStartedEventAttributes
	}
	return
}

// GetTimerFiredEventAttributes is an internal getter (TBD...)
func (v *HistoryEvent) GetTimerFiredEventAttributes() (o *TimerFiredEventAttributes) {
	if v != nil && v.TimerFiredEventAttributes != nil {
		return v.TimerFiredEventAttributes
	}
	return
}

// GetActivityTaskCancelRequestedEventAttributes is an internal getter (TBD...)
func (v *HistoryEvent) GetActivityTaskCancelRequestedEventAttributes() (o *ActivityTaskCancelRequestedEventAttributes) {
	if v != nil && v.ActivityTaskCancelRequestedEventAttributes != nil {
		return v.ActivityTaskCancelRequestedEventAttributes
	}
	return
}

// GetRequestCancelActivityTaskFailedEventAttributes is an internal getter (TBD...)
func (v *HistoryEvent) GetRequestCancelActivityTaskFailedEventAttributes() (o *RequestCancelActivityTaskFailedEventAttributes) {
	if v != nil && v.RequestCancelActivityTaskFailedEventAttributes != nil {
		return v.RequestCancelActivityTaskFailedEventAttributes
	}
	return
}

// GetActivityTaskCanceledEventAttributes is an internal getter (TBD...)
func (v *HistoryEvent) GetActivityTaskCanceledEventAttributes() (o *ActivityTaskCanceledEventAttributes) {
	if v != nil && v.ActivityTaskCanceledEventAttributes != nil {
		return v.ActivityTaskCanceledEventAttributes
	}
	return
}

// GetTimerCanceledEventAttributes is an internal getter (TBD...)
func (v *HistoryEvent) GetTimerCanceledEventAttributes() (o *TimerCanceledEventAttributes) {
	if v != nil && v.TimerCanceledEventAttributes != nil {
		return v.TimerCanceledEventAttributes
	}
	return
}

// GetCancelTimerFailedEventAttributes is an internal getter (TBD...)
func (v *HistoryEvent) GetCancelTimerFailedEventAttributes() (o *CancelTimerFailedEventAttributes) {
	if v != nil && v.CancelTimerFailedEventAttributes != nil {
		return v.CancelTimerFailedEventAttributes
	}
	return
}

// GetMarkerRecordedEventAttributes is an internal getter (TBD...)
func (v *HistoryEvent) GetMarkerRecordedEventAttributes() (o *MarkerRecordedEventAttributes) {
	if v != nil && v.MarkerRecordedEventAttributes != nil {
		return v.MarkerRecordedEventAttributes
	}
	return
}

// GetWorkflowExecutionSignaledEventAttributes is an internal getter (TBD...)
func (v *HistoryEvent) GetWorkflowExecutionSignaledEventAttributes() (o *WorkflowExecutionSignaledEventAttributes) {
	if v != nil && v.WorkflowExecutionSignaledEventAttributes != nil {
		return v.WorkflowExecutionSignaledEventAttributes
	}
	return
}

// GetWorkflowExecutionTerminatedEventAttributes is an internal getter (TBD...)
func (v *HistoryEvent) GetWorkflowExecutionTerminatedEventAttributes() (o *WorkflowExecutionTerminatedEventAttributes) {
	if v != nil && v.WorkflowExecutionTerminatedEventAttributes != nil {
		return v.WorkflowExecutionTerminatedEventAttributes
	}
	return
}

// GetWorkflowExecutionCancelRequestedEventAttributes is an internal getter (TBD...)
func (v *HistoryEvent) GetWorkflowExecutionCancelRequestedEventAttributes() (o *WorkflowExecutionCancelRequestedEventAttributes) {
	if v != nil && v.WorkflowExecutionCancelRequestedEventAttributes != nil {
		return v.WorkflowExecutionCancelRequestedEventAttributes
	}
	return
}

// GetWorkflowExecutionCanceledEventAttributes is an internal getter (TBD...)
func (v *HistoryEvent) GetWorkflowExecutionCanceledEventAttributes() (o *WorkflowExecutionCanceledEventAttributes) {
	if v != nil && v.WorkflowExecutionCanceledEventAttributes != nil {
		return v.WorkflowExecutionCanceledEventAttributes
	}
	return
}

// GetRequestCancelExternalWorkflowExecutionInitiatedEventAttributes is an internal getter (TBD...)
func (v *HistoryEvent) GetRequestCancelExternalWorkflowExecutionInitiatedEventAttributes() (o *RequestCancelExternalWorkflowExecutionInitiatedEventAttributes) {
	if v != nil && v.RequestCancelExternalWorkflowExecutionInitiatedEventAttributes != nil {
		return v.RequestCancelExternalWorkflowExecutionInitiatedEventAttributes
	}
	return
}

// GetRequestCancelExternalWorkflowExecutionFailedEventAttributes is an internal getter (TBD...)
func (v *HistoryEvent) GetRequestCancelExternalWorkflowExecutionFailedEventAttributes() (o *RequestCancelExternalWorkflowExecutionFailedEventAttributes) {
	if v != nil && v.RequestCancelExternalWorkflowExecutionFailedEventAttributes != nil {
		return v.RequestCancelExternalWorkflowExecutionFailedEventAttributes
	}
	return
}

// GetExternalWorkflowExecutionCancelRequestedEventAttributes is an internal getter (TBD...)
func (v *HistoryEvent) GetExternalWorkflowExecutionCancelRequestedEventAttributes() (o *ExternalWorkflowExecutionCancelRequestedEventAttributes) {
	if v != nil && v.ExternalWorkflowExecutionCancelRequestedEventAttributes != nil {
		return v.ExternalWorkflowExecutionCancelRequestedEventAttributes
	}
	return
}

// GetWorkflowExecutionContinuedAsNewEventAttributes is an internal getter (TBD...)
func (v *HistoryEvent) GetWorkflowExecutionContinuedAsNewEventAttributes() (o *WorkflowExecutionContinuedAsNewEventAttributes) {
	if v != nil && v.WorkflowExecutionContinuedAsNewEventAttributes != nil {
		return v.WorkflowExecutionContinuedAsNewEventAttributes
	}
	return
}

// GetStartChildWorkflowExecutionInitiatedEventAttributes is an internal getter (TBD...)
func (v *HistoryEvent) GetStartChildWorkflowExecutionInitiatedEventAttributes() (o *StartChildWorkflowExecutionInitiatedEventAttributes) {
	if v != nil && v.StartChildWorkflowExecutionInitiatedEventAttributes != nil {
		return v.StartChildWorkflowExecutionInitiatedEventAttributes
	}
	return
}

// GetStartChildWorkflowExecutionFailedEventAttributes is an internal getter (TBD...)
func (v *HistoryEvent) GetStartChildWorkflowExecutionFailedEventAttributes() (o *StartChildWorkflowExecutionFailedEventAttributes) {
	if v != nil && v.StartChildWorkflowExecutionFailedEventAttributes != nil {
		return v.StartChildWorkflowExecutionFailedEventAttributes
	}
	return
}

// GetChildWorkflowExecutionStartedEventAttributes is an internal getter (TBD...)
func (v *HistoryEvent) GetChildWorkflowExecutionStartedEventAttributes() (o *ChildWorkflowExecutionStartedEventAttributes) {
	if v != nil && v.ChildWorkflowExecutionStartedEventAttributes != nil {
		return v.ChildWorkflowExecutionStartedEventAttributes
	}
	return
}

// GetChildWorkflowExecutionCompletedEventAttributes is an internal getter (TBD...)
func (v *HistoryEvent) GetChildWorkflowExecutionCompletedEventAttributes() (o *ChildWorkflowExecutionCompletedEventAttributes) {
	if v != nil && v.ChildWorkflowExecutionCompletedEventAttributes != nil {
		return v.ChildWorkflowExecutionCompletedEventAttributes
	}
	return
}

// GetChildWorkflowExecutionFailedEventAttributes is an internal getter (TBD...)
func (v *HistoryEvent) GetChildWorkflowExecutionFailedEventAttributes() (o *ChildWorkflowExecutionFailedEventAttributes) {
	if v != nil && v.ChildWorkflowExecutionFailedEventAttributes != nil {
		return v.ChildWorkflowExecutionFailedEventAttributes
	}
	return
}

// GetChildWorkflowExecutionCanceledEventAttributes is an internal getter (TBD...)
func (v *HistoryEvent) GetChildWorkflowExecutionCanceledEventAttributes() (o *ChildWorkflowExecutionCanceledEventAttributes) {
	if v != nil && v.ChildWorkflowExecutionCanceledEventAttributes != nil {
		return v.ChildWorkflowExecutionCanceledEventAttributes
	}
	return
}

// GetChildWorkflowExecutionTimedOutEventAttributes is an internal getter (TBD...)
func (v *HistoryEvent) GetChildWorkflowExecutionTimedOutEventAttributes() (o *ChildWorkflowExecutionTimedOutEventAttributes) {
	if v != nil && v.ChildWorkflowExecutionTimedOutEventAttributes != nil {
		return v.ChildWorkflowExecutionTimedOutEventAttributes
	}
	return
}

// GetChildWorkflowExecutionTerminatedEventAttributes is an internal getter (TBD...)
func (v *HistoryEvent) GetChildWorkflowExecutionTerminatedEventAttributes() (o *ChildWorkflowExecutionTerminatedEventAttributes) {
	if v != nil && v.ChildWorkflowExecutionTerminatedEventAttributes != nil {
		return v.ChildWorkflowExecutionTerminatedEventAttributes
	}
	return
}

// GetSignalExternalWorkflowExecutionInitiatedEventAttributes is an internal getter (TBD...)
func (v *HistoryEvent) GetSignalExternalWorkflowExecutionInitiatedEventAttributes() (o *SignalExternalWorkflowExecutionInitiatedEventAttributes) {
	if v != nil && v.SignalExternalWorkflowExecutionInitiatedEventAttributes != nil {
		return v.SignalExternalWorkflowExecutionInitiatedEventAttributes
	}
	return
}

// GetSignalExternalWorkflowExecutionFailedEventAttributes is an internal getter (TBD...)
func (v *HistoryEvent) GetSignalExternalWorkflowExecutionFailedEventAttributes() (o *SignalExternalWorkflowExecutionFailedEventAttributes) {
	if v != nil && v.SignalExternalWorkflowExecutionFailedEventAttributes != nil {
		return v.SignalExternalWorkflowExecutionFailedEventAttributes
	}
	return
}

// GetExternalWorkflowExecutionSignaledEventAttributes is an internal getter (TBD...)
func (v *HistoryEvent) GetExternalWorkflowExecutionSignaledEventAttributes() (o *ExternalWorkflowExecutionSignaledEventAttributes) {
	if v != nil && v.ExternalWorkflowExecutionSignaledEventAttributes != nil {
		return v.ExternalWorkflowExecutionSignaledEventAttributes
	}
	return
}

// GetUpsertWorkflowSearchAttributesEventAttributes is an internal getter (TBD...)
func (v *HistoryEvent) GetUpsertWorkflowSearchAttributesEventAttributes() (o *UpsertWorkflowSearchAttributesEventAttributes) {
	if v != nil && v.UpsertWorkflowSearchAttributesEventAttributes != nil {
		return v.UpsertWorkflowSearchAttributesEventAttributes
	}
	return
}

// HistoryEventFilterType is an internal type (TBD...)
type HistoryEventFilterType int32

// Ptr is a helper function for getting pointer value
func (e HistoryEventFilterType) Ptr() *HistoryEventFilterType {
	return &e
}

// String returns a readable string representation of HistoryEventFilterType.
func (e HistoryEventFilterType) String() string {
	w := int32(e)
	switch w {
	case 0:
		return "ALL_EVENT"
	case 1:
		return "CLOSE_EVENT"
	}
	return fmt.Sprintf("HistoryEventFilterType(%d)", w)
}

// UnmarshalText parses enum value from string representation
func (e *HistoryEventFilterType) UnmarshalText(value []byte) error {
	switch s := strings.ToUpper(string(value)); s {
	case "ALL_EVENT":
		*e = HistoryEventFilterTypeAllEvent
		return nil
	case "CLOSE_EVENT":
		*e = HistoryEventFilterTypeCloseEvent
		return nil
	default:
		val, err := strconv.ParseInt(s, 10, 32)
		if err != nil {
			return fmt.Errorf("unknown enum value %q for %q: %v", s, "HistoryEventFilterType", err)
		}
		*e = HistoryEventFilterType(val)
		return nil
	}
}

// MarshalText encodes HistoryEventFilterType to text.
func (e HistoryEventFilterType) MarshalText() ([]byte, error) {
	return []byte(e.String()), nil
}

const (
	// HistoryEventFilterTypeAllEvent is an option for HistoryEventFilterType
	HistoryEventFilterTypeAllEvent HistoryEventFilterType = iota
	// HistoryEventFilterTypeCloseEvent is an option for HistoryEventFilterType
	HistoryEventFilterTypeCloseEvent
)

// IndexedValueType is an internal type (TBD...)
type IndexedValueType int32

// Ptr is a helper function for getting pointer value
func (e IndexedValueType) Ptr() *IndexedValueType {
	return &e
}

// String returns a readable string representation of IndexedValueType.
func (e IndexedValueType) String() string {
	w := int32(e)
	switch w {
	case 0:
		return "STRING"
	case 1:
		return "KEYWORD"
	case 2:
		return "INT"
	case 3:
		return "DOUBLE"
	case 4:
		return "BOOL"
	case 5:
		return "DATETIME"
	}
	return fmt.Sprintf("IndexedValueType(%d)", w)
}

// UnmarshalText parses enum value from string representation
func (e *IndexedValueType) UnmarshalText(value []byte) error {
	switch s := strings.ToUpper(string(value)); s {
	case "STRING":
		*e = IndexedValueTypeString
		return nil
	case "KEYWORD":
		*e = IndexedValueTypeKeyword
		return nil
	case "INT":
		*e = IndexedValueTypeInt
		return nil
	case "DOUBLE":
		*e = IndexedValueTypeDouble
		return nil
	case "BOOL":
		*e = IndexedValueTypeBool
		return nil
	case "DATETIME":
		*e = IndexedValueTypeDatetime
		return nil
	default:
		val, err := strconv.ParseInt(s, 10, 32)
		if err != nil {
			return fmt.Errorf("unknown enum value %q for %q: %v", s, "IndexedValueType", err)
		}
		*e = IndexedValueType(val)
		return nil
	}
}

// MarshalText encodes IndexedValueType to text.
func (e IndexedValueType) MarshalText() ([]byte, error) {
	return []byte(e.String()), nil
}

const (
	// IndexedValueTypeString is an option for IndexedValueType
	IndexedValueTypeString IndexedValueType = iota
	// IndexedValueTypeKeyword is an option for IndexedValueType
	IndexedValueTypeKeyword
	// IndexedValueTypeInt is an option for IndexedValueType
	IndexedValueTypeInt
	// IndexedValueTypeDouble is an option for IndexedValueType
	IndexedValueTypeDouble
	// IndexedValueTypeBool is an option for IndexedValueType
	IndexedValueTypeBool
	// IndexedValueTypeDatetime is an option for IndexedValueType
	IndexedValueTypeDatetime
)

// InternalDataInconsistencyError is an internal type (TBD...)
type InternalDataInconsistencyError struct {
	Message string `json:"message,required"`
}

// GetMessage is an internal getter (TBD...)
func (v *InternalDataInconsistencyError) GetMessage() (o string) {
	if v != nil {
		return v.Message
	}
	return
}

// InternalServiceError is an internal type (TBD...)
type InternalServiceError struct {
	Message string `json:"message,required"`
}

// GetMessage is an internal getter (TBD...)
func (v *InternalServiceError) GetMessage() (o string) {
	if v != nil {
		return v.Message
	}
	return
}

// LimitExceededError is an internal type (TBD...)
type LimitExceededError struct {
	Message string `json:"message,required"`
}

// GetMessage is an internal getter (TBD...)
func (v *LimitExceededError) GetMessage() (o string) {
	if v != nil {
		return v.Message
	}
	return
}

// ListArchivedWorkflowExecutionsRequest is an internal type (TBD...)
type ListArchivedWorkflowExecutionsRequest struct {
	Domain        string  `json:"domain,omitempty"`
	PageSize      *int32  `json:"pageSize,omitempty"`
	NextPageToken []byte  `json:"nextPageToken,omitempty"`
	Query         *string `json:"query,omitempty"`
}

// GetDomain is an internal getter (TBD...)
func (v *ListArchivedWorkflowExecutionsRequest) GetDomain() (o string) {
	if v != nil {
		return v.Domain
	}
	return
}

// GetPageSize is an internal getter (TBD...)
func (v *ListArchivedWorkflowExecutionsRequest) GetPageSize() (o int32) {
	if v != nil && v.PageSize != nil {
		return *v.PageSize
	}
	return
}

// GetNextPageToken is an internal getter (TBD...)
func (v *ListArchivedWorkflowExecutionsRequest) GetNextPageToken() (o []byte) {
	if v != nil && v.NextPageToken != nil {
		return v.NextPageToken
	}
	return
}

// GetQuery is an internal getter (TBD...)
func (v *ListArchivedWorkflowExecutionsRequest) GetQuery() (o string) {
	if v != nil && v.Query != nil {
		return *v.Query
	}
	return
}

// ListArchivedWorkflowExecutionsResponse is an internal type (TBD...)
type ListArchivedWorkflowExecutionsResponse struct {
	Executions    []*WorkflowExecutionInfo `json:"executions,omitempty"`
	NextPageToken []byte                   `json:"nextPageToken,omitempty"`
}

// GetExecutions is an internal getter (TBD...)
func (v *ListArchivedWorkflowExecutionsResponse) GetExecutions() (o []*WorkflowExecutionInfo) {
	if v != nil && v.Executions != nil {
		return v.Executions
	}
	return
}

// GetNextPageToken is an internal getter (TBD...)
func (v *ListArchivedWorkflowExecutionsResponse) GetNextPageToken() (o []byte) {
	if v != nil && v.NextPageToken != nil {
		return v.NextPageToken
	}
	return
}

// ListClosedWorkflowExecutionsRequest is an internal type (TBD...)
type ListClosedWorkflowExecutionsRequest struct {
	Domain          string                        `json:"domain,omitempty"`
	MaximumPageSize *int32                        `json:"maximumPageSize,omitempty"`
	NextPageToken   []byte                        `json:"nextPageToken,omitempty"`
	StartTimeFilter *StartTimeFilter              `json:"StartTimeFilter,omitempty"`
	ExecutionFilter *WorkflowExecutionFilter      `json:"executionFilter,omitempty"`
	TypeFilter      *WorkflowTypeFilter           `json:"typeFilter,omitempty"`
	StatusFilter    *WorkflowExecutionCloseStatus `json:"statusFilter,omitempty"`
}

// GetDomain is an internal getter (TBD...)
func (v *ListClosedWorkflowExecutionsRequest) GetDomain() (o string) {
	if v != nil {
		return v.Domain
	}
	return
}

// GetMaximumPageSize is an internal getter (TBD...)
func (v *ListClosedWorkflowExecutionsRequest) GetMaximumPageSize() (o int32) {
	if v != nil && v.MaximumPageSize != nil {
		return *v.MaximumPageSize
	}
	return
}

// GetNextPageToken is an internal getter (TBD...)
func (v *ListClosedWorkflowExecutionsRequest) GetNextPageToken() (o []byte) {
	if v != nil && v.NextPageToken != nil {
		return v.NextPageToken
	}
	return
}

// GetStartTimeFilter is an internal getter (TBD...)
func (v *ListClosedWorkflowExecutionsRequest) GetStartTimeFilter() (o *StartTimeFilter) {
	if v != nil && v.StartTimeFilter != nil {
		return v.StartTimeFilter
	}
	return
}

// GetExecutionFilter is an internal getter (TBD...)
func (v *ListClosedWorkflowExecutionsRequest) GetExecutionFilter() (o *WorkflowExecutionFilter) {
	if v != nil && v.ExecutionFilter != nil {
		return v.ExecutionFilter
	}
	return
}

// GetTypeFilter is an internal getter (TBD...)
func (v *ListClosedWorkflowExecutionsRequest) GetTypeFilter() (o *WorkflowTypeFilter) {
	if v != nil && v.TypeFilter != nil {
		return v.TypeFilter
	}
	return
}

// GetStatusFilter is an internal getter (TBD...)
func (v *ListClosedWorkflowExecutionsRequest) GetStatusFilter() (o WorkflowExecutionCloseStatus) {
	if v != nil && v.StatusFilter != nil {
		return *v.StatusFilter
	}
	return
}

// ListClosedWorkflowExecutionsResponse is an internal type (TBD...)
type ListClosedWorkflowExecutionsResponse struct {
	Executions    []*WorkflowExecutionInfo `json:"executions,omitempty"`
	NextPageToken []byte                   `json:"nextPageToken,omitempty"`
}

// GetExecutions is an internal getter (TBD...)
func (v *ListClosedWorkflowExecutionsResponse) GetExecutions() (o []*WorkflowExecutionInfo) {
	if v != nil && v.Executions != nil {
		return v.Executions
	}
	return
}

// GetNextPageToken is an internal getter (TBD...)
func (v *ListClosedWorkflowExecutionsResponse) GetNextPageToken() (o []byte) {
	if v != nil && v.NextPageToken != nil {
		return v.NextPageToken
	}
	return
}

// ListDomainsRequest is an internal type (TBD...)
type ListDomainsRequest struct {
	PageSize      *int32 `json:"pageSize,omitempty"`
	NextPageToken []byte `json:"nextPageToken,omitempty"`
}

// GetPageSize is an internal getter (TBD...)
func (v *ListDomainsRequest) GetPageSize() (o int32) {
	if v != nil && v.PageSize != nil {
		return *v.PageSize
	}
	return
}

// GetNextPageToken is an internal getter (TBD...)
func (v *ListDomainsRequest) GetNextPageToken() (o []byte) {
	if v != nil && v.NextPageToken != nil {
		return v.NextPageToken
	}
	return
}

// ListDomainsResponse is an internal type (TBD...)
type ListDomainsResponse struct {
	Domains       []*DescribeDomainResponse `json:"domains,omitempty"`
	NextPageToken []byte                    `json:"nextPageToken,omitempty"`
}

// GetDomains is an internal getter (TBD...)
func (v *ListDomainsResponse) GetDomains() (o []*DescribeDomainResponse) {
	if v != nil && v.Domains != nil {
		return v.Domains
	}
	return
}

// GetNextPageToken is an internal getter (TBD...)
func (v *ListDomainsResponse) GetNextPageToken() (o []byte) {
	if v != nil && v.NextPageToken != nil {
		return v.NextPageToken
	}
	return
}

// ListOpenWorkflowExecutionsRequest is an internal type (TBD...)
type ListOpenWorkflowExecutionsRequest struct {
	Domain          string                   `json:"domain,omitempty"`
	MaximumPageSize *int32                   `json:"maximumPageSize,omitempty"`
	NextPageToken   []byte                   `json:"nextPageToken,omitempty"`
	StartTimeFilter *StartTimeFilter         `json:"StartTimeFilter,omitempty"`
	ExecutionFilter *WorkflowExecutionFilter `json:"executionFilter,omitempty"`
	TypeFilter      *WorkflowTypeFilter      `json:"typeFilter,omitempty"`
}

// GetDomain is an internal getter (TBD...)
func (v *ListOpenWorkflowExecutionsRequest) GetDomain() (o string) {
	if v != nil {
		return v.Domain
	}
	return
}

// GetMaximumPageSize is an internal getter (TBD...)
func (v *ListOpenWorkflowExecutionsRequest) GetMaximumPageSize() (o int32) {
	if v != nil && v.MaximumPageSize != nil {
		return *v.MaximumPageSize
	}
	return
}

// GetNextPageToken is an internal getter (TBD...)
func (v *ListOpenWorkflowExecutionsRequest) GetNextPageToken() (o []byte) {
	if v != nil && v.NextPageToken != nil {
		return v.NextPageToken
	}
	return
}

// GetStartTimeFilter is an internal getter (TBD...)
func (v *ListOpenWorkflowExecutionsRequest) GetStartTimeFilter() (o *StartTimeFilter) {
	if v != nil && v.StartTimeFilter != nil {
		return v.StartTimeFilter
	}
	return
}

// GetExecutionFilter is an internal getter (TBD...)
func (v *ListOpenWorkflowExecutionsRequest) GetExecutionFilter() (o *WorkflowExecutionFilter) {
	if v != nil && v.ExecutionFilter != nil {
		return v.ExecutionFilter
	}
	return
}

// GetTypeFilter is an internal getter (TBD...)
func (v *ListOpenWorkflowExecutionsRequest) GetTypeFilter() (o *WorkflowTypeFilter) {
	if v != nil && v.TypeFilter != nil {
		return v.TypeFilter
	}
	return
}

// ListOpenWorkflowExecutionsResponse is an internal type (TBD...)
type ListOpenWorkflowExecutionsResponse struct {
	Executions    []*WorkflowExecutionInfo `json:"executions,omitempty"`
	NextPageToken []byte                   `json:"nextPageToken,omitempty"`
}

// GetExecutions is an internal getter (TBD...)
func (v *ListOpenWorkflowExecutionsResponse) GetExecutions() (o []*WorkflowExecutionInfo) {
	if v != nil && v.Executions != nil {
		return v.Executions
	}
	return
}

// GetNextPageToken is an internal getter (TBD...)
func (v *ListOpenWorkflowExecutionsResponse) GetNextPageToken() (o []byte) {
	if v != nil && v.NextPageToken != nil {
		return v.NextPageToken
	}
	return
}

// ListTaskListPartitionsRequest is an internal type (TBD...)
type ListTaskListPartitionsRequest struct {
	Domain   string    `json:"domain,omitempty"`
	TaskList *TaskList `json:"taskList,omitempty"`
}

// GetDomain is an internal getter (TBD...)
func (v *ListTaskListPartitionsRequest) GetDomain() (o string) {
	if v != nil {
		return v.Domain
	}
	return
}

// GetTaskList is an internal getter (TBD...)
func (v *ListTaskListPartitionsRequest) GetTaskList() (o *TaskList) {
	if v != nil && v.TaskList != nil {
		return v.TaskList
	}
	return
}

// ListTaskListPartitionsResponse is an internal type (TBD...)
type ListTaskListPartitionsResponse struct {
	ActivityTaskListPartitions []*TaskListPartitionMetadata `json:"activityTaskListPartitions,omitempty"`
	DecisionTaskListPartitions []*TaskListPartitionMetadata `json:"decisionTaskListPartitions,omitempty"`
}

// GetActivityTaskListPartitions is an internal getter (TBD...)
func (v *ListTaskListPartitionsResponse) GetActivityTaskListPartitions() (o []*TaskListPartitionMetadata) {
	if v != nil && v.ActivityTaskListPartitions != nil {
		return v.ActivityTaskListPartitions
	}
	return
}

// GetDecisionTaskListPartitions is an internal getter (TBD...)
func (v *ListTaskListPartitionsResponse) GetDecisionTaskListPartitions() (o []*TaskListPartitionMetadata) {
	if v != nil && v.DecisionTaskListPartitions != nil {
		return v.DecisionTaskListPartitions
	}
	return
}

// ListWorkflowExecutionsRequest is an internal type (TBD...)
type ListWorkflowExecutionsRequest struct {
	Domain        string  `json:"domain,omitempty"`
	PageSize      *int32  `json:"pageSize,omitempty"`
	NextPageToken []byte  `json:"nextPageToken,omitempty"`
	Query         *string `json:"query,omitempty"`
}

// GetDomain is an internal getter (TBD...)
func (v *ListWorkflowExecutionsRequest) GetDomain() (o string) {
	if v != nil {
		return v.Domain
	}
	return
}

// GetPageSize is an internal getter (TBD...)
func (v *ListWorkflowExecutionsRequest) GetPageSize() (o int32) {
	if v != nil && v.PageSize != nil {
		return *v.PageSize
	}
	return
}

// GetNextPageToken is an internal getter (TBD...)
func (v *ListWorkflowExecutionsRequest) GetNextPageToken() (o []byte) {
	if v != nil && v.NextPageToken != nil {
		return v.NextPageToken
	}
	return
}

// GetQuery is an internal getter (TBD...)
func (v *ListWorkflowExecutionsRequest) GetQuery() (o string) {
	if v != nil && v.Query != nil {
		return *v.Query
	}
	return
}

// ListWorkflowExecutionsResponse is an internal type (TBD...)
type ListWorkflowExecutionsResponse struct {
	Executions    []*WorkflowExecutionInfo `json:"executions,omitempty"`
	NextPageToken []byte                   `json:"nextPageToken,omitempty"`
}

// GetExecutions is an internal getter (TBD...)
func (v *ListWorkflowExecutionsResponse) GetExecutions() (o []*WorkflowExecutionInfo) {
	if v != nil && v.Executions != nil {
		return v.Executions
	}
	return
}

// GetNextPageToken is an internal getter (TBD...)
func (v *ListWorkflowExecutionsResponse) GetNextPageToken() (o []byte) {
	if v != nil && v.NextPageToken != nil {
		return v.NextPageToken
	}
	return
}

// MarkerRecordedEventAttributes is an internal type (TBD...)
type MarkerRecordedEventAttributes struct {
	MarkerName                   *string `json:"markerName,omitempty"`
	Details                      []byte  `json:"details,omitempty"`
	DecisionTaskCompletedEventID *int64  `json:"decisionTaskCompletedEventId,omitempty"`
	Header                       *Header `json:"header,omitempty"`
}

// GetMarkerName is an internal getter (TBD...)
func (v *MarkerRecordedEventAttributes) GetMarkerName() (o string) {
	if v != nil && v.MarkerName != nil {
		return *v.MarkerName
	}
	return
}

// GetDetails is an internal getter (TBD...)
func (v *MarkerRecordedEventAttributes) GetDetails() (o []byte) {
	if v != nil && v.Details != nil {
		return v.Details
	}
	return
}

// GetDecisionTaskCompletedEventID is an internal getter (TBD...)
func (v *MarkerRecordedEventAttributes) GetDecisionTaskCompletedEventID() (o int64) {
	if v != nil && v.DecisionTaskCompletedEventID != nil {
		return *v.DecisionTaskCompletedEventID
	}
	return
}

// GetHeader is an internal getter (TBD...)
func (v *MarkerRecordedEventAttributes) GetHeader() (o *Header) {
	if v != nil && v.Header != nil {
		return v.Header
	}
	return
}

// Memo is an internal type (TBD...)
type Memo struct {
	Fields map[string][]byte `json:"fields,omitempty"`
}

// GetFields is an internal getter (TBD...)
func (v *Memo) GetFields() (o map[string][]byte) {
	if v != nil && v.Fields != nil {
		return v.Fields
	}
	return
}

// ParentClosePolicy is an internal type (TBD...)
type ParentClosePolicy int32

// Ptr is a helper function for getting pointer value
func (e ParentClosePolicy) Ptr() *ParentClosePolicy {
	return &e
}

// String returns a readable string representation of ParentClosePolicy.
func (e ParentClosePolicy) String() string {
	w := int32(e)
	switch w {
	case 0:
		return "ABANDON"
	case 1:
		return "REQUEST_CANCEL"
	case 2:
		return "TERMINATE"
	}
	return fmt.Sprintf("ParentClosePolicy(%d)", w)
}

// UnmarshalText parses enum value from string representation
func (e *ParentClosePolicy) UnmarshalText(value []byte) error {
	switch s := strings.ToUpper(string(value)); s {
	case "ABANDON":
		*e = ParentClosePolicyAbandon
		return nil
	case "REQUEST_CANCEL":
		*e = ParentClosePolicyRequestCancel
		return nil
	case "TERMINATE":
		*e = ParentClosePolicyTerminate
		return nil
	default:
		val, err := strconv.ParseInt(s, 10, 32)
		if err != nil {
			return fmt.Errorf("unknown enum value %q for %q: %v", s, "ParentClosePolicy", err)
		}
		*e = ParentClosePolicy(val)
		return nil
	}
}

// MarshalText encodes ParentClosePolicy to text.
func (e ParentClosePolicy) MarshalText() ([]byte, error) {
	return []byte(e.String()), nil
}

const (
	// ParentClosePolicyAbandon is an option for ParentClosePolicy
	ParentClosePolicyAbandon ParentClosePolicy = iota
	// ParentClosePolicyRequestCancel is an option for ParentClosePolicy
	ParentClosePolicyRequestCancel
	// ParentClosePolicyTerminate is an option for ParentClosePolicy
	ParentClosePolicyTerminate
)

// PendingActivityInfo is an internal type (TBD...)
type PendingActivityInfo struct {
	ActivityID             *string               `json:"activityID,omitempty"`
	ActivityType           *ActivityType         `json:"activityType,omitempty"`
	State                  *PendingActivityState `json:"state,omitempty"`
	HeartbeatDetails       []byte                `json:"heartbeatDetails,omitempty"`
	LastHeartbeatTimestamp *int64                `json:"lastHeartbeatTimestamp,omitempty"`
	LastStartedTimestamp   *int64                `json:"lastStartedTimestamp,omitempty"`
	Attempt                *int32                `json:"attempt,omitempty"`
	MaximumAttempts        *int32                `json:"maximumAttempts,omitempty"`
	ScheduledTimestamp     *int64                `json:"scheduledTimestamp,omitempty"`
	ExpirationTimestamp    *int64                `json:"expirationTimestamp,omitempty"`
	LastFailureReason      *string               `json:"lastFailureReason,omitempty"`
	LastWorkerIdentity     *string               `json:"lastWorkerIdentity,omitempty"`
	LastFailureDetails     []byte                `json:"lastFailureDetails,omitempty"`
}

// GetActivityID is an internal getter (TBD...)
func (v *PendingActivityInfo) GetActivityID() (o string) {
	if v != nil && v.ActivityID != nil {
		return *v.ActivityID
	}
	return
}

// GetActivityType is an internal getter (TBD...)
func (v *PendingActivityInfo) GetActivityType() (o *ActivityType) {
	if v != nil && v.ActivityType != nil {
		return v.ActivityType
	}
	return
}

// GetState is an internal getter (TBD...)
func (v *PendingActivityInfo) GetState() (o PendingActivityState) {
	if v != nil && v.State != nil {
		return *v.State
	}
	return
}

// GetHeartbeatDetails is an internal getter (TBD...)
func (v *PendingActivityInfo) GetHeartbeatDetails() (o []byte) {
	if v != nil && v.HeartbeatDetails != nil {
		return v.HeartbeatDetails
	}
	return
}

// GetLastHeartbeatTimestamp is an internal getter (TBD...)
func (v *PendingActivityInfo) GetLastHeartbeatTimestamp() (o int64) {
	if v != nil && v.LastHeartbeatTimestamp != nil {
		return *v.LastHeartbeatTimestamp
	}
	return
}

// GetLastStartedTimestamp is an internal getter (TBD...)
func (v *PendingActivityInfo) GetLastStartedTimestamp() (o int64) {
	if v != nil && v.LastStartedTimestamp != nil {
		return *v.LastStartedTimestamp
	}
	return
}

// GetAttempt is an internal getter (TBD...)
func (v *PendingActivityInfo) GetAttempt() (o int32) {
	if v != nil && v.Attempt != nil {
		return *v.Attempt
	}
	return
}

// GetMaximumAttempts is an internal getter (TBD...)
func (v *PendingActivityInfo) GetMaximumAttempts() (o int32) {
	if v != nil && v.MaximumAttempts != nil {
		return *v.MaximumAttempts
	}
	return
}

// GetScheduledTimestamp is an internal getter (TBD...)
func (v *PendingActivityInfo) GetScheduledTimestamp() (o int64) {
	if v != nil && v.ScheduledTimestamp != nil {
		return *v.ScheduledTimestamp
	}
	return
}

// GetExpirationTimestamp is an internal getter (TBD...)
func (v *PendingActivityInfo) GetExpirationTimestamp() (o int64) {
	if v != nil && v.ExpirationTimestamp != nil {
		return *v.ExpirationTimestamp
	}
	return
}

// GetLastFailureReason is an internal getter (TBD...)
func (v *PendingActivityInfo) GetLastFailureReason() (o string) {
	if v != nil && v.LastFailureReason != nil {
		return *v.LastFailureReason
	}
	return
}

// GetLastWorkerIdentity is an internal getter (TBD...)
func (v *PendingActivityInfo) GetLastWorkerIdentity() (o string) {
	if v != nil && v.LastWorkerIdentity != nil {
		return *v.LastWorkerIdentity
	}
	return
}

// GetLastFailureDetails is an internal getter (TBD...)
func (v *PendingActivityInfo) GetLastFailureDetails() (o []byte) {
	if v != nil && v.LastFailureDetails != nil {
		return v.LastFailureDetails
	}
	return
}

// PendingActivityState is an internal type (TBD...)
type PendingActivityState int32

// Ptr is a helper function for getting pointer value
func (e PendingActivityState) Ptr() *PendingActivityState {
	return &e
}

// String returns a readable string representation of PendingActivityState.
func (e PendingActivityState) String() string {
	w := int32(e)
	switch w {
	case 0:
		return "SCHEDULED"
	case 1:
		return "STARTED"
	case 2:
		return "CANCEL_REQUESTED"
	}
	return fmt.Sprintf("PendingActivityState(%d)", w)
}

// UnmarshalText parses enum value from string representation
func (e *PendingActivityState) UnmarshalText(value []byte) error {
	switch s := strings.ToUpper(string(value)); s {
	case "SCHEDULED":
		*e = PendingActivityStateScheduled
		return nil
	case "STARTED":
		*e = PendingActivityStateStarted
		return nil
	case "CANCEL_REQUESTED":
		*e = PendingActivityStateCancelRequested
		return nil
	default:
		val, err := strconv.ParseInt(s, 10, 32)
		if err != nil {
			return fmt.Errorf("unknown enum value %q for %q: %v", s, "PendingActivityState", err)
		}
		*e = PendingActivityState(val)
		return nil
	}
}

// MarshalText encodes PendingActivityState to text.
func (e PendingActivityState) MarshalText() ([]byte, error) {
	return []byte(e.String()), nil
}

const (
	// PendingActivityStateScheduled is an option for PendingActivityState
	PendingActivityStateScheduled PendingActivityState = iota
	// PendingActivityStateStarted is an option for PendingActivityState
	PendingActivityStateStarted
	// PendingActivityStateCancelRequested is an option for PendingActivityState
	PendingActivityStateCancelRequested
)

// PendingChildExecutionInfo is an internal type (TBD...)
type PendingChildExecutionInfo struct {
	WorkflowID        string             `json:"workflowID,omitempty"`
	RunID             string             `json:"runID,omitempty"`
	WorkflowTypName   *string            `json:"workflowTypName,omitempty"`
	InitiatedID       *int64             `json:"initiatedID,omitempty"`
	ParentClosePolicy *ParentClosePolicy `json:"parentClosePolicy,omitempty"`
}

// GetWorkflowID is an internal getter (TBD...)
func (v *PendingChildExecutionInfo) GetWorkflowID() (o string) {
	if v != nil {
		return v.WorkflowID
	}
	return
}

// GetRunID is an internal getter (TBD...)
func (v *PendingChildExecutionInfo) GetRunID() (o string) {
	if v != nil {
		return v.RunID
	}
	return
}

// GetWorkflowTypName is an internal getter (TBD...)
func (v *PendingChildExecutionInfo) GetWorkflowTypName() (o string) {
	if v != nil && v.WorkflowTypName != nil {
		return *v.WorkflowTypName
	}
	return
}

// GetInitiatedID is an internal getter (TBD...)
func (v *PendingChildExecutionInfo) GetInitiatedID() (o int64) {
	if v != nil && v.InitiatedID != nil {
		return *v.InitiatedID
	}
	return
}

// GetParentClosePolicy is an internal getter (TBD...)
func (v *PendingChildExecutionInfo) GetParentClosePolicy() (o ParentClosePolicy) {
	if v != nil && v.ParentClosePolicy != nil {
		return *v.ParentClosePolicy
	}
	return
}

// PendingDecisionInfo is an internal type (TBD...)
type PendingDecisionInfo struct {
	State                      *PendingDecisionState `json:"state,omitempty"`
	ScheduledTimestamp         *int64                `json:"scheduledTimestamp,omitempty"`
	StartedTimestamp           *int64                `json:"startedTimestamp,omitempty"`
	Attempt                    *int64                `json:"attempt,omitempty"`
	OriginalScheduledTimestamp *int64                `json:"originalScheduledTimestamp,omitempty"`
}

// GetState is an internal getter (TBD...)
func (v *PendingDecisionInfo) GetState() (o PendingDecisionState) {
	if v != nil && v.State != nil {
		return *v.State
	}
	return
}

// GetScheduledTimestamp is an internal getter (TBD...)
func (v *PendingDecisionInfo) GetScheduledTimestamp() (o int64) {
	if v != nil && v.ScheduledTimestamp != nil {
		return *v.ScheduledTimestamp
	}
	return
}

// GetStartedTimestamp is an internal getter (TBD...)
func (v *PendingDecisionInfo) GetStartedTimestamp() (o int64) {
	if v != nil && v.StartedTimestamp != nil {
		return *v.StartedTimestamp
	}
	return
}

// GetAttempt is an internal getter (TBD...)
func (v *PendingDecisionInfo) GetAttempt() (o int64) {
	if v != nil && v.Attempt != nil {
		return *v.Attempt
	}
	return
}

// GetOriginalScheduledTimestamp is an internal getter (TBD...)
func (v *PendingDecisionInfo) GetOriginalScheduledTimestamp() (o int64) {
	if v != nil && v.OriginalScheduledTimestamp != nil {
		return *v.OriginalScheduledTimestamp
	}
	return
}

// PendingDecisionState is an internal type (TBD...)
type PendingDecisionState int32

// Ptr is a helper function for getting pointer value
func (e PendingDecisionState) Ptr() *PendingDecisionState {
	return &e
}

// String returns a readable string representation of PendingDecisionState.
func (e PendingDecisionState) String() string {
	w := int32(e)
	switch w {
	case 0:
		return "SCHEDULED"
	case 1:
		return "STARTED"
	}
	return fmt.Sprintf("PendingDecisionState(%d)", w)
}

// UnmarshalText parses enum value from string representation
func (e *PendingDecisionState) UnmarshalText(value []byte) error {
	switch s := strings.ToUpper(string(value)); s {
	case "SCHEDULED":
		*e = PendingDecisionStateScheduled
		return nil
	case "STARTED":
		*e = PendingDecisionStateStarted
		return nil
	default:
		val, err := strconv.ParseInt(s, 10, 32)
		if err != nil {
			return fmt.Errorf("unknown enum value %q for %q: %v", s, "PendingDecisionState", err)
		}
		*e = PendingDecisionState(val)
		return nil
	}
}

// MarshalText encodes PendingDecisionState to text.
func (e PendingDecisionState) MarshalText() ([]byte, error) {
	return []byte(e.String()), nil
}

const (
	// PendingDecisionStateScheduled is an option for PendingDecisionState
	PendingDecisionStateScheduled PendingDecisionState = iota
	// PendingDecisionStateStarted is an option for PendingDecisionState
	PendingDecisionStateStarted
)

// PollForActivityTaskRequest is an internal type (TBD...)
type PollForActivityTaskRequest struct {
	Domain           string            `json:"domain,omitempty"`
	TaskList         *TaskList         `json:"taskList,omitempty"`
	Identity         *string           `json:"identity,omitempty"`
	TaskListMetadata *TaskListMetadata `json:"taskListMetadata,omitempty"`
}

// GetDomain is an internal getter (TBD...)
func (v *PollForActivityTaskRequest) GetDomain() (o string) {
	if v != nil {
		return v.Domain
	}
	return
}

// GetTaskList is an internal getter (TBD...)
func (v *PollForActivityTaskRequest) GetTaskList() (o *TaskList) {
	if v != nil && v.TaskList != nil {
		return v.TaskList
	}
	return
}

// GetIdentity is an internal getter (TBD...)
func (v *PollForActivityTaskRequest) GetIdentity() (o string) {
	if v != nil && v.Identity != nil {
		return *v.Identity
	}
	return
}

// GetTaskListMetadata is an internal getter (TBD...)
func (v *PollForActivityTaskRequest) GetTaskListMetadata() (o *TaskListMetadata) {
	if v != nil && v.TaskListMetadata != nil {
		return v.TaskListMetadata
	}
	return
}

// PollForActivityTaskResponse is an internal type (TBD...)
type PollForActivityTaskResponse struct {
	TaskToken                       []byte             `json:"taskToken,omitempty"`
	WorkflowExecution               *WorkflowExecution `json:"workflowExecution,omitempty"`
	ActivityID                      *string            `json:"activityId,omitempty"`
	ActivityType                    *ActivityType      `json:"activityType,omitempty"`
	Input                           []byte             `json:"input,omitempty"`
	ScheduledTimestamp              *int64             `json:"scheduledTimestamp,omitempty"`
	ScheduleToCloseTimeoutSeconds   *int32             `json:"scheduleToCloseTimeoutSeconds,omitempty"`
	StartedTimestamp                *int64             `json:"startedTimestamp,omitempty"`
	StartToCloseTimeoutSeconds      *int32             `json:"startToCloseTimeoutSeconds,omitempty"`
	HeartbeatTimeoutSeconds         *int32             `json:"heartbeatTimeoutSeconds,omitempty"`
	Attempt                         *int32             `json:"attempt,omitempty"`
	ScheduledTimestampOfThisAttempt *int64             `json:"scheduledTimestampOfThisAttempt,omitempty"`
	HeartbeatDetails                []byte             `json:"heartbeatDetails,omitempty"`
	WorkflowType                    *WorkflowType      `json:"workflowType,omitempty"`
	WorkflowDomain                  string             `json:"workflowDomain,omitempty"`
	Header                          *Header            `json:"header,omitempty"`
}

// GetTaskToken is an internal getter (TBD...)
func (v *PollForActivityTaskResponse) GetTaskToken() (o []byte) {
	if v != nil && v.TaskToken != nil {
		return v.TaskToken
	}
	return
}

// GetWorkflowExecution is an internal getter (TBD...)
func (v *PollForActivityTaskResponse) GetWorkflowExecution() (o *WorkflowExecution) {
	if v != nil && v.WorkflowExecution != nil {
		return v.WorkflowExecution
	}
	return
}

// GetActivityID is an internal getter (TBD...)
func (v *PollForActivityTaskResponse) GetActivityID() (o string) {
	if v != nil && v.ActivityID != nil {
		return *v.ActivityID
	}
	return
}

// GetActivityType is an internal getter (TBD...)
func (v *PollForActivityTaskResponse) GetActivityType() (o *ActivityType) {
	if v != nil && v.ActivityType != nil {
		return v.ActivityType
	}
	return
}

// GetInput is an internal getter (TBD...)
func (v *PollForActivityTaskResponse) GetInput() (o []byte) {
	if v != nil && v.Input != nil {
		return v.Input
	}
	return
}

// GetScheduledTimestamp is an internal getter (TBD...)
func (v *PollForActivityTaskResponse) GetScheduledTimestamp() (o int64) {
	if v != nil && v.ScheduledTimestamp != nil {
		return *v.ScheduledTimestamp
	}
	return
}

// GetScheduleToCloseTimeoutSeconds is an internal getter (TBD...)
func (v *PollForActivityTaskResponse) GetScheduleToCloseTimeoutSeconds() (o int32) {
	if v != nil && v.ScheduleToCloseTimeoutSeconds != nil {
		return *v.ScheduleToCloseTimeoutSeconds
	}
	return
}

// GetStartedTimestamp is an internal getter (TBD...)
func (v *PollForActivityTaskResponse) GetStartedTimestamp() (o int64) {
	if v != nil && v.StartedTimestamp != nil {
		return *v.StartedTimestamp
	}
	return
}

// GetStartToCloseTimeoutSeconds is an internal getter (TBD...)
func (v *PollForActivityTaskResponse) GetStartToCloseTimeoutSeconds() (o int32) {
	if v != nil && v.StartToCloseTimeoutSeconds != nil {
		return *v.StartToCloseTimeoutSeconds
	}
	return
}

// GetHeartbeatTimeoutSeconds is an internal getter (TBD...)
func (v *PollForActivityTaskResponse) GetHeartbeatTimeoutSeconds() (o int32) {
	if v != nil && v.HeartbeatTimeoutSeconds != nil {
		return *v.HeartbeatTimeoutSeconds
	}
	return
}

// GetAttempt is an internal getter (TBD...)
func (v *PollForActivityTaskResponse) GetAttempt() (o int32) {
	if v != nil && v.Attempt != nil {
		return *v.Attempt
	}
	return
}

// GetScheduledTimestampOfThisAttempt is an internal getter (TBD...)
func (v *PollForActivityTaskResponse) GetScheduledTimestampOfThisAttempt() (o int64) {
	if v != nil && v.ScheduledTimestampOfThisAttempt != nil {
		return *v.ScheduledTimestampOfThisAttempt
	}
	return
}

// GetHeartbeatDetails is an internal getter (TBD...)
func (v *PollForActivityTaskResponse) GetHeartbeatDetails() (o []byte) {
	if v != nil && v.HeartbeatDetails != nil {
		return v.HeartbeatDetails
	}
	return
}

// GetWorkflowType is an internal getter (TBD...)
func (v *PollForActivityTaskResponse) GetWorkflowType() (o *WorkflowType) {
	if v != nil && v.WorkflowType != nil {
		return v.WorkflowType
	}
	return
}

// GetWorkflowDomain is an internal getter (TBD...)
func (v *PollForActivityTaskResponse) GetWorkflowDomain() (o string) {
	if v != nil {
		return v.WorkflowDomain
	}
	return
}

// GetHeader is an internal getter (TBD...)
func (v *PollForActivityTaskResponse) GetHeader() (o *Header) {
	if v != nil && v.Header != nil {
		return v.Header
	}
	return
}

// PollForDecisionTaskRequest is an internal type (TBD...)
type PollForDecisionTaskRequest struct {
	Domain         string    `json:"domain,omitempty"`
	TaskList       *TaskList `json:"taskList,omitempty"`
	Identity       *string   `json:"identity,omitempty"`
	BinaryChecksum *string   `json:"binaryChecksum,omitempty"`
}

// GetDomain is an internal getter (TBD...)
func (v *PollForDecisionTaskRequest) GetDomain() (o string) {
	if v != nil {
		return v.Domain
	}
	return
}

// GetTaskList is an internal getter (TBD...)
func (v *PollForDecisionTaskRequest) GetTaskList() (o *TaskList) {
	if v != nil && v.TaskList != nil {
		return v.TaskList
	}
	return
}

// GetIdentity is an internal getter (TBD...)
func (v *PollForDecisionTaskRequest) GetIdentity() (o string) {
	if v != nil && v.Identity != nil {
		return *v.Identity
	}
	return
}

// GetBinaryChecksum is an internal getter (TBD...)
func (v *PollForDecisionTaskRequest) GetBinaryChecksum() (o string) {
	if v != nil && v.BinaryChecksum != nil {
		return *v.BinaryChecksum
	}
	return
}

// PollForDecisionTaskResponse is an internal type (TBD...)
type PollForDecisionTaskResponse struct {
	TaskToken                 []byte                    `json:"taskToken,omitempty"`
	WorkflowExecution         *WorkflowExecution        `json:"workflowExecution,omitempty"`
	WorkflowType              *WorkflowType             `json:"workflowType,omitempty"`
	PreviousStartedEventID    *int64                    `json:"previousStartedEventId,omitempty"`
	StartedEventID            *int64                    `json:"startedEventId,omitempty"`
	Attempt                   *int64                    `json:"attempt,omitempty"`
	BacklogCountHint          *int64                    `json:"backlogCountHint,omitempty"`
	History                   *History                  `json:"history,omitempty"`
	NextPageToken             []byte                    `json:"nextPageToken,omitempty"`
	Query                     *WorkflowQuery            `json:"query,omitempty"`
	WorkflowExecutionTaskList *TaskList                 `json:"WorkflowExecutionTaskList,omitempty"`
	ScheduledTimestamp        *int64                    `json:"scheduledTimestamp,omitempty"`
	StartedTimestamp          *int64                    `json:"startedTimestamp,omitempty"`
	Queries                   map[string]*WorkflowQuery `json:"queries,omitempty"`
}

// GetTaskToken is an internal getter (TBD...)
func (v *PollForDecisionTaskResponse) GetTaskToken() (o []byte) {
	if v != nil && v.TaskToken != nil {
		return v.TaskToken
	}
	return
}

// GetWorkflowExecution is an internal getter (TBD...)
func (v *PollForDecisionTaskResponse) GetWorkflowExecution() (o *WorkflowExecution) {
	if v != nil && v.WorkflowExecution != nil {
		return v.WorkflowExecution
	}
	return
}

// GetWorkflowType is an internal getter (TBD...)
func (v *PollForDecisionTaskResponse) GetWorkflowType() (o *WorkflowType) {
	if v != nil && v.WorkflowType != nil {
		return v.WorkflowType
	}
	return
}

// GetPreviousStartedEventID is an internal getter (TBD...)
func (v *PollForDecisionTaskResponse) GetPreviousStartedEventID() (o int64) {
	if v != nil && v.PreviousStartedEventID != nil {
		return *v.PreviousStartedEventID
	}
	return
}

// GetStartedEventID is an internal getter (TBD...)
func (v *PollForDecisionTaskResponse) GetStartedEventID() (o int64) {
	if v != nil && v.StartedEventID != nil {
		return *v.StartedEventID
	}
	return
}

// GetAttempt is an internal getter (TBD...)
func (v *PollForDecisionTaskResponse) GetAttempt() (o int64) {
	if v != nil && v.Attempt != nil {
		return *v.Attempt
	}
	return
}

// GetBacklogCountHint is an internal getter (TBD...)
func (v *PollForDecisionTaskResponse) GetBacklogCountHint() (o int64) {
	if v != nil && v.BacklogCountHint != nil {
		return *v.BacklogCountHint
	}
	return
}

// GetHistory is an internal getter (TBD...)
func (v *PollForDecisionTaskResponse) GetHistory() (o *History) {
	if v != nil && v.History != nil {
		return v.History
	}
	return
}

// GetNextPageToken is an internal getter (TBD...)
func (v *PollForDecisionTaskResponse) GetNextPageToken() (o []byte) {
	if v != nil && v.NextPageToken != nil {
		return v.NextPageToken
	}
	return
}

// GetQuery is an internal getter (TBD...)
func (v *PollForDecisionTaskResponse) GetQuery() (o *WorkflowQuery) {
	if v != nil && v.Query != nil {
		return v.Query
	}
	return
}

// GetWorkflowExecutionTaskList is an internal getter (TBD...)
func (v *PollForDecisionTaskResponse) GetWorkflowExecutionTaskList() (o *TaskList) {
	if v != nil && v.WorkflowExecutionTaskList != nil {
		return v.WorkflowExecutionTaskList
	}
	return
}

// GetScheduledTimestamp is an internal getter (TBD...)
func (v *PollForDecisionTaskResponse) GetScheduledTimestamp() (o int64) {
	if v != nil && v.ScheduledTimestamp != nil {
		return *v.ScheduledTimestamp
	}
	return
}

// GetStartedTimestamp is an internal getter (TBD...)
func (v *PollForDecisionTaskResponse) GetStartedTimestamp() (o int64) {
	if v != nil && v.StartedTimestamp != nil {
		return *v.StartedTimestamp
	}
	return
}

// GetQueries is an internal getter (TBD...)
func (v *PollForDecisionTaskResponse) GetQueries() (o map[string]*WorkflowQuery) {
	if v != nil && v.Queries != nil {
		return v.Queries
	}
	return
}

// PollerInfo is an internal type (TBD...)
type PollerInfo struct {
	LastAccessTime *int64   `json:"lastAccessTime,omitempty"`
	Identity       *string  `json:"identity,omitempty"`
	RatePerSecond  *float64 `json:"ratePerSecond,omitempty"`
}

// GetLastAccessTime is an internal getter (TBD...)
func (v *PollerInfo) GetLastAccessTime() (o int64) {
	if v != nil && v.LastAccessTime != nil {
		return *v.LastAccessTime
	}
	return
}

// GetIdentity is an internal getter (TBD...)
func (v *PollerInfo) GetIdentity() (o string) {
	if v != nil && v.Identity != nil {
		return *v.Identity
	}
	return
}

// GetRatePerSecond is an internal getter (TBD...)
func (v *PollerInfo) GetRatePerSecond() (o float64) {
	if v != nil && v.RatePerSecond != nil {
		return *v.RatePerSecond
	}
	return
}

// QueryConsistencyLevel is an internal type (TBD...)
type QueryConsistencyLevel int32

// Ptr is a helper function for getting pointer value
func (e QueryConsistencyLevel) Ptr() *QueryConsistencyLevel {
	return &e
}

// String returns a readable string representation of QueryConsistencyLevel.
func (e QueryConsistencyLevel) String() string {
	w := int32(e)
	switch w {
	case 0:
		return "EVENTUAL"
	case 1:
		return "STRONG"
	}
	return fmt.Sprintf("QueryConsistencyLevel(%d)", w)
}

// UnmarshalText parses enum value from string representation
func (e *QueryConsistencyLevel) UnmarshalText(value []byte) error {
	switch s := strings.ToUpper(string(value)); s {
	case "EVENTUAL":
		*e = QueryConsistencyLevelEventual
		return nil
	case "STRONG":
		*e = QueryConsistencyLevelStrong
		return nil
	default:
		val, err := strconv.ParseInt(s, 10, 32)
		if err != nil {
			return fmt.Errorf("unknown enum value %q for %q: %v", s, "QueryConsistencyLevel", err)
		}
		*e = QueryConsistencyLevel(val)
		return nil
	}
}

// MarshalText encodes QueryConsistencyLevel to text.
func (e QueryConsistencyLevel) MarshalText() ([]byte, error) {
	return []byte(e.String()), nil
}

const (
	// QueryConsistencyLevelEventual is an option for QueryConsistencyLevel
	QueryConsistencyLevelEventual QueryConsistencyLevel = iota
	// QueryConsistencyLevelStrong is an option for QueryConsistencyLevel
	QueryConsistencyLevelStrong
)

// QueryFailedError is an internal type (TBD...)
type QueryFailedError struct {
	Message string `json:"message,required"`
}

// GetMessage is an internal getter (TBD...)
func (v *QueryFailedError) GetMessage() (o string) {
	if v != nil {
		return v.Message
	}
	return
}

// QueryRejectCondition is an internal type (TBD...)
type QueryRejectCondition int32

// Ptr is a helper function for getting pointer value
func (e QueryRejectCondition) Ptr() *QueryRejectCondition {
	return &e
}

// String returns a readable string representation of QueryRejectCondition.
func (e QueryRejectCondition) String() string {
	w := int32(e)
	switch w {
	case 0:
		return "NOT_OPEN"
	case 1:
		return "NOT_COMPLETED_CLEANLY"
	}
	return fmt.Sprintf("QueryRejectCondition(%d)", w)
}

// UnmarshalText parses enum value from string representation
func (e *QueryRejectCondition) UnmarshalText(value []byte) error {
	switch s := strings.ToUpper(string(value)); s {
	case "NOT_OPEN":
		*e = QueryRejectConditionNotOpen
		return nil
	case "NOT_COMPLETED_CLEANLY":
		*e = QueryRejectConditionNotCompletedCleanly
		return nil
	default:
		val, err := strconv.ParseInt(s, 10, 32)
		if err != nil {
			return fmt.Errorf("unknown enum value %q for %q: %v", s, "QueryRejectCondition", err)
		}
		*e = QueryRejectCondition(val)
		return nil
	}
}

// MarshalText encodes QueryRejectCondition to text.
func (e QueryRejectCondition) MarshalText() ([]byte, error) {
	return []byte(e.String()), nil
}

const (
	// QueryRejectConditionNotOpen is an option for QueryRejectCondition
	QueryRejectConditionNotOpen QueryRejectCondition = iota
	// QueryRejectConditionNotCompletedCleanly is an option for QueryRejectCondition
	QueryRejectConditionNotCompletedCleanly
)

// QueryRejected is an internal type (TBD...)
type QueryRejected struct {
	CloseStatus *WorkflowExecutionCloseStatus `json:"closeStatus,omitempty"`
}

// GetCloseStatus is an internal getter (TBD...)
func (v *QueryRejected) GetCloseStatus() (o WorkflowExecutionCloseStatus) {
	if v != nil && v.CloseStatus != nil {
		return *v.CloseStatus
	}
	return
}

// QueryResultType is an internal type (TBD...)
type QueryResultType int32

// Ptr is a helper function for getting pointer value
func (e QueryResultType) Ptr() *QueryResultType {
	return &e
}

// String returns a readable string representation of QueryResultType.
func (e QueryResultType) String() string {
	w := int32(e)
	switch w {
	case 0:
		return "ANSWERED"
	case 1:
		return "FAILED"
	}
	return fmt.Sprintf("QueryResultType(%d)", w)
}

// UnmarshalText parses enum value from string representation
func (e *QueryResultType) UnmarshalText(value []byte) error {
	switch s := strings.ToUpper(string(value)); s {
	case "ANSWERED":
		*e = QueryResultTypeAnswered
		return nil
	case "FAILED":
		*e = QueryResultTypeFailed
		return nil
	default:
		val, err := strconv.ParseInt(s, 10, 32)
		if err != nil {
			return fmt.Errorf("unknown enum value %q for %q: %v", s, "QueryResultType", err)
		}
		*e = QueryResultType(val)
		return nil
	}
}

// MarshalText encodes QueryResultType to text.
func (e QueryResultType) MarshalText() ([]byte, error) {
	return []byte(e.String()), nil
}

const (
	// QueryResultTypeAnswered is an option for QueryResultType
	QueryResultTypeAnswered QueryResultType = iota
	// QueryResultTypeFailed is an option for QueryResultType
	QueryResultTypeFailed
)

// QueryTaskCompletedType is an internal type (TBD...)
type QueryTaskCompletedType int32

// Ptr is a helper function for getting pointer value
func (e QueryTaskCompletedType) Ptr() *QueryTaskCompletedType {
	return &e
}

// String returns a readable string representation of QueryTaskCompletedType.
func (e QueryTaskCompletedType) String() string {
	w := int32(e)
	switch w {
	case 0:
		return "COMPLETED"
	case 1:
		return "FAILED"
	}
	return fmt.Sprintf("QueryTaskCompletedType(%d)", w)
}

// UnmarshalText parses enum value from string representation
func (e *QueryTaskCompletedType) UnmarshalText(value []byte) error {
	switch s := strings.ToUpper(string(value)); s {
	case "COMPLETED":
		*e = QueryTaskCompletedTypeCompleted
		return nil
	case "FAILED":
		*e = QueryTaskCompletedTypeFailed
		return nil
	default:
		val, err := strconv.ParseInt(s, 10, 32)
		if err != nil {
			return fmt.Errorf("unknown enum value %q for %q: %v", s, "QueryTaskCompletedType", err)
		}
		*e = QueryTaskCompletedType(val)
		return nil
	}
}

// MarshalText encodes QueryTaskCompletedType to text.
func (e QueryTaskCompletedType) MarshalText() ([]byte, error) {
	return []byte(e.String()), nil
}

const (
	// QueryTaskCompletedTypeCompleted is an option for QueryTaskCompletedType
	QueryTaskCompletedTypeCompleted QueryTaskCompletedType = iota
	// QueryTaskCompletedTypeFailed is an option for QueryTaskCompletedType
	QueryTaskCompletedTypeFailed
)

// QueryWorkflowRequest is an internal type (TBD...)
type QueryWorkflowRequest struct {
	Domain                string                 `json:"domain,omitempty"`
	Execution             *WorkflowExecution     `json:"execution,omitempty"`
	Query                 *WorkflowQuery         `json:"query,omitempty"`
	QueryRejectCondition  *QueryRejectCondition  `json:"queryRejectCondition,omitempty"`
	QueryConsistencyLevel *QueryConsistencyLevel `json:"queryConsistencyLevel,omitempty"`
}

// GetDomain is an internal getter (TBD...)
func (v *QueryWorkflowRequest) GetDomain() (o string) {
	if v != nil {
		return v.Domain
	}
	return
}

// GetExecution is an internal getter (TBD...)
func (v *QueryWorkflowRequest) GetExecution() (o *WorkflowExecution) {
	if v != nil && v.Execution != nil {
		return v.Execution
	}
	return
}

// GetQuery is an internal getter (TBD...)
func (v *QueryWorkflowRequest) GetQuery() (o *WorkflowQuery) {
	if v != nil && v.Query != nil {
		return v.Query
	}
	return
}

// GetQueryRejectCondition is an internal getter (TBD...)
func (v *QueryWorkflowRequest) GetQueryRejectCondition() (o QueryRejectCondition) {
	if v != nil && v.QueryRejectCondition != nil {
		return *v.QueryRejectCondition
	}
	return
}

// GetQueryConsistencyLevel is an internal getter (TBD...)
func (v *QueryWorkflowRequest) GetQueryConsistencyLevel() (o QueryConsistencyLevel) {
	if v != nil && v.QueryConsistencyLevel != nil {
		return *v.QueryConsistencyLevel
	}
	return
}

// QueryWorkflowResponse is an internal type (TBD...)
type QueryWorkflowResponse struct {
	QueryResult   []byte         `json:"queryResult,omitempty"`
	QueryRejected *QueryRejected `json:"queryRejected,omitempty"`
}

// GetQueryResult is an internal getter (TBD...)
func (v *QueryWorkflowResponse) GetQueryResult() (o []byte) {
	if v != nil && v.QueryResult != nil {
		return v.QueryResult
	}
	return
}

// GetQueryRejected is an internal getter (TBD...)
func (v *QueryWorkflowResponse) GetQueryRejected() (o *QueryRejected) {
	if v != nil && v.QueryRejected != nil {
		return v.QueryRejected
	}
	return
}

// ReapplyEventsRequest is an internal type (TBD...)
type ReapplyEventsRequest struct {
	DomainName        string             `json:"domainName,omitempty"`
	WorkflowExecution *WorkflowExecution `json:"workflowExecution,omitempty"`
	Events            *DataBlob          `json:"events,omitempty"`
}

// GetDomainName is an internal getter (TBD...)
func (v *ReapplyEventsRequest) GetDomainName() (o string) {
	if v != nil {
		return v.DomainName
	}
	return
}

// GetWorkflowExecution is an internal getter (TBD...)
func (v *ReapplyEventsRequest) GetWorkflowExecution() (o *WorkflowExecution) {
	if v != nil && v.WorkflowExecution != nil {
		return v.WorkflowExecution
	}
	return
}

// GetEvents is an internal getter (TBD...)
func (v *ReapplyEventsRequest) GetEvents() (o *DataBlob) {
	if v != nil && v.Events != nil {
		return v.Events
	}
	return
}

// RecordActivityTaskHeartbeatByIDRequest is an internal type (TBD...)
type RecordActivityTaskHeartbeatByIDRequest struct {
<<<<<<< HEAD
	Domain     *string `json:"domain,omitempty"`
	WorkflowID string  `json:"workflowID,omitempty"`
	RunID      string  `json:"runID,omitempty"`
=======
	Domain     string  `json:"domain,omitempty"`
	WorkflowID *string `json:"workflowID,omitempty"`
	RunID      *string `json:"runID,omitempty"`
>>>>>>> 2847890a
	ActivityID *string `json:"activityID,omitempty"`
	Details    []byte  `json:"details,omitempty"`
	Identity   *string `json:"identity,omitempty"`
}

// GetDomain is an internal getter (TBD...)
func (v *RecordActivityTaskHeartbeatByIDRequest) GetDomain() (o string) {
	if v != nil {
		return v.Domain
	}
	return
}

// GetWorkflowID is an internal getter (TBD...)
func (v *RecordActivityTaskHeartbeatByIDRequest) GetWorkflowID() (o string) {
	if v != nil {
		return v.WorkflowID
	}
	return
}

// GetRunID is an internal getter (TBD...)
func (v *RecordActivityTaskHeartbeatByIDRequest) GetRunID() (o string) {
	if v != nil {
		return v.RunID
	}
	return
}

// GetActivityID is an internal getter (TBD...)
func (v *RecordActivityTaskHeartbeatByIDRequest) GetActivityID() (o string) {
	if v != nil && v.ActivityID != nil {
		return *v.ActivityID
	}
	return
}

// GetDetails is an internal getter (TBD...)
func (v *RecordActivityTaskHeartbeatByIDRequest) GetDetails() (o []byte) {
	if v != nil && v.Details != nil {
		return v.Details
	}
	return
}

// GetIdentity is an internal getter (TBD...)
func (v *RecordActivityTaskHeartbeatByIDRequest) GetIdentity() (o string) {
	if v != nil && v.Identity != nil {
		return *v.Identity
	}
	return
}

// RecordActivityTaskHeartbeatRequest is an internal type (TBD...)
type RecordActivityTaskHeartbeatRequest struct {
	TaskToken []byte  `json:"taskToken,omitempty"`
	Details   []byte  `json:"details,omitempty"`
	Identity  *string `json:"identity,omitempty"`
}

// GetTaskToken is an internal getter (TBD...)
func (v *RecordActivityTaskHeartbeatRequest) GetTaskToken() (o []byte) {
	if v != nil && v.TaskToken != nil {
		return v.TaskToken
	}
	return
}

// GetDetails is an internal getter (TBD...)
func (v *RecordActivityTaskHeartbeatRequest) GetDetails() (o []byte) {
	if v != nil && v.Details != nil {
		return v.Details
	}
	return
}

// GetIdentity is an internal getter (TBD...)
func (v *RecordActivityTaskHeartbeatRequest) GetIdentity() (o string) {
	if v != nil && v.Identity != nil {
		return *v.Identity
	}
	return
}

// RecordActivityTaskHeartbeatResponse is an internal type (TBD...)
type RecordActivityTaskHeartbeatResponse struct {
	CancelRequested *bool `json:"cancelRequested,omitempty"`
}

// GetCancelRequested is an internal getter (TBD...)
func (v *RecordActivityTaskHeartbeatResponse) GetCancelRequested() (o bool) {
	if v != nil && v.CancelRequested != nil {
		return *v.CancelRequested
	}
	return
}

// RecordMarkerDecisionAttributes is an internal type (TBD...)
type RecordMarkerDecisionAttributes struct {
	MarkerName *string `json:"markerName,omitempty"`
	Details    []byte  `json:"details,omitempty"`
	Header     *Header `json:"header,omitempty"`
}

// GetMarkerName is an internal getter (TBD...)
func (v *RecordMarkerDecisionAttributes) GetMarkerName() (o string) {
	if v != nil && v.MarkerName != nil {
		return *v.MarkerName
	}
	return
}

// GetDetails is an internal getter (TBD...)
func (v *RecordMarkerDecisionAttributes) GetDetails() (o []byte) {
	if v != nil && v.Details != nil {
		return v.Details
	}
	return
}

// GetHeader is an internal getter (TBD...)
func (v *RecordMarkerDecisionAttributes) GetHeader() (o *Header) {
	if v != nil && v.Header != nil {
		return v.Header
	}
	return
}

// RefreshWorkflowTasksRequest is an internal type (TBD...)
type RefreshWorkflowTasksRequest struct {
	Domain    string             `json:"domain,omitempty"`
	Execution *WorkflowExecution `json:"execution,omitempty"`
}

// GetDomain is an internal getter (TBD...)
func (v *RefreshWorkflowTasksRequest) GetDomain() (o string) {
	if v != nil {
		return v.Domain
	}
	return
}

// GetExecution is an internal getter (TBD...)
func (v *RefreshWorkflowTasksRequest) GetExecution() (o *WorkflowExecution) {
	if v != nil && v.Execution != nil {
		return v.Execution
	}
	return
}

// RegisterDomainRequest is an internal type (TBD...)
type RegisterDomainRequest struct {
	Name                                   *string                            `json:"name,omitempty"`
	Description                            *string                            `json:"description,omitempty"`
	OwnerEmail                             *string                            `json:"ownerEmail,omitempty"`
	WorkflowExecutionRetentionPeriodInDays *int32                             `json:"workflowExecutionRetentionPeriodInDays,omitempty"`
	EmitMetric                             *bool                              `json:"emitMetric,omitempty"`
	Clusters                               []*ClusterReplicationConfiguration `json:"clusters,omitempty"`
	ActiveClusterName                      *string                            `json:"activeClusterName,omitempty"`
	Data                                   map[string]string                  `json:"data,omitempty"`
	SecurityToken                          *string                            `json:"securityToken,omitempty"`
	IsGlobalDomain                         *bool                              `json:"isGlobalDomain,omitempty"`
	HistoryArchivalStatus                  *ArchivalStatus                    `json:"historyArchivalStatus,omitempty"`
	HistoryArchivalURI                     *string                            `json:"historyArchivalURI,omitempty"`
	VisibilityArchivalStatus               *ArchivalStatus                    `json:"visibilityArchivalStatus,omitempty"`
	VisibilityArchivalURI                  *string                            `json:"visibilityArchivalURI,omitempty"`
}

// GetName is an internal getter (TBD...)
func (v *RegisterDomainRequest) GetName() (o string) {
	if v != nil && v.Name != nil {
		return *v.Name
	}
	return
}

// GetDescription is an internal getter (TBD...)
func (v *RegisterDomainRequest) GetDescription() (o string) {
	if v != nil && v.Description != nil {
		return *v.Description
	}
	return
}

// GetOwnerEmail is an internal getter (TBD...)
func (v *RegisterDomainRequest) GetOwnerEmail() (o string) {
	if v != nil && v.OwnerEmail != nil {
		return *v.OwnerEmail
	}
	return
}

// GetWorkflowExecutionRetentionPeriodInDays is an internal getter (TBD...)
func (v *RegisterDomainRequest) GetWorkflowExecutionRetentionPeriodInDays() (o int32) {
	if v != nil && v.WorkflowExecutionRetentionPeriodInDays != nil {
		return *v.WorkflowExecutionRetentionPeriodInDays
	}
	return
}

// GetEmitMetric is an internal getter (TBD...)
func (v *RegisterDomainRequest) GetEmitMetric() (o bool) {
	if v != nil && v.EmitMetric != nil {
		return *v.EmitMetric
	}
	o = true
	return
}

// GetClusters is an internal getter (TBD...)
func (v *RegisterDomainRequest) GetClusters() (o []*ClusterReplicationConfiguration) {
	if v != nil && v.Clusters != nil {
		return v.Clusters
	}
	return
}

// GetActiveClusterName is an internal getter (TBD...)
func (v *RegisterDomainRequest) GetActiveClusterName() (o string) {
	if v != nil && v.ActiveClusterName != nil {
		return *v.ActiveClusterName
	}
	return
}

// GetData is an internal getter (TBD...)
func (v *RegisterDomainRequest) GetData() (o map[string]string) {
	if v != nil && v.Data != nil {
		return v.Data
	}
	return
}

// GetSecurityToken is an internal getter (TBD...)
func (v *RegisterDomainRequest) GetSecurityToken() (o string) {
	if v != nil && v.SecurityToken != nil {
		return *v.SecurityToken
	}
	return
}

// GetIsGlobalDomain is an internal getter (TBD...)
func (v *RegisterDomainRequest) GetIsGlobalDomain() (o bool) {
	if v != nil && v.IsGlobalDomain != nil {
		return *v.IsGlobalDomain
	}
	return
}

// GetHistoryArchivalStatus is an internal getter (TBD...)
func (v *RegisterDomainRequest) GetHistoryArchivalStatus() (o ArchivalStatus) {
	if v != nil && v.HistoryArchivalStatus != nil {
		return *v.HistoryArchivalStatus
	}
	return
}

// GetHistoryArchivalURI is an internal getter (TBD...)
func (v *RegisterDomainRequest) GetHistoryArchivalURI() (o string) {
	if v != nil && v.HistoryArchivalURI != nil {
		return *v.HistoryArchivalURI
	}
	return
}

// GetVisibilityArchivalStatus is an internal getter (TBD...)
func (v *RegisterDomainRequest) GetVisibilityArchivalStatus() (o ArchivalStatus) {
	if v != nil && v.VisibilityArchivalStatus != nil {
		return *v.VisibilityArchivalStatus
	}
	return
}

// GetVisibilityArchivalURI is an internal getter (TBD...)
func (v *RegisterDomainRequest) GetVisibilityArchivalURI() (o string) {
	if v != nil && v.VisibilityArchivalURI != nil {
		return *v.VisibilityArchivalURI
	}
	return
}

// RemoteSyncMatchedError is an internal type (TBD...)
type RemoteSyncMatchedError struct {
	Message string `json:"message,required"`
}

// GetMessage is an internal getter (TBD...)
func (v *RemoteSyncMatchedError) GetMessage() (o string) {
	if v != nil {
		return v.Message
	}
	return
}

// RemoveTaskRequest is an internal type (TBD...)
type RemoveTaskRequest struct {
	ShardID             *int32 `json:"shardID,omitempty"`
	Type                *int32 `json:"type,omitempty"`
	TaskID              *int64 `json:"taskID,omitempty"`
	VisibilityTimestamp *int64 `json:"visibilityTimestamp,omitempty"`
}

// GetShardID is an internal getter (TBD...)
func (v *RemoveTaskRequest) GetShardID() (o int32) {
	if v != nil && v.ShardID != nil {
		return *v.ShardID
	}
	return
}

// GetType is an internal getter (TBD...)
func (v *RemoveTaskRequest) GetType() (o int32) {
	if v != nil && v.Type != nil {
		return *v.Type
	}
	return
}

// GetTaskID is an internal getter (TBD...)
func (v *RemoveTaskRequest) GetTaskID() (o int64) {
	if v != nil && v.TaskID != nil {
		return *v.TaskID
	}
	return
}

// GetVisibilityTimestamp is an internal getter (TBD...)
func (v *RemoveTaskRequest) GetVisibilityTimestamp() (o int64) {
	if v != nil && v.VisibilityTimestamp != nil {
		return *v.VisibilityTimestamp
	}
	return
}

// RequestCancelActivityTaskDecisionAttributes is an internal type (TBD...)
type RequestCancelActivityTaskDecisionAttributes struct {
	ActivityID *string `json:"activityId,omitempty"`
}

// GetActivityID is an internal getter (TBD...)
func (v *RequestCancelActivityTaskDecisionAttributes) GetActivityID() (o string) {
	if v != nil && v.ActivityID != nil {
		return *v.ActivityID
	}
	return
}

// RequestCancelActivityTaskFailedEventAttributes is an internal type (TBD...)
type RequestCancelActivityTaskFailedEventAttributes struct {
	ActivityID                   *string `json:"activityId,omitempty"`
	Cause                        *string `json:"cause,omitempty"`
	DecisionTaskCompletedEventID *int64  `json:"decisionTaskCompletedEventId,omitempty"`
}

// GetActivityID is an internal getter (TBD...)
func (v *RequestCancelActivityTaskFailedEventAttributes) GetActivityID() (o string) {
	if v != nil && v.ActivityID != nil {
		return *v.ActivityID
	}
	return
}

// GetCause is an internal getter (TBD...)
func (v *RequestCancelActivityTaskFailedEventAttributes) GetCause() (o string) {
	if v != nil && v.Cause != nil {
		return *v.Cause
	}
	return
}

// GetDecisionTaskCompletedEventID is an internal getter (TBD...)
func (v *RequestCancelActivityTaskFailedEventAttributes) GetDecisionTaskCompletedEventID() (o int64) {
	if v != nil && v.DecisionTaskCompletedEventID != nil {
		return *v.DecisionTaskCompletedEventID
	}
	return
}

// RequestCancelExternalWorkflowExecutionDecisionAttributes is an internal type (TBD...)
type RequestCancelExternalWorkflowExecutionDecisionAttributes struct {
<<<<<<< HEAD
	Domain            *string `json:"domain,omitempty"`
	WorkflowID        string  `json:"workflowId,omitempty"`
	RunID             string  `json:"runId,omitempty"`
=======
	Domain            string  `json:"domain,omitempty"`
	WorkflowID        *string `json:"workflowId,omitempty"`
	RunID             *string `json:"runId,omitempty"`
>>>>>>> 2847890a
	Control           []byte  `json:"control,omitempty"`
	ChildWorkflowOnly *bool   `json:"childWorkflowOnly,omitempty"`
}

// GetDomain is an internal getter (TBD...)
func (v *RequestCancelExternalWorkflowExecutionDecisionAttributes) GetDomain() (o string) {
	if v != nil {
		return v.Domain
	}
	return
}

// GetWorkflowID is an internal getter (TBD...)
func (v *RequestCancelExternalWorkflowExecutionDecisionAttributes) GetWorkflowID() (o string) {
	if v != nil {
		return v.WorkflowID
	}
	return
}

// GetRunID is an internal getter (TBD...)
func (v *RequestCancelExternalWorkflowExecutionDecisionAttributes) GetRunID() (o string) {
	if v != nil {
		return v.RunID
	}
	return
}

// GetControl is an internal getter (TBD...)
func (v *RequestCancelExternalWorkflowExecutionDecisionAttributes) GetControl() (o []byte) {
	if v != nil && v.Control != nil {
		return v.Control
	}
	return
}

// GetChildWorkflowOnly is an internal getter (TBD...)
func (v *RequestCancelExternalWorkflowExecutionDecisionAttributes) GetChildWorkflowOnly() (o bool) {
	if v != nil && v.ChildWorkflowOnly != nil {
		return *v.ChildWorkflowOnly
	}
	return
}

// RequestCancelExternalWorkflowExecutionFailedEventAttributes is an internal type (TBD...)
type RequestCancelExternalWorkflowExecutionFailedEventAttributes struct {
	Cause                        *CancelExternalWorkflowExecutionFailedCause `json:"cause,omitempty"`
	DecisionTaskCompletedEventID *int64                                      `json:"decisionTaskCompletedEventId,omitempty"`
	Domain                       string                                      `json:"domain,omitempty"`
	WorkflowExecution            *WorkflowExecution                          `json:"workflowExecution,omitempty"`
	InitiatedEventID             *int64                                      `json:"initiatedEventId,omitempty"`
	Control                      []byte                                      `json:"control,omitempty"`
}

// GetCause is an internal getter (TBD...)
func (v *RequestCancelExternalWorkflowExecutionFailedEventAttributes) GetCause() (o CancelExternalWorkflowExecutionFailedCause) {
	if v != nil && v.Cause != nil {
		return *v.Cause
	}
	return
}

// GetDecisionTaskCompletedEventID is an internal getter (TBD...)
func (v *RequestCancelExternalWorkflowExecutionFailedEventAttributes) GetDecisionTaskCompletedEventID() (o int64) {
	if v != nil && v.DecisionTaskCompletedEventID != nil {
		return *v.DecisionTaskCompletedEventID
	}
	return
}

// GetDomain is an internal getter (TBD...)
func (v *RequestCancelExternalWorkflowExecutionFailedEventAttributes) GetDomain() (o string) {
	if v != nil {
		return v.Domain
	}
	return
}

// GetWorkflowExecution is an internal getter (TBD...)
func (v *RequestCancelExternalWorkflowExecutionFailedEventAttributes) GetWorkflowExecution() (o *WorkflowExecution) {
	if v != nil && v.WorkflowExecution != nil {
		return v.WorkflowExecution
	}
	return
}

// GetInitiatedEventID is an internal getter (TBD...)
func (v *RequestCancelExternalWorkflowExecutionFailedEventAttributes) GetInitiatedEventID() (o int64) {
	if v != nil && v.InitiatedEventID != nil {
		return *v.InitiatedEventID
	}
	return
}

// GetControl is an internal getter (TBD...)
func (v *RequestCancelExternalWorkflowExecutionFailedEventAttributes) GetControl() (o []byte) {
	if v != nil && v.Control != nil {
		return v.Control
	}
	return
}

// RequestCancelExternalWorkflowExecutionInitiatedEventAttributes is an internal type (TBD...)
type RequestCancelExternalWorkflowExecutionInitiatedEventAttributes struct {
	DecisionTaskCompletedEventID *int64             `json:"decisionTaskCompletedEventId,omitempty"`
	Domain                       string             `json:"domain,omitempty"`
	WorkflowExecution            *WorkflowExecution `json:"workflowExecution,omitempty"`
	Control                      []byte             `json:"control,omitempty"`
	ChildWorkflowOnly            *bool              `json:"childWorkflowOnly,omitempty"`
}

// GetDecisionTaskCompletedEventID is an internal getter (TBD...)
func (v *RequestCancelExternalWorkflowExecutionInitiatedEventAttributes) GetDecisionTaskCompletedEventID() (o int64) {
	if v != nil && v.DecisionTaskCompletedEventID != nil {
		return *v.DecisionTaskCompletedEventID
	}
	return
}

// GetDomain is an internal getter (TBD...)
func (v *RequestCancelExternalWorkflowExecutionInitiatedEventAttributes) GetDomain() (o string) {
	if v != nil {
		return v.Domain
	}
	return
}

// GetWorkflowExecution is an internal getter (TBD...)
func (v *RequestCancelExternalWorkflowExecutionInitiatedEventAttributes) GetWorkflowExecution() (o *WorkflowExecution) {
	if v != nil && v.WorkflowExecution != nil {
		return v.WorkflowExecution
	}
	return
}

// GetControl is an internal getter (TBD...)
func (v *RequestCancelExternalWorkflowExecutionInitiatedEventAttributes) GetControl() (o []byte) {
	if v != nil && v.Control != nil {
		return v.Control
	}
	return
}

// GetChildWorkflowOnly is an internal getter (TBD...)
func (v *RequestCancelExternalWorkflowExecutionInitiatedEventAttributes) GetChildWorkflowOnly() (o bool) {
	if v != nil && v.ChildWorkflowOnly != nil {
		return *v.ChildWorkflowOnly
	}
	return
}

// RequestCancelWorkflowExecutionRequest is an internal type (TBD...)
type RequestCancelWorkflowExecutionRequest struct {
	Domain            string             `json:"domain,omitempty"`
	WorkflowExecution *WorkflowExecution `json:"workflowExecution,omitempty"`
	Identity          *string            `json:"identity,omitempty"`
	RequestID         *string            `json:"requestId,omitempty"`
}

// GetDomain is an internal getter (TBD...)
func (v *RequestCancelWorkflowExecutionRequest) GetDomain() (o string) {
	if v != nil {
		return v.Domain
	}
	return
}

// GetWorkflowExecution is an internal getter (TBD...)
func (v *RequestCancelWorkflowExecutionRequest) GetWorkflowExecution() (o *WorkflowExecution) {
	if v != nil && v.WorkflowExecution != nil {
		return v.WorkflowExecution
	}
	return
}

// GetIdentity is an internal getter (TBD...)
func (v *RequestCancelWorkflowExecutionRequest) GetIdentity() (o string) {
	if v != nil && v.Identity != nil {
		return *v.Identity
	}
	return
}

// GetRequestID is an internal getter (TBD...)
func (v *RequestCancelWorkflowExecutionRequest) GetRequestID() (o string) {
	if v != nil && v.RequestID != nil {
		return *v.RequestID
	}
	return
}

// ResetPointInfo is an internal type (TBD...)
type ResetPointInfo struct {
	BinaryChecksum           *string `json:"binaryChecksum,omitempty"`
	RunID                    string  `json:"runId,omitempty"`
	FirstDecisionCompletedID *int64  `json:"firstDecisionCompletedId,omitempty"`
	CreatedTimeNano          *int64  `json:"createdTimeNano,omitempty"`
	ExpiringTimeNano         *int64  `json:"expiringTimeNano,omitempty"`
	Resettable               *bool   `json:"resettable,omitempty"`
}

// GetBinaryChecksum is an internal getter (TBD...)
func (v *ResetPointInfo) GetBinaryChecksum() (o string) {
	if v != nil && v.BinaryChecksum != nil {
		return *v.BinaryChecksum
	}
	return
}

// GetRunID is an internal getter (TBD...)
func (v *ResetPointInfo) GetRunID() (o string) {
	if v != nil {
		return v.RunID
	}
	return
}

// GetFirstDecisionCompletedID is an internal getter (TBD...)
func (v *ResetPointInfo) GetFirstDecisionCompletedID() (o int64) {
	if v != nil && v.FirstDecisionCompletedID != nil {
		return *v.FirstDecisionCompletedID
	}
	return
}

// GetCreatedTimeNano is an internal getter (TBD...)
func (v *ResetPointInfo) GetCreatedTimeNano() (o int64) {
	if v != nil && v.CreatedTimeNano != nil {
		return *v.CreatedTimeNano
	}
	return
}

// GetExpiringTimeNano is an internal getter (TBD...)
func (v *ResetPointInfo) GetExpiringTimeNano() (o int64) {
	if v != nil && v.ExpiringTimeNano != nil {
		return *v.ExpiringTimeNano
	}
	return
}

// GetResettable is an internal getter (TBD...)
func (v *ResetPointInfo) GetResettable() (o bool) {
	if v != nil && v.Resettable != nil {
		return *v.Resettable
	}
	return
}

// ResetPoints is an internal type (TBD...)
type ResetPoints struct {
	Points []*ResetPointInfo `json:"points,omitempty"`
}

// GetPoints is an internal getter (TBD...)
func (v *ResetPoints) GetPoints() (o []*ResetPointInfo) {
	if v != nil && v.Points != nil {
		return v.Points
	}
	return
}

// ResetQueueRequest is an internal type (TBD...)
type ResetQueueRequest struct {
	ShardID     *int32  `json:"shardID,omitempty"`
	ClusterName *string `json:"clusterName,omitempty"`
	Type        *int32  `json:"type,omitempty"`
}

// GetShardID is an internal getter (TBD...)
func (v *ResetQueueRequest) GetShardID() (o int32) {
	if v != nil && v.ShardID != nil {
		return *v.ShardID
	}
	return
}

// GetClusterName is an internal getter (TBD...)
func (v *ResetQueueRequest) GetClusterName() (o string) {
	if v != nil && v.ClusterName != nil {
		return *v.ClusterName
	}
	return
}

// GetType is an internal getter (TBD...)
func (v *ResetQueueRequest) GetType() (o int32) {
	if v != nil && v.Type != nil {
		return *v.Type
	}
	return
}

// ResetStickyTaskListRequest is an internal type (TBD...)
type ResetStickyTaskListRequest struct {
	Domain    string             `json:"domain,omitempty"`
	Execution *WorkflowExecution `json:"execution,omitempty"`
}

// GetDomain is an internal getter (TBD...)
func (v *ResetStickyTaskListRequest) GetDomain() (o string) {
	if v != nil {
		return v.Domain
	}
	return
}

// GetExecution is an internal getter (TBD...)
func (v *ResetStickyTaskListRequest) GetExecution() (o *WorkflowExecution) {
	if v != nil && v.Execution != nil {
		return v.Execution
	}
	return
}

// ResetStickyTaskListResponse is an internal type (TBD...)
type ResetStickyTaskListResponse struct {
}

// ResetWorkflowExecutionRequest is an internal type (TBD...)
type ResetWorkflowExecutionRequest struct {
	Domain                string             `json:"domain,omitempty"`
	WorkflowExecution     *WorkflowExecution `json:"workflowExecution,omitempty"`
	Reason                *string            `json:"reason,omitempty"`
	DecisionFinishEventID *int64             `json:"decisionFinishEventId,omitempty"`
	RequestID             *string            `json:"requestId,omitempty"`
	SkipSignalReapply     *bool              `json:"skipSignalReapply,omitempty"`
}

// GetDomain is an internal getter (TBD...)
func (v *ResetWorkflowExecutionRequest) GetDomain() (o string) {
	if v != nil {
		return v.Domain
	}
	return
}

// GetWorkflowExecution is an internal getter (TBD...)
func (v *ResetWorkflowExecutionRequest) GetWorkflowExecution() (o *WorkflowExecution) {
	if v != nil && v.WorkflowExecution != nil {
		return v.WorkflowExecution
	}
	return
}

// GetReason is an internal getter (TBD...)
func (v *ResetWorkflowExecutionRequest) GetReason() (o string) {
	if v != nil && v.Reason != nil {
		return *v.Reason
	}
	return
}

// GetDecisionFinishEventID is an internal getter (TBD...)
func (v *ResetWorkflowExecutionRequest) GetDecisionFinishEventID() (o int64) {
	if v != nil && v.DecisionFinishEventID != nil {
		return *v.DecisionFinishEventID
	}
	return
}

// GetRequestID is an internal getter (TBD...)
func (v *ResetWorkflowExecutionRequest) GetRequestID() (o string) {
	if v != nil && v.RequestID != nil {
		return *v.RequestID
	}
	return
}

// GetSkipSignalReapply is an internal getter (TBD...)
func (v *ResetWorkflowExecutionRequest) GetSkipSignalReapply() (o bool) {
	if v != nil && v.SkipSignalReapply != nil {
		return *v.SkipSignalReapply
	}
	return
}

// ResetWorkflowExecutionResponse is an internal type (TBD...)
type ResetWorkflowExecutionResponse struct {
	RunID string `json:"runId,omitempty"`
}

// GetRunID is an internal getter (TBD...)
func (v *ResetWorkflowExecutionResponse) GetRunID() (o string) {
	if v != nil {
		return v.RunID
	}
	return
}

// RespondActivityTaskCanceledByIDRequest is an internal type (TBD...)
type RespondActivityTaskCanceledByIDRequest struct {
<<<<<<< HEAD
	Domain     *string `json:"domain,omitempty"`
	WorkflowID string  `json:"workflowID,omitempty"`
	RunID      string  `json:"runID,omitempty"`
=======
	Domain     string  `json:"domain,omitempty"`
	WorkflowID *string `json:"workflowID,omitempty"`
	RunID      *string `json:"runID,omitempty"`
>>>>>>> 2847890a
	ActivityID *string `json:"activityID,omitempty"`
	Details    []byte  `json:"details,omitempty"`
	Identity   *string `json:"identity,omitempty"`
}

// GetDomain is an internal getter (TBD...)
func (v *RespondActivityTaskCanceledByIDRequest) GetDomain() (o string) {
	if v != nil {
		return v.Domain
	}
	return
}

// GetWorkflowID is an internal getter (TBD...)
func (v *RespondActivityTaskCanceledByIDRequest) GetWorkflowID() (o string) {
	if v != nil {
		return v.WorkflowID
	}
	return
}

// GetRunID is an internal getter (TBD...)
func (v *RespondActivityTaskCanceledByIDRequest) GetRunID() (o string) {
	if v != nil {
		return v.RunID
	}
	return
}

// GetActivityID is an internal getter (TBD...)
func (v *RespondActivityTaskCanceledByIDRequest) GetActivityID() (o string) {
	if v != nil && v.ActivityID != nil {
		return *v.ActivityID
	}
	return
}

// GetDetails is an internal getter (TBD...)
func (v *RespondActivityTaskCanceledByIDRequest) GetDetails() (o []byte) {
	if v != nil && v.Details != nil {
		return v.Details
	}
	return
}

// GetIdentity is an internal getter (TBD...)
func (v *RespondActivityTaskCanceledByIDRequest) GetIdentity() (o string) {
	if v != nil && v.Identity != nil {
		return *v.Identity
	}
	return
}

// RespondActivityTaskCanceledRequest is an internal type (TBD...)
type RespondActivityTaskCanceledRequest struct {
	TaskToken []byte  `json:"taskToken,omitempty"`
	Details   []byte  `json:"details,omitempty"`
	Identity  *string `json:"identity,omitempty"`
}

// GetTaskToken is an internal getter (TBD...)
func (v *RespondActivityTaskCanceledRequest) GetTaskToken() (o []byte) {
	if v != nil && v.TaskToken != nil {
		return v.TaskToken
	}
	return
}

// GetDetails is an internal getter (TBD...)
func (v *RespondActivityTaskCanceledRequest) GetDetails() (o []byte) {
	if v != nil && v.Details != nil {
		return v.Details
	}
	return
}

// GetIdentity is an internal getter (TBD...)
func (v *RespondActivityTaskCanceledRequest) GetIdentity() (o string) {
	if v != nil && v.Identity != nil {
		return *v.Identity
	}
	return
}

// RespondActivityTaskCompletedByIDRequest is an internal type (TBD...)
type RespondActivityTaskCompletedByIDRequest struct {
<<<<<<< HEAD
	Domain     *string `json:"domain,omitempty"`
	WorkflowID string  `json:"workflowID,omitempty"`
	RunID      string  `json:"runID,omitempty"`
=======
	Domain     string  `json:"domain,omitempty"`
	WorkflowID *string `json:"workflowID,omitempty"`
	RunID      *string `json:"runID,omitempty"`
>>>>>>> 2847890a
	ActivityID *string `json:"activityID,omitempty"`
	Result     []byte  `json:"result,omitempty"`
	Identity   *string `json:"identity,omitempty"`
}

// GetDomain is an internal getter (TBD...)
func (v *RespondActivityTaskCompletedByIDRequest) GetDomain() (o string) {
	if v != nil {
		return v.Domain
	}
	return
}

// GetWorkflowID is an internal getter (TBD...)
func (v *RespondActivityTaskCompletedByIDRequest) GetWorkflowID() (o string) {
	if v != nil {
		return v.WorkflowID
	}
	return
}

// GetRunID is an internal getter (TBD...)
func (v *RespondActivityTaskCompletedByIDRequest) GetRunID() (o string) {
	if v != nil {
		return v.RunID
	}
	return
}

// GetActivityID is an internal getter (TBD...)
func (v *RespondActivityTaskCompletedByIDRequest) GetActivityID() (o string) {
	if v != nil && v.ActivityID != nil {
		return *v.ActivityID
	}
	return
}

// GetResult is an internal getter (TBD...)
func (v *RespondActivityTaskCompletedByIDRequest) GetResult() (o []byte) {
	if v != nil && v.Result != nil {
		return v.Result
	}
	return
}

// GetIdentity is an internal getter (TBD...)
func (v *RespondActivityTaskCompletedByIDRequest) GetIdentity() (o string) {
	if v != nil && v.Identity != nil {
		return *v.Identity
	}
	return
}

// RespondActivityTaskCompletedRequest is an internal type (TBD...)
type RespondActivityTaskCompletedRequest struct {
	TaskToken []byte  `json:"taskToken,omitempty"`
	Result    []byte  `json:"result,omitempty"`
	Identity  *string `json:"identity,omitempty"`
}

// GetTaskToken is an internal getter (TBD...)
func (v *RespondActivityTaskCompletedRequest) GetTaskToken() (o []byte) {
	if v != nil && v.TaskToken != nil {
		return v.TaskToken
	}
	return
}

// GetResult is an internal getter (TBD...)
func (v *RespondActivityTaskCompletedRequest) GetResult() (o []byte) {
	if v != nil && v.Result != nil {
		return v.Result
	}
	return
}

// GetIdentity is an internal getter (TBD...)
func (v *RespondActivityTaskCompletedRequest) GetIdentity() (o string) {
	if v != nil && v.Identity != nil {
		return *v.Identity
	}
	return
}

// RespondActivityTaskFailedByIDRequest is an internal type (TBD...)
type RespondActivityTaskFailedByIDRequest struct {
<<<<<<< HEAD
	Domain     *string `json:"domain,omitempty"`
	WorkflowID string  `json:"workflowID,omitempty"`
	RunID      string  `json:"runID,omitempty"`
=======
	Domain     string  `json:"domain,omitempty"`
	WorkflowID *string `json:"workflowID,omitempty"`
	RunID      *string `json:"runID,omitempty"`
>>>>>>> 2847890a
	ActivityID *string `json:"activityID,omitempty"`
	Reason     *string `json:"reason,omitempty"`
	Details    []byte  `json:"details,omitempty"`
	Identity   *string `json:"identity,omitempty"`
}

// GetDomain is an internal getter (TBD...)
func (v *RespondActivityTaskFailedByIDRequest) GetDomain() (o string) {
	if v != nil {
		return v.Domain
	}
	return
}

// GetWorkflowID is an internal getter (TBD...)
func (v *RespondActivityTaskFailedByIDRequest) GetWorkflowID() (o string) {
	if v != nil {
		return v.WorkflowID
	}
	return
}

// GetRunID is an internal getter (TBD...)
func (v *RespondActivityTaskFailedByIDRequest) GetRunID() (o string) {
	if v != nil {
		return v.RunID
	}
	return
}

// GetActivityID is an internal getter (TBD...)
func (v *RespondActivityTaskFailedByIDRequest) GetActivityID() (o string) {
	if v != nil && v.ActivityID != nil {
		return *v.ActivityID
	}
	return
}

// GetReason is an internal getter (TBD...)
func (v *RespondActivityTaskFailedByIDRequest) GetReason() (o string) {
	if v != nil && v.Reason != nil {
		return *v.Reason
	}
	return
}

// GetDetails is an internal getter (TBD...)
func (v *RespondActivityTaskFailedByIDRequest) GetDetails() (o []byte) {
	if v != nil && v.Details != nil {
		return v.Details
	}
	return
}

// GetIdentity is an internal getter (TBD...)
func (v *RespondActivityTaskFailedByIDRequest) GetIdentity() (o string) {
	if v != nil && v.Identity != nil {
		return *v.Identity
	}
	return
}

// RespondActivityTaskFailedRequest is an internal type (TBD...)
type RespondActivityTaskFailedRequest struct {
	TaskToken []byte  `json:"taskToken,omitempty"`
	Reason    *string `json:"reason,omitempty"`
	Details   []byte  `json:"details,omitempty"`
	Identity  *string `json:"identity,omitempty"`
}

// GetTaskToken is an internal getter (TBD...)
func (v *RespondActivityTaskFailedRequest) GetTaskToken() (o []byte) {
	if v != nil && v.TaskToken != nil {
		return v.TaskToken
	}
	return
}

// GetReason is an internal getter (TBD...)
func (v *RespondActivityTaskFailedRequest) GetReason() (o string) {
	if v != nil && v.Reason != nil {
		return *v.Reason
	}
	return
}

// GetDetails is an internal getter (TBD...)
func (v *RespondActivityTaskFailedRequest) GetDetails() (o []byte) {
	if v != nil && v.Details != nil {
		return v.Details
	}
	return
}

// GetIdentity is an internal getter (TBD...)
func (v *RespondActivityTaskFailedRequest) GetIdentity() (o string) {
	if v != nil && v.Identity != nil {
		return *v.Identity
	}
	return
}

// RespondDecisionTaskCompletedRequest is an internal type (TBD...)
type RespondDecisionTaskCompletedRequest struct {
	TaskToken                  []byte                          `json:"taskToken,omitempty"`
	Decisions                  []*Decision                     `json:"decisions,omitempty"`
	ExecutionContext           []byte                          `json:"executionContext,omitempty"`
	Identity                   *string                         `json:"identity,omitempty"`
	StickyAttributes           *StickyExecutionAttributes      `json:"stickyAttributes,omitempty"`
	ReturnNewDecisionTask      *bool                           `json:"returnNewDecisionTask,omitempty"`
	ForceCreateNewDecisionTask *bool                           `json:"forceCreateNewDecisionTask,omitempty"`
	BinaryChecksum             *string                         `json:"binaryChecksum,omitempty"`
	QueryResults               map[string]*WorkflowQueryResult `json:"queryResults,omitempty"`
}

// GetTaskToken is an internal getter (TBD...)
func (v *RespondDecisionTaskCompletedRequest) GetTaskToken() (o []byte) {
	if v != nil && v.TaskToken != nil {
		return v.TaskToken
	}
	return
}

// GetDecisions is an internal getter (TBD...)
func (v *RespondDecisionTaskCompletedRequest) GetDecisions() (o []*Decision) {
	if v != nil && v.Decisions != nil {
		return v.Decisions
	}
	return
}

// GetExecutionContext is an internal getter (TBD...)
func (v *RespondDecisionTaskCompletedRequest) GetExecutionContext() (o []byte) {
	if v != nil && v.ExecutionContext != nil {
		return v.ExecutionContext
	}
	return
}

// GetIdentity is an internal getter (TBD...)
func (v *RespondDecisionTaskCompletedRequest) GetIdentity() (o string) {
	if v != nil && v.Identity != nil {
		return *v.Identity
	}
	return
}

// GetStickyAttributes is an internal getter (TBD...)
func (v *RespondDecisionTaskCompletedRequest) GetStickyAttributes() (o *StickyExecutionAttributes) {
	if v != nil && v.StickyAttributes != nil {
		return v.StickyAttributes
	}
	return
}

// GetReturnNewDecisionTask is an internal getter (TBD...)
func (v *RespondDecisionTaskCompletedRequest) GetReturnNewDecisionTask() (o bool) {
	if v != nil && v.ReturnNewDecisionTask != nil {
		return *v.ReturnNewDecisionTask
	}
	return
}

// GetForceCreateNewDecisionTask is an internal getter (TBD...)
func (v *RespondDecisionTaskCompletedRequest) GetForceCreateNewDecisionTask() (o bool) {
	if v != nil && v.ForceCreateNewDecisionTask != nil {
		return *v.ForceCreateNewDecisionTask
	}
	return
}

// GetBinaryChecksum is an internal getter (TBD...)
func (v *RespondDecisionTaskCompletedRequest) GetBinaryChecksum() (o string) {
	if v != nil && v.BinaryChecksum != nil {
		return *v.BinaryChecksum
	}
	return
}

// GetQueryResults is an internal getter (TBD...)
func (v *RespondDecisionTaskCompletedRequest) GetQueryResults() (o map[string]*WorkflowQueryResult) {
	if v != nil && v.QueryResults != nil {
		return v.QueryResults
	}
	return
}

// RespondDecisionTaskCompletedResponse is an internal type (TBD...)
type RespondDecisionTaskCompletedResponse struct {
	DecisionTask                *PollForDecisionTaskResponse          `json:"decisionTask,omitempty"`
	ActivitiesToDispatchLocally map[string]*ActivityLocalDispatchInfo `json:"activitiesToDispatchLocally,omitempty"`
}

// GetDecisionTask is an internal getter (TBD...)
func (v *RespondDecisionTaskCompletedResponse) GetDecisionTask() (o *PollForDecisionTaskResponse) {
	if v != nil && v.DecisionTask != nil {
		return v.DecisionTask
	}
	return
}

// GetActivitiesToDispatchLocally is an internal getter (TBD...)
func (v *RespondDecisionTaskCompletedResponse) GetActivitiesToDispatchLocally() (o map[string]*ActivityLocalDispatchInfo) {
	if v != nil && v.ActivitiesToDispatchLocally != nil {
		return v.ActivitiesToDispatchLocally
	}
	return
}

// RespondDecisionTaskFailedRequest is an internal type (TBD...)
type RespondDecisionTaskFailedRequest struct {
	TaskToken      []byte                   `json:"taskToken,omitempty"`
	Cause          *DecisionTaskFailedCause `json:"cause,omitempty"`
	Details        []byte                   `json:"details,omitempty"`
	Identity       *string                  `json:"identity,omitempty"`
	BinaryChecksum *string                  `json:"binaryChecksum,omitempty"`
}

// GetTaskToken is an internal getter (TBD...)
func (v *RespondDecisionTaskFailedRequest) GetTaskToken() (o []byte) {
	if v != nil && v.TaskToken != nil {
		return v.TaskToken
	}
	return
}

// GetCause is an internal getter (TBD...)
func (v *RespondDecisionTaskFailedRequest) GetCause() (o DecisionTaskFailedCause) {
	if v != nil && v.Cause != nil {
		return *v.Cause
	}
	return
}

// GetDetails is an internal getter (TBD...)
func (v *RespondDecisionTaskFailedRequest) GetDetails() (o []byte) {
	if v != nil && v.Details != nil {
		return v.Details
	}
	return
}

// GetIdentity is an internal getter (TBD...)
func (v *RespondDecisionTaskFailedRequest) GetIdentity() (o string) {
	if v != nil && v.Identity != nil {
		return *v.Identity
	}
	return
}

// GetBinaryChecksum is an internal getter (TBD...)
func (v *RespondDecisionTaskFailedRequest) GetBinaryChecksum() (o string) {
	if v != nil && v.BinaryChecksum != nil {
		return *v.BinaryChecksum
	}
	return
}

// RespondQueryTaskCompletedRequest is an internal type (TBD...)
type RespondQueryTaskCompletedRequest struct {
	TaskToken         []byte                  `json:"taskToken,omitempty"`
	CompletedType     *QueryTaskCompletedType `json:"completedType,omitempty"`
	QueryResult       []byte                  `json:"queryResult,omitempty"`
	ErrorMessage      *string                 `json:"errorMessage,omitempty"`
	WorkerVersionInfo *WorkerVersionInfo      `json:"workerVersionInfo,omitempty"`
}

// GetTaskToken is an internal getter (TBD...)
func (v *RespondQueryTaskCompletedRequest) GetTaskToken() (o []byte) {
	if v != nil && v.TaskToken != nil {
		return v.TaskToken
	}
	return
}

// GetCompletedType is an internal getter (TBD...)
func (v *RespondQueryTaskCompletedRequest) GetCompletedType() (o QueryTaskCompletedType) {
	if v != nil && v.CompletedType != nil {
		return *v.CompletedType
	}
	return
}

// GetQueryResult is an internal getter (TBD...)
func (v *RespondQueryTaskCompletedRequest) GetQueryResult() (o []byte) {
	if v != nil && v.QueryResult != nil {
		return v.QueryResult
	}
	return
}

// GetErrorMessage is an internal getter (TBD...)
func (v *RespondQueryTaskCompletedRequest) GetErrorMessage() (o string) {
	if v != nil && v.ErrorMessage != nil {
		return *v.ErrorMessage
	}
	return
}

// GetWorkerVersionInfo is an internal getter (TBD...)
func (v *RespondQueryTaskCompletedRequest) GetWorkerVersionInfo() (o *WorkerVersionInfo) {
	if v != nil && v.WorkerVersionInfo != nil {
		return v.WorkerVersionInfo
	}
	return
}

// RetryPolicy is an internal type (TBD...)
type RetryPolicy struct {
	InitialIntervalInSeconds    *int32   `json:"initialIntervalInSeconds,omitempty"`
	BackoffCoefficient          *float64 `json:"backoffCoefficient,omitempty"`
	MaximumIntervalInSeconds    *int32   `json:"maximumIntervalInSeconds,omitempty"`
	MaximumAttempts             *int32   `json:"maximumAttempts,omitempty"`
	NonRetriableErrorReasons    []string `json:"nonRetriableErrorReasons,omitempty"`
	ExpirationIntervalInSeconds *int32   `json:"expirationIntervalInSeconds,omitempty"`
}

// GetInitialIntervalInSeconds is an internal getter (TBD...)
func (v *RetryPolicy) GetInitialIntervalInSeconds() (o int32) {
	if v != nil && v.InitialIntervalInSeconds != nil {
		return *v.InitialIntervalInSeconds
	}
	return
}

// GetBackoffCoefficient is an internal getter (TBD...)
func (v *RetryPolicy) GetBackoffCoefficient() (o float64) {
	if v != nil && v.BackoffCoefficient != nil {
		return *v.BackoffCoefficient
	}
	return
}

// GetMaximumIntervalInSeconds is an internal getter (TBD...)
func (v *RetryPolicy) GetMaximumIntervalInSeconds() (o int32) {
	if v != nil && v.MaximumIntervalInSeconds != nil {
		return *v.MaximumIntervalInSeconds
	}
	return
}

// GetMaximumAttempts is an internal getter (TBD...)
func (v *RetryPolicy) GetMaximumAttempts() (o int32) {
	if v != nil && v.MaximumAttempts != nil {
		return *v.MaximumAttempts
	}
	return
}

// GetNonRetriableErrorReasons is an internal getter (TBD...)
func (v *RetryPolicy) GetNonRetriableErrorReasons() (o []string) {
	if v != nil && v.NonRetriableErrorReasons != nil {
		return v.NonRetriableErrorReasons
	}
	return
}

// GetExpirationIntervalInSeconds is an internal getter (TBD...)
func (v *RetryPolicy) GetExpirationIntervalInSeconds() (o int32) {
	if v != nil && v.ExpirationIntervalInSeconds != nil {
		return *v.ExpirationIntervalInSeconds
	}
	return
}

// RetryTaskV2Error is an internal type (TBD...)
type RetryTaskV2Error struct {
	Message           string  `json:"message,required"`
<<<<<<< HEAD
	DomainID          *string `json:"domainId,omitempty"`
	WorkflowID        string  `json:"workflowId,omitempty"`
	RunID             string  `json:"runId,omitempty"`
=======
	DomainID          string  `json:"domainId,omitempty"`
	WorkflowID        *string `json:"workflowId,omitempty"`
	RunID             *string `json:"runId,omitempty"`
>>>>>>> 2847890a
	StartEventID      *int64  `json:"startEventId,omitempty"`
	StartEventVersion *int64  `json:"startEventVersion,omitempty"`
	EndEventID        *int64  `json:"endEventId,omitempty"`
	EndEventVersion   *int64  `json:"endEventVersion,omitempty"`
}

// GetMessage is an internal getter (TBD...)
func (v *RetryTaskV2Error) GetMessage() (o string) {
	if v != nil {
		return v.Message
	}
	return
}

// GetDomainID is an internal getter (TBD...)
func (v *RetryTaskV2Error) GetDomainID() (o string) {
	if v != nil {
		return v.DomainID
	}
	return
}

// GetWorkflowID is an internal getter (TBD...)
func (v *RetryTaskV2Error) GetWorkflowID() (o string) {
	if v != nil {
		return v.WorkflowID
	}
	return
}

// GetRunID is an internal getter (TBD...)
func (v *RetryTaskV2Error) GetRunID() (o string) {
	if v != nil {
		return v.RunID
	}
	return
}

// GetStartEventID is an internal getter (TBD...)
func (v *RetryTaskV2Error) GetStartEventID() (o int64) {
	if v != nil && v.StartEventID != nil {
		return *v.StartEventID
	}
	return
}

// GetStartEventVersion is an internal getter (TBD...)
func (v *RetryTaskV2Error) GetStartEventVersion() (o int64) {
	if v != nil && v.StartEventVersion != nil {
		return *v.StartEventVersion
	}
	return
}

// GetEndEventID is an internal getter (TBD...)
func (v *RetryTaskV2Error) GetEndEventID() (o int64) {
	if v != nil && v.EndEventID != nil {
		return *v.EndEventID
	}
	return
}

// GetEndEventVersion is an internal getter (TBD...)
func (v *RetryTaskV2Error) GetEndEventVersion() (o int64) {
	if v != nil && v.EndEventVersion != nil {
		return *v.EndEventVersion
	}
	return
}

// ScheduleActivityTaskDecisionAttributes is an internal type (TBD...)
type ScheduleActivityTaskDecisionAttributes struct {
	ActivityID                    *string       `json:"activityId,omitempty"`
	ActivityType                  *ActivityType `json:"activityType,omitempty"`
	Domain                        string        `json:"domain,omitempty"`
	TaskList                      *TaskList     `json:"taskList,omitempty"`
	Input                         []byte        `json:"input,omitempty"`
	ScheduleToCloseTimeoutSeconds *int32        `json:"scheduleToCloseTimeoutSeconds,omitempty"`
	ScheduleToStartTimeoutSeconds *int32        `json:"scheduleToStartTimeoutSeconds,omitempty"`
	StartToCloseTimeoutSeconds    *int32        `json:"startToCloseTimeoutSeconds,omitempty"`
	HeartbeatTimeoutSeconds       *int32        `json:"heartbeatTimeoutSeconds,omitempty"`
	RetryPolicy                   *RetryPolicy  `json:"retryPolicy,omitempty"`
	Header                        *Header       `json:"header,omitempty"`
	RequestLocalDispatch          *bool         `json:"requestLocalDispatch,omitempty"`
}

// GetActivityID is an internal getter (TBD...)
func (v *ScheduleActivityTaskDecisionAttributes) GetActivityID() (o string) {
	if v != nil && v.ActivityID != nil {
		return *v.ActivityID
	}
	return
}

// GetActivityType is an internal getter (TBD...)
func (v *ScheduleActivityTaskDecisionAttributes) GetActivityType() (o *ActivityType) {
	if v != nil && v.ActivityType != nil {
		return v.ActivityType
	}
	return
}

// GetDomain is an internal getter (TBD...)
func (v *ScheduleActivityTaskDecisionAttributes) GetDomain() (o string) {
	if v != nil {
		return v.Domain
	}
	return
}

// GetTaskList is an internal getter (TBD...)
func (v *ScheduleActivityTaskDecisionAttributes) GetTaskList() (o *TaskList) {
	if v != nil && v.TaskList != nil {
		return v.TaskList
	}
	return
}

// GetInput is an internal getter (TBD...)
func (v *ScheduleActivityTaskDecisionAttributes) GetInput() (o []byte) {
	if v != nil && v.Input != nil {
		return v.Input
	}
	return
}

// GetScheduleToCloseTimeoutSeconds is an internal getter (TBD...)
func (v *ScheduleActivityTaskDecisionAttributes) GetScheduleToCloseTimeoutSeconds() (o int32) {
	if v != nil && v.ScheduleToCloseTimeoutSeconds != nil {
		return *v.ScheduleToCloseTimeoutSeconds
	}
	return
}

// GetScheduleToStartTimeoutSeconds is an internal getter (TBD...)
func (v *ScheduleActivityTaskDecisionAttributes) GetScheduleToStartTimeoutSeconds() (o int32) {
	if v != nil && v.ScheduleToStartTimeoutSeconds != nil {
		return *v.ScheduleToStartTimeoutSeconds
	}
	return
}

// GetStartToCloseTimeoutSeconds is an internal getter (TBD...)
func (v *ScheduleActivityTaskDecisionAttributes) GetStartToCloseTimeoutSeconds() (o int32) {
	if v != nil && v.StartToCloseTimeoutSeconds != nil {
		return *v.StartToCloseTimeoutSeconds
	}
	return
}

// GetHeartbeatTimeoutSeconds is an internal getter (TBD...)
func (v *ScheduleActivityTaskDecisionAttributes) GetHeartbeatTimeoutSeconds() (o int32) {
	if v != nil && v.HeartbeatTimeoutSeconds != nil {
		return *v.HeartbeatTimeoutSeconds
	}
	return
}

// GetRetryPolicy is an internal getter (TBD...)
func (v *ScheduleActivityTaskDecisionAttributes) GetRetryPolicy() (o *RetryPolicy) {
	if v != nil && v.RetryPolicy != nil {
		return v.RetryPolicy
	}
	return
}

// GetHeader is an internal getter (TBD...)
func (v *ScheduleActivityTaskDecisionAttributes) GetHeader() (o *Header) {
	if v != nil && v.Header != nil {
		return v.Header
	}
	return
}

// GetRequestLocalDispatch is an internal getter (TBD...)
func (v *ScheduleActivityTaskDecisionAttributes) GetRequestLocalDispatch() (o bool) {
	if v != nil && v.RequestLocalDispatch != nil {
		return *v.RequestLocalDispatch
	}
	return
}

// SearchAttributes is an internal type (TBD...)
type SearchAttributes struct {
	IndexedFields map[string][]byte `json:"indexedFields,omitempty"`
}

// GetIndexedFields is an internal getter (TBD...)
func (v *SearchAttributes) GetIndexedFields() (o map[string][]byte) {
	if v != nil && v.IndexedFields != nil {
		return v.IndexedFields
	}
	return
}

// ServiceBusyError is an internal type (TBD...)
type ServiceBusyError struct {
	Message string `json:"message,required"`
}

// GetMessage is an internal getter (TBD...)
func (v *ServiceBusyError) GetMessage() (o string) {
	if v != nil {
		return v.Message
	}
	return
}

// SignalExternalWorkflowExecutionDecisionAttributes is an internal type (TBD...)
type SignalExternalWorkflowExecutionDecisionAttributes struct {
	Domain            string             `json:"domain,omitempty"`
	Execution         *WorkflowExecution `json:"execution,omitempty"`
	SignalName        *string            `json:"signalName,omitempty"`
	Input             []byte             `json:"input,omitempty"`
	Control           []byte             `json:"control,omitempty"`
	ChildWorkflowOnly *bool              `json:"childWorkflowOnly,omitempty"`
}

// GetDomain is an internal getter (TBD...)
func (v *SignalExternalWorkflowExecutionDecisionAttributes) GetDomain() (o string) {
	if v != nil {
		return v.Domain
	}
	return
}

// GetExecution is an internal getter (TBD...)
func (v *SignalExternalWorkflowExecutionDecisionAttributes) GetExecution() (o *WorkflowExecution) {
	if v != nil && v.Execution != nil {
		return v.Execution
	}
	return
}

// GetSignalName is an internal getter (TBD...)
func (v *SignalExternalWorkflowExecutionDecisionAttributes) GetSignalName() (o string) {
	if v != nil && v.SignalName != nil {
		return *v.SignalName
	}
	return
}

// GetInput is an internal getter (TBD...)
func (v *SignalExternalWorkflowExecutionDecisionAttributes) GetInput() (o []byte) {
	if v != nil && v.Input != nil {
		return v.Input
	}
	return
}

// GetControl is an internal getter (TBD...)
func (v *SignalExternalWorkflowExecutionDecisionAttributes) GetControl() (o []byte) {
	if v != nil && v.Control != nil {
		return v.Control
	}
	return
}

// GetChildWorkflowOnly is an internal getter (TBD...)
func (v *SignalExternalWorkflowExecutionDecisionAttributes) GetChildWorkflowOnly() (o bool) {
	if v != nil && v.ChildWorkflowOnly != nil {
		return *v.ChildWorkflowOnly
	}
	return
}

// SignalExternalWorkflowExecutionFailedCause is an internal type (TBD...)
type SignalExternalWorkflowExecutionFailedCause int32

// Ptr is a helper function for getting pointer value
func (e SignalExternalWorkflowExecutionFailedCause) Ptr() *SignalExternalWorkflowExecutionFailedCause {
	return &e
}

// String returns a readable string representation of SignalExternalWorkflowExecutionFailedCause.
func (e SignalExternalWorkflowExecutionFailedCause) String() string {
	w := int32(e)
	switch w {
	case 0:
		return "UNKNOWN_EXTERNAL_WORKFLOW_EXECUTION"
	}
	return fmt.Sprintf("SignalExternalWorkflowExecutionFailedCause(%d)", w)
}

// UnmarshalText parses enum value from string representation
func (e *SignalExternalWorkflowExecutionFailedCause) UnmarshalText(value []byte) error {
	switch s := strings.ToUpper(string(value)); s {
	case "UNKNOWN_EXTERNAL_WORKFLOW_EXECUTION":
		*e = SignalExternalWorkflowExecutionFailedCauseUnknownExternalWorkflowExecution
		return nil
	default:
		val, err := strconv.ParseInt(s, 10, 32)
		if err != nil {
			return fmt.Errorf("unknown enum value %q for %q: %v", s, "SignalExternalWorkflowExecutionFailedCause", err)
		}
		*e = SignalExternalWorkflowExecutionFailedCause(val)
		return nil
	}
}

// MarshalText encodes SignalExternalWorkflowExecutionFailedCause to text.
func (e SignalExternalWorkflowExecutionFailedCause) MarshalText() ([]byte, error) {
	return []byte(e.String()), nil
}

const (
	// SignalExternalWorkflowExecutionFailedCauseUnknownExternalWorkflowExecution is an option for SignalExternalWorkflowExecutionFailedCause
	SignalExternalWorkflowExecutionFailedCauseUnknownExternalWorkflowExecution SignalExternalWorkflowExecutionFailedCause = iota
)

// SignalExternalWorkflowExecutionFailedEventAttributes is an internal type (TBD...)
type SignalExternalWorkflowExecutionFailedEventAttributes struct {
	Cause                        *SignalExternalWorkflowExecutionFailedCause `json:"cause,omitempty"`
	DecisionTaskCompletedEventID *int64                                      `json:"decisionTaskCompletedEventId,omitempty"`
	Domain                       string                                      `json:"domain,omitempty"`
	WorkflowExecution            *WorkflowExecution                          `json:"workflowExecution,omitempty"`
	InitiatedEventID             *int64                                      `json:"initiatedEventId,omitempty"`
	Control                      []byte                                      `json:"control,omitempty"`
}

// GetCause is an internal getter (TBD...)
func (v *SignalExternalWorkflowExecutionFailedEventAttributes) GetCause() (o SignalExternalWorkflowExecutionFailedCause) {
	if v != nil && v.Cause != nil {
		return *v.Cause
	}
	return
}

// GetDecisionTaskCompletedEventID is an internal getter (TBD...)
func (v *SignalExternalWorkflowExecutionFailedEventAttributes) GetDecisionTaskCompletedEventID() (o int64) {
	if v != nil && v.DecisionTaskCompletedEventID != nil {
		return *v.DecisionTaskCompletedEventID
	}
	return
}

// GetDomain is an internal getter (TBD...)
func (v *SignalExternalWorkflowExecutionFailedEventAttributes) GetDomain() (o string) {
	if v != nil {
		return v.Domain
	}
	return
}

// GetWorkflowExecution is an internal getter (TBD...)
func (v *SignalExternalWorkflowExecutionFailedEventAttributes) GetWorkflowExecution() (o *WorkflowExecution) {
	if v != nil && v.WorkflowExecution != nil {
		return v.WorkflowExecution
	}
	return
}

// GetInitiatedEventID is an internal getter (TBD...)
func (v *SignalExternalWorkflowExecutionFailedEventAttributes) GetInitiatedEventID() (o int64) {
	if v != nil && v.InitiatedEventID != nil {
		return *v.InitiatedEventID
	}
	return
}

// GetControl is an internal getter (TBD...)
func (v *SignalExternalWorkflowExecutionFailedEventAttributes) GetControl() (o []byte) {
	if v != nil && v.Control != nil {
		return v.Control
	}
	return
}

// SignalExternalWorkflowExecutionInitiatedEventAttributes is an internal type (TBD...)
type SignalExternalWorkflowExecutionInitiatedEventAttributes struct {
	DecisionTaskCompletedEventID *int64             `json:"decisionTaskCompletedEventId,omitempty"`
	Domain                       string             `json:"domain,omitempty"`
	WorkflowExecution            *WorkflowExecution `json:"workflowExecution,omitempty"`
	SignalName                   *string            `json:"signalName,omitempty"`
	Input                        []byte             `json:"input,omitempty"`
	Control                      []byte             `json:"control,omitempty"`
	ChildWorkflowOnly            *bool              `json:"childWorkflowOnly,omitempty"`
}

// GetDecisionTaskCompletedEventID is an internal getter (TBD...)
func (v *SignalExternalWorkflowExecutionInitiatedEventAttributes) GetDecisionTaskCompletedEventID() (o int64) {
	if v != nil && v.DecisionTaskCompletedEventID != nil {
		return *v.DecisionTaskCompletedEventID
	}
	return
}

// GetDomain is an internal getter (TBD...)
func (v *SignalExternalWorkflowExecutionInitiatedEventAttributes) GetDomain() (o string) {
	if v != nil {
		return v.Domain
	}
	return
}

// GetWorkflowExecution is an internal getter (TBD...)
func (v *SignalExternalWorkflowExecutionInitiatedEventAttributes) GetWorkflowExecution() (o *WorkflowExecution) {
	if v != nil && v.WorkflowExecution != nil {
		return v.WorkflowExecution
	}
	return
}

// GetSignalName is an internal getter (TBD...)
func (v *SignalExternalWorkflowExecutionInitiatedEventAttributes) GetSignalName() (o string) {
	if v != nil && v.SignalName != nil {
		return *v.SignalName
	}
	return
}

// GetInput is an internal getter (TBD...)
func (v *SignalExternalWorkflowExecutionInitiatedEventAttributes) GetInput() (o []byte) {
	if v != nil && v.Input != nil {
		return v.Input
	}
	return
}

// GetControl is an internal getter (TBD...)
func (v *SignalExternalWorkflowExecutionInitiatedEventAttributes) GetControl() (o []byte) {
	if v != nil && v.Control != nil {
		return v.Control
	}
	return
}

// GetChildWorkflowOnly is an internal getter (TBD...)
func (v *SignalExternalWorkflowExecutionInitiatedEventAttributes) GetChildWorkflowOnly() (o bool) {
	if v != nil && v.ChildWorkflowOnly != nil {
		return *v.ChildWorkflowOnly
	}
	return
}

// SignalWithStartWorkflowExecutionRequest is an internal type (TBD...)
type SignalWithStartWorkflowExecutionRequest struct {
<<<<<<< HEAD
	Domain                              *string                `json:"domain,omitempty"`
	WorkflowID                          string                 `json:"workflowId,omitempty"`
=======
	Domain                              string                 `json:"domain,omitempty"`
	WorkflowID                          *string                `json:"workflowId,omitempty"`
>>>>>>> 2847890a
	WorkflowType                        *WorkflowType          `json:"workflowType,omitempty"`
	TaskList                            *TaskList              `json:"taskList,omitempty"`
	Input                               []byte                 `json:"input,omitempty"`
	ExecutionStartToCloseTimeoutSeconds *int32                 `json:"executionStartToCloseTimeoutSeconds,omitempty"`
	TaskStartToCloseTimeoutSeconds      *int32                 `json:"taskStartToCloseTimeoutSeconds,omitempty"`
	Identity                            *string                `json:"identity,omitempty"`
	RequestID                           *string                `json:"requestId,omitempty"`
	WorkflowIDReusePolicy               *WorkflowIDReusePolicy `json:"workflowIdReusePolicy,omitempty"`
	SignalName                          *string                `json:"signalName,omitempty"`
	SignalInput                         []byte                 `json:"signalInput,omitempty"`
	Control                             []byte                 `json:"control,omitempty"`
	RetryPolicy                         *RetryPolicy           `json:"retryPolicy,omitempty"`
	CronSchedule                        *string                `json:"cronSchedule,omitempty"`
	Memo                                *Memo                  `json:"memo,omitempty"`
	SearchAttributes                    *SearchAttributes      `json:"searchAttributes,omitempty"`
	Header                              *Header                `json:"header,omitempty"`
}

// GetDomain is an internal getter (TBD...)
func (v *SignalWithStartWorkflowExecutionRequest) GetDomain() (o string) {
	if v != nil {
		return v.Domain
	}
	return
}

// GetWorkflowID is an internal getter (TBD...)
func (v *SignalWithStartWorkflowExecutionRequest) GetWorkflowID() (o string) {
	if v != nil {
		return v.WorkflowID
	}
	return
}

// GetWorkflowType is an internal getter (TBD...)
func (v *SignalWithStartWorkflowExecutionRequest) GetWorkflowType() (o *WorkflowType) {
	if v != nil && v.WorkflowType != nil {
		return v.WorkflowType
	}
	return
}

// GetTaskList is an internal getter (TBD...)
func (v *SignalWithStartWorkflowExecutionRequest) GetTaskList() (o *TaskList) {
	if v != nil && v.TaskList != nil {
		return v.TaskList
	}
	return
}

// GetInput is an internal getter (TBD...)
func (v *SignalWithStartWorkflowExecutionRequest) GetInput() (o []byte) {
	if v != nil && v.Input != nil {
		return v.Input
	}
	return
}

// GetExecutionStartToCloseTimeoutSeconds is an internal getter (TBD...)
func (v *SignalWithStartWorkflowExecutionRequest) GetExecutionStartToCloseTimeoutSeconds() (o int32) {
	if v != nil && v.ExecutionStartToCloseTimeoutSeconds != nil {
		return *v.ExecutionStartToCloseTimeoutSeconds
	}
	return
}

// GetTaskStartToCloseTimeoutSeconds is an internal getter (TBD...)
func (v *SignalWithStartWorkflowExecutionRequest) GetTaskStartToCloseTimeoutSeconds() (o int32) {
	if v != nil && v.TaskStartToCloseTimeoutSeconds != nil {
		return *v.TaskStartToCloseTimeoutSeconds
	}
	return
}

// GetIdentity is an internal getter (TBD...)
func (v *SignalWithStartWorkflowExecutionRequest) GetIdentity() (o string) {
	if v != nil && v.Identity != nil {
		return *v.Identity
	}
	return
}

// GetRequestID is an internal getter (TBD...)
func (v *SignalWithStartWorkflowExecutionRequest) GetRequestID() (o string) {
	if v != nil && v.RequestID != nil {
		return *v.RequestID
	}
	return
}

// GetWorkflowIDReusePolicy is an internal getter (TBD...)
func (v *SignalWithStartWorkflowExecutionRequest) GetWorkflowIDReusePolicy() (o WorkflowIDReusePolicy) {
	if v != nil && v.WorkflowIDReusePolicy != nil {
		return *v.WorkflowIDReusePolicy
	}
	return
}

// GetSignalName is an internal getter (TBD...)
func (v *SignalWithStartWorkflowExecutionRequest) GetSignalName() (o string) {
	if v != nil && v.SignalName != nil {
		return *v.SignalName
	}
	return
}

// GetSignalInput is an internal getter (TBD...)
func (v *SignalWithStartWorkflowExecutionRequest) GetSignalInput() (o []byte) {
	if v != nil && v.SignalInput != nil {
		return v.SignalInput
	}
	return
}

// GetControl is an internal getter (TBD...)
func (v *SignalWithStartWorkflowExecutionRequest) GetControl() (o []byte) {
	if v != nil && v.Control != nil {
		return v.Control
	}
	return
}

// GetRetryPolicy is an internal getter (TBD...)
func (v *SignalWithStartWorkflowExecutionRequest) GetRetryPolicy() (o *RetryPolicy) {
	if v != nil && v.RetryPolicy != nil {
		return v.RetryPolicy
	}
	return
}

// GetCronSchedule is an internal getter (TBD...)
func (v *SignalWithStartWorkflowExecutionRequest) GetCronSchedule() (o string) {
	if v != nil && v.CronSchedule != nil {
		return *v.CronSchedule
	}
	return
}

// GetMemo is an internal getter (TBD...)
func (v *SignalWithStartWorkflowExecutionRequest) GetMemo() (o *Memo) {
	if v != nil && v.Memo != nil {
		return v.Memo
	}
	return
}

// GetSearchAttributes is an internal getter (TBD...)
func (v *SignalWithStartWorkflowExecutionRequest) GetSearchAttributes() (o *SearchAttributes) {
	if v != nil && v.SearchAttributes != nil {
		return v.SearchAttributes
	}
	return
}

// GetHeader is an internal getter (TBD...)
func (v *SignalWithStartWorkflowExecutionRequest) GetHeader() (o *Header) {
	if v != nil && v.Header != nil {
		return v.Header
	}
	return
}

// SignalWorkflowExecutionRequest is an internal type (TBD...)
type SignalWorkflowExecutionRequest struct {
	Domain            string             `json:"domain,omitempty"`
	WorkflowExecution *WorkflowExecution `json:"workflowExecution,omitempty"`
	SignalName        *string            `json:"signalName,omitempty"`
	Input             []byte             `json:"input,omitempty"`
	Identity          *string            `json:"identity,omitempty"`
	RequestID         *string            `json:"requestId,omitempty"`
	Control           []byte             `json:"control,omitempty"`
}

// GetDomain is an internal getter (TBD...)
func (v *SignalWorkflowExecutionRequest) GetDomain() (o string) {
	if v != nil {
		return v.Domain
	}
	return
}

// GetWorkflowExecution is an internal getter (TBD...)
func (v *SignalWorkflowExecutionRequest) GetWorkflowExecution() (o *WorkflowExecution) {
	if v != nil && v.WorkflowExecution != nil {
		return v.WorkflowExecution
	}
	return
}

// GetSignalName is an internal getter (TBD...)
func (v *SignalWorkflowExecutionRequest) GetSignalName() (o string) {
	if v != nil && v.SignalName != nil {
		return *v.SignalName
	}
	return
}

// GetInput is an internal getter (TBD...)
func (v *SignalWorkflowExecutionRequest) GetInput() (o []byte) {
	if v != nil && v.Input != nil {
		return v.Input
	}
	return
}

// GetIdentity is an internal getter (TBD...)
func (v *SignalWorkflowExecutionRequest) GetIdentity() (o string) {
	if v != nil && v.Identity != nil {
		return *v.Identity
	}
	return
}

// GetRequestID is an internal getter (TBD...)
func (v *SignalWorkflowExecutionRequest) GetRequestID() (o string) {
	if v != nil && v.RequestID != nil {
		return *v.RequestID
	}
	return
}

// GetControl is an internal getter (TBD...)
func (v *SignalWorkflowExecutionRequest) GetControl() (o []byte) {
	if v != nil && v.Control != nil {
		return v.Control
	}
	return
}

// StartChildWorkflowExecutionDecisionAttributes is an internal type (TBD...)
type StartChildWorkflowExecutionDecisionAttributes struct {
<<<<<<< HEAD
	Domain                              *string                `json:"domain,omitempty"`
	WorkflowID                          string                 `json:"workflowId,omitempty"`
=======
	Domain                              string                 `json:"domain,omitempty"`
	WorkflowID                          *string                `json:"workflowId,omitempty"`
>>>>>>> 2847890a
	WorkflowType                        *WorkflowType          `json:"workflowType,omitempty"`
	TaskList                            *TaskList              `json:"taskList,omitempty"`
	Input                               []byte                 `json:"input,omitempty"`
	ExecutionStartToCloseTimeoutSeconds *int32                 `json:"executionStartToCloseTimeoutSeconds,omitempty"`
	TaskStartToCloseTimeoutSeconds      *int32                 `json:"taskStartToCloseTimeoutSeconds,omitempty"`
	ParentClosePolicy                   *ParentClosePolicy     `json:"parentClosePolicy,omitempty"`
	Control                             []byte                 `json:"control,omitempty"`
	WorkflowIDReusePolicy               *WorkflowIDReusePolicy `json:"workflowIdReusePolicy,omitempty"`
	RetryPolicy                         *RetryPolicy           `json:"retryPolicy,omitempty"`
	CronSchedule                        *string                `json:"cronSchedule,omitempty"`
	Header                              *Header                `json:"header,omitempty"`
	Memo                                *Memo                  `json:"memo,omitempty"`
	SearchAttributes                    *SearchAttributes      `json:"searchAttributes,omitempty"`
}

// GetDomain is an internal getter (TBD...)
func (v *StartChildWorkflowExecutionDecisionAttributes) GetDomain() (o string) {
	if v != nil {
		return v.Domain
	}
	return
}

// GetWorkflowID is an internal getter (TBD...)
func (v *StartChildWorkflowExecutionDecisionAttributes) GetWorkflowID() (o string) {
	if v != nil {
		return v.WorkflowID
	}
	return
}

// GetWorkflowType is an internal getter (TBD...)
func (v *StartChildWorkflowExecutionDecisionAttributes) GetWorkflowType() (o *WorkflowType) {
	if v != nil && v.WorkflowType != nil {
		return v.WorkflowType
	}
	return
}

// GetTaskList is an internal getter (TBD...)
func (v *StartChildWorkflowExecutionDecisionAttributes) GetTaskList() (o *TaskList) {
	if v != nil && v.TaskList != nil {
		return v.TaskList
	}
	return
}

// GetInput is an internal getter (TBD...)
func (v *StartChildWorkflowExecutionDecisionAttributes) GetInput() (o []byte) {
	if v != nil && v.Input != nil {
		return v.Input
	}
	return
}

// GetExecutionStartToCloseTimeoutSeconds is an internal getter (TBD...)
func (v *StartChildWorkflowExecutionDecisionAttributes) GetExecutionStartToCloseTimeoutSeconds() (o int32) {
	if v != nil && v.ExecutionStartToCloseTimeoutSeconds != nil {
		return *v.ExecutionStartToCloseTimeoutSeconds
	}
	return
}

// GetTaskStartToCloseTimeoutSeconds is an internal getter (TBD...)
func (v *StartChildWorkflowExecutionDecisionAttributes) GetTaskStartToCloseTimeoutSeconds() (o int32) {
	if v != nil && v.TaskStartToCloseTimeoutSeconds != nil {
		return *v.TaskStartToCloseTimeoutSeconds
	}
	return
}

// GetParentClosePolicy is an internal getter (TBD...)
func (v *StartChildWorkflowExecutionDecisionAttributes) GetParentClosePolicy() (o ParentClosePolicy) {
	if v != nil && v.ParentClosePolicy != nil {
		return *v.ParentClosePolicy
	}
	return
}

// GetControl is an internal getter (TBD...)
func (v *StartChildWorkflowExecutionDecisionAttributes) GetControl() (o []byte) {
	if v != nil && v.Control != nil {
		return v.Control
	}
	return
}

// GetWorkflowIDReusePolicy is an internal getter (TBD...)
func (v *StartChildWorkflowExecutionDecisionAttributes) GetWorkflowIDReusePolicy() (o WorkflowIDReusePolicy) {
	if v != nil && v.WorkflowIDReusePolicy != nil {
		return *v.WorkflowIDReusePolicy
	}
	return
}

// GetRetryPolicy is an internal getter (TBD...)
func (v *StartChildWorkflowExecutionDecisionAttributes) GetRetryPolicy() (o *RetryPolicy) {
	if v != nil && v.RetryPolicy != nil {
		return v.RetryPolicy
	}
	return
}

// GetCronSchedule is an internal getter (TBD...)
func (v *StartChildWorkflowExecutionDecisionAttributes) GetCronSchedule() (o string) {
	if v != nil && v.CronSchedule != nil {
		return *v.CronSchedule
	}
	return
}

// GetHeader is an internal getter (TBD...)
func (v *StartChildWorkflowExecutionDecisionAttributes) GetHeader() (o *Header) {
	if v != nil && v.Header != nil {
		return v.Header
	}
	return
}

// GetMemo is an internal getter (TBD...)
func (v *StartChildWorkflowExecutionDecisionAttributes) GetMemo() (o *Memo) {
	if v != nil && v.Memo != nil {
		return v.Memo
	}
	return
}

// GetSearchAttributes is an internal getter (TBD...)
func (v *StartChildWorkflowExecutionDecisionAttributes) GetSearchAttributes() (o *SearchAttributes) {
	if v != nil && v.SearchAttributes != nil {
		return v.SearchAttributes
	}
	return
}

// StartChildWorkflowExecutionFailedEventAttributes is an internal type (TBD...)
type StartChildWorkflowExecutionFailedEventAttributes struct {
<<<<<<< HEAD
	Domain                       *string                            `json:"domain,omitempty"`
	WorkflowID                   string                             `json:"workflowId,omitempty"`
=======
	Domain                       string                             `json:"domain,omitempty"`
	WorkflowID                   *string                            `json:"workflowId,omitempty"`
>>>>>>> 2847890a
	WorkflowType                 *WorkflowType                      `json:"workflowType,omitempty"`
	Cause                        *ChildWorkflowExecutionFailedCause `json:"cause,omitempty"`
	Control                      []byte                             `json:"control,omitempty"`
	InitiatedEventID             *int64                             `json:"initiatedEventId,omitempty"`
	DecisionTaskCompletedEventID *int64                             `json:"decisionTaskCompletedEventId,omitempty"`
}

// GetDomain is an internal getter (TBD...)
func (v *StartChildWorkflowExecutionFailedEventAttributes) GetDomain() (o string) {
	if v != nil {
		return v.Domain
	}
	return
}

// GetWorkflowID is an internal getter (TBD...)
func (v *StartChildWorkflowExecutionFailedEventAttributes) GetWorkflowID() (o string) {
	if v != nil {
		return v.WorkflowID
	}
	return
}

// GetWorkflowType is an internal getter (TBD...)
func (v *StartChildWorkflowExecutionFailedEventAttributes) GetWorkflowType() (o *WorkflowType) {
	if v != nil && v.WorkflowType != nil {
		return v.WorkflowType
	}
	return
}

// GetCause is an internal getter (TBD...)
func (v *StartChildWorkflowExecutionFailedEventAttributes) GetCause() (o ChildWorkflowExecutionFailedCause) {
	if v != nil && v.Cause != nil {
		return *v.Cause
	}
	return
}

// GetControl is an internal getter (TBD...)
func (v *StartChildWorkflowExecutionFailedEventAttributes) GetControl() (o []byte) {
	if v != nil && v.Control != nil {
		return v.Control
	}
	return
}

// GetInitiatedEventID is an internal getter (TBD...)
func (v *StartChildWorkflowExecutionFailedEventAttributes) GetInitiatedEventID() (o int64) {
	if v != nil && v.InitiatedEventID != nil {
		return *v.InitiatedEventID
	}
	return
}

// GetDecisionTaskCompletedEventID is an internal getter (TBD...)
func (v *StartChildWorkflowExecutionFailedEventAttributes) GetDecisionTaskCompletedEventID() (o int64) {
	if v != nil && v.DecisionTaskCompletedEventID != nil {
		return *v.DecisionTaskCompletedEventID
	}
	return
}

// StartChildWorkflowExecutionInitiatedEventAttributes is an internal type (TBD...)
type StartChildWorkflowExecutionInitiatedEventAttributes struct {
<<<<<<< HEAD
	Domain                              *string                `json:"domain,omitempty"`
	WorkflowID                          string                 `json:"workflowId,omitempty"`
=======
	Domain                              string                 `json:"domain,omitempty"`
	WorkflowID                          *string                `json:"workflowId,omitempty"`
>>>>>>> 2847890a
	WorkflowType                        *WorkflowType          `json:"workflowType,omitempty"`
	TaskList                            *TaskList              `json:"taskList,omitempty"`
	Input                               []byte                 `json:"input,omitempty"`
	ExecutionStartToCloseTimeoutSeconds *int32                 `json:"executionStartToCloseTimeoutSeconds,omitempty"`
	TaskStartToCloseTimeoutSeconds      *int32                 `json:"taskStartToCloseTimeoutSeconds,omitempty"`
	ParentClosePolicy                   *ParentClosePolicy     `json:"parentClosePolicy,omitempty"`
	Control                             []byte                 `json:"control,omitempty"`
	DecisionTaskCompletedEventID        *int64                 `json:"decisionTaskCompletedEventId,omitempty"`
	WorkflowIDReusePolicy               *WorkflowIDReusePolicy `json:"workflowIdReusePolicy,omitempty"`
	RetryPolicy                         *RetryPolicy           `json:"retryPolicy,omitempty"`
	CronSchedule                        *string                `json:"cronSchedule,omitempty"`
	Header                              *Header                `json:"header,omitempty"`
	Memo                                *Memo                  `json:"memo,omitempty"`
	SearchAttributes                    *SearchAttributes      `json:"searchAttributes,omitempty"`
}

// GetDomain is an internal getter (TBD...)
func (v *StartChildWorkflowExecutionInitiatedEventAttributes) GetDomain() (o string) {
	if v != nil {
		return v.Domain
	}
	return
}

// GetWorkflowID is an internal getter (TBD...)
func (v *StartChildWorkflowExecutionInitiatedEventAttributes) GetWorkflowID() (o string) {
	if v != nil {
		return v.WorkflowID
	}
	return
}

// GetWorkflowType is an internal getter (TBD...)
func (v *StartChildWorkflowExecutionInitiatedEventAttributes) GetWorkflowType() (o *WorkflowType) {
	if v != nil && v.WorkflowType != nil {
		return v.WorkflowType
	}
	return
}

// GetTaskList is an internal getter (TBD...)
func (v *StartChildWorkflowExecutionInitiatedEventAttributes) GetTaskList() (o *TaskList) {
	if v != nil && v.TaskList != nil {
		return v.TaskList
	}
	return
}

// GetInput is an internal getter (TBD...)
func (v *StartChildWorkflowExecutionInitiatedEventAttributes) GetInput() (o []byte) {
	if v != nil && v.Input != nil {
		return v.Input
	}
	return
}

// GetExecutionStartToCloseTimeoutSeconds is an internal getter (TBD...)
func (v *StartChildWorkflowExecutionInitiatedEventAttributes) GetExecutionStartToCloseTimeoutSeconds() (o int32) {
	if v != nil && v.ExecutionStartToCloseTimeoutSeconds != nil {
		return *v.ExecutionStartToCloseTimeoutSeconds
	}
	return
}

// GetTaskStartToCloseTimeoutSeconds is an internal getter (TBD...)
func (v *StartChildWorkflowExecutionInitiatedEventAttributes) GetTaskStartToCloseTimeoutSeconds() (o int32) {
	if v != nil && v.TaskStartToCloseTimeoutSeconds != nil {
		return *v.TaskStartToCloseTimeoutSeconds
	}
	return
}

// GetParentClosePolicy is an internal getter (TBD...)
func (v *StartChildWorkflowExecutionInitiatedEventAttributes) GetParentClosePolicy() (o ParentClosePolicy) {
	if v != nil && v.ParentClosePolicy != nil {
		return *v.ParentClosePolicy
	}
	return
}

// GetControl is an internal getter (TBD...)
func (v *StartChildWorkflowExecutionInitiatedEventAttributes) GetControl() (o []byte) {
	if v != nil && v.Control != nil {
		return v.Control
	}
	return
}

// GetDecisionTaskCompletedEventID is an internal getter (TBD...)
func (v *StartChildWorkflowExecutionInitiatedEventAttributes) GetDecisionTaskCompletedEventID() (o int64) {
	if v != nil && v.DecisionTaskCompletedEventID != nil {
		return *v.DecisionTaskCompletedEventID
	}
	return
}

// GetWorkflowIDReusePolicy is an internal getter (TBD...)
func (v *StartChildWorkflowExecutionInitiatedEventAttributes) GetWorkflowIDReusePolicy() (o WorkflowIDReusePolicy) {
	if v != nil && v.WorkflowIDReusePolicy != nil {
		return *v.WorkflowIDReusePolicy
	}
	return
}

// GetRetryPolicy is an internal getter (TBD...)
func (v *StartChildWorkflowExecutionInitiatedEventAttributes) GetRetryPolicy() (o *RetryPolicy) {
	if v != nil && v.RetryPolicy != nil {
		return v.RetryPolicy
	}
	return
}

// GetCronSchedule is an internal getter (TBD...)
func (v *StartChildWorkflowExecutionInitiatedEventAttributes) GetCronSchedule() (o string) {
	if v != nil && v.CronSchedule != nil {
		return *v.CronSchedule
	}
	return
}

// GetHeader is an internal getter (TBD...)
func (v *StartChildWorkflowExecutionInitiatedEventAttributes) GetHeader() (o *Header) {
	if v != nil && v.Header != nil {
		return v.Header
	}
	return
}

// GetMemo is an internal getter (TBD...)
func (v *StartChildWorkflowExecutionInitiatedEventAttributes) GetMemo() (o *Memo) {
	if v != nil && v.Memo != nil {
		return v.Memo
	}
	return
}

// GetSearchAttributes is an internal getter (TBD...)
func (v *StartChildWorkflowExecutionInitiatedEventAttributes) GetSearchAttributes() (o *SearchAttributes) {
	if v != nil && v.SearchAttributes != nil {
		return v.SearchAttributes
	}
	return
}

// StartTimeFilter is an internal type (TBD...)
type StartTimeFilter struct {
	EarliestTime *int64 `json:"earliestTime,omitempty"`
	LatestTime   *int64 `json:"latestTime,omitempty"`
}

// GetEarliestTime is an internal getter (TBD...)
func (v *StartTimeFilter) GetEarliestTime() (o int64) {
	if v != nil && v.EarliestTime != nil {
		return *v.EarliestTime
	}
	return
}

// GetLatestTime is an internal getter (TBD...)
func (v *StartTimeFilter) GetLatestTime() (o int64) {
	if v != nil && v.LatestTime != nil {
		return *v.LatestTime
	}
	return
}

// StartTimerDecisionAttributes is an internal type (TBD...)
type StartTimerDecisionAttributes struct {
	TimerID                   *string `json:"timerId,omitempty"`
	StartToFireTimeoutSeconds *int64  `json:"startToFireTimeoutSeconds,omitempty"`
}

// GetTimerID is an internal getter (TBD...)
func (v *StartTimerDecisionAttributes) GetTimerID() (o string) {
	if v != nil && v.TimerID != nil {
		return *v.TimerID
	}
	return
}

// GetStartToFireTimeoutSeconds is an internal getter (TBD...)
func (v *StartTimerDecisionAttributes) GetStartToFireTimeoutSeconds() (o int64) {
	if v != nil && v.StartToFireTimeoutSeconds != nil {
		return *v.StartToFireTimeoutSeconds
	}
	return
}

// StartWorkflowExecutionRequest is an internal type (TBD...)
type StartWorkflowExecutionRequest struct {
<<<<<<< HEAD
	Domain                              *string                `json:"domain,omitempty"`
	WorkflowID                          string                 `json:"workflowId,omitempty"`
=======
	Domain                              string                 `json:"domain,omitempty"`
	WorkflowID                          *string                `json:"workflowId,omitempty"`
>>>>>>> 2847890a
	WorkflowType                        *WorkflowType          `json:"workflowType,omitempty"`
	TaskList                            *TaskList              `json:"taskList,omitempty"`
	Input                               []byte                 `json:"input,omitempty"`
	ExecutionStartToCloseTimeoutSeconds *int32                 `json:"executionStartToCloseTimeoutSeconds,omitempty"`
	TaskStartToCloseTimeoutSeconds      *int32                 `json:"taskStartToCloseTimeoutSeconds,omitempty"`
	Identity                            *string                `json:"identity,omitempty"`
	RequestID                           *string                `json:"requestId,omitempty"`
	WorkflowIDReusePolicy               *WorkflowIDReusePolicy `json:"workflowIdReusePolicy,omitempty"`
	RetryPolicy                         *RetryPolicy           `json:"retryPolicy,omitempty"`
	CronSchedule                        *string                `json:"cronSchedule,omitempty"`
	Memo                                *Memo                  `json:"memo,omitempty"`
	SearchAttributes                    *SearchAttributes      `json:"searchAttributes,omitempty"`
	Header                              *Header                `json:"header,omitempty"`
}

// GetDomain is an internal getter (TBD...)
func (v *StartWorkflowExecutionRequest) GetDomain() (o string) {
	if v != nil {
		return v.Domain
	}
	return
}

// GetWorkflowID is an internal getter (TBD...)
func (v *StartWorkflowExecutionRequest) GetWorkflowID() (o string) {
	if v != nil {
		return v.WorkflowID
	}
	return
}

// GetWorkflowType is an internal getter (TBD...)
func (v *StartWorkflowExecutionRequest) GetWorkflowType() (o *WorkflowType) {
	if v != nil && v.WorkflowType != nil {
		return v.WorkflowType
	}
	return
}

// GetTaskList is an internal getter (TBD...)
func (v *StartWorkflowExecutionRequest) GetTaskList() (o *TaskList) {
	if v != nil && v.TaskList != nil {
		return v.TaskList
	}
	return
}

// GetInput is an internal getter (TBD...)
func (v *StartWorkflowExecutionRequest) GetInput() (o []byte) {
	if v != nil && v.Input != nil {
		return v.Input
	}
	return
}

// GetExecutionStartToCloseTimeoutSeconds is an internal getter (TBD...)
func (v *StartWorkflowExecutionRequest) GetExecutionStartToCloseTimeoutSeconds() (o int32) {
	if v != nil && v.ExecutionStartToCloseTimeoutSeconds != nil {
		return *v.ExecutionStartToCloseTimeoutSeconds
	}
	return
}

// GetTaskStartToCloseTimeoutSeconds is an internal getter (TBD...)
func (v *StartWorkflowExecutionRequest) GetTaskStartToCloseTimeoutSeconds() (o int32) {
	if v != nil && v.TaskStartToCloseTimeoutSeconds != nil {
		return *v.TaskStartToCloseTimeoutSeconds
	}
	return
}

// GetIdentity is an internal getter (TBD...)
func (v *StartWorkflowExecutionRequest) GetIdentity() (o string) {
	if v != nil && v.Identity != nil {
		return *v.Identity
	}
	return
}

// GetRequestID is an internal getter (TBD...)
func (v *StartWorkflowExecutionRequest) GetRequestID() (o string) {
	if v != nil && v.RequestID != nil {
		return *v.RequestID
	}
	return
}

// GetWorkflowIDReusePolicy is an internal getter (TBD...)
func (v *StartWorkflowExecutionRequest) GetWorkflowIDReusePolicy() (o WorkflowIDReusePolicy) {
	if v != nil && v.WorkflowIDReusePolicy != nil {
		return *v.WorkflowIDReusePolicy
	}
	return
}

// GetRetryPolicy is an internal getter (TBD...)
func (v *StartWorkflowExecutionRequest) GetRetryPolicy() (o *RetryPolicy) {
	if v != nil && v.RetryPolicy != nil {
		return v.RetryPolicy
	}
	return
}

// GetCronSchedule is an internal getter (TBD...)
func (v *StartWorkflowExecutionRequest) GetCronSchedule() (o string) {
	if v != nil && v.CronSchedule != nil {
		return *v.CronSchedule
	}
	return
}

// GetMemo is an internal getter (TBD...)
func (v *StartWorkflowExecutionRequest) GetMemo() (o *Memo) {
	if v != nil && v.Memo != nil {
		return v.Memo
	}
	return
}

// GetSearchAttributes is an internal getter (TBD...)
func (v *StartWorkflowExecutionRequest) GetSearchAttributes() (o *SearchAttributes) {
	if v != nil && v.SearchAttributes != nil {
		return v.SearchAttributes
	}
	return
}

// GetHeader is an internal getter (TBD...)
func (v *StartWorkflowExecutionRequest) GetHeader() (o *Header) {
	if v != nil && v.Header != nil {
		return v.Header
	}
	return
}

// StartWorkflowExecutionResponse is an internal type (TBD...)
type StartWorkflowExecutionResponse struct {
	RunID string `json:"runId,omitempty"`
}

// GetRunID is an internal getter (TBD...)
func (v *StartWorkflowExecutionResponse) GetRunID() (o string) {
	if v != nil {
		return v.RunID
	}
	return
}

// StickyExecutionAttributes is an internal type (TBD...)
type StickyExecutionAttributes struct {
	WorkerTaskList                *TaskList `json:"workerTaskList,omitempty"`
	ScheduleToStartTimeoutSeconds *int32    `json:"scheduleToStartTimeoutSeconds,omitempty"`
}

// GetWorkerTaskList is an internal getter (TBD...)
func (v *StickyExecutionAttributes) GetWorkerTaskList() (o *TaskList) {
	if v != nil && v.WorkerTaskList != nil {
		return v.WorkerTaskList
	}
	return
}

// GetScheduleToStartTimeoutSeconds is an internal getter (TBD...)
func (v *StickyExecutionAttributes) GetScheduleToStartTimeoutSeconds() (o int32) {
	if v != nil && v.ScheduleToStartTimeoutSeconds != nil {
		return *v.ScheduleToStartTimeoutSeconds
	}
	return
}

// SupportedClientVersions is an internal type (TBD...)
type SupportedClientVersions struct {
	GoSdk   *string `json:"goSdk,omitempty"`
	JavaSdk *string `json:"javaSdk,omitempty"`
}

// GetGoSdk is an internal getter (TBD...)
func (v *SupportedClientVersions) GetGoSdk() (o string) {
	if v != nil && v.GoSdk != nil {
		return *v.GoSdk
	}
	return
}

// GetJavaSdk is an internal getter (TBD...)
func (v *SupportedClientVersions) GetJavaSdk() (o string) {
	if v != nil && v.JavaSdk != nil {
		return *v.JavaSdk
	}
	return
}

// TaskIDBlock is an internal type (TBD...)
type TaskIDBlock struct {
	StartID *int64 `json:"startID,omitempty"`
	EndID   *int64 `json:"endID,omitempty"`
}

// GetStartID is an internal getter (TBD...)
func (v *TaskIDBlock) GetStartID() (o int64) {
	if v != nil && v.StartID != nil {
		return *v.StartID
	}
	return
}

// GetEndID is an internal getter (TBD...)
func (v *TaskIDBlock) GetEndID() (o int64) {
	if v != nil && v.EndID != nil {
		return *v.EndID
	}
	return
}

// TaskList is an internal type (TBD...)
type TaskList struct {
	Name *string       `json:"name,omitempty"`
	Kind *TaskListKind `json:"kind,omitempty"`
}

// GetName is an internal getter (TBD...)
func (v *TaskList) GetName() (o string) {
	if v != nil && v.Name != nil {
		return *v.Name
	}
	return
}

// GetKind is an internal getter (TBD...)
func (v *TaskList) GetKind() (o TaskListKind) {
	if v != nil && v.Kind != nil {
		return *v.Kind
	}
	return
}

// TaskListKind is an internal type (TBD...)
type TaskListKind int32

// Ptr is a helper function for getting pointer value
func (e TaskListKind) Ptr() *TaskListKind {
	return &e
}

// String returns a readable string representation of TaskListKind.
func (e TaskListKind) String() string {
	w := int32(e)
	switch w {
	case 0:
		return "NORMAL"
	case 1:
		return "STICKY"
	}
	return fmt.Sprintf("TaskListKind(%d)", w)
}

// UnmarshalText parses enum value from string representation
func (e *TaskListKind) UnmarshalText(value []byte) error {
	switch s := strings.ToUpper(string(value)); s {
	case "NORMAL":
		*e = TaskListKindNormal
		return nil
	case "STICKY":
		*e = TaskListKindSticky
		return nil
	default:
		val, err := strconv.ParseInt(s, 10, 32)
		if err != nil {
			return fmt.Errorf("unknown enum value %q for %q: %v", s, "TaskListKind", err)
		}
		*e = TaskListKind(val)
		return nil
	}
}

// MarshalText encodes TaskListKind to text.
func (e TaskListKind) MarshalText() ([]byte, error) {
	return []byte(e.String()), nil
}

const (
	// TaskListKindNormal is an option for TaskListKind
	TaskListKindNormal TaskListKind = iota
	// TaskListKindSticky is an option for TaskListKind
	TaskListKindSticky
)

// TaskListMetadata is an internal type (TBD...)
type TaskListMetadata struct {
	MaxTasksPerSecond *float64 `json:"maxTasksPerSecond,omitempty"`
}

// GetMaxTasksPerSecond is an internal getter (TBD...)
func (v *TaskListMetadata) GetMaxTasksPerSecond() (o float64) {
	if v != nil && v.MaxTasksPerSecond != nil {
		return *v.MaxTasksPerSecond
	}
	return
}

// TaskListPartitionMetadata is an internal type (TBD...)
type TaskListPartitionMetadata struct {
	Key           *string `json:"key,omitempty"`
	OwnerHostName *string `json:"ownerHostName,omitempty"`
}

// GetKey is an internal getter (TBD...)
func (v *TaskListPartitionMetadata) GetKey() (o string) {
	if v != nil && v.Key != nil {
		return *v.Key
	}
	return
}

// GetOwnerHostName is an internal getter (TBD...)
func (v *TaskListPartitionMetadata) GetOwnerHostName() (o string) {
	if v != nil && v.OwnerHostName != nil {
		return *v.OwnerHostName
	}
	return
}

// TaskListStatus is an internal type (TBD...)
type TaskListStatus struct {
	BacklogCountHint *int64       `json:"backlogCountHint,omitempty"`
	ReadLevel        *int64       `json:"readLevel,omitempty"`
	AckLevel         *int64       `json:"ackLevel,omitempty"`
	RatePerSecond    *float64     `json:"ratePerSecond,omitempty"`
	TaskIDBlock      *TaskIDBlock `json:"taskIDBlock,omitempty"`
}

// GetBacklogCountHint is an internal getter (TBD...)
func (v *TaskListStatus) GetBacklogCountHint() (o int64) {
	if v != nil && v.BacklogCountHint != nil {
		return *v.BacklogCountHint
	}
	return
}

// GetReadLevel is an internal getter (TBD...)
func (v *TaskListStatus) GetReadLevel() (o int64) {
	if v != nil && v.ReadLevel != nil {
		return *v.ReadLevel
	}
	return
}

// GetAckLevel is an internal getter (TBD...)
func (v *TaskListStatus) GetAckLevel() (o int64) {
	if v != nil && v.AckLevel != nil {
		return *v.AckLevel
	}
	return
}

// GetRatePerSecond is an internal getter (TBD...)
func (v *TaskListStatus) GetRatePerSecond() (o float64) {
	if v != nil && v.RatePerSecond != nil {
		return *v.RatePerSecond
	}
	return
}

// GetTaskIDBlock is an internal getter (TBD...)
func (v *TaskListStatus) GetTaskIDBlock() (o *TaskIDBlock) {
	if v != nil && v.TaskIDBlock != nil {
		return v.TaskIDBlock
	}
	return
}

// TaskListType is an internal type (TBD...)
type TaskListType int32

// Ptr is a helper function for getting pointer value
func (e TaskListType) Ptr() *TaskListType {
	return &e
}

// String returns a readable string representation of TaskListType.
func (e TaskListType) String() string {
	w := int32(e)
	switch w {
	case 0:
		return "Decision"
	case 1:
		return "Activity"
	}
	return fmt.Sprintf("TaskListType(%d)", w)
}

// UnmarshalText parses enum value from string representation
func (e *TaskListType) UnmarshalText(value []byte) error {
	switch s := strings.ToUpper(string(value)); s {
	case "DECISION":
		*e = TaskListTypeDecision
		return nil
	case "ACTIVITY":
		*e = TaskListTypeActivity
		return nil
	default:
		val, err := strconv.ParseInt(s, 10, 32)
		if err != nil {
			return fmt.Errorf("unknown enum value %q for %q: %v", s, "TaskListType", err)
		}
		*e = TaskListType(val)
		return nil
	}
}

// MarshalText encodes TaskListType to text.
func (e TaskListType) MarshalText() ([]byte, error) {
	return []byte(e.String()), nil
}

const (
	// TaskListTypeDecision is an option for TaskListType
	TaskListTypeDecision TaskListType = iota
	// TaskListTypeActivity is an option for TaskListType
	TaskListTypeActivity
)

// TerminateWorkflowExecutionRequest is an internal type (TBD...)
type TerminateWorkflowExecutionRequest struct {
	Domain            string             `json:"domain,omitempty"`
	WorkflowExecution *WorkflowExecution `json:"workflowExecution,omitempty"`
	Reason            *string            `json:"reason,omitempty"`
	Details           []byte             `json:"details,omitempty"`
	Identity          *string            `json:"identity,omitempty"`
}

// GetDomain is an internal getter (TBD...)
func (v *TerminateWorkflowExecutionRequest) GetDomain() (o string) {
	if v != nil {
		return v.Domain
	}
	return
}

// GetWorkflowExecution is an internal getter (TBD...)
func (v *TerminateWorkflowExecutionRequest) GetWorkflowExecution() (o *WorkflowExecution) {
	if v != nil && v.WorkflowExecution != nil {
		return v.WorkflowExecution
	}
	return
}

// GetReason is an internal getter (TBD...)
func (v *TerminateWorkflowExecutionRequest) GetReason() (o string) {
	if v != nil && v.Reason != nil {
		return *v.Reason
	}
	return
}

// GetDetails is an internal getter (TBD...)
func (v *TerminateWorkflowExecutionRequest) GetDetails() (o []byte) {
	if v != nil && v.Details != nil {
		return v.Details
	}
	return
}

// GetIdentity is an internal getter (TBD...)
func (v *TerminateWorkflowExecutionRequest) GetIdentity() (o string) {
	if v != nil && v.Identity != nil {
		return *v.Identity
	}
	return
}

// TimeoutType is an internal type (TBD...)
type TimeoutType int32

// Ptr is a helper function for getting pointer value
func (e TimeoutType) Ptr() *TimeoutType {
	return &e
}

// String returns a readable string representation of TimeoutType.
func (e TimeoutType) String() string {
	w := int32(e)
	switch w {
	case 0:
		return "START_TO_CLOSE"
	case 1:
		return "SCHEDULE_TO_START"
	case 2:
		return "SCHEDULE_TO_CLOSE"
	case 3:
		return "HEARTBEAT"
	}
	return fmt.Sprintf("TimeoutType(%d)", w)
}

// UnmarshalText parses enum value from string representation
func (e *TimeoutType) UnmarshalText(value []byte) error {
	switch s := strings.ToUpper(string(value)); s {
	case "START_TO_CLOSE":
		*e = TimeoutTypeStartToClose
		return nil
	case "SCHEDULE_TO_START":
		*e = TimeoutTypeScheduleToStart
		return nil
	case "SCHEDULE_TO_CLOSE":
		*e = TimeoutTypeScheduleToClose
		return nil
	case "HEARTBEAT":
		*e = TimeoutTypeHeartbeat
		return nil
	default:
		val, err := strconv.ParseInt(s, 10, 32)
		if err != nil {
			return fmt.Errorf("unknown enum value %q for %q: %v", s, "TimeoutType", err)
		}
		*e = TimeoutType(val)
		return nil
	}
}

// MarshalText encodes TimeoutType to text.
func (e TimeoutType) MarshalText() ([]byte, error) {
	return []byte(e.String()), nil
}

const (
	// TimeoutTypeStartToClose is an option for TimeoutType
	TimeoutTypeStartToClose TimeoutType = iota
	// TimeoutTypeScheduleToStart is an option for TimeoutType
	TimeoutTypeScheduleToStart
	// TimeoutTypeScheduleToClose is an option for TimeoutType
	TimeoutTypeScheduleToClose
	// TimeoutTypeHeartbeat is an option for TimeoutType
	TimeoutTypeHeartbeat
)

// TimerCanceledEventAttributes is an internal type (TBD...)
type TimerCanceledEventAttributes struct {
	TimerID                      *string `json:"timerId,omitempty"`
	StartedEventID               *int64  `json:"startedEventId,omitempty"`
	DecisionTaskCompletedEventID *int64  `json:"decisionTaskCompletedEventId,omitempty"`
	Identity                     *string `json:"identity,omitempty"`
}

// GetTimerID is an internal getter (TBD...)
func (v *TimerCanceledEventAttributes) GetTimerID() (o string) {
	if v != nil && v.TimerID != nil {
		return *v.TimerID
	}
	return
}

// GetStartedEventID is an internal getter (TBD...)
func (v *TimerCanceledEventAttributes) GetStartedEventID() (o int64) {
	if v != nil && v.StartedEventID != nil {
		return *v.StartedEventID
	}
	return
}

// GetDecisionTaskCompletedEventID is an internal getter (TBD...)
func (v *TimerCanceledEventAttributes) GetDecisionTaskCompletedEventID() (o int64) {
	if v != nil && v.DecisionTaskCompletedEventID != nil {
		return *v.DecisionTaskCompletedEventID
	}
	return
}

// GetIdentity is an internal getter (TBD...)
func (v *TimerCanceledEventAttributes) GetIdentity() (o string) {
	if v != nil && v.Identity != nil {
		return *v.Identity
	}
	return
}

// TimerFiredEventAttributes is an internal type (TBD...)
type TimerFiredEventAttributes struct {
	TimerID        *string `json:"timerId,omitempty"`
	StartedEventID *int64  `json:"startedEventId,omitempty"`
}

// GetTimerID is an internal getter (TBD...)
func (v *TimerFiredEventAttributes) GetTimerID() (o string) {
	if v != nil && v.TimerID != nil {
		return *v.TimerID
	}
	return
}

// GetStartedEventID is an internal getter (TBD...)
func (v *TimerFiredEventAttributes) GetStartedEventID() (o int64) {
	if v != nil && v.StartedEventID != nil {
		return *v.StartedEventID
	}
	return
}

// TimerStartedEventAttributes is an internal type (TBD...)
type TimerStartedEventAttributes struct {
	TimerID                      *string `json:"timerId,omitempty"`
	StartToFireTimeoutSeconds    *int64  `json:"startToFireTimeoutSeconds,omitempty"`
	DecisionTaskCompletedEventID *int64  `json:"decisionTaskCompletedEventId,omitempty"`
}

// GetTimerID is an internal getter (TBD...)
func (v *TimerStartedEventAttributes) GetTimerID() (o string) {
	if v != nil && v.TimerID != nil {
		return *v.TimerID
	}
	return
}

// GetStartToFireTimeoutSeconds is an internal getter (TBD...)
func (v *TimerStartedEventAttributes) GetStartToFireTimeoutSeconds() (o int64) {
	if v != nil && v.StartToFireTimeoutSeconds != nil {
		return *v.StartToFireTimeoutSeconds
	}
	return
}

// GetDecisionTaskCompletedEventID is an internal getter (TBD...)
func (v *TimerStartedEventAttributes) GetDecisionTaskCompletedEventID() (o int64) {
	if v != nil && v.DecisionTaskCompletedEventID != nil {
		return *v.DecisionTaskCompletedEventID
	}
	return
}

// TransientDecisionInfo is an internal type (TBD...)
type TransientDecisionInfo struct {
	ScheduledEvent *HistoryEvent `json:"scheduledEvent,omitempty"`
	StartedEvent   *HistoryEvent `json:"startedEvent,omitempty"`
}

// GetScheduledEvent is an internal getter (TBD...)
func (v *TransientDecisionInfo) GetScheduledEvent() (o *HistoryEvent) {
	if v != nil && v.ScheduledEvent != nil {
		return v.ScheduledEvent
	}
	return
}

// GetStartedEvent is an internal getter (TBD...)
func (v *TransientDecisionInfo) GetStartedEvent() (o *HistoryEvent) {
	if v != nil && v.StartedEvent != nil {
		return v.StartedEvent
	}
	return
}

// UpdateDomainInfo is an internal type (TBD...)
type UpdateDomainInfo struct {
	Description *string           `json:"description,omitempty"`
	OwnerEmail  *string           `json:"ownerEmail,omitempty"`
	Data        map[string]string `json:"data,omitempty"`
}

// GetDescription is an internal getter (TBD...)
func (v *UpdateDomainInfo) GetDescription() (o string) {
	if v != nil && v.Description != nil {
		return *v.Description
	}
	return
}

// GetOwnerEmail is an internal getter (TBD...)
func (v *UpdateDomainInfo) GetOwnerEmail() (o string) {
	if v != nil && v.OwnerEmail != nil {
		return *v.OwnerEmail
	}
	return
}

// GetData is an internal getter (TBD...)
func (v *UpdateDomainInfo) GetData() (o map[string]string) {
	if v != nil && v.Data != nil {
		return v.Data
	}
	return
}

// UpdateDomainRequest is an internal type (TBD...)
type UpdateDomainRequest struct {
	Name                     *string                         `json:"name,omitempty"`
	UpdatedInfo              *UpdateDomainInfo               `json:"updatedInfo,omitempty"`
	Configuration            *DomainConfiguration            `json:"configuration,omitempty"`
	ReplicationConfiguration *DomainReplicationConfiguration `json:"replicationConfiguration,omitempty"`
	SecurityToken            *string                         `json:"securityToken,omitempty"`
	DeleteBadBinary          *string                         `json:"deleteBadBinary,omitempty"`
	FailoverTimeoutInSeconds *int32                          `json:"failoverTimeoutInSeconds,omitempty"`
}

// GetName is an internal getter (TBD...)
func (v *UpdateDomainRequest) GetName() (o string) {
	if v != nil && v.Name != nil {
		return *v.Name
	}
	return
}

// GetUpdatedInfo is an internal getter (TBD...)
func (v *UpdateDomainRequest) GetUpdatedInfo() (o *UpdateDomainInfo) {
	if v != nil && v.UpdatedInfo != nil {
		return v.UpdatedInfo
	}
	return
}

// GetConfiguration is an internal getter (TBD...)
func (v *UpdateDomainRequest) GetConfiguration() (o *DomainConfiguration) {
	if v != nil && v.Configuration != nil {
		return v.Configuration
	}
	return
}

// GetReplicationConfiguration is an internal getter (TBD...)
func (v *UpdateDomainRequest) GetReplicationConfiguration() (o *DomainReplicationConfiguration) {
	if v != nil && v.ReplicationConfiguration != nil {
		return v.ReplicationConfiguration
	}
	return
}

// GetSecurityToken is an internal getter (TBD...)
func (v *UpdateDomainRequest) GetSecurityToken() (o string) {
	if v != nil && v.SecurityToken != nil {
		return *v.SecurityToken
	}
	return
}

// GetDeleteBadBinary is an internal getter (TBD...)
func (v *UpdateDomainRequest) GetDeleteBadBinary() (o string) {
	if v != nil && v.DeleteBadBinary != nil {
		return *v.DeleteBadBinary
	}
	return
}

// GetFailoverTimeoutInSeconds is an internal getter (TBD...)
func (v *UpdateDomainRequest) GetFailoverTimeoutInSeconds() (o int32) {
	if v != nil && v.FailoverTimeoutInSeconds != nil {
		return *v.FailoverTimeoutInSeconds
	}
	return
}

// UpdateDomainResponse is an internal type (TBD...)
type UpdateDomainResponse struct {
	DomainInfo               *DomainInfo                     `json:"domainInfo,omitempty"`
	Configuration            *DomainConfiguration            `json:"configuration,omitempty"`
	ReplicationConfiguration *DomainReplicationConfiguration `json:"replicationConfiguration,omitempty"`
	FailoverVersion          *int64                          `json:"failoverVersion,omitempty"`
	IsGlobalDomain           *bool                           `json:"isGlobalDomain,omitempty"`
}

// GetDomainInfo is an internal getter (TBD...)
func (v *UpdateDomainResponse) GetDomainInfo() (o *DomainInfo) {
	if v != nil && v.DomainInfo != nil {
		return v.DomainInfo
	}
	return
}

// GetConfiguration is an internal getter (TBD...)
func (v *UpdateDomainResponse) GetConfiguration() (o *DomainConfiguration) {
	if v != nil && v.Configuration != nil {
		return v.Configuration
	}
	return
}

// GetReplicationConfiguration is an internal getter (TBD...)
func (v *UpdateDomainResponse) GetReplicationConfiguration() (o *DomainReplicationConfiguration) {
	if v != nil && v.ReplicationConfiguration != nil {
		return v.ReplicationConfiguration
	}
	return
}

// GetFailoverVersion is an internal getter (TBD...)
func (v *UpdateDomainResponse) GetFailoverVersion() (o int64) {
	if v != nil && v.FailoverVersion != nil {
		return *v.FailoverVersion
	}
	return
}

// GetIsGlobalDomain is an internal getter (TBD...)
func (v *UpdateDomainResponse) GetIsGlobalDomain() (o bool) {
	if v != nil && v.IsGlobalDomain != nil {
		return *v.IsGlobalDomain
	}
	return
}

// UpsertWorkflowSearchAttributesDecisionAttributes is an internal type (TBD...)
type UpsertWorkflowSearchAttributesDecisionAttributes struct {
	SearchAttributes *SearchAttributes `json:"searchAttributes,omitempty"`
}

// GetSearchAttributes is an internal getter (TBD...)
func (v *UpsertWorkflowSearchAttributesDecisionAttributes) GetSearchAttributes() (o *SearchAttributes) {
	if v != nil && v.SearchAttributes != nil {
		return v.SearchAttributes
	}
	return
}

// UpsertWorkflowSearchAttributesEventAttributes is an internal type (TBD...)
type UpsertWorkflowSearchAttributesEventAttributes struct {
	DecisionTaskCompletedEventID *int64            `json:"decisionTaskCompletedEventId,omitempty"`
	SearchAttributes             *SearchAttributes `json:"searchAttributes,omitempty"`
}

// GetDecisionTaskCompletedEventID is an internal getter (TBD...)
func (v *UpsertWorkflowSearchAttributesEventAttributes) GetDecisionTaskCompletedEventID() (o int64) {
	if v != nil && v.DecisionTaskCompletedEventID != nil {
		return *v.DecisionTaskCompletedEventID
	}
	return
}

// GetSearchAttributes is an internal getter (TBD...)
func (v *UpsertWorkflowSearchAttributesEventAttributes) GetSearchAttributes() (o *SearchAttributes) {
	if v != nil && v.SearchAttributes != nil {
		return v.SearchAttributes
	}
	return
}

// VersionHistories is an internal type (TBD...)
type VersionHistories struct {
	CurrentVersionHistoryIndex *int32            `json:"currentVersionHistoryIndex,omitempty"`
	Histories                  []*VersionHistory `json:"histories,omitempty"`
}

// GetCurrentVersionHistoryIndex is an internal getter (TBD...)
func (v *VersionHistories) GetCurrentVersionHistoryIndex() (o int32) {
	if v != nil && v.CurrentVersionHistoryIndex != nil {
		return *v.CurrentVersionHistoryIndex
	}
	return
}

// GetHistories is an internal getter (TBD...)
func (v *VersionHistories) GetHistories() (o []*VersionHistory) {
	if v != nil && v.Histories != nil {
		return v.Histories
	}
	return
}

// VersionHistory is an internal type (TBD...)
type VersionHistory struct {
	BranchToken []byte                `json:"branchToken,omitempty"`
	Items       []*VersionHistoryItem `json:"items,omitempty"`
}

// GetBranchToken is an internal getter (TBD...)
func (v *VersionHistory) GetBranchToken() (o []byte) {
	if v != nil && v.BranchToken != nil {
		return v.BranchToken
	}
	return
}

// GetItems is an internal getter (TBD...)
func (v *VersionHistory) GetItems() (o []*VersionHistoryItem) {
	if v != nil && v.Items != nil {
		return v.Items
	}
	return
}

// VersionHistoryItem is an internal type (TBD...)
type VersionHistoryItem struct {
	EventID *int64 `json:"eventID,omitempty"`
	Version *int64 `json:"version,omitempty"`
}

// GetEventID is an internal getter (TBD...)
func (v *VersionHistoryItem) GetEventID() (o int64) {
	if v != nil && v.EventID != nil {
		return *v.EventID
	}
	return
}

// GetVersion is an internal getter (TBD...)
func (v *VersionHistoryItem) GetVersion() (o int64) {
	if v != nil && v.Version != nil {
		return *v.Version
	}
	return
}

// WorkerVersionInfo is an internal type (TBD...)
type WorkerVersionInfo struct {
	Impl           *string `json:"impl,omitempty"`
	FeatureVersion *string `json:"featureVersion,omitempty"`
}

// GetImpl is an internal getter (TBD...)
func (v *WorkerVersionInfo) GetImpl() (o string) {
	if v != nil && v.Impl != nil {
		return *v.Impl
	}
	return
}

// GetFeatureVersion is an internal getter (TBD...)
func (v *WorkerVersionInfo) GetFeatureVersion() (o string) {
	if v != nil && v.FeatureVersion != nil {
		return *v.FeatureVersion
	}
	return
}

// WorkflowExecution is an internal type (TBD...)
type WorkflowExecution struct {
	WorkflowID string `json:"workflowId,omitempty"`
	RunID      string `json:"runId,omitempty"`
}

// GetWorkflowID is an internal getter (TBD...)
func (v *WorkflowExecution) GetWorkflowID() (o string) {
	if v != nil {
		return v.WorkflowID
	}
	return
}

// GetRunID is an internal getter (TBD...)
func (v *WorkflowExecution) GetRunID() (o string) {
	if v != nil {
		return v.RunID
	}
	return
}

// WorkflowExecutionAlreadyStartedError is an internal type (TBD...)
type WorkflowExecutionAlreadyStartedError struct {
	Message        *string `json:"message,omitempty"`
	StartRequestID *string `json:"startRequestId,omitempty"`
	RunID          string  `json:"runId,omitempty"`
}

// GetMessage is an internal getter (TBD...)
func (v *WorkflowExecutionAlreadyStartedError) GetMessage() (o string) {
	if v != nil && v.Message != nil {
		return *v.Message
	}
	return
}

// GetStartRequestID is an internal getter (TBD...)
func (v *WorkflowExecutionAlreadyStartedError) GetStartRequestID() (o string) {
	if v != nil && v.StartRequestID != nil {
		return *v.StartRequestID
	}
	return
}

// GetRunID is an internal getter (TBD...)
func (v *WorkflowExecutionAlreadyStartedError) GetRunID() (o string) {
	if v != nil {
		return v.RunID
	}
	return
}

// WorkflowExecutionCancelRequestedEventAttributes is an internal type (TBD...)
type WorkflowExecutionCancelRequestedEventAttributes struct {
	Cause                     *string            `json:"cause,omitempty"`
	ExternalInitiatedEventID  *int64             `json:"externalInitiatedEventId,omitempty"`
	ExternalWorkflowExecution *WorkflowExecution `json:"externalWorkflowExecution,omitempty"`
	Identity                  *string            `json:"identity,omitempty"`
}

// GetCause is an internal getter (TBD...)
func (v *WorkflowExecutionCancelRequestedEventAttributes) GetCause() (o string) {
	if v != nil && v.Cause != nil {
		return *v.Cause
	}
	return
}

// GetExternalInitiatedEventID is an internal getter (TBD...)
func (v *WorkflowExecutionCancelRequestedEventAttributes) GetExternalInitiatedEventID() (o int64) {
	if v != nil && v.ExternalInitiatedEventID != nil {
		return *v.ExternalInitiatedEventID
	}
	return
}

// GetExternalWorkflowExecution is an internal getter (TBD...)
func (v *WorkflowExecutionCancelRequestedEventAttributes) GetExternalWorkflowExecution() (o *WorkflowExecution) {
	if v != nil && v.ExternalWorkflowExecution != nil {
		return v.ExternalWorkflowExecution
	}
	return
}

// GetIdentity is an internal getter (TBD...)
func (v *WorkflowExecutionCancelRequestedEventAttributes) GetIdentity() (o string) {
	if v != nil && v.Identity != nil {
		return *v.Identity
	}
	return
}

// WorkflowExecutionCanceledEventAttributes is an internal type (TBD...)
type WorkflowExecutionCanceledEventAttributes struct {
	DecisionTaskCompletedEventID *int64 `json:"decisionTaskCompletedEventId,omitempty"`
	Details                      []byte `json:"details,omitempty"`
}

// GetDecisionTaskCompletedEventID is an internal getter (TBD...)
func (v *WorkflowExecutionCanceledEventAttributes) GetDecisionTaskCompletedEventID() (o int64) {
	if v != nil && v.DecisionTaskCompletedEventID != nil {
		return *v.DecisionTaskCompletedEventID
	}
	return
}

// GetDetails is an internal getter (TBD...)
func (v *WorkflowExecutionCanceledEventAttributes) GetDetails() (o []byte) {
	if v != nil && v.Details != nil {
		return v.Details
	}
	return
}

// WorkflowExecutionCloseStatus is an internal type (TBD...)
type WorkflowExecutionCloseStatus int32

// Ptr is a helper function for getting pointer value
func (e WorkflowExecutionCloseStatus) Ptr() *WorkflowExecutionCloseStatus {
	return &e
}

// String returns a readable string representation of WorkflowExecutionCloseStatus.
func (e WorkflowExecutionCloseStatus) String() string {
	w := int32(e)
	switch w {
	case 0:
		return "COMPLETED"
	case 1:
		return "FAILED"
	case 2:
		return "CANCELED"
	case 3:
		return "TERMINATED"
	case 4:
		return "CONTINUED_AS_NEW"
	case 5:
		return "TIMED_OUT"
	}
	return fmt.Sprintf("WorkflowExecutionCloseStatus(%d)", w)
}

// UnmarshalText parses enum value from string representation
func (e *WorkflowExecutionCloseStatus) UnmarshalText(value []byte) error {
	switch s := strings.ToUpper(string(value)); s {
	case "COMPLETED":
		*e = WorkflowExecutionCloseStatusCompleted
		return nil
	case "FAILED":
		*e = WorkflowExecutionCloseStatusFailed
		return nil
	case "CANCELED":
		*e = WorkflowExecutionCloseStatusCanceled
		return nil
	case "TERMINATED":
		*e = WorkflowExecutionCloseStatusTerminated
		return nil
	case "CONTINUED_AS_NEW":
		*e = WorkflowExecutionCloseStatusContinuedAsNew
		return nil
	case "TIMED_OUT":
		*e = WorkflowExecutionCloseStatusTimedOut
		return nil
	default:
		val, err := strconv.ParseInt(s, 10, 32)
		if err != nil {
			return fmt.Errorf("unknown enum value %q for %q: %v", s, "WorkflowExecutionCloseStatus", err)
		}
		*e = WorkflowExecutionCloseStatus(val)
		return nil
	}
}

// MarshalText encodes WorkflowExecutionCloseStatus to text.
func (e WorkflowExecutionCloseStatus) MarshalText() ([]byte, error) {
	return []byte(e.String()), nil
}

const (
	// WorkflowExecutionCloseStatusCompleted is an option for WorkflowExecutionCloseStatus
	WorkflowExecutionCloseStatusCompleted WorkflowExecutionCloseStatus = iota
	// WorkflowExecutionCloseStatusFailed is an option for WorkflowExecutionCloseStatus
	WorkflowExecutionCloseStatusFailed
	// WorkflowExecutionCloseStatusCanceled is an option for WorkflowExecutionCloseStatus
	WorkflowExecutionCloseStatusCanceled
	// WorkflowExecutionCloseStatusTerminated is an option for WorkflowExecutionCloseStatus
	WorkflowExecutionCloseStatusTerminated
	// WorkflowExecutionCloseStatusContinuedAsNew is an option for WorkflowExecutionCloseStatus
	WorkflowExecutionCloseStatusContinuedAsNew
	// WorkflowExecutionCloseStatusTimedOut is an option for WorkflowExecutionCloseStatus
	WorkflowExecutionCloseStatusTimedOut
)

// WorkflowExecutionCompletedEventAttributes is an internal type (TBD...)
type WorkflowExecutionCompletedEventAttributes struct {
	Result                       []byte `json:"result,omitempty"`
	DecisionTaskCompletedEventID *int64 `json:"decisionTaskCompletedEventId,omitempty"`
}

// GetResult is an internal getter (TBD...)
func (v *WorkflowExecutionCompletedEventAttributes) GetResult() (o []byte) {
	if v != nil && v.Result != nil {
		return v.Result
	}
	return
}

// GetDecisionTaskCompletedEventID is an internal getter (TBD...)
func (v *WorkflowExecutionCompletedEventAttributes) GetDecisionTaskCompletedEventID() (o int64) {
	if v != nil && v.DecisionTaskCompletedEventID != nil {
		return *v.DecisionTaskCompletedEventID
	}
	return
}

// WorkflowExecutionConfiguration is an internal type (TBD...)
type WorkflowExecutionConfiguration struct {
	TaskList                            *TaskList `json:"taskList,omitempty"`
	ExecutionStartToCloseTimeoutSeconds *int32    `json:"executionStartToCloseTimeoutSeconds,omitempty"`
	TaskStartToCloseTimeoutSeconds      *int32    `json:"taskStartToCloseTimeoutSeconds,omitempty"`
}

// GetTaskList is an internal getter (TBD...)
func (v *WorkflowExecutionConfiguration) GetTaskList() (o *TaskList) {
	if v != nil && v.TaskList != nil {
		return v.TaskList
	}
	return
}

// GetExecutionStartToCloseTimeoutSeconds is an internal getter (TBD...)
func (v *WorkflowExecutionConfiguration) GetExecutionStartToCloseTimeoutSeconds() (o int32) {
	if v != nil && v.ExecutionStartToCloseTimeoutSeconds != nil {
		return *v.ExecutionStartToCloseTimeoutSeconds
	}
	return
}

// GetTaskStartToCloseTimeoutSeconds is an internal getter (TBD...)
func (v *WorkflowExecutionConfiguration) GetTaskStartToCloseTimeoutSeconds() (o int32) {
	if v != nil && v.TaskStartToCloseTimeoutSeconds != nil {
		return *v.TaskStartToCloseTimeoutSeconds
	}
	return
}

// WorkflowExecutionContinuedAsNewEventAttributes is an internal type (TBD...)
type WorkflowExecutionContinuedAsNewEventAttributes struct {
	NewExecutionRunID                   string                  `json:"newExecutionRunId,omitempty"`
	WorkflowType                        *WorkflowType           `json:"workflowType,omitempty"`
	TaskList                            *TaskList               `json:"taskList,omitempty"`
	Input                               []byte                  `json:"input,omitempty"`
	ExecutionStartToCloseTimeoutSeconds *int32                  `json:"executionStartToCloseTimeoutSeconds,omitempty"`
	TaskStartToCloseTimeoutSeconds      *int32                  `json:"taskStartToCloseTimeoutSeconds,omitempty"`
	DecisionTaskCompletedEventID        *int64                  `json:"decisionTaskCompletedEventId,omitempty"`
	BackoffStartIntervalInSeconds       *int32                  `json:"backoffStartIntervalInSeconds,omitempty"`
	Initiator                           *ContinueAsNewInitiator `json:"initiator,omitempty"`
	FailureReason                       *string                 `json:"failureReason,omitempty"`
	FailureDetails                      []byte                  `json:"failureDetails,omitempty"`
	LastCompletionResult                []byte                  `json:"lastCompletionResult,omitempty"`
	Header                              *Header                 `json:"header,omitempty"`
	Memo                                *Memo                   `json:"memo,omitempty"`
	SearchAttributes                    *SearchAttributes       `json:"searchAttributes,omitempty"`
}

// GetNewExecutionRunID is an internal getter (TBD...)
func (v *WorkflowExecutionContinuedAsNewEventAttributes) GetNewExecutionRunID() (o string) {
	if v != nil {
		return v.NewExecutionRunID
	}
	return
}

// GetWorkflowType is an internal getter (TBD...)
func (v *WorkflowExecutionContinuedAsNewEventAttributes) GetWorkflowType() (o *WorkflowType) {
	if v != nil && v.WorkflowType != nil {
		return v.WorkflowType
	}
	return
}

// GetTaskList is an internal getter (TBD...)
func (v *WorkflowExecutionContinuedAsNewEventAttributes) GetTaskList() (o *TaskList) {
	if v != nil && v.TaskList != nil {
		return v.TaskList
	}
	return
}

// GetInput is an internal getter (TBD...)
func (v *WorkflowExecutionContinuedAsNewEventAttributes) GetInput() (o []byte) {
	if v != nil && v.Input != nil {
		return v.Input
	}
	return
}

// GetExecutionStartToCloseTimeoutSeconds is an internal getter (TBD...)
func (v *WorkflowExecutionContinuedAsNewEventAttributes) GetExecutionStartToCloseTimeoutSeconds() (o int32) {
	if v != nil && v.ExecutionStartToCloseTimeoutSeconds != nil {
		return *v.ExecutionStartToCloseTimeoutSeconds
	}
	return
}

// GetTaskStartToCloseTimeoutSeconds is an internal getter (TBD...)
func (v *WorkflowExecutionContinuedAsNewEventAttributes) GetTaskStartToCloseTimeoutSeconds() (o int32) {
	if v != nil && v.TaskStartToCloseTimeoutSeconds != nil {
		return *v.TaskStartToCloseTimeoutSeconds
	}
	return
}

// GetDecisionTaskCompletedEventID is an internal getter (TBD...)
func (v *WorkflowExecutionContinuedAsNewEventAttributes) GetDecisionTaskCompletedEventID() (o int64) {
	if v != nil && v.DecisionTaskCompletedEventID != nil {
		return *v.DecisionTaskCompletedEventID
	}
	return
}

// GetBackoffStartIntervalInSeconds is an internal getter (TBD...)
func (v *WorkflowExecutionContinuedAsNewEventAttributes) GetBackoffStartIntervalInSeconds() (o int32) {
	if v != nil && v.BackoffStartIntervalInSeconds != nil {
		return *v.BackoffStartIntervalInSeconds
	}
	return
}

// GetInitiator is an internal getter (TBD...)
func (v *WorkflowExecutionContinuedAsNewEventAttributes) GetInitiator() (o ContinueAsNewInitiator) {
	if v != nil && v.Initiator != nil {
		return *v.Initiator
	}
	return
}

// GetFailureReason is an internal getter (TBD...)
func (v *WorkflowExecutionContinuedAsNewEventAttributes) GetFailureReason() (o string) {
	if v != nil && v.FailureReason != nil {
		return *v.FailureReason
	}
	return
}

// GetFailureDetails is an internal getter (TBD...)
func (v *WorkflowExecutionContinuedAsNewEventAttributes) GetFailureDetails() (o []byte) {
	if v != nil && v.FailureDetails != nil {
		return v.FailureDetails
	}
	return
}

// GetLastCompletionResult is an internal getter (TBD...)
func (v *WorkflowExecutionContinuedAsNewEventAttributes) GetLastCompletionResult() (o []byte) {
	if v != nil && v.LastCompletionResult != nil {
		return v.LastCompletionResult
	}
	return
}

// GetHeader is an internal getter (TBD...)
func (v *WorkflowExecutionContinuedAsNewEventAttributes) GetHeader() (o *Header) {
	if v != nil && v.Header != nil {
		return v.Header
	}
	return
}

// GetMemo is an internal getter (TBD...)
func (v *WorkflowExecutionContinuedAsNewEventAttributes) GetMemo() (o *Memo) {
	if v != nil && v.Memo != nil {
		return v.Memo
	}
	return
}

// GetSearchAttributes is an internal getter (TBD...)
func (v *WorkflowExecutionContinuedAsNewEventAttributes) GetSearchAttributes() (o *SearchAttributes) {
	if v != nil && v.SearchAttributes != nil {
		return v.SearchAttributes
	}
	return
}

// WorkflowExecutionFailedEventAttributes is an internal type (TBD...)
type WorkflowExecutionFailedEventAttributes struct {
	Reason                       *string `json:"reason,omitempty"`
	Details                      []byte  `json:"details,omitempty"`
	DecisionTaskCompletedEventID *int64  `json:"decisionTaskCompletedEventId,omitempty"`
}

// GetReason is an internal getter (TBD...)
func (v *WorkflowExecutionFailedEventAttributes) GetReason() (o string) {
	if v != nil && v.Reason != nil {
		return *v.Reason
	}
	return
}

// GetDetails is an internal getter (TBD...)
func (v *WorkflowExecutionFailedEventAttributes) GetDetails() (o []byte) {
	if v != nil && v.Details != nil {
		return v.Details
	}
	return
}

// GetDecisionTaskCompletedEventID is an internal getter (TBD...)
func (v *WorkflowExecutionFailedEventAttributes) GetDecisionTaskCompletedEventID() (o int64) {
	if v != nil && v.DecisionTaskCompletedEventID != nil {
		return *v.DecisionTaskCompletedEventID
	}
	return
}

// WorkflowExecutionFilter is an internal type (TBD...)
type WorkflowExecutionFilter struct {
	WorkflowID *string `json:"workflowId,omitempty"`
	RunID      *string `json:"runId,omitempty"`
}

// GetWorkflowID is an internal getter (TBD...)
func (v *WorkflowExecutionFilter) GetWorkflowID() (o string) {
	if v != nil && v.WorkflowID != nil {
		return *v.WorkflowID
	}
	return
}

// GetRunID is an internal getter (TBD...)
func (v *WorkflowExecutionFilter) GetRunID() (o string) {
	if v != nil && v.RunID != nil {
		return *v.RunID
	}
	return
}

// WorkflowExecutionInfo is an internal type (TBD...)
type WorkflowExecutionInfo struct {
	Execution        *WorkflowExecution            `json:"execution,omitempty"`
	Type             *WorkflowType                 `json:"type,omitempty"`
	StartTime        *int64                        `json:"startTime,omitempty"`
	CloseTime        *int64                        `json:"closeTime,omitempty"`
	CloseStatus      *WorkflowExecutionCloseStatus `json:"closeStatus,omitempty"`
	HistoryLength    *int64                        `json:"historyLength,omitempty"`
	ParentDomainID   *string                       `json:"parentDomainId,omitempty"`
	ParentExecution  *WorkflowExecution            `json:"parentExecution,omitempty"`
	ExecutionTime    *int64                        `json:"executionTime,omitempty"`
	Memo             *Memo                         `json:"memo,omitempty"`
	SearchAttributes *SearchAttributes             `json:"searchAttributes,omitempty"`
	AutoResetPoints  *ResetPoints                  `json:"autoResetPoints,omitempty"`
	TaskList         *string                       `json:"taskList,omitempty"`
}

// GetExecution is an internal getter (TBD...)
func (v *WorkflowExecutionInfo) GetExecution() (o *WorkflowExecution) {
	if v != nil && v.Execution != nil {
		return v.Execution
	}
	return
}

// GetType is an internal getter (TBD...)
func (v *WorkflowExecutionInfo) GetType() (o *WorkflowType) {
	if v != nil && v.Type != nil {
		return v.Type
	}
	return
}

// GetStartTime is an internal getter (TBD...)
func (v *WorkflowExecutionInfo) GetStartTime() (o int64) {
	if v != nil && v.StartTime != nil {
		return *v.StartTime
	}
	return
}

// GetCloseTime is an internal getter (TBD...)
func (v *WorkflowExecutionInfo) GetCloseTime() (o int64) {
	if v != nil && v.CloseTime != nil {
		return *v.CloseTime
	}
	return
}

// GetCloseStatus is an internal getter (TBD...)
func (v *WorkflowExecutionInfo) GetCloseStatus() (o WorkflowExecutionCloseStatus) {
	if v != nil && v.CloseStatus != nil {
		return *v.CloseStatus
	}
	return
}

// GetHistoryLength is an internal getter (TBD...)
func (v *WorkflowExecutionInfo) GetHistoryLength() (o int64) {
	if v != nil && v.HistoryLength != nil {
		return *v.HistoryLength
	}
	return
}

// GetParentDomainID is an internal getter (TBD...)
func (v *WorkflowExecutionInfo) GetParentDomainID() (o string) {
	if v != nil && v.ParentDomainID != nil {
		return *v.ParentDomainID
	}
	return
}

// GetParentExecution is an internal getter (TBD...)
func (v *WorkflowExecutionInfo) GetParentExecution() (o *WorkflowExecution) {
	if v != nil && v.ParentExecution != nil {
		return v.ParentExecution
	}
	return
}

// GetExecutionTime is an internal getter (TBD...)
func (v *WorkflowExecutionInfo) GetExecutionTime() (o int64) {
	if v != nil && v.ExecutionTime != nil {
		return *v.ExecutionTime
	}
	return
}

// GetMemo is an internal getter (TBD...)
func (v *WorkflowExecutionInfo) GetMemo() (o *Memo) {
	if v != nil && v.Memo != nil {
		return v.Memo
	}
	return
}

// GetSearchAttributes is an internal getter (TBD...)
func (v *WorkflowExecutionInfo) GetSearchAttributes() (o *SearchAttributes) {
	if v != nil && v.SearchAttributes != nil {
		return v.SearchAttributes
	}
	return
}

// GetAutoResetPoints is an internal getter (TBD...)
func (v *WorkflowExecutionInfo) GetAutoResetPoints() (o *ResetPoints) {
	if v != nil && v.AutoResetPoints != nil {
		return v.AutoResetPoints
	}
	return
}

// GetTaskList is an internal getter (TBD...)
func (v *WorkflowExecutionInfo) GetTaskList() (o string) {
	if v != nil && v.TaskList != nil {
		return *v.TaskList
	}
	return
}

// WorkflowExecutionSignaledEventAttributes is an internal type (TBD...)
type WorkflowExecutionSignaledEventAttributes struct {
	SignalName *string `json:"signalName,omitempty"`
	Input      []byte  `json:"input,omitempty"`
	Identity   *string `json:"identity,omitempty"`
}

// GetSignalName is an internal getter (TBD...)
func (v *WorkflowExecutionSignaledEventAttributes) GetSignalName() (o string) {
	if v != nil && v.SignalName != nil {
		return *v.SignalName
	}
	return
}

// GetInput is an internal getter (TBD...)
func (v *WorkflowExecutionSignaledEventAttributes) GetInput() (o []byte) {
	if v != nil && v.Input != nil {
		return v.Input
	}
	return
}

// GetIdentity is an internal getter (TBD...)
func (v *WorkflowExecutionSignaledEventAttributes) GetIdentity() (o string) {
	if v != nil && v.Identity != nil {
		return *v.Identity
	}
	return
}

// WorkflowExecutionStartedEventAttributes is an internal type (TBD...)
type WorkflowExecutionStartedEventAttributes struct {
	WorkflowType                        *WorkflowType           `json:"workflowType,omitempty"`
	ParentWorkflowDomain                *string                 `json:"parentWorkflowDomain,omitempty"`
	ParentWorkflowExecution             *WorkflowExecution      `json:"parentWorkflowExecution,omitempty"`
	ParentInitiatedEventID              *int64                  `json:"parentInitiatedEventId,omitempty"`
	TaskList                            *TaskList               `json:"taskList,omitempty"`
	Input                               []byte                  `json:"input,omitempty"`
	ExecutionStartToCloseTimeoutSeconds *int32                  `json:"executionStartToCloseTimeoutSeconds,omitempty"`
	TaskStartToCloseTimeoutSeconds      *int32                  `json:"taskStartToCloseTimeoutSeconds,omitempty"`
	ContinuedExecutionRunID             *string                 `json:"continuedExecutionRunId,omitempty"`
	Initiator                           *ContinueAsNewInitiator `json:"initiator,omitempty"`
	ContinuedFailureReason              *string                 `json:"continuedFailureReason,omitempty"`
	ContinuedFailureDetails             []byte                  `json:"continuedFailureDetails,omitempty"`
	LastCompletionResult                []byte                  `json:"lastCompletionResult,omitempty"`
	OriginalExecutionRunID              string                  `json:"originalExecutionRunId,omitempty"`
	Identity                            *string                 `json:"identity,omitempty"`
	FirstExecutionRunID                 string                  `json:"firstExecutionRunId,omitempty"`
	RetryPolicy                         *RetryPolicy            `json:"retryPolicy,omitempty"`
	Attempt                             *int32                  `json:"attempt,omitempty"`
	ExpirationTimestamp                 *int64                  `json:"expirationTimestamp,omitempty"`
	CronSchedule                        *string                 `json:"cronSchedule,omitempty"`
	FirstDecisionTaskBackoffSeconds     *int32                  `json:"firstDecisionTaskBackoffSeconds,omitempty"`
	Memo                                *Memo                   `json:"memo,omitempty"`
	SearchAttributes                    *SearchAttributes       `json:"searchAttributes,omitempty"`
	PrevAutoResetPoints                 *ResetPoints            `json:"prevAutoResetPoints,omitempty"`
	Header                              *Header                 `json:"header,omitempty"`
}

// GetWorkflowType is an internal getter (TBD...)
func (v *WorkflowExecutionStartedEventAttributes) GetWorkflowType() (o *WorkflowType) {
	if v != nil && v.WorkflowType != nil {
		return v.WorkflowType
	}
	return
}

// GetParentWorkflowDomain is an internal getter (TBD...)
func (v *WorkflowExecutionStartedEventAttributes) GetParentWorkflowDomain() (o string) {
	if v != nil && v.ParentWorkflowDomain != nil {
		return *v.ParentWorkflowDomain
	}
	return
}

// GetParentWorkflowExecution is an internal getter (TBD...)
func (v *WorkflowExecutionStartedEventAttributes) GetParentWorkflowExecution() (o *WorkflowExecution) {
	if v != nil && v.ParentWorkflowExecution != nil {
		return v.ParentWorkflowExecution
	}
	return
}

// GetParentInitiatedEventID is an internal getter (TBD...)
func (v *WorkflowExecutionStartedEventAttributes) GetParentInitiatedEventID() (o int64) {
	if v != nil && v.ParentInitiatedEventID != nil {
		return *v.ParentInitiatedEventID
	}
	return
}

// GetTaskList is an internal getter (TBD...)
func (v *WorkflowExecutionStartedEventAttributes) GetTaskList() (o *TaskList) {
	if v != nil && v.TaskList != nil {
		return v.TaskList
	}
	return
}

// GetInput is an internal getter (TBD...)
func (v *WorkflowExecutionStartedEventAttributes) GetInput() (o []byte) {
	if v != nil && v.Input != nil {
		return v.Input
	}
	return
}

// GetExecutionStartToCloseTimeoutSeconds is an internal getter (TBD...)
func (v *WorkflowExecutionStartedEventAttributes) GetExecutionStartToCloseTimeoutSeconds() (o int32) {
	if v != nil && v.ExecutionStartToCloseTimeoutSeconds != nil {
		return *v.ExecutionStartToCloseTimeoutSeconds
	}
	return
}

// GetTaskStartToCloseTimeoutSeconds is an internal getter (TBD...)
func (v *WorkflowExecutionStartedEventAttributes) GetTaskStartToCloseTimeoutSeconds() (o int32) {
	if v != nil && v.TaskStartToCloseTimeoutSeconds != nil {
		return *v.TaskStartToCloseTimeoutSeconds
	}
	return
}

// GetContinuedExecutionRunID is an internal getter (TBD...)
func (v *WorkflowExecutionStartedEventAttributes) GetContinuedExecutionRunID() (o string) {
	if v != nil && v.ContinuedExecutionRunID != nil {
		return *v.ContinuedExecutionRunID
	}
	return
}

// GetInitiator is an internal getter (TBD...)
func (v *WorkflowExecutionStartedEventAttributes) GetInitiator() (o ContinueAsNewInitiator) {
	if v != nil && v.Initiator != nil {
		return *v.Initiator
	}
	return
}

// GetContinuedFailureReason is an internal getter (TBD...)
func (v *WorkflowExecutionStartedEventAttributes) GetContinuedFailureReason() (o string) {
	if v != nil && v.ContinuedFailureReason != nil {
		return *v.ContinuedFailureReason
	}
	return
}

// GetContinuedFailureDetails is an internal getter (TBD...)
func (v *WorkflowExecutionStartedEventAttributes) GetContinuedFailureDetails() (o []byte) {
	if v != nil && v.ContinuedFailureDetails != nil {
		return v.ContinuedFailureDetails
	}
	return
}

// GetLastCompletionResult is an internal getter (TBD...)
func (v *WorkflowExecutionStartedEventAttributes) GetLastCompletionResult() (o []byte) {
	if v != nil && v.LastCompletionResult != nil {
		return v.LastCompletionResult
	}
	return
}

// GetOriginalExecutionRunID is an internal getter (TBD...)
func (v *WorkflowExecutionStartedEventAttributes) GetOriginalExecutionRunID() (o string) {
	if v != nil {
		return v.OriginalExecutionRunID
	}
	return
}

// GetIdentity is an internal getter (TBD...)
func (v *WorkflowExecutionStartedEventAttributes) GetIdentity() (o string) {
	if v != nil && v.Identity != nil {
		return *v.Identity
	}
	return
}

// GetFirstExecutionRunID is an internal getter (TBD...)
func (v *WorkflowExecutionStartedEventAttributes) GetFirstExecutionRunID() (o string) {
	if v != nil {
		return v.FirstExecutionRunID
	}
	return
}

// GetRetryPolicy is an internal getter (TBD...)
func (v *WorkflowExecutionStartedEventAttributes) GetRetryPolicy() (o *RetryPolicy) {
	if v != nil && v.RetryPolicy != nil {
		return v.RetryPolicy
	}
	return
}

// GetAttempt is an internal getter (TBD...)
func (v *WorkflowExecutionStartedEventAttributes) GetAttempt() (o int32) {
	if v != nil && v.Attempt != nil {
		return *v.Attempt
	}
	return
}

// GetExpirationTimestamp is an internal getter (TBD...)
func (v *WorkflowExecutionStartedEventAttributes) GetExpirationTimestamp() (o int64) {
	if v != nil && v.ExpirationTimestamp != nil {
		return *v.ExpirationTimestamp
	}
	return
}

// GetCronSchedule is an internal getter (TBD...)
func (v *WorkflowExecutionStartedEventAttributes) GetCronSchedule() (o string) {
	if v != nil && v.CronSchedule != nil {
		return *v.CronSchedule
	}
	return
}

// GetFirstDecisionTaskBackoffSeconds is an internal getter (TBD...)
func (v *WorkflowExecutionStartedEventAttributes) GetFirstDecisionTaskBackoffSeconds() (o int32) {
	if v != nil && v.FirstDecisionTaskBackoffSeconds != nil {
		return *v.FirstDecisionTaskBackoffSeconds
	}
	return
}

// GetMemo is an internal getter (TBD...)
func (v *WorkflowExecutionStartedEventAttributes) GetMemo() (o *Memo) {
	if v != nil && v.Memo != nil {
		return v.Memo
	}
	return
}

// GetSearchAttributes is an internal getter (TBD...)
func (v *WorkflowExecutionStartedEventAttributes) GetSearchAttributes() (o *SearchAttributes) {
	if v != nil && v.SearchAttributes != nil {
		return v.SearchAttributes
	}
	return
}

// GetPrevAutoResetPoints is an internal getter (TBD...)
func (v *WorkflowExecutionStartedEventAttributes) GetPrevAutoResetPoints() (o *ResetPoints) {
	if v != nil && v.PrevAutoResetPoints != nil {
		return v.PrevAutoResetPoints
	}
	return
}

// GetHeader is an internal getter (TBD...)
func (v *WorkflowExecutionStartedEventAttributes) GetHeader() (o *Header) {
	if v != nil && v.Header != nil {
		return v.Header
	}
	return
}

// WorkflowExecutionTerminatedEventAttributes is an internal type (TBD...)
type WorkflowExecutionTerminatedEventAttributes struct {
	Reason   *string `json:"reason,omitempty"`
	Details  []byte  `json:"details,omitempty"`
	Identity *string `json:"identity,omitempty"`
}

// GetReason is an internal getter (TBD...)
func (v *WorkflowExecutionTerminatedEventAttributes) GetReason() (o string) {
	if v != nil && v.Reason != nil {
		return *v.Reason
	}
	return
}

// GetDetails is an internal getter (TBD...)
func (v *WorkflowExecutionTerminatedEventAttributes) GetDetails() (o []byte) {
	if v != nil && v.Details != nil {
		return v.Details
	}
	return
}

// GetIdentity is an internal getter (TBD...)
func (v *WorkflowExecutionTerminatedEventAttributes) GetIdentity() (o string) {
	if v != nil && v.Identity != nil {
		return *v.Identity
	}
	return
}

// WorkflowExecutionTimedOutEventAttributes is an internal type (TBD...)
type WorkflowExecutionTimedOutEventAttributes struct {
	TimeoutType *TimeoutType `json:"timeoutType,omitempty"`
}

// GetTimeoutType is an internal getter (TBD...)
func (v *WorkflowExecutionTimedOutEventAttributes) GetTimeoutType() (o TimeoutType) {
	if v != nil && v.TimeoutType != nil {
		return *v.TimeoutType
	}
	return
}

// WorkflowIDReusePolicy is an internal type (TBD...)
type WorkflowIDReusePolicy int32

// Ptr is a helper function for getting pointer value
func (e WorkflowIDReusePolicy) Ptr() *WorkflowIDReusePolicy {
	return &e
}

// String returns a readable string representation of WorkflowIDReusePolicy.
func (e WorkflowIDReusePolicy) String() string {
	w := int32(e)
	switch w {
	case 0:
		return "AllowDuplicateFailedOnly"
	case 1:
		return "AllowDuplicate"
	case 2:
		return "RejectDuplicate"
	case 3:
		return "TerminateIfRunning"
	}
	return fmt.Sprintf("WorkflowIDReusePolicy(%d)", w)
}

// UnmarshalText parses enum value from string representation
func (e *WorkflowIDReusePolicy) UnmarshalText(value []byte) error {
	switch s := strings.ToUpper(string(value)); s {
	case "ALLOWDUPLICATEFAILEDONLY":
		*e = WorkflowIDReusePolicyAllowDuplicateFailedOnly
		return nil
	case "ALLOWDUPLICATE":
		*e = WorkflowIDReusePolicyAllowDuplicate
		return nil
	case "REJECTDUPLICATE":
		*e = WorkflowIDReusePolicyRejectDuplicate
		return nil
	case "TERMINATEIFRUNNING":
		*e = WorkflowIDReusePolicyTerminateIfRunning
		return nil
	default:
		val, err := strconv.ParseInt(s, 10, 32)
		if err != nil {
			return fmt.Errorf("unknown enum value %q for %q: %v", s, "WorkflowIDReusePolicy", err)
		}
		*e = WorkflowIDReusePolicy(val)
		return nil
	}
}

// MarshalText encodes WorkflowIDReusePolicy to text.
func (e WorkflowIDReusePolicy) MarshalText() ([]byte, error) {
	return []byte(e.String()), nil
}

const (
	// WorkflowIDReusePolicyAllowDuplicateFailedOnly is an option for WorkflowIDReusePolicy
	WorkflowIDReusePolicyAllowDuplicateFailedOnly WorkflowIDReusePolicy = iota
	// WorkflowIDReusePolicyAllowDuplicate is an option for WorkflowIDReusePolicy
	WorkflowIDReusePolicyAllowDuplicate
	// WorkflowIDReusePolicyRejectDuplicate is an option for WorkflowIDReusePolicy
	WorkflowIDReusePolicyRejectDuplicate
	// WorkflowIDReusePolicyTerminateIfRunning is an option for WorkflowIDReusePolicy
	WorkflowIDReusePolicyTerminateIfRunning
)

// WorkflowQuery is an internal type (TBD...)
type WorkflowQuery struct {
	QueryType *string `json:"queryType,omitempty"`
	QueryArgs []byte  `json:"queryArgs,omitempty"`
}

// GetQueryType is an internal getter (TBD...)
func (v *WorkflowQuery) GetQueryType() (o string) {
	if v != nil && v.QueryType != nil {
		return *v.QueryType
	}
	return
}

// GetQueryArgs is an internal getter (TBD...)
func (v *WorkflowQuery) GetQueryArgs() (o []byte) {
	if v != nil && v.QueryArgs != nil {
		return v.QueryArgs
	}
	return
}

// WorkflowQueryResult is an internal type (TBD...)
type WorkflowQueryResult struct {
	ResultType   *QueryResultType `json:"resultType,omitempty"`
	Answer       []byte           `json:"answer,omitempty"`
	ErrorMessage *string          `json:"errorMessage,omitempty"`
}

// GetResultType is an internal getter (TBD...)
func (v *WorkflowQueryResult) GetResultType() (o QueryResultType) {
	if v != nil && v.ResultType != nil {
		return *v.ResultType
	}
	return
}

// GetAnswer is an internal getter (TBD...)
func (v *WorkflowQueryResult) GetAnswer() (o []byte) {
	if v != nil && v.Answer != nil {
		return v.Answer
	}
	return
}

// GetErrorMessage is an internal getter (TBD...)
func (v *WorkflowQueryResult) GetErrorMessage() (o string) {
	if v != nil && v.ErrorMessage != nil {
		return *v.ErrorMessage
	}
	return
}

// WorkflowType is an internal type (TBD...)
type WorkflowType struct {
	Name *string `json:"name,omitempty"`
}

// GetName is an internal getter (TBD...)
func (v *WorkflowType) GetName() (o string) {
	if v != nil && v.Name != nil {
		return *v.Name
	}
	return
}

// WorkflowTypeFilter is an internal type (TBD...)
type WorkflowTypeFilter struct {
	Name *string `json:"name,omitempty"`
}

// GetName is an internal getter (TBD...)
func (v *WorkflowTypeFilter) GetName() (o string) {
	if v != nil && v.Name != nil {
		return *v.Name
	}
	return
}<|MERGE_RESOLUTION|>--- conflicted
+++ resolved
@@ -5733,15 +5733,9 @@
 
 // RecordActivityTaskHeartbeatByIDRequest is an internal type (TBD...)
 type RecordActivityTaskHeartbeatByIDRequest struct {
-<<<<<<< HEAD
-	Domain     *string `json:"domain,omitempty"`
+	Domain     string  `json:"domain,omitempty"`
 	WorkflowID string  `json:"workflowID,omitempty"`
 	RunID      string  `json:"runID,omitempty"`
-=======
-	Domain     string  `json:"domain,omitempty"`
-	WorkflowID *string `json:"workflowID,omitempty"`
-	RunID      *string `json:"runID,omitempty"`
->>>>>>> 2847890a
 	ActivityID *string `json:"activityID,omitempty"`
 	Details    []byte  `json:"details,omitempty"`
 	Identity   *string `json:"identity,omitempty"`
@@ -6122,17 +6116,11 @@
 
 // RequestCancelExternalWorkflowExecutionDecisionAttributes is an internal type (TBD...)
 type RequestCancelExternalWorkflowExecutionDecisionAttributes struct {
-<<<<<<< HEAD
-	Domain            *string `json:"domain,omitempty"`
-	WorkflowID        string  `json:"workflowId,omitempty"`
-	RunID             string  `json:"runId,omitempty"`
-=======
-	Domain            string  `json:"domain,omitempty"`
-	WorkflowID        *string `json:"workflowId,omitempty"`
-	RunID             *string `json:"runId,omitempty"`
->>>>>>> 2847890a
-	Control           []byte  `json:"control,omitempty"`
-	ChildWorkflowOnly *bool   `json:"childWorkflowOnly,omitempty"`
+	Domain            string `json:"domain,omitempty"`
+	WorkflowID        string `json:"workflowId,omitempty"`
+	RunID             string `json:"runId,omitempty"`
+	Control           []byte `json:"control,omitempty"`
+	ChildWorkflowOnly *bool  `json:"childWorkflowOnly,omitempty"`
 }
 
 // GetDomain is an internal getter (TBD...)
@@ -6523,15 +6511,9 @@
 
 // RespondActivityTaskCanceledByIDRequest is an internal type (TBD...)
 type RespondActivityTaskCanceledByIDRequest struct {
-<<<<<<< HEAD
-	Domain     *string `json:"domain,omitempty"`
+	Domain     string  `json:"domain,omitempty"`
 	WorkflowID string  `json:"workflowID,omitempty"`
 	RunID      string  `json:"runID,omitempty"`
-=======
-	Domain     string  `json:"domain,omitempty"`
-	WorkflowID *string `json:"workflowID,omitempty"`
-	RunID      *string `json:"runID,omitempty"`
->>>>>>> 2847890a
 	ActivityID *string `json:"activityID,omitempty"`
 	Details    []byte  `json:"details,omitempty"`
 	Identity   *string `json:"identity,omitempty"`
@@ -6618,15 +6600,9 @@
 
 // RespondActivityTaskCompletedByIDRequest is an internal type (TBD...)
 type RespondActivityTaskCompletedByIDRequest struct {
-<<<<<<< HEAD
-	Domain     *string `json:"domain,omitempty"`
+	Domain     string  `json:"domain,omitempty"`
 	WorkflowID string  `json:"workflowID,omitempty"`
 	RunID      string  `json:"runID,omitempty"`
-=======
-	Domain     string  `json:"domain,omitempty"`
-	WorkflowID *string `json:"workflowID,omitempty"`
-	RunID      *string `json:"runID,omitempty"`
->>>>>>> 2847890a
 	ActivityID *string `json:"activityID,omitempty"`
 	Result     []byte  `json:"result,omitempty"`
 	Identity   *string `json:"identity,omitempty"`
@@ -6713,15 +6689,9 @@
 
 // RespondActivityTaskFailedByIDRequest is an internal type (TBD...)
 type RespondActivityTaskFailedByIDRequest struct {
-<<<<<<< HEAD
-	Domain     *string `json:"domain,omitempty"`
+	Domain     string  `json:"domain,omitempty"`
 	WorkflowID string  `json:"workflowID,omitempty"`
 	RunID      string  `json:"runID,omitempty"`
-=======
-	Domain     string  `json:"domain,omitempty"`
-	WorkflowID *string `json:"workflowID,omitempty"`
-	RunID      *string `json:"runID,omitempty"`
->>>>>>> 2847890a
 	ActivityID *string `json:"activityID,omitempty"`
 	Reason     *string `json:"reason,omitempty"`
 	Details    []byte  `json:"details,omitempty"`
@@ -7089,20 +7059,14 @@
 
 // RetryTaskV2Error is an internal type (TBD...)
 type RetryTaskV2Error struct {
-	Message           string  `json:"message,required"`
-<<<<<<< HEAD
-	DomainID          *string `json:"domainId,omitempty"`
-	WorkflowID        string  `json:"workflowId,omitempty"`
-	RunID             string  `json:"runId,omitempty"`
-=======
-	DomainID          string  `json:"domainId,omitempty"`
-	WorkflowID        *string `json:"workflowId,omitempty"`
-	RunID             *string `json:"runId,omitempty"`
->>>>>>> 2847890a
-	StartEventID      *int64  `json:"startEventId,omitempty"`
-	StartEventVersion *int64  `json:"startEventVersion,omitempty"`
-	EndEventID        *int64  `json:"endEventId,omitempty"`
-	EndEventVersion   *int64  `json:"endEventVersion,omitempty"`
+	Message           string `json:"message,required"`
+	DomainID          string `json:"domainId,omitempty"`
+	WorkflowID        string `json:"workflowId,omitempty"`
+	RunID             string `json:"runId,omitempty"`
+	StartEventID      *int64 `json:"startEventId,omitempty"`
+	StartEventVersion *int64 `json:"startEventVersion,omitempty"`
+	EndEventID        *int64 `json:"endEventId,omitempty"`
+	EndEventVersion   *int64 `json:"endEventVersion,omitempty"`
 }
 
 // GetMessage is an internal getter (TBD...)
@@ -7536,13 +7500,8 @@
 
 // SignalWithStartWorkflowExecutionRequest is an internal type (TBD...)
 type SignalWithStartWorkflowExecutionRequest struct {
-<<<<<<< HEAD
-	Domain                              *string                `json:"domain,omitempty"`
+	Domain                              string                 `json:"domain,omitempty"`
 	WorkflowID                          string                 `json:"workflowId,omitempty"`
-=======
-	Domain                              string                 `json:"domain,omitempty"`
-	WorkflowID                          *string                `json:"workflowId,omitempty"`
->>>>>>> 2847890a
 	WorkflowType                        *WorkflowType          `json:"workflowType,omitempty"`
 	TaskList                            *TaskList              `json:"taskList,omitempty"`
 	Input                               []byte                 `json:"input,omitempty"`
@@ -7774,13 +7733,8 @@
 
 // StartChildWorkflowExecutionDecisionAttributes is an internal type (TBD...)
 type StartChildWorkflowExecutionDecisionAttributes struct {
-<<<<<<< HEAD
-	Domain                              *string                `json:"domain,omitempty"`
+	Domain                              string                 `json:"domain,omitempty"`
 	WorkflowID                          string                 `json:"workflowId,omitempty"`
-=======
-	Domain                              string                 `json:"domain,omitempty"`
-	WorkflowID                          *string                `json:"workflowId,omitempty"`
->>>>>>> 2847890a
 	WorkflowType                        *WorkflowType          `json:"workflowType,omitempty"`
 	TaskList                            *TaskList              `json:"taskList,omitempty"`
 	Input                               []byte                 `json:"input,omitempty"`
@@ -7918,13 +7872,8 @@
 
 // StartChildWorkflowExecutionFailedEventAttributes is an internal type (TBD...)
 type StartChildWorkflowExecutionFailedEventAttributes struct {
-<<<<<<< HEAD
-	Domain                       *string                            `json:"domain,omitempty"`
+	Domain                       string                             `json:"domain,omitempty"`
 	WorkflowID                   string                             `json:"workflowId,omitempty"`
-=======
-	Domain                       string                             `json:"domain,omitempty"`
-	WorkflowID                   *string                            `json:"workflowId,omitempty"`
->>>>>>> 2847890a
 	WorkflowType                 *WorkflowType                      `json:"workflowType,omitempty"`
 	Cause                        *ChildWorkflowExecutionFailedCause `json:"cause,omitempty"`
 	Control                      []byte                             `json:"control,omitempty"`
@@ -7990,13 +7939,8 @@
 
 // StartChildWorkflowExecutionInitiatedEventAttributes is an internal type (TBD...)
 type StartChildWorkflowExecutionInitiatedEventAttributes struct {
-<<<<<<< HEAD
-	Domain                              *string                `json:"domain,omitempty"`
+	Domain                              string                 `json:"domain,omitempty"`
 	WorkflowID                          string                 `json:"workflowId,omitempty"`
-=======
-	Domain                              string                 `json:"domain,omitempty"`
-	WorkflowID                          *string                `json:"workflowId,omitempty"`
->>>>>>> 2847890a
 	WorkflowType                        *WorkflowType          `json:"workflowType,omitempty"`
 	TaskList                            *TaskList              `json:"taskList,omitempty"`
 	Input                               []byte                 `json:"input,omitempty"`
@@ -8187,13 +8131,8 @@
 
 // StartWorkflowExecutionRequest is an internal type (TBD...)
 type StartWorkflowExecutionRequest struct {
-<<<<<<< HEAD
-	Domain                              *string                `json:"domain,omitempty"`
+	Domain                              string                 `json:"domain,omitempty"`
 	WorkflowID                          string                 `json:"workflowId,omitempty"`
-=======
-	Domain                              string                 `json:"domain,omitempty"`
-	WorkflowID                          *string                `json:"workflowId,omitempty"`
->>>>>>> 2847890a
 	WorkflowType                        *WorkflowType          `json:"workflowType,omitempty"`
 	TaskList                            *TaskList              `json:"taskList,omitempty"`
 	Input                               []byte                 `json:"input,omitempty"`
