--- conflicted
+++ resolved
@@ -543,11 +543,8 @@
 		Memo:                               info.Memo,
 		SearchAttributes:                   info.SearchAttributes,
 		PartitionConfig:                    info.PartitionConfig,
-<<<<<<< HEAD
 		ActiveClusterSelectionPolicy:       activeClusterSelectionPolicy,
-=======
 		CronOverlapPolicy:                  info.CronOverlapPolicy,
->>>>>>> 99ff36af
 
 		// attributes which are not related to mutable state
 		HistorySize: stats.HistorySize,
