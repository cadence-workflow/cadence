// Copyright (c) 2017 Uber Technologies, Inc.
//
// Permission is hereby granted, free of charge, to any person obtaining a copy
// of this software and associated documentation files (the "Software"), to deal
// in the Software without restriction, including without limitation the rights
// to use, copy, modify, merge, publish, distribute, sublicense, and/or sell
// copies of the Software, and to permit persons to whom the Software is
// furnished to do so, subject to the following conditions:
//
// The above copyright notice and this permission notice shall be included in
// all copies or substantial portions of the Software.
//
// THE SOFTWARE IS PROVIDED "AS IS", WITHOUT WARRANTY OF ANY KIND, EXPRESS OR
// IMPLIED, INCLUDING BUT NOT LIMITED TO THE WARRANTIES OF MERCHANTABILITY,
// FITNESS FOR A PARTICULAR PURPOSE AND NONINFRINGEMENT. IN NO EVENT SHALL THE
// AUTHORS OR COPYRIGHT HOLDERS BE LIABLE FOR ANY CLAIM, DAMAGES OR OTHER
// LIABILITY, WHETHER IN AN ACTION OF CONTRACT, TORT OR OTHERWISE, ARISING FROM,
// OUT OF OR IN CONNECTION WITH THE SOFTWARE OR THE USE OR OTHER DEALINGS IN
// THE SOFTWARE.

package persistence

import (
	"context"
	"time"

	"github.com/uber/cadence/common"
	"github.com/uber/cadence/common/log"
	"github.com/uber/cadence/common/types"
	"github.com/uber/cadence/common/types/mapper/thrift"
)

type (

	// metadataManagerImpl implements MetadataManager based on MetadataStore and PayloadSerializer
	metadataManagerImpl struct {
		serializer  PayloadSerializer
		persistence MetadataStore
		logger      log.Logger
	}
)

var _ MetadataManager = (*metadataManagerImpl)(nil)

//NewMetadataManagerImpl returns new MetadataManager
func NewMetadataManagerImpl(persistence MetadataStore, logger log.Logger) MetadataManager {
	return &metadataManagerImpl{
		serializer:  NewPayloadSerializer(),
		persistence: persistence,
		logger:      logger,
	}
}

func (m *metadataManagerImpl) GetName() string {
	return m.persistence.GetName()
}

func (m *metadataManagerImpl) CreateDomain(
	ctx context.Context,
	request *CreateDomainRequest,
) (*CreateDomainResponse, error) {
	dc, err := m.toInternalDomainConfig(request.Config)
	if err != nil {
		return nil, err
	}
	return m.persistence.CreateDomain(ctx, &InternalCreateDomainRequest{
		Info:              request.Info,
		Config:            &dc,
		ReplicationConfig: request.ReplicationConfig,
		IsGlobalDomain:    request.IsGlobalDomain,
		ConfigVersion:     request.ConfigVersion,
		FailoverVersion:   request.FailoverVersion,
		LastUpdatedTime:   time.Unix(0, request.LastUpdatedTime),
	})
}

func (m *metadataManagerImpl) GetDomain(
	ctx context.Context,
	request *GetDomainRequest,
) (*GetDomainResponse, error) {
	internalResp, err := m.persistence.GetDomain(ctx, request)
	if err != nil {
		return nil, err
	}

	dc, err := m.fromInternalDomainConfig(internalResp.Config)
	if err != nil {
		return nil, err
	}

	resp := &GetDomainResponse{
		Info:                        internalResp.Info,
		Config:                      &dc,
		ReplicationConfig:           internalResp.ReplicationConfig,
		IsGlobalDomain:              internalResp.IsGlobalDomain,
		ConfigVersion:               internalResp.ConfigVersion,
		FailoverVersion:             internalResp.FailoverVersion,
		FailoverNotificationVersion: internalResp.FailoverNotificationVersion,
		PreviousFailoverVersion:     internalResp.PreviousFailoverVersion,
		LastUpdatedTime:             internalResp.LastUpdatedTime.UnixNano(),
		NotificationVersion:         internalResp.NotificationVersion,
	}
	if internalResp.FailoverEndTime != nil {
		resp.FailoverEndTime = common.Int64Ptr(internalResp.FailoverEndTime.UnixNano())
	}
	return resp, nil
}

func (m *metadataManagerImpl) UpdateDomain(
	ctx context.Context,
	request *UpdateDomainRequest,
) error {
	dc, err := m.toInternalDomainConfig(request.Config)
	if err != nil {
		return err
	}
	internalReq := &InternalUpdateDomainRequest{
		Info:                        request.Info,
		Config:                      &dc,
		ReplicationConfig:           request.ReplicationConfig,
		ConfigVersion:               request.ConfigVersion,
		FailoverVersion:             request.FailoverVersion,
		FailoverNotificationVersion: request.FailoverNotificationVersion,
		PreviousFailoverVersion:     request.PreviousFailoverVersion,
		LastUpdatedTime:             time.Unix(0, request.LastUpdatedTime),
		NotificationVersion:         request.NotificationVersion,
	}
	if request.FailoverEndTime != nil {
		internalReq.FailoverEndTime = common.TimePtr(time.Unix(0, *request.FailoverEndTime))
	}
	return m.persistence.UpdateDomain(ctx, internalReq)
}

func (m *metadataManagerImpl) DeleteDomain(
	ctx context.Context,
	request *DeleteDomainRequest,
) error {
	return m.persistence.DeleteDomain(ctx, request)
}

func (m *metadataManagerImpl) DeleteDomainByName(
	ctx context.Context,
	request *DeleteDomainByNameRequest,
) error {
	return m.persistence.DeleteDomainByName(ctx, request)
}

func (m *metadataManagerImpl) ListDomains(
	ctx context.Context,
	request *ListDomainsRequest,
) (*ListDomainsResponse, error) {
	resp, err := m.persistence.ListDomains(ctx, request)
	if err != nil {
		return nil, err
	}
	domains := make([]*GetDomainResponse, 0, len(resp.Domains))
	for _, d := range resp.Domains {
		dc, err := m.fromInternalDomainConfig(d.Config)
		if err != nil {
			return nil, err
		}
		currResp := &GetDomainResponse{
			Info:                        d.Info,
			Config:                      &dc,
			ReplicationConfig:           d.ReplicationConfig,
			IsGlobalDomain:              d.IsGlobalDomain,
			ConfigVersion:               d.ConfigVersion,
			FailoverVersion:             d.FailoverVersion,
			FailoverNotificationVersion: d.FailoverNotificationVersion,
			PreviousFailoverVersion:     d.PreviousFailoverVersion,
			NotificationVersion:         d.NotificationVersion,
		}
		if d.FailoverEndTime != nil {
			currResp.FailoverEndTime = common.Int64Ptr(d.FailoverEndTime.UnixNano())
		}
		domains = append(domains, currResp)
	}
	return &ListDomainsResponse{
		Domains:       domains,
		NextPageToken: resp.NextPageToken,
	}, nil
}

func (m *metadataManagerImpl) toInternalDomainConfig(c *DomainConfig) (InternalDomainConfig, error) {
	if c == nil {
		return InternalDomainConfig{}, nil
	}
	if c.BadBinaries.Binaries == nil {
		c.BadBinaries.Binaries = map[string]*types.BadBinaryInfo{}
	}
<<<<<<< HEAD
	badBinaries, err := m.serializer.SerializeBadBinaries(thrift.FromBadBinaries(&c.BadBinaries), common.EncodingTypeThriftRW)
=======
	badBinaries, err := m.serializer.SerializeBadBinaries(thrift.ToBadBinaries(&c.BadBinaries), common.EncodingTypeThriftRW)
>>>>>>> 4318e53f
	if err != nil {
		return InternalDomainConfig{}, err
	}
	return InternalDomainConfig{
		Retention:                common.DaysToDuration(c.Retention),
		EmitMetric:               c.EmitMetric,
		HistoryArchivalStatus:    c.HistoryArchivalStatus,
		HistoryArchivalURI:       c.HistoryArchivalURI,
		VisibilityArchivalStatus: c.VisibilityArchivalStatus,
		VisibilityArchivalURI:    c.VisibilityArchivalURI,
		BadBinaries:              badBinaries,
	}, nil
}

func (m *metadataManagerImpl) fromInternalDomainConfig(ic *InternalDomainConfig) (DomainConfig, error) {
	if ic == nil {
		return DomainConfig{}, nil
	}
<<<<<<< HEAD
	badBinariesThrift, err := m.serializer.DeserializeBadBinaries(ic.BadBinaries)
	badBinaries := thrift.ToBadBinaries(badBinariesThrift)
=======
	internalBadBinaries, err := m.serializer.DeserializeBadBinaries(ic.BadBinaries)
>>>>>>> 4318e53f
	if err != nil {
		return DomainConfig{}, err
	}
	badBinaries := thrift.FromBadBinaries(internalBadBinaries)
	if badBinaries.Binaries == nil {
		badBinaries.Binaries = map[string]*types.BadBinaryInfo{}
	}
	return DomainConfig{
		Retention:                common.DurationToDays(ic.Retention),
		EmitMetric:               ic.EmitMetric,
		HistoryArchivalStatus:    ic.HistoryArchivalStatus,
		HistoryArchivalURI:       ic.HistoryArchivalURI,
		VisibilityArchivalStatus: ic.VisibilityArchivalStatus,
		VisibilityArchivalURI:    ic.VisibilityArchivalURI,
		BadBinaries:              *badBinaries,
	}, nil
}

func (m *metadataManagerImpl) GetMetadata(
	ctx context.Context,
) (*GetMetadataResponse, error) {
	return m.persistence.GetMetadata(ctx)
}

func (m *metadataManagerImpl) Close() {
	m.persistence.Close()
}<|MERGE_RESOLUTION|>--- conflicted
+++ resolved
@@ -188,11 +188,7 @@
 	if c.BadBinaries.Binaries == nil {
 		c.BadBinaries.Binaries = map[string]*types.BadBinaryInfo{}
 	}
-<<<<<<< HEAD
-	badBinaries, err := m.serializer.SerializeBadBinaries(thrift.FromBadBinaries(&c.BadBinaries), common.EncodingTypeThriftRW)
-=======
-	badBinaries, err := m.serializer.SerializeBadBinaries(thrift.ToBadBinaries(&c.BadBinaries), common.EncodingTypeThriftRW)
->>>>>>> 4318e53f
+	badBinaries, err := m.serializer.SerializeBadBinaries(&c.BadBinaries, common.EncodingTypeThriftRW)
 	if err != nil {
 		return InternalDomainConfig{}, err
 	}
@@ -211,16 +207,10 @@
 	if ic == nil {
 		return DomainConfig{}, nil
 	}
-<<<<<<< HEAD
-	badBinariesThrift, err := m.serializer.DeserializeBadBinaries(ic.BadBinaries)
-	badBinaries := thrift.ToBadBinaries(badBinariesThrift)
-=======
-	internalBadBinaries, err := m.serializer.DeserializeBadBinaries(ic.BadBinaries)
->>>>>>> 4318e53f
+	badBinaries, err := m.serializer.DeserializeBadBinaries(ic.BadBinaries)
 	if err != nil {
 		return DomainConfig{}, err
 	}
-	badBinaries := thrift.FromBadBinaries(internalBadBinaries)
 	if badBinaries.Binaries == nil {
 		badBinaries.Binaries = map[string]*types.BadBinaryInfo{}
 	}
