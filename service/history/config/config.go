--- conflicted
+++ resolved
@@ -327,14 +327,6 @@
 		ActiveTaskRedispatchInterval:            dc.GetDurationProperty(dynamicconfig.ActiveTaskRedispatchInterval, 5*time.Second),
 		StandbyTaskRedispatchInterval:           dc.GetDurationProperty(dynamicconfig.StandbyTaskRedispatchInterval, 30*time.Second),
 		TaskRedispatchIntervalJitterCoefficient: dc.GetFloat64Property(dynamicconfig.TimerProcessorSplitQueueIntervalJitterCoefficient, 0.15),
-<<<<<<< HEAD
-
-		QueueProcessorEnableDomainTaggedMetrics:            dc.GetBoolProperty(dynamicconfig.QueueProcessorEnableDomainTaggedMetrics, true),
-		QueueProcessorEnableSplit:                          dc.GetBoolProperty(dynamicconfig.QueueProcessorEnableSplit, true),
-		QueueProcessorSplitMaxLevel:                        dc.GetIntProperty(dynamicconfig.QueueProcessorSplitMaxLevel, 2), // 3 levels, start from 0
-		QueueProcessorEnableRandomSplitByDomainID:          dc.GetBoolPropertyFilteredByDomainID(dynamicconfig.QueueProcessorEnableRandomSplitByDomainID, true),
-		QueueProcessorRandomSplitProbability:               dc.GetFloat64Property(dynamicconfig.QueueProcessorRandomSplitProbability, 0.9),
-=======
 		EnableDropStuckTaskByDomainID:           dc.GetBoolPropertyFilteredByDomainID(dynamicconfig.EnableDropStuckTaskByDomainID, false),
 
 		QueueProcessorEnableDomainTaggedMetrics:            dc.GetBoolProperty(dynamicconfig.QueueProcessorEnableDomainTaggedMetrics, false),
@@ -342,16 +334,11 @@
 		QueueProcessorSplitMaxLevel:                        dc.GetIntProperty(dynamicconfig.QueueProcessorSplitMaxLevel, 2), // 3 levels, start from 0
 		QueueProcessorEnableRandomSplitByDomainID:          dc.GetBoolPropertyFilteredByDomainID(dynamicconfig.QueueProcessorEnableRandomSplitByDomainID, false),
 		QueueProcessorRandomSplitProbability:               dc.GetFloat64Property(dynamicconfig.QueueProcessorRandomSplitProbability, 0.01),
->>>>>>> 3e8f6a5b
 		QueueProcessorEnablePendingTaskSplit:               dc.GetBoolProperty(dynamicconfig.QueueProcessorEnablePendingTaskSplit, false),
 		QueueProcessorPendingTaskSplitThreshold:            dc.GetMapProperty(dynamicconfig.QueueProcessorPendingTaskSplitThreshold, common.ConvertIntMapToDynamicConfigMapProperty(DefaultPendingTaskSplitThreshold)),
 		QueueProcessorEnableStuckTaskSplit:                 dc.GetBoolProperty(dynamicconfig.QueueProcessorEnableStuckTaskSplit, false),
 		QueueProcessorStuckTaskSplitThreshold:              dc.GetMapProperty(dynamicconfig.QueueProcessorStuckTaskSplitThreshold, common.ConvertIntMapToDynamicConfigMapProperty(DefaultStuckTaskSplitThreshold)),
-<<<<<<< HEAD
-		QueueProcessorSplitLookAheadDurationByDomainID:     dc.GetDurationPropertyFilteredByDomainID(dynamicconfig.QueueProcessorSplitLookAheadDurationByDomainID, 1*time.Minute),
-=======
 		QueueProcessorSplitLookAheadDurationByDomainID:     dc.GetDurationPropertyFilteredByDomainID(dynamicconfig.QueueProcessorSplitLookAheadDurationByDomainID, 20*time.Minute),
->>>>>>> 3e8f6a5b
 		QueueProcessorPollBackoffInterval:                  dc.GetDurationProperty(dynamicconfig.QueueProcessorPollBackoffInterval, 5*time.Second),
 		QueueProcessorPollBackoffIntervalJitterCoefficient: dc.GetFloat64Property(dynamicconfig.QueueProcessorPollBackoffIntervalJitterCoefficient, 0.15),
 
