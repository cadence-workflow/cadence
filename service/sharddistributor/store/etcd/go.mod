module github.com/uber/cadence/service/sharddistributor/store/etcd

go 1.24

toolchain go1.24.7

replace github.com/uber/cadence => ../../../..

require (
	github.com/stretchr/testify v1.10.0
	github.com/uber/cadence v0.0.0-00010101000000-000000000000
	go.etcd.io/etcd/client/v3 v3.5.5
	go.uber.org/fx v1.23.0
	gopkg.in/yaml.v2 v2.4.0
)

require (
	github.com/BurntSushi/toml v1.3.2 // indirect
	github.com/apache/thrift v0.17.0 // indirect
	github.com/aws/aws-sdk-go v1.54.12 // indirect
	github.com/benbjohnson/clock v0.0.0-20161215174838-7dc76406b6d3 // indirect
	github.com/beorn7/perks v1.0.1 // indirect
	github.com/cactus/go-statsd-client/statsd v0.0.0-20191106001114-12b4e2b38748 // indirect
	github.com/cespare/xxhash/v2 v2.2.0 // indirect
	github.com/coreos/go-semver v0.3.0 // indirect
	github.com/coreos/go-systemd/v22 v22.3.2 // indirect
	github.com/cristalhq/jwt/v3 v3.1.0 // indirect
	github.com/davecgh/go-spew v1.1.1 // indirect
	github.com/dgryski/go-farm v0.0.0-20240924180020-3414d57e47da // indirect
	github.com/facebookgo/clock v0.0.0-20150410010913-600d898af40a // indirect
	github.com/gogo/googleapis v1.3.2 // indirect
	github.com/gogo/protobuf v1.3.2 // indirect
	github.com/gogo/status v1.1.0 // indirect
	github.com/golang-jwt/jwt/v5 v5.2.0 // indirect
	github.com/golang/mock v1.6.0 // indirect
	github.com/golang/protobuf v1.5.4 // indirect
	github.com/google/uuid v1.6.0 // indirect
	github.com/jmespath/go-jmespath v0.4.0 // indirect
	github.com/jonboulle/clockwork v0.5.0 // indirect
	github.com/m3db/prometheus_client_golang v0.8.1 // indirect
	github.com/m3db/prometheus_client_model v0.1.0 // indirect
	github.com/m3db/prometheus_common v0.1.0 // indirect
	github.com/m3db/prometheus_procfs v0.8.1 // indirect
	github.com/matttproud/golang_protobuf_extensions v1.0.2-0.20181231171920-c182affec369 // indirect
	github.com/opentracing/opentracing-go v1.2.0 // indirect
	github.com/pborman/uuid v0.0.0-20180906182336-adf5a7427709 // indirect
	github.com/pkg/errors v0.9.1 // indirect
	github.com/pmezard/go-difflib v1.0.0 // indirect
	github.com/prometheus/client_golang v1.11.1 // indirect
	github.com/prometheus/client_model v0.4.0 // indirect
	github.com/prometheus/common v0.26.0 // indirect
	github.com/prometheus/procfs v0.6.0 // indirect
	github.com/rcrowley/go-metrics v0.0.0-20201227073835-cf1acfcdf475 // indirect
	github.com/robfig/cron v1.2.0 // indirect
	github.com/robfig/cron/v3 v3.0.1 // indirect
	github.com/sirupsen/logrus v1.9.0 // indirect
	github.com/stretchr/objx v0.5.2 // indirect
	github.com/uber-common/bark v1.2.1 // indirect
	github.com/uber-go/mapdecode v1.0.0 // indirect
	github.com/uber-go/tally v3.3.15+incompatible // indirect
	github.com/uber/ringpop-go v0.8.5 // indirect
	github.com/uber/tchannel-go v1.22.2 // indirect
	go.etcd.io/etcd/api/v3 v3.5.5 // indirect
	go.etcd.io/etcd/client/pkg/v3 v3.5.5 // indirect
	go.uber.org/atomic v1.10.0 // indirect
	go.uber.org/cadence v0.19.0 // indirect
	go.uber.org/config v1.4.0 // indirect
	go.uber.org/dig v1.18.0 // indirect
	go.uber.org/mock v0.6.0 // indirect
	go.uber.org/multierr v1.10.0 // indirect
	go.uber.org/net/metrics v1.3.0 // indirect
	go.uber.org/thriftrw v1.29.2 // indirect
	go.uber.org/yarpc v1.70.3 // indirect
	go.uber.org/zap v1.26.0 // indirect
	golang.org/x/exp/typeparams v0.0.0-20220218215828-6cf2b201936e // indirect
	golang.org/x/lint v0.0.0-20210508222113-6edffad5e616 // indirect
<<<<<<< HEAD
	golang.org/x/mod v0.27.0 // indirect
	golang.org/x/net v0.43.0 // indirect
	golang.org/x/sync v0.16.0 // indirect
	golang.org/x/sys v0.35.0 // indirect
	golang.org/x/text v0.28.0 // indirect
=======
	golang.org/x/mod v0.18.0 // indirect
	golang.org/x/net v0.40.0 // indirect
	golang.org/x/sync v0.14.0 // indirect
	golang.org/x/sys v0.33.0 // indirect
	golang.org/x/text v0.25.0 // indirect
>>>>>>> 70c5df08
	golang.org/x/time v0.5.0 // indirect
	golang.org/x/tools v0.36.0 // indirect
	google.golang.org/genproto v0.0.0-20231016165738-49dd2c1f3d0b // indirect
	google.golang.org/genproto/googleapis/api v0.0.0-20231012201019-e917dd12ba7a // indirect
	google.golang.org/genproto/googleapis/rpc v0.0.0-20231030173426-d783a09b4405 // indirect
	google.golang.org/grpc v1.59.0 // indirect
	google.golang.org/protobuf v1.33.0 // indirect
	gopkg.in/validator.v2 v2.0.0-20180514200540-135c24b11c19 // indirect
	gopkg.in/yaml.v3 v3.0.1 // indirect
	honnef.co/go/tools v0.3.2 // indirect
)<|MERGE_RESOLUTION|>--- conflicted
+++ resolved
@@ -34,6 +34,7 @@
 	github.com/golang-jwt/jwt/v5 v5.2.0 // indirect
 	github.com/golang/mock v1.6.0 // indirect
 	github.com/golang/protobuf v1.5.4 // indirect
+	github.com/google/gofuzz v1.0.0 // indirect
 	github.com/google/uuid v1.6.0 // indirect
 	github.com/jmespath/go-jmespath v0.4.0 // indirect
 	github.com/jonboulle/clockwork v0.5.0 // indirect
@@ -74,19 +75,11 @@
 	go.uber.org/zap v1.26.0 // indirect
 	golang.org/x/exp/typeparams v0.0.0-20220218215828-6cf2b201936e // indirect
 	golang.org/x/lint v0.0.0-20210508222113-6edffad5e616 // indirect
-<<<<<<< HEAD
 	golang.org/x/mod v0.27.0 // indirect
 	golang.org/x/net v0.43.0 // indirect
 	golang.org/x/sync v0.16.0 // indirect
 	golang.org/x/sys v0.35.0 // indirect
 	golang.org/x/text v0.28.0 // indirect
-=======
-	golang.org/x/mod v0.18.0 // indirect
-	golang.org/x/net v0.40.0 // indirect
-	golang.org/x/sync v0.14.0 // indirect
-	golang.org/x/sys v0.33.0 // indirect
-	golang.org/x/text v0.25.0 // indirect
->>>>>>> 70c5df08
 	golang.org/x/time v0.5.0 // indirect
 	golang.org/x/tools v0.36.0 // indirect
 	google.golang.org/genproto v0.0.0-20231016165738-49dd2c1f3d0b // indirect
