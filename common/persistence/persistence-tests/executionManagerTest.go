--- conflicted
+++ resolved
@@ -851,216 +851,6 @@
 	s.Equal("test-activity-tasklist-2", info3.ActivityInfos[100].TaskList)
 }
 
-<<<<<<< HEAD
-// TestCreateWorkflowExecutionRunIDReuseWithReplication test
-func (s *ExecutionManagerSuite) TestCreateWorkflowExecutionRunIDReuseWithReplication() {
-	ctx, cancel := context.WithTimeout(context.Background(), testContextTimeout)
-	defer cancel()
-
-	domainID := uuid.New()
-	workflowExecution := gen.WorkflowExecution{
-		WorkflowId: common.StringPtr("create-workflow-test-run-id-reuse-with-replication"),
-		RunId:      common.StringPtr(uuid.New()),
-	}
-	tasklist := "some random tasklist"
-	workflowType := "some random workflow type"
-	workflowTimeout := int32(10)
-	decisionTimeout := int32(14)
-	lastProcessedEventID := int64(0)
-	nextEventID := int64(3)
-	decisionScheduleID := int64(2)
-	version := int64(0)
-	replicationState := &p.ReplicationState{
-		StartVersion:     version,
-		CurrentVersion:   version,
-		LastWriteVersion: version,
-		LastWriteEventID: nextEventID - 1,
-	}
-
-	task0, err0 := s.CreateWorkflowExecutionWithReplication(ctx, domainID, workflowExecution, tasklist,
-		workflowType, workflowTimeout, decisionTimeout, nextEventID,
-		lastProcessedEventID, decisionScheduleID, replicationState, nil)
-	s.NoError(err0)
-	s.NotNil(task0, "Expected non empty task identifier.")
-
-	newExecution := gen.WorkflowExecution{
-		WorkflowId: common.StringPtr(workflowExecution.GetWorkflowId()),
-		RunId:      common.StringPtr(uuid.New()),
-	}
-
-	// try to create a workflow while the current workflow is still running
-	_, err := s.ExecutionManager.CreateWorkflowExecution(ctx, &p.CreateWorkflowExecutionRequest{
-		NewWorkflowSnapshot: p.WorkflowSnapshot{
-			ExecutionInfo: &p.WorkflowExecutionInfo{
-				CreateRequestID:             uuid.New(),
-				DomainID:                    domainID,
-				WorkflowID:                  newExecution.GetWorkflowId(),
-				RunID:                       newExecution.GetRunId(),
-				TaskList:                    tasklist,
-				WorkflowTypeName:            workflowType,
-				WorkflowTimeout:             workflowTimeout,
-				DecisionStartToCloseTimeout: decisionTimeout,
-				State:                       p.WorkflowStateRunning,
-				CloseStatus:                 p.WorkflowCloseStatusNone,
-				LastFirstEventID:            common.FirstEventID,
-				NextEventID:                 nextEventID,
-				LastProcessedEvent:          lastProcessedEventID,
-			},
-			ExecutionStats:   &p.ExecutionStats{},
-			ReplicationState: replicationState,
-		},
-		RangeID:                  s.ShardInfo.RangeID,
-		Mode:                     p.CreateWorkflowModeWorkflowIDReuse,
-		PreviousRunID:            workflowExecution.GetRunId(),
-		PreviousLastWriteVersion: version,
-	})
-	s.NotNil(err)
-	s.IsType(&p.CurrentWorkflowConditionFailedError{}, err, err.Error())
-
-	info, err := s.GetWorkflowExecutionInfo(ctx, domainID, workflowExecution)
-	s.NoError(err)
-	s.assertChecksumsEqual(testWorkflowChecksum, info.Checksum)
-
-	testResetPoints := gen.ResetPoints{
-		Points: []*gen.ResetPointInfo{
-			&gen.ResetPointInfo{
-				BinaryChecksum:           common.StringPtr("test-binary-checksum"),
-				RunId:                    common.StringPtr("test-runID"),
-				FirstDecisionCompletedId: common.Int64Ptr(123),
-				CreatedTimeNano:          common.Int64Ptr(456),
-				Resettable:               common.BoolPtr(true),
-				ExpiringTimeNano:         common.Int64Ptr(789),
-			},
-		},
-	}
-
-	updatedInfo := copyWorkflowExecutionInfo(info.ExecutionInfo)
-	updatedStats := copyExecutionStats(info.ExecutionStats)
-	updatedInfo.State = p.WorkflowStateCompleted
-	updatedInfo.CloseStatus = p.WorkflowCloseStatusCompleted
-	updatedInfo.NextEventID = int64(6)
-	updatedInfo.LastProcessedEvent = int64(2)
-	updatedInfo.AutoResetPoints = &testResetPoints
-	updateReplicationState := &p.ReplicationState{
-		StartVersion:     version,
-		CurrentVersion:   version,
-		LastWriteVersion: version,
-		LastWriteEventID: updatedInfo.NextEventID - 1,
-	}
-	csum := s.newRandomChecksum()
-	_, err = s.ExecutionManager.UpdateWorkflowExecution(ctx, &p.UpdateWorkflowExecutionRequest{
-		RangeID: s.ShardInfo.RangeID,
-		UpdateWorkflowMutation: p.WorkflowMutation{
-			ExecutionInfo:       updatedInfo,
-			ExecutionStats:      updatedStats,
-			TransferTasks:       nil,
-			TimerTasks:          nil,
-			Condition:           nextEventID,
-			UpsertActivityInfos: nil,
-			DeleteActivityInfos: nil,
-			UpsertTimerInfos:    nil,
-			DeleteTimerInfos:    nil,
-			ReplicationState:    updateReplicationState,
-			Checksum:            csum,
-		},
-	})
-	s.NoError(err)
-
-	state, err := s.GetWorkflowExecutionInfo(ctx, domainID, workflowExecution)
-	s.NoError(err)
-	s.NotNil(state.ExecutionInfo, "Valid Workflow response expected.")
-	s.Equal(testResetPoints.String(), state.ExecutionInfo.AutoResetPoints.String())
-	s.assertChecksumsEqual(csum, state.Checksum)
-
-	// try to create a workflow while the current workflow is complete but run ID is wrong
-	_, err = s.ExecutionManager.CreateWorkflowExecution(ctx, &p.CreateWorkflowExecutionRequest{
-		NewWorkflowSnapshot: p.WorkflowSnapshot{
-			ExecutionInfo: &p.WorkflowExecutionInfo{
-				CreateRequestID:             uuid.New(),
-				DomainID:                    domainID,
-				WorkflowID:                  newExecution.GetWorkflowId(),
-				RunID:                       newExecution.GetRunId(),
-				TaskList:                    tasklist,
-				WorkflowTypeName:            workflowType,
-				WorkflowTimeout:             workflowTimeout,
-				DecisionStartToCloseTimeout: decisionTimeout,
-				State:                       p.WorkflowStateRunning,
-				CloseStatus:                 p.WorkflowCloseStatusNone,
-				LastFirstEventID:            common.FirstEventID,
-				NextEventID:                 nextEventID,
-				LastProcessedEvent:          lastProcessedEventID,
-			},
-			ExecutionStats:   &p.ExecutionStats{},
-			ReplicationState: replicationState,
-		},
-		RangeID:                  s.ShardInfo.RangeID,
-		Mode:                     p.CreateWorkflowModeWorkflowIDReuse,
-		PreviousRunID:            uuid.New(),
-		PreviousLastWriteVersion: version,
-	})
-	s.NotNil(err)
-	s.IsType(&p.CurrentWorkflowConditionFailedError{}, err, err.Error())
-
-	// try to create a workflow while the current workflow is complete but version is wrong
-	_, err = s.ExecutionManager.CreateWorkflowExecution(ctx, &p.CreateWorkflowExecutionRequest{
-		NewWorkflowSnapshot: p.WorkflowSnapshot{
-			ExecutionInfo: &p.WorkflowExecutionInfo{
-				CreateRequestID:             uuid.New(),
-				DomainID:                    domainID,
-				WorkflowID:                  newExecution.GetWorkflowId(),
-				RunID:                       newExecution.GetRunId(),
-				TaskList:                    tasklist,
-				WorkflowTypeName:            workflowType,
-				WorkflowTimeout:             workflowTimeout,
-				DecisionStartToCloseTimeout: decisionTimeout,
-				State:                       p.WorkflowStateRunning,
-				CloseStatus:                 p.WorkflowCloseStatusNone,
-				LastFirstEventID:            common.FirstEventID,
-				NextEventID:                 nextEventID,
-				LastProcessedEvent:          lastProcessedEventID,
-			},
-			ExecutionStats:   &p.ExecutionStats{},
-			ReplicationState: replicationState,
-		},
-		RangeID:                  s.ShardInfo.RangeID,
-		Mode:                     p.CreateWorkflowModeWorkflowIDReuse,
-		PreviousRunID:            workflowExecution.GetRunId(),
-		PreviousLastWriteVersion: version - 1,
-	})
-	s.NotNil(err)
-	s.IsType(&p.CurrentWorkflowConditionFailedError{}, err, err.Error())
-
-	// try to create a workflow while the current workflow is complete with run ID & version correct
-	_, err = s.ExecutionManager.CreateWorkflowExecution(ctx, &p.CreateWorkflowExecutionRequest{
-		NewWorkflowSnapshot: p.WorkflowSnapshot{
-			ExecutionInfo: &p.WorkflowExecutionInfo{
-				CreateRequestID:             uuid.New(),
-				DomainID:                    domainID,
-				WorkflowID:                  newExecution.GetWorkflowId(),
-				RunID:                       newExecution.GetRunId(),
-				TaskList:                    tasklist,
-				WorkflowTypeName:            workflowType,
-				WorkflowTimeout:             workflowTimeout,
-				DecisionStartToCloseTimeout: decisionTimeout,
-				State:                       p.WorkflowStateRunning,
-				CloseStatus:                 p.WorkflowCloseStatusNone,
-				LastFirstEventID:            common.FirstEventID,
-				NextEventID:                 nextEventID,
-				LastProcessedEvent:          lastProcessedEventID,
-			},
-			ExecutionStats:   &p.ExecutionStats{},
-			ReplicationState: replicationState,
-		},
-		RangeID:                  s.ShardInfo.RangeID,
-		Mode:                     p.CreateWorkflowModeWorkflowIDReuse,
-		PreviousRunID:            workflowExecution.GetRunId(),
-		PreviousLastWriteVersion: version,
-	})
-	s.Nil(err)
-}
-
-=======
->>>>>>> 50a12eda
 // TestCreateWorkflowExecutionRunIDReuseWithoutReplication test
 func (s *ExecutionManagerSuite) TestCreateWorkflowExecutionRunIDReuseWithoutReplication() {
 	ctx, cancel := context.WithTimeout(context.Background(), testContextTimeout)
@@ -1260,82 +1050,6 @@
 	s.IsType(&p.ShardOwnershipLostError{}, err2)
 }
 
-<<<<<<< HEAD
-// TestPersistenceStartWorkflowWithReplicationState test
-func (s *ExecutionManagerSuite) TestPersistenceStartWorkflowWithReplicationState() {
-	ctx, cancel := context.WithTimeout(context.Background(), testContextTimeout)
-	defer cancel()
-
-	domainID := "2d7994bf-9de8-459d-9c81-e723daedb246"
-	workflowExecution := gen.WorkflowExecution{
-		WorkflowId: common.StringPtr("start-workflow-test-replication-state"),
-		RunId:      common.StringPtr("7f9fe8a0-9237-11e6-ae22-56b6b6499611"),
-	}
-	startVersion := int64(144)
-	lastWriteVersion := int64(1444)
-	replicationState := &p.ReplicationState{
-		StartVersion:     startVersion, // we are only testing this attribute
-		CurrentVersion:   lastWriteVersion,
-		LastWriteVersion: lastWriteVersion,
-	}
-	task0, err0 := s.CreateWorkflowExecutionWithReplication(ctx, domainID, workflowExecution, "queue1", "wType", 20, 13, 3, 0, 2, replicationState, nil)
-	s.NoError(err0)
-	s.NotNil(task0, "Expected non empty task identifier.")
-
-	task1, err1 := s.CreateWorkflowExecution(ctx, domainID, workflowExecution, "queue1", "wType1", 20, 14, nil, 3, 0, 2, nil)
-	s.Error(err1, "Expected workflow creation to fail.")
-	log.Infof("Unable to start workflow execution: %v", err1)
-	startedErr, ok := err1.(*p.WorkflowExecutionAlreadyStartedError)
-	s.True(ok)
-	s.Equal(workflowExecution.GetRunId(), startedErr.RunID, startedErr.Msg)
-	s.Equal(p.WorkflowStateRunning, startedErr.State, startedErr.Msg)
-	s.Equal(p.WorkflowCloseStatusNone, startedErr.CloseStatus, startedErr.Msg)
-	s.Equal(lastWriteVersion, startedErr.LastWriteVersion, startedErr.Msg)
-	s.Empty(task1, "Expected empty task identifier.")
-
-	response, err2 := s.ExecutionManager.CreateWorkflowExecution(ctx, &p.CreateWorkflowExecutionRequest{
-		NewWorkflowSnapshot: p.WorkflowSnapshot{
-			ExecutionInfo: &p.WorkflowExecutionInfo{
-				CreateRequestID:             uuid.New(),
-				DomainID:                    domainID,
-				WorkflowID:                  workflowExecution.GetWorkflowId(),
-				RunID:                       workflowExecution.GetRunId(),
-				TaskList:                    "queue1",
-				WorkflowTypeName:            "workflow_type_test",
-				WorkflowTimeout:             20,
-				DecisionStartToCloseTimeout: 13,
-				State:                       p.WorkflowStateRunning,
-				CloseStatus:                 p.WorkflowCloseStatusNone,
-				ExecutionContext:            nil,
-				LastFirstEventID:            common.FirstEventID,
-				NextEventID:                 int64(3),
-				LastProcessedEvent:          0,
-				DecisionScheduleID:          int64(2),
-				DecisionStartedID:           common.EmptyEventID,
-				DecisionTimeout:             1,
-			},
-			ExecutionStats: &p.ExecutionStats{},
-			TransferTasks: []p.Task{
-				&p.DecisionTask{
-					TaskID:     s.GetNextSequenceNumber(),
-					DomainID:   domainID,
-					TaskList:   "queue1",
-					ScheduleID: int64(2),
-				},
-			},
-			TimerTasks: nil,
-		},
-		RangeID: s.ShardInfo.RangeID - 1,
-	})
-
-	s.Error(err2, "Expected workflow creation to fail.")
-	s.Nil(response)
-	log.Infof("Unable to start workflow execution: %v", err2)
-	s.IsType(&p.ShardOwnershipLostError{}, err2)
-}
-
-=======
->>>>>>> 50a12eda
 // TestGetWorkflow test
 func (s *ExecutionManagerSuite) TestGetWorkflow() {
 	ctx, cancel := context.WithTimeout(context.Background(), testContextTimeout)
@@ -2380,11 +2094,7 @@
 			ScheduledID: 99,
 		},
 	}
-<<<<<<< HEAD
-	err = s.UpdateWorklowStateAndReplication(ctx, updatedInfo1, updatedStats1, nil, nil, int64(3), replicationTasks)
-=======
-	err = s.UpdateWorklowStateAndReplication(updatedInfo1, updatedStats1, nil, int64(3), replicationTasks)
->>>>>>> 50a12eda
+	err = s.UpdateWorklowStateAndReplication(ctx, updatedInfo1, updatedStats1, nil, int64(3), replicationTasks)
 	s.NoError(err)
 
 	respTasks, err := s.GetReplicationTasks(ctx, 1, true)
@@ -2466,11 +2176,7 @@
 		&p.SignalExecutionTask{now, currentTransferID + 10005, targetDomainID, targetWorkflowID, targetRunID, true, scheduleID, 555},
 		&p.StartChildExecutionTask{now, currentTransferID + 10006, targetDomainID, targetWorkflowID, scheduleID, 666},
 	}
-<<<<<<< HEAD
-	err2 := s.UpdateWorklowStateAndReplication(ctx, updatedInfo, updatedStats, nil, nil, int64(3), tasks)
-=======
-	err2 := s.UpdateWorklowStateAndReplication(updatedInfo, updatedStats, nil, int64(3), tasks)
->>>>>>> 50a12eda
+	err2 := s.UpdateWorklowStateAndReplication(ctx, updatedInfo, updatedStats, nil, int64(3), tasks)
 	s.NoError(err2)
 
 	txTasks, err1 := s.GetTransferTasks(ctx, 1, true) // use page size one to force pagination
@@ -2571,11 +2277,7 @@
 		&p.SignalExecutionTask{now, currentTransferID + 10005, targetDomainID, targetWorkflowID, targetRunID, true, scheduleID, 555},
 		&p.StartChildExecutionTask{now, currentTransferID + 10006, targetDomainID, targetWorkflowID, scheduleID, 666},
 	}
-<<<<<<< HEAD
-	err2 := s.UpdateWorklowStateAndReplication(ctx, updatedInfo, updatedStats, nil, nil, int64(3), tasks)
-=======
-	err2 := s.UpdateWorklowStateAndReplication(updatedInfo, updatedStats, nil, int64(3), tasks)
->>>>>>> 50a12eda
+	err2 := s.UpdateWorklowStateAndReplication(ctx, updatedInfo, updatedStats, nil, int64(3), tasks)
 	s.NoError(err2)
 
 	txTasks, err1 := s.GetTransferTasks(ctx, 2, true) // use page size one to force pagination
@@ -3275,11 +2977,7 @@
 		NextEventID:  int64(3),
 		Version:      int64(9),
 	}}
-<<<<<<< HEAD
-	err = s.UpdateWorklowStateAndReplication(ctx, updatedInfo1, updatedStats1, nil, nil, int64(3), replicationTasks)
-=======
-	err = s.UpdateWorklowStateAndReplication(updatedInfo1, updatedStats1, nil, int64(3), replicationTasks)
->>>>>>> 50a12eda
+	err = s.UpdateWorklowStateAndReplication(ctx, updatedInfo1, updatedStats1, nil, int64(3), replicationTasks)
 	s.NoError(err)
 
 	tasks1, err := s.GetReplicationTasks(ctx, 1, false)
@@ -3379,227 +3077,13 @@
 	s.Equal(int64(4), task2.FirstEventID)
 	s.Equal(int64(5), task2.NextEventID)
 	s.Equal(int64(9), task2.Version)
-<<<<<<< HEAD
-	s.Equal(2, len(task2.LastReplicationInfo))
 	err = s.CompleteReplicationTask(ctx, task2.TaskID)
-=======
-	err = s.CompleteReplicationTask(task2.TaskID)
->>>>>>> 50a12eda
 	s.NoError(err)
 	tasks3, err := s.GetReplicationTasks(ctx, 1, false)
 	s.NoError(err)
 	s.Equal(0, len(tasks3))
 }
 
-<<<<<<< HEAD
-// TestWorkflowReplicationState test
-func (s *ExecutionManagerSuite) TestWorkflowReplicationState() {
-	ctx, cancel := context.WithTimeout(context.Background(), testContextTimeout)
-	defer cancel()
-
-	domainID := uuid.New()
-	runID := uuid.New()
-	workflowExecution := gen.WorkflowExecution{
-		WorkflowId: common.StringPtr("test-workflow-replication-state-test"),
-		RunId:      common.StringPtr(runID),
-	}
-
-	replicationTasks := []p.Task{&p.HistoryReplicationTask{
-		TaskID:       s.GetNextSequenceNumber(),
-		FirstEventID: int64(1),
-		NextEventID:  int64(3),
-		Version:      int64(9),
-		LastReplicationInfo: map[string]*p.ReplicationInfo{
-			"dc1": {
-				Version:     int64(3),
-				LastEventID: int64(1),
-			},
-			"dc2": {
-				Version:     int64(5),
-				LastEventID: int64(2),
-			},
-		},
-	}}
-
-	task0, err0 := s.CreateWorkflowExecutionWithReplication(ctx, domainID, workflowExecution, "taskList", "wType", 20, 13, 3,
-		0, 2, &p.ReplicationState{
-			CurrentVersion:   int64(9),
-			StartVersion:     int64(8),
-			LastWriteVersion: int64(7),
-			LastWriteEventID: int64(6),
-			LastReplicationInfo: map[string]*p.ReplicationInfo{
-				"dc1": {
-					Version:     int64(3),
-					LastEventID: int64(1),
-				},
-				"dc2": {
-					Version:     int64(5),
-					LastEventID: int64(2),
-				},
-			},
-		}, replicationTasks)
-	s.NoError(err0)
-	s.NotNil(task0, "Expected non empty task identifier.")
-
-	taskD, err := s.GetTransferTasks(ctx, 2, false)
-	s.Equal(1, len(taskD), "Expected 1 decision task.")
-	s.Equal(p.TransferTaskTypeDecisionTask, taskD[0].TaskType)
-	err = s.CompleteTransferTask(ctx, taskD[0].TaskID)
-	s.NoError(err)
-
-	taskR, err := s.GetReplicationTasks(ctx, 1, false)
-	s.Equal(1, len(taskR), "Expected 1 replication task.")
-	tsk := taskR[0]
-	s.Equal(p.ReplicationTaskTypeHistory, tsk.TaskType)
-	s.Equal(domainID, tsk.DomainID)
-	s.Equal(workflowExecution.GetWorkflowId(), tsk.WorkflowID)
-	s.Equal(workflowExecution.GetRunId(), tsk.RunID)
-	s.Equal(int64(1), tsk.FirstEventID)
-	s.Equal(int64(3), tsk.NextEventID)
-	s.Equal(int64(9), tsk.Version)
-	s.Equal(2, len(tsk.LastReplicationInfo))
-	for k, v := range tsk.LastReplicationInfo {
-		log.Infof("ReplicationInfo for %v: {Version: %v, LastEventID: %v}", k, v.Version, v.LastEventID)
-		switch k {
-		case "dc1":
-			s.Equal(int64(3), v.Version)
-			s.Equal(int64(1), v.LastEventID)
-		case "dc2":
-			s.Equal(int64(5), v.Version)
-			s.Equal(int64(2), v.LastEventID)
-		default:
-			s.Fail("Unexpected key")
-		}
-	}
-	err = s.CompleteReplicationTask(ctx, taskR[0].TaskID)
-	s.NoError(err)
-
-	state0, err1 := s.GetWorkflowExecutionInfo(ctx, domainID, workflowExecution)
-	s.NoError(err1)
-	info0 := state0.ExecutionInfo
-	replicationState0 := state0.ReplicationState
-	s.NotNil(info0, "Valid Workflow info expected.")
-	s.NotNil(replicationState0, "Valid replication state expected.")
-	s.Equal(domainID, info0.DomainID)
-	s.Equal("taskList", info0.TaskList)
-	s.Equal("wType", info0.WorkflowTypeName)
-	s.Equal(int32(20), info0.WorkflowTimeout)
-	s.Equal(int32(13), info0.DecisionStartToCloseTimeout)
-	s.Equal(int64(3), info0.NextEventID)
-	s.Equal(int64(0), info0.LastProcessedEvent)
-	s.Equal(int64(2), info0.DecisionScheduleID)
-	s.Equal(int64(9), replicationState0.CurrentVersion)
-	s.Equal(int64(8), replicationState0.StartVersion)
-	s.Equal(int64(7), replicationState0.LastWriteVersion)
-	s.Equal(int64(6), replicationState0.LastWriteEventID)
-	s.Equal(2, len(replicationState0.LastReplicationInfo))
-	for k, v := range replicationState0.LastReplicationInfo {
-		log.Infof("ReplicationInfo for %v: {Version: %v, LastEventID: %v}", k, v.Version, v.LastEventID)
-		switch k {
-		case "dc1":
-			s.Equal(int64(3), v.Version)
-			s.Equal(int64(1), v.LastEventID)
-		case "dc2":
-			s.Equal(int64(5), v.Version)
-			s.Equal(int64(2), v.LastEventID)
-		default:
-			s.Fail("Unexpected key")
-		}
-	}
-
-	updatedInfo := copyWorkflowExecutionInfo(info0)
-	updatedStats := copyExecutionStats(state0.ExecutionStats)
-	updatedInfo.NextEventID = int64(5)
-	updatedInfo.LastProcessedEvent = int64(2)
-	updatedReplicationState := copyReplicationState(replicationState0)
-	updatedReplicationState.CurrentVersion = int64(10)
-	updatedReplicationState.StartVersion = int64(11)
-	updatedReplicationState.LastWriteVersion = int64(12)
-	updatedReplicationState.LastWriteEventID = int64(13)
-	updatedReplicationState.LastReplicationInfo["dc1"].Version = int64(4)
-	updatedReplicationState.LastReplicationInfo["dc1"].LastEventID = int64(2)
-
-	replicationTasks1 := []p.Task{&p.HistoryReplicationTask{
-		TaskID:       s.GetNextSequenceNumber(),
-		FirstEventID: int64(3),
-		NextEventID:  int64(5),
-		Version:      int64(10),
-		LastReplicationInfo: map[string]*p.ReplicationInfo{
-			"dc1": {
-				Version:     int64(4),
-				LastEventID: int64(2),
-			},
-			"dc2": {
-				Version:     int64(5),
-				LastEventID: int64(2),
-			},
-		},
-	}}
-	err2 := s.UpdateWorklowStateAndReplication(ctx, updatedInfo, updatedStats, updatedReplicationState, nil, int64(3), replicationTasks1)
-	s.NoError(err2)
-
-	taskR1, err := s.GetReplicationTasks(ctx, 1, false)
-	s.Equal(1, len(taskR1), "Expected 1 replication task.")
-	tsk1 := taskR1[0]
-	s.Equal(p.ReplicationTaskTypeHistory, tsk1.TaskType)
-	s.Equal(domainID, tsk1.DomainID)
-	s.Equal(workflowExecution.GetWorkflowId(), tsk1.WorkflowID)
-	s.Equal(workflowExecution.GetRunId(), tsk1.RunID)
-	s.Equal(int64(3), tsk1.FirstEventID)
-	s.Equal(int64(5), tsk1.NextEventID)
-	s.Equal(int64(10), tsk1.Version)
-	s.Equal(2, len(tsk1.LastReplicationInfo))
-	for k, v := range tsk1.LastReplicationInfo {
-		log.Infof("ReplicationInfo for %v: {Version: %v, LastEventID: %v}", k, v.Version, v.LastEventID)
-		switch k {
-		case "dc1":
-			s.Equal(int64(4), v.Version)
-			s.Equal(int64(2), v.LastEventID)
-		case "dc2":
-			s.Equal(int64(5), v.Version)
-			s.Equal(int64(2), v.LastEventID)
-		default:
-			s.Fail("Unexpected key")
-		}
-	}
-	err = s.CompleteReplicationTask(ctx, taskR1[0].TaskID)
-	s.NoError(err)
-
-	state1, err2 := s.GetWorkflowExecutionInfo(ctx, domainID, workflowExecution)
-	s.NoError(err2)
-	info1 := state1.ExecutionInfo
-	replicationState1 := state1.ReplicationState
-	s.NotNil(info1, "Valid Workflow info expected.")
-	s.Equal(domainID, info1.DomainID)
-	s.Equal("taskList", info1.TaskList)
-	s.Equal("wType", info1.WorkflowTypeName)
-	s.Equal(int32(20), info1.WorkflowTimeout)
-	s.Equal(int32(13), info1.DecisionStartToCloseTimeout)
-	s.Equal(int64(5), info1.NextEventID)
-	s.Equal(int64(2), info1.LastProcessedEvent)
-	s.Equal(int64(2), info1.DecisionScheduleID)
-	s.Equal(int64(10), replicationState1.CurrentVersion)
-	s.Equal(int64(11), replicationState1.StartVersion)
-	s.Equal(int64(12), replicationState1.LastWriteVersion)
-	s.Equal(int64(13), replicationState1.LastWriteEventID)
-	s.Equal(2, len(replicationState1.LastReplicationInfo))
-	for k, v := range replicationState1.LastReplicationInfo {
-		log.Infof("ReplicationInfo for %v: {Version: %v, LastEventID: %v}", k, v.Version, v.LastEventID)
-		switch k {
-		case "dc1":
-			s.Equal(int64(4), v.Version)
-			s.Equal(int64(2), v.LastEventID)
-		case "dc2":
-			s.Equal(int64(5), v.Version)
-			s.Equal(int64(2), v.LastEventID)
-		default:
-			s.Fail("Unexpected key")
-		}
-	}
-}
-
-=======
->>>>>>> 50a12eda
 // TestUpdateAndClearBufferedEvents test
 func (s *ExecutionManagerSuite) TestUpdateAndClearBufferedEvents() {
 	ctx, cancel := context.WithTimeout(context.Background(), testContextTimeout)
@@ -3675,19 +3159,11 @@
 
 	bufferUpdateInfo := copyWorkflowExecutionInfo(partialInfo)
 	bufferedUpdatedStats := copyExecutionStats(state0.ExecutionStats)
-<<<<<<< HEAD
-	err2 = s.UpdateWorklowStateAndReplication(ctx, bufferUpdateInfo, bufferedUpdatedStats, nil, nil, bufferUpdateInfo.NextEventID, nil)
-	s.NoError(err2)
-	err2 = s.UpdateWorklowStateAndReplication(ctx, bufferUpdateInfo, bufferedUpdatedStats, nil, nil, bufferUpdateInfo.NextEventID, nil)
-	s.NoError(err2)
-	err2 = s.UpdateWorkflowExecutionForBufferEvents(ctx, bufferUpdateInfo, bufferedUpdatedStats, nil, bufferUpdateInfo.NextEventID, eventsBatch1, false)
-=======
-	err2 = s.UpdateWorklowStateAndReplication(bufferUpdateInfo, bufferedUpdatedStats, nil, bufferUpdateInfo.NextEventID, nil)
-	s.NoError(err2)
-	err2 = s.UpdateWorklowStateAndReplication(bufferUpdateInfo, bufferedUpdatedStats, nil, bufferUpdateInfo.NextEventID, nil)
-	s.NoError(err2)
-	err2 = s.UpdateWorkflowExecutionForBufferEvents(bufferUpdateInfo, bufferedUpdatedStats, bufferUpdateInfo.NextEventID, eventsBatch1, false)
->>>>>>> 50a12eda
+	err2 = s.UpdateWorklowStateAndReplication(ctx, bufferUpdateInfo, bufferedUpdatedStats, nil, bufferUpdateInfo.NextEventID, nil)
+	s.NoError(err2)
+	err2 = s.UpdateWorklowStateAndReplication(ctx, bufferUpdateInfo, bufferedUpdatedStats, nil, bufferUpdateInfo.NextEventID, nil)
+	s.NoError(err2)
+	err2 = s.UpdateWorkflowExecutionForBufferEvents(ctx, bufferUpdateInfo, bufferedUpdatedStats, bufferUpdateInfo.NextEventID, eventsBatch1, false)
 	s.NoError(err2)
 	stats0, state0, err2 = s.GetWorkflowExecutionInfoWithStats(ctx, domainID, workflowExecution)
 	s.NoError(err2)
@@ -3699,11 +3175,7 @@
 	s.True(testHistory.Equals(history0))
 	testHistory.Events = append(testHistory.Events, eventsBatch2...)
 
-<<<<<<< HEAD
-	err2 = s.UpdateWorkflowExecutionForBufferEvents(ctx, bufferUpdateInfo, bufferedUpdatedStats, nil, bufferUpdateInfo.NextEventID, eventsBatch2, false)
-=======
-	err2 = s.UpdateWorkflowExecutionForBufferEvents(bufferUpdateInfo, bufferedUpdatedStats, bufferUpdateInfo.NextEventID, eventsBatch2, false)
->>>>>>> 50a12eda
+	err2 = s.UpdateWorkflowExecutionForBufferEvents(ctx, bufferUpdateInfo, bufferedUpdatedStats, bufferUpdateInfo.NextEventID, eventsBatch2, false)
 	s.NoError(err2)
 
 	stats1, state1, err1 := s.GetWorkflowExecutionInfoWithStats(ctx, domainID, workflowExecution)
@@ -3716,11 +3188,7 @@
 	history1 := &gen.History{Events: state1.BufferedEvents}
 	s.True(testHistory.Equals(history1))
 
-<<<<<<< HEAD
-	err3 := s.UpdateWorkflowExecutionForBufferEvents(ctx, bufferUpdateInfo, bufferedUpdatedStats, nil, bufferUpdateInfo.NextEventID, nil, true)
-=======
-	err3 := s.UpdateWorkflowExecutionForBufferEvents(bufferUpdateInfo, bufferedUpdatedStats, bufferUpdateInfo.NextEventID, nil, true)
->>>>>>> 50a12eda
+	err3 := s.UpdateWorkflowExecutionForBufferEvents(ctx, bufferUpdateInfo, bufferedUpdatedStats, bufferUpdateInfo.NextEventID, nil, true)
 	s.NoError(err3)
 
 	stats3, state3, err3 := s.GetWorkflowExecutionInfoWithStats(ctx, domainID, workflowExecution)
@@ -3742,18 +3210,8 @@
 		WorkflowId: common.StringPtr("test-reset-mutable-state-test-current-is-self"),
 		RunId:      common.StringPtr("aaaaaaaa-aaaa-aaaa-aaaa-aaaaaaaaaaaa"),
 	}
-<<<<<<< HEAD
-	version := int64(1234)
-	nextEventID := int64(3)
-	replicationState := &p.ReplicationState{
-		StartVersion:     version,
-		CurrentVersion:   version,
-		LastWriteVersion: version,
-		LastWriteEventID: nextEventID - 1,
-	}
-	task0, err0 := s.CreateWorkflowExecutionWithReplication(ctx, domainID, workflowExecution, "taskList", "wType", 20, 13, 3, 0, 2, replicationState, nil)
-=======
 	task0, err0 := s.CreateWorkflowExecutionWithReplication(
+		ctx,
 		domainID,
 		workflowExecution,
 		"taskList",
@@ -3765,7 +3223,6 @@
 		2,
 		nil,
 	)
->>>>>>> 50a12eda
 	s.NoError(err0)
 	s.NotNil(task0, "Expected non empty task identifier.")
 
@@ -3932,19 +3389,11 @@
 
 	bufferUpdateInfo := copyWorkflowExecutionInfo(partialInfo)
 	bufferedUpdatedStats := copyExecutionStats(partialState.ExecutionStats)
-<<<<<<< HEAD
-	err2 = s.UpdateWorklowStateAndReplication(ctx, bufferUpdateInfo, bufferedUpdatedStats, nil, nil, bufferUpdateInfo.NextEventID, nil)
-	s.NoError(err2)
-	err2 = s.UpdateWorklowStateAndReplication(ctx, bufferUpdateInfo, bufferedUpdatedStats, nil, nil, bufferUpdateInfo.NextEventID, nil)
-	s.NoError(err2)
-	err2 = s.UpdateWorkflowExecutionForBufferEvents(ctx, bufferUpdateInfo, bufferedUpdatedStats, replicationState, bufferUpdateInfo.NextEventID, eventsBatch1, false)
-=======
-	err2 = s.UpdateWorklowStateAndReplication(bufferUpdateInfo, bufferedUpdatedStats, nil, bufferUpdateInfo.NextEventID, nil)
-	s.NoError(err2)
-	err2 = s.UpdateWorklowStateAndReplication(bufferUpdateInfo, bufferedUpdatedStats, nil, bufferUpdateInfo.NextEventID, nil)
-	s.NoError(err2)
-	err2 = s.UpdateWorkflowExecutionForBufferEvents(bufferUpdateInfo, bufferedUpdatedStats, bufferUpdateInfo.NextEventID, eventsBatch1, false)
->>>>>>> 50a12eda
+	err2 = s.UpdateWorklowStateAndReplication(ctx, bufferUpdateInfo, bufferedUpdatedStats, nil, bufferUpdateInfo.NextEventID, nil)
+	s.NoError(err2)
+	err2 = s.UpdateWorklowStateAndReplication(ctx, bufferUpdateInfo, bufferedUpdatedStats, nil, bufferUpdateInfo.NextEventID, nil)
+	s.NoError(err2)
+	err2 = s.UpdateWorkflowExecutionForBufferEvents(ctx, bufferUpdateInfo, bufferedUpdatedStats, bufferUpdateInfo.NextEventID, eventsBatch1, false)
 	s.NoError(err2)
 	stats0, state0, err2 = s.GetWorkflowExecutionInfoWithStats(ctx, domainID, workflowExecution)
 	s.NoError(err2)
@@ -3957,11 +3406,7 @@
 	s.True(testHistory.Equals(history0))
 	testHistory.Events = append(testHistory.Events, eventsBatch2...)
 
-<<<<<<< HEAD
-	err2 = s.UpdateWorkflowExecutionForBufferEvents(ctx, bufferUpdateInfo, bufferedUpdatedStats, replicationState, bufferUpdateInfo.NextEventID, eventsBatch2, false)
-=======
-	err2 = s.UpdateWorkflowExecutionForBufferEvents(bufferUpdateInfo, bufferedUpdatedStats, bufferUpdateInfo.NextEventID, eventsBatch2, false)
->>>>>>> 50a12eda
+	err2 = s.UpdateWorkflowExecutionForBufferEvents(ctx, bufferUpdateInfo, bufferedUpdatedStats, bufferUpdateInfo.NextEventID, eventsBatch2, false)
 	s.NoError(err2)
 
 	stats1, state1, err1 := s.GetWorkflowExecutionInfoWithStats(ctx, domainID, workflowExecution)
@@ -4139,19 +3584,8 @@
 			Input:           []byte("signal_input_c"),
 			Control:         []byte("signal_control_c"),
 		}}
-<<<<<<< HEAD
-
-	rState := &p.ReplicationState{
-		CurrentVersion: int64(8789),
-		StartVersion:   int64(8780),
-	}
-
-	err3 := s.ConflictResolveWorkflowExecution(ctx,
-		workflowExecution.GetRunId(), state1.ReplicationState.LastWriteVersion, state1.ExecutionInfo.State,
-		updatedInfo1, updatedStats1, rState, int64(5), resetActivityInfos, resetTimerInfos,
-		resetChildExecutionInfos, resetRequestCancelInfos, resetSignalInfos, nil)
-=======
 	err3 := s.ConflictResolveWorkflowExecution(
+		ctx,
 		updatedInfo1,
 		updatedStats1,
 		int64(5),
@@ -4162,7 +3596,6 @@
 		resetSignalInfos,
 		nil,
 	)
->>>>>>> 50a12eda
 	s.NoError(err3)
 
 	stats4, state4, err4 := s.GetWorkflowExecutionInfoWithStats(ctx, domainID, workflowExecution)
@@ -4256,29 +3689,33 @@
 
 }
 
-<<<<<<< HEAD
-// TestConflictResolveWorkflowExecutionWithCASCurrentIsNotSelf test
-func (s *ExecutionManagerSuite) TestConflictResolveWorkflowExecutionWithCASCurrentIsNotSelf() {
+// TestConflictResolveWorkflowExecutionWithCASMismatch test
+func (s *ExecutionManagerSuite) TestConflictResolveWorkflowExecutionWithCASMismatch() {
 	ctx, cancel := context.WithTimeout(context.Background(), testContextTimeout)
 	defer cancel()
 
 	domainID := "4ca1faac-1a3a-47af-8e51-fdaa2b3d45b9"
-	workflowID := "test-reset-mutable-state-test-current-is-not-self"
+	workflowID := "test-reset-mutable-state-test-mismatch"
 
 	// first create a workflow and continue as new it
 	workflowExecutionReset := gen.WorkflowExecution{
 		WorkflowId: common.StringPtr(workflowID),
 		RunId:      common.StringPtr("aaaaaaaa-aaaa-aaaa-aaaa-aaaaaaaaaaa0"),
 	}
-	version := int64(1234)
 	nextEventID := int64(3)
-	replicationState := &p.ReplicationState{
-		StartVersion:     version,
-		CurrentVersion:   version,
-		LastWriteVersion: version,
-		LastWriteEventID: nextEventID - 1,
-	}
-	resp, err := s.CreateWorkflowExecutionWithReplication(ctx, domainID, workflowExecutionReset, "taskList", "wType", 20, 13, nextEventID, 0, 2, replicationState, nil)
+	resp, err := s.CreateWorkflowExecutionWithReplication(
+		ctx,
+		domainID,
+		workflowExecutionReset,
+		"taskList",
+		"wType",
+		20,
+		13,
+		nextEventID,
+		0,
+		2,
+		nil,
+	)
 	s.NoError(err)
 	s.NotNil(resp)
 
@@ -4296,15 +3733,32 @@
 		WorkflowId: common.StringPtr(workflowID),
 		RunId:      common.StringPtr("aaaaaaaa-aaaa-aaaa-aaaa-aaaaaaaaaaa1"),
 	}
-	err = s.ContinueAsNewExecutionWithReplication(ctx, continueAsNewInfo, continueAsNewStats, info.NextEventID, workflowExecutionCurrent, int64(3), int64(2), nil, replicationState, replicationState)
-	s.NoError(err)
-
-	currentRunID, err := s.GetCurrentWorkflowRunID(ctx, domainID, workflowID)
-	s.Equal(workflowExecutionCurrent.GetRunId(), currentRunID)
+	err = s.ContinueAsNewExecution(
+		ctx,
+		continueAsNewInfo,
+		continueAsNewStats,
+		info.NextEventID,
+		workflowExecutionCurrent,
+		int64(3),
+		int64(2),
+		nil,
+	)
+	s.NoError(err)
+
+	runID1, err := s.GetCurrentWorkflowRunID(ctx, domainID, workflowID)
+	s.Equal(workflowExecutionCurrent.GetRunId(), runID1)
 	state, err = s.GetWorkflowExecutionInfo(ctx, domainID, workflowExecutionCurrent)
 	s.NoError(err)
 	currentInfo := copyWorkflowExecutionInfo(state.ExecutionInfo)
-	currentState := copyReplicationState(state.ReplicationState)
+	currentStats := copyExecutionStats(state.ExecutionStats)
+	currentInfo.State = p.WorkflowStateCompleted
+	currentInfo.CloseStatus = p.WorkflowCloseStatusCompleted
+	currentInfo.NextEventID = int64(6)
+	currentInfo.LastProcessedEvent = int64(2)
+	err3 := s.UpdateWorkflowExecutionAndFinish(ctx, currentInfo, currentStats, int64(3))
+	s.NoError(err3)
+	runID1, err = s.GetCurrentWorkflowRunID(ctx, domainID, workflowID)
+	s.Equal(workflowExecutionCurrent.GetRunId(), runID1)
 
 	resetExecutionInfo := &p.WorkflowExecutionInfo{
 		DomainID:                    domainID,
@@ -4334,64 +3788,61 @@
 	resetChildExecutionInfos := []*p.ChildExecutionInfo{}
 	resetRequestCancelInfos := []*p.RequestCancelInfo{}
 	resetSignalInfos := []*p.SignalInfo{}
-	rState := &p.ReplicationState{
-		CurrentVersion: int64(8789),
-		StartVersion:   int64(8780),
-	}
-	err = s.ConflictResolveWorkflowExecution(ctx,
-		currentRunID, currentState.LastWriteVersion, currentInfo.State,
-		resetExecutionInfo, resetStats, rState, continueAsNewInfo.NextEventID, resetActivityInfos, resetTimerInfos,
-		resetChildExecutionInfos, resetRequestCancelInfos, resetSignalInfos, nil)
-	s.NoError(err)
+
+	err = s.ConflictResolveWorkflowExecution(
+		ctx,
+		resetExecutionInfo,
+		resetStats,
+		continueAsNewInfo.NextEventID,
+		resetActivityInfos,
+		resetTimerInfos,
+		resetChildExecutionInfos,
+		resetRequestCancelInfos,
+		resetSignalInfos,
+		nil,
+	)
+	s.NotNil(err)
+
+	err = s.ConflictResolveWorkflowExecution(
+		ctx,
+		resetExecutionInfo,
+		resetStats,
+		continueAsNewInfo.NextEventID,
+		resetActivityInfos,
+		resetTimerInfos,
+		resetChildExecutionInfos,
+		resetRequestCancelInfos,
+		resetSignalInfos,
+		nil,
+	)
+	s.NotNil(err)
+
+	err = s.ConflictResolveWorkflowExecution(
+		ctx,
+		resetExecutionInfo,
+		resetStats,
+		continueAsNewInfo.NextEventID,
+		resetActivityInfos,
+		resetTimerInfos,
+		resetChildExecutionInfos,
+		resetRequestCancelInfos,
+		resetSignalInfos,
+		nil,
+	)
+	s.NotNil(err)
 
 	// this test only assert whether the current workflow execution record is reset
 	runID, err := s.GetCurrentWorkflowRunID(ctx, domainID, workflowID)
-	s.Equal(workflowExecutionReset.GetRunId(), runID)
-
-	state, err = s.GetWorkflowExecutionInfo(ctx, domainID, workflowExecutionReset)
-	s.NoError(err)
-	info = state.ExecutionInfo
-	continueAsNewInfo = copyWorkflowExecutionInfo(info)
-	continueAsNewStats = copyExecutionStats(state.ExecutionStats)
-	continueAsNewInfo.State = p.WorkflowStateRunning
-	continueAsNewInfo.NextEventID += 3
-	continueAsNewInfo.LastProcessedEvent += 2
-
-	workflowExecutionCurrent2 := gen.WorkflowExecution{
-		WorkflowId: common.StringPtr(workflowID),
-		RunId:      common.StringPtr("aaaaaaaa-aaaa-aaaa-aaaa-aaaaaaaaaaa2"),
-	}
-	err = s.ContinueAsNewExecutionWithReplication(ctx, continueAsNewInfo, continueAsNewStats, info.NextEventID, workflowExecutionCurrent2, int64(3), int64(2), nil, replicationState, replicationState)
-	s.NoError(err)
-
-	runID2, err := s.GetCurrentWorkflowRunID(ctx, domainID, workflowID)
-	s.Equal(workflowExecutionCurrent2.GetRunId(), runID2)
-
-	state, err = s.GetWorkflowExecutionInfo(ctx, domainID, workflowExecutionCurrent2)
-	s.NoError(err)
-	currentInfo = copyWorkflowExecutionInfo(state.ExecutionInfo)
-	currentState = copyReplicationState(state.ReplicationState)
-
-	err = s.ConflictResolveWorkflowExecution(ctx,
-		workflowExecutionCurrent2.GetRunId(), currentState.LastWriteVersion, currentInfo.State,
-		resetExecutionInfo, resetStats, rState, continueAsNewInfo.NextEventID, resetActivityInfos, resetTimerInfos,
-		resetChildExecutionInfos, resetRequestCancelInfos, resetSignalInfos, nil)
-	s.NoError(err)
-
-	// this test only assert whether the current workflow execution record is reseted
-	runID, err = s.GetCurrentWorkflowRunID(ctx, domainID, workflowID)
-	s.Equal(workflowExecutionReset.GetRunId(), runID)
-}
-
-=======
->>>>>>> 50a12eda
-// TestConflictResolveWorkflowExecutionWithCASMismatch test
-func (s *ExecutionManagerSuite) TestConflictResolveWorkflowExecutionWithCASMismatch() {
+	s.Equal(workflowExecutionCurrent.GetRunId(), runID)
+}
+
+// TestConflictResolveWorkflowExecutionWithTransactionCurrentIsNotSelf test
+func (s *ExecutionManagerSuite) TestConflictResolveWorkflowExecutionWithTransactionCurrentIsNotSelf() {
 	ctx, cancel := context.WithTimeout(context.Background(), testContextTimeout)
 	defer cancel()
 
 	domainID := "4ca1faac-1a3a-47af-8e51-fdaa2b3d45b9"
-	workflowID := "test-reset-mutable-state-test-mismatch"
+	workflowID := "test-reset-mutable-state-test-with-transaction-current-is-not-self"
 
 	// first create a workflow and continue as new it
 	workflowExecutionReset := gen.WorkflowExecution{
@@ -4399,16 +3850,8 @@
 		RunId:      common.StringPtr("aaaaaaaa-aaaa-aaaa-aaaa-aaaaaaaaaaa0"),
 	}
 	nextEventID := int64(3)
-<<<<<<< HEAD
-	replicationState := &p.ReplicationState{
-		StartVersion:     version,
-		CurrentVersion:   version,
-		LastWriteVersion: version,
-		LastWriteEventID: nextEventID - 1,
-	}
-	resp, err := s.CreateWorkflowExecutionWithReplication(ctx, domainID, workflowExecutionReset, "taskList", "wType", 20, 13, nextEventID, 0, 2, replicationState, nil)
-=======
 	resp, err := s.CreateWorkflowExecutionWithReplication(
+		ctx,
 		domainID,
 		workflowExecutionReset,
 		"taskList",
@@ -4420,7 +3863,6 @@
 		2,
 		nil,
 	)
->>>>>>> 50a12eda
 	s.NoError(err)
 	s.NotNil(resp)
 
@@ -4438,10 +3880,8 @@
 		WorkflowId: common.StringPtr(workflowID),
 		RunId:      common.StringPtr("aaaaaaaa-aaaa-aaaa-aaaa-aaaaaaaaaaa1"),
 	}
-<<<<<<< HEAD
-	err = s.ContinueAsNewExecutionWithReplication(ctx, continueAsNewInfo, continueAsNewStats, info.NextEventID, workflowExecutionCurrent, int64(3), int64(2), nil, replicationState, replicationState)
-=======
 	err = s.ContinueAsNewExecution(
+		ctx,
 		continueAsNewInfo,
 		continueAsNewStats,
 		info.NextEventID,
@@ -4450,185 +3890,6 @@
 		int64(2),
 		nil,
 	)
->>>>>>> 50a12eda
-	s.NoError(err)
-
-	runID1, err := s.GetCurrentWorkflowRunID(ctx, domainID, workflowID)
-	s.Equal(workflowExecutionCurrent.GetRunId(), runID1)
-	state, err = s.GetWorkflowExecutionInfo(ctx, domainID, workflowExecutionCurrent)
-	s.NoError(err)
-	currentInfo := copyWorkflowExecutionInfo(state.ExecutionInfo)
-	currentStats := copyExecutionStats(state.ExecutionStats)
-	currentInfo.State = p.WorkflowStateCompleted
-	currentInfo.CloseStatus = p.WorkflowCloseStatusCompleted
-	currentInfo.NextEventID = int64(6)
-	currentInfo.LastProcessedEvent = int64(2)
-	err3 := s.UpdateWorkflowExecutionAndFinish(ctx, currentInfo, currentStats, int64(3))
-	s.NoError(err3)
-	runID1, err = s.GetCurrentWorkflowRunID(ctx, domainID, workflowID)
-	s.Equal(workflowExecutionCurrent.GetRunId(), runID1)
-
-	resetExecutionInfo := &p.WorkflowExecutionInfo{
-		DomainID:                    domainID,
-		WorkflowID:                  workflowExecutionReset.GetWorkflowId(),
-		RunID:                       workflowExecutionReset.GetRunId(),
-		ParentDomainID:              uuid.New(),
-		ParentWorkflowID:            "some random parent workflow ID",
-		ParentRunID:                 uuid.New(),
-		InitiatedID:                 12345,
-		TaskList:                    "some random tasklist",
-		WorkflowTypeName:            "some random workflow type name",
-		WorkflowTimeout:             1112,
-		DecisionStartToCloseTimeout: 14,
-		State:                       p.WorkflowStateRunning,
-		LastFirstEventID:            common.FirstEventID,
-		NextEventID:                 123,
-		CreateRequestID:             uuid.New(),
-		DecisionVersion:             common.EmptyVersion,
-		DecisionScheduleID:          111,
-		DecisionStartedID:           222,
-		DecisionRequestID:           uuid.New(),
-		DecisionTimeout:             0,
-	}
-	resetStats := &p.ExecutionStats{}
-	resetActivityInfos := []*p.ActivityInfo{}
-	resetTimerInfos := []*p.TimerInfo{}
-	resetChildExecutionInfos := []*p.ChildExecutionInfo{}
-	resetRequestCancelInfos := []*p.RequestCancelInfo{}
-	resetSignalInfos := []*p.SignalInfo{}
-
-<<<<<<< HEAD
-	wrongPrevRunID := uuid.New()
-	err = s.ConflictResolveWorkflowExecution(ctx,
-		wrongPrevRunID, currentState.LastWriteVersion, currentInfo.State,
-		resetExecutionInfo, resetStats, rState, continueAsNewInfo.NextEventID, resetActivityInfos, resetTimerInfos,
-		resetChildExecutionInfos, resetRequestCancelInfos, resetSignalInfos, nil)
-	s.NotNil(err)
-
-	wrongLastWriteVersion := currentState.LastWriteVersion + 1
-	err = s.ConflictResolveWorkflowExecution(ctx,
-		workflowExecutionCurrent.GetRunId(), wrongLastWriteVersion, currentInfo.State,
-		resetExecutionInfo, resetStats, rState, continueAsNewInfo.NextEventID, resetActivityInfos, resetTimerInfos,
-		resetChildExecutionInfos, resetRequestCancelInfos, resetSignalInfos, nil)
-	s.NotNil(err)
-
-	wrongState := currentInfo.State + 1
-	err = s.ConflictResolveWorkflowExecution(ctx,
-		workflowExecutionCurrent.GetRunId(), currentState.LastWriteVersion, wrongState,
-		resetExecutionInfo, resetStats, rState, continueAsNewInfo.NextEventID, resetActivityInfos, resetTimerInfos,
-		resetChildExecutionInfos, resetRequestCancelInfos, resetSignalInfos, nil)
-=======
-	err = s.ConflictResolveWorkflowExecution(
-		resetExecutionInfo,
-		resetStats,
-		continueAsNewInfo.NextEventID,
-		resetActivityInfos,
-		resetTimerInfos,
-		resetChildExecutionInfos,
-		resetRequestCancelInfos,
-		resetSignalInfos,
-		nil,
-	)
-	s.NotNil(err)
-
-	err = s.ConflictResolveWorkflowExecution(
-		resetExecutionInfo,
-		resetStats,
-		continueAsNewInfo.NextEventID,
-		resetActivityInfos,
-		resetTimerInfos,
-		resetChildExecutionInfos,
-		resetRequestCancelInfos,
-		resetSignalInfos,
-		nil,
-	)
-	s.NotNil(err)
-
-	err = s.ConflictResolveWorkflowExecution(
-		resetExecutionInfo,
-		resetStats,
-		continueAsNewInfo.NextEventID,
-		resetActivityInfos,
-		resetTimerInfos,
-		resetChildExecutionInfos,
-		resetRequestCancelInfos,
-		resetSignalInfos,
-		nil,
-	)
->>>>>>> 50a12eda
-	s.NotNil(err)
-
-	// this test only assert whether the current workflow execution record is reset
-	runID, err := s.GetCurrentWorkflowRunID(ctx, domainID, workflowID)
-	s.Equal(workflowExecutionCurrent.GetRunId(), runID)
-}
-
-// TestConflictResolveWorkflowExecutionWithTransactionCurrentIsNotSelf test
-func (s *ExecutionManagerSuite) TestConflictResolveWorkflowExecutionWithTransactionCurrentIsNotSelf() {
-	ctx, cancel := context.WithTimeout(context.Background(), testContextTimeout)
-	defer cancel()
-
-	domainID := "4ca1faac-1a3a-47af-8e51-fdaa2b3d45b9"
-	workflowID := "test-reset-mutable-state-test-with-transaction-current-is-not-self"
-
-	// first create a workflow and continue as new it
-	workflowExecutionReset := gen.WorkflowExecution{
-		WorkflowId: common.StringPtr(workflowID),
-		RunId:      common.StringPtr("aaaaaaaa-aaaa-aaaa-aaaa-aaaaaaaaaaa0"),
-	}
-	nextEventID := int64(3)
-<<<<<<< HEAD
-	replicationState := &p.ReplicationState{
-		StartVersion:     version,
-		CurrentVersion:   version,
-		LastWriteVersion: version,
-		LastWriteEventID: nextEventID - 1,
-	}
-	resp, err := s.CreateWorkflowExecutionWithReplication(ctx, domainID, workflowExecutionReset, "taskList", "wType", 20, 13, nextEventID, 0, 2, replicationState, nil)
-=======
-	resp, err := s.CreateWorkflowExecutionWithReplication(
-		domainID,
-		workflowExecutionReset,
-		"taskList",
-		"wType",
-		20,
-		13,
-		nextEventID,
-		0,
-		2,
-		nil,
-	)
->>>>>>> 50a12eda
-	s.NoError(err)
-	s.NotNil(resp)
-
-	state, err := s.GetWorkflowExecutionInfo(ctx, domainID, workflowExecutionReset)
-	s.NoError(err)
-
-	info := state.ExecutionInfo
-	continueAsNewInfo := copyWorkflowExecutionInfo(info)
-	continueAsNewStats := copyExecutionStats(state.ExecutionStats)
-	continueAsNewInfo.State = p.WorkflowStateRunning
-	continueAsNewInfo.NextEventID = int64(5)
-	continueAsNewInfo.LastProcessedEvent = int64(2)
-
-	workflowExecutionCurrent := gen.WorkflowExecution{
-		WorkflowId: common.StringPtr(workflowID),
-		RunId:      common.StringPtr("aaaaaaaa-aaaa-aaaa-aaaa-aaaaaaaaaaa1"),
-	}
-<<<<<<< HEAD
-	err = s.ContinueAsNewExecutionWithReplication(ctx, continueAsNewInfo, continueAsNewStats, info.NextEventID, workflowExecutionCurrent, int64(3), int64(2), nil, replicationState, replicationState)
-=======
-	err = s.ContinueAsNewExecution(
-		continueAsNewInfo,
-		continueAsNewStats,
-		info.NextEventID,
-		workflowExecutionCurrent,
-		int64(3),
-		int64(2),
-		nil,
-	)
->>>>>>> 50a12eda
 	s.NoError(err)
 
 	currentRunID, err := s.GetCurrentWorkflowRunID(ctx, domainID, workflowID)
@@ -4746,16 +4007,8 @@
 		RunId:      common.StringPtr("aaaaaaaa-aaaa-aaaa-aaaa-aaaaaaaaaaa0"),
 	}
 	nextEventID := int64(3)
-<<<<<<< HEAD
-	replicationState := &p.ReplicationState{
-		StartVersion:     version,
-		CurrentVersion:   version,
-		LastWriteVersion: version,
-		LastWriteEventID: nextEventID - 1,
-	}
-	resp, err := s.CreateWorkflowExecutionWithReplication(ctx, domainID, workflowExecutionReset, "taskList", "wType", 20, 13, nextEventID, 0, 2, replicationState, nil)
-=======
 	resp, err := s.CreateWorkflowExecutionWithReplication(
+		ctx,
 		domainID,
 		workflowExecutionReset,
 		"taskList",
@@ -4767,7 +4020,6 @@
 		2,
 		nil,
 	)
->>>>>>> 50a12eda
 	s.NoError(err)
 	s.NotNil(resp)
 
@@ -4785,10 +4037,8 @@
 		WorkflowId: common.StringPtr(workflowID),
 		RunId:      common.StringPtr("aaaaaaaa-aaaa-aaaa-aaaa-aaaaaaaaaaa1"),
 	}
-<<<<<<< HEAD
-	err = s.ContinueAsNewExecutionWithReplication(ctx, continueAsNewInfo, continueAsNewStats, info.NextEventID, workflowExecutionCurrent, int64(3), int64(2), nil, replicationState, replicationState)
-=======
 	err = s.ContinueAsNewExecution(
+		ctx,
 		continueAsNewInfo,
 		continueAsNewStats,
 		info.NextEventID,
@@ -4797,7 +4047,6 @@
 		int64(2),
 		nil,
 	)
->>>>>>> 50a12eda
 	s.NoError(err)
 
 	currentRunID, err := s.GetCurrentWorkflowRunID(ctx, domainID, workflowID)
@@ -4943,16 +4192,8 @@
 		RunId:      common.StringPtr("aaaaaaaa-aaaa-aaaa-aaaa-aaaaaaaaaaa0"),
 	}
 	nextEventID := int64(3)
-<<<<<<< HEAD
-	replicationState := &p.ReplicationState{
-		StartVersion:     version,
-		CurrentVersion:   version,
-		LastWriteVersion: version,
-		LastWriteEventID: nextEventID - 1,
-	}
-	resp, err := s.CreateWorkflowExecutionWithReplication(ctx, domainID, workflowExecutionReset, "taskList", "wType", 20, 13, nextEventID, 0, 2, replicationState, nil)
-=======
 	resp, err := s.CreateWorkflowExecutionWithReplication(
+		ctx,
 		domainID,
 		workflowExecutionReset,
 		"taskList",
@@ -4964,7 +4205,6 @@
 		2,
 		nil,
 	)
->>>>>>> 50a12eda
 	s.NoError(err)
 	s.NotNil(resp)
 
@@ -5060,16 +4300,8 @@
 		RunId:      common.StringPtr("aaaaaaaa-aaaa-aaaa-aaaa-aaaaaaaaaaa0"),
 	}
 	nextEventID := int64(3)
-<<<<<<< HEAD
-	replicationState := &p.ReplicationState{
-		StartVersion:     version,
-		CurrentVersion:   version,
-		LastWriteVersion: version,
-		LastWriteEventID: nextEventID - 1,
-	}
-	resp, err := s.CreateWorkflowExecutionWithReplication(ctx, domainID, workflowExecutionReset, "taskList", "wType", 20, 13, nextEventID, 0, 2, replicationState, nil)
-=======
 	resp, err := s.CreateWorkflowExecutionWithReplication(
+		ctx,
 		domainID,
 		workflowExecutionReset,
 		"taskList",
@@ -5080,7 +4312,6 @@
 		2,
 		nil,
 	)
->>>>>>> 50a12eda
 	s.NoError(err)
 	s.NotNil(resp)
 
@@ -5177,13 +4408,7 @@
 	state.ExecutionInfo.LastUpdatedTimestamp = resetReq.ResetWorkflowSnapshot.ExecutionInfo.LastUpdatedTimestamp
 	state.ExecutionInfo.ExpirationTime = resetReq.ResetWorkflowSnapshot.ExecutionInfo.ExpirationTime
 	s.Equal(resetReq.ResetWorkflowSnapshot.ExecutionInfo, state.ExecutionInfo)
-<<<<<<< HEAD
-	s.Equal(resetReq.ResetWorkflowSnapshot.ReplicationState, state.ReplicationState)
-
 	state, err = s.GetWorkflowExecutionInfo(ctx, domainID, gen.WorkflowExecution{
-=======
-	state, err = s.GetWorkflowExecutionInfo(domainID, gen.WorkflowExecution{
->>>>>>> 50a12eda
 		WorkflowId: common.StringPtr(workflowID),
 		RunId:      common.StringPtr(resetReq.NewWorkflowSnapshot.ExecutionInfo.RunID),
 	})
@@ -5208,16 +4433,8 @@
 		RunId:      common.StringPtr("aaaaaaaa-aaaa-aaaa-aaaa-aaaaaaaaaaa0"),
 	}
 	nextEventID := int64(3)
-<<<<<<< HEAD
-	replicationState := &p.ReplicationState{
-		StartVersion:     version,
-		CurrentVersion:   version,
-		LastWriteVersion: version,
-		LastWriteEventID: nextEventID - 1,
-	}
-	resp, err := s.CreateWorkflowExecutionWithReplication(ctx, domainID, workflowExecutionReset, "taskList", "wType", 20, 13, nextEventID, 0, 2, replicationState, nil)
-=======
 	resp, err := s.CreateWorkflowExecutionWithReplication(
+		ctx,
 		domainID,
 		workflowExecutionReset,
 		"taskList",
@@ -5229,7 +4446,6 @@
 		2,
 		nil,
 	)
->>>>>>> 50a12eda
 	s.NoError(err)
 	s.NotNil(resp)
 
@@ -5247,10 +4463,8 @@
 		WorkflowId: common.StringPtr(workflowID),
 		RunId:      common.StringPtr("aaaaaaaa-aaaa-aaaa-aaaa-aaaaaaaaaaa1"),
 	}
-<<<<<<< HEAD
-	err = s.ContinueAsNewExecutionWithReplication(ctx, continueAsNewInfo, continueAsNewStats, info.NextEventID, workflowExecutionCurrent, int64(3), int64(2), nil, replicationState, replicationState)
-=======
 	err = s.ContinueAsNewExecution(
+		ctx,
 		continueAsNewInfo,
 		continueAsNewStats,
 		info.NextEventID,
@@ -5259,7 +4473,6 @@
 		int64(2),
 		nil,
 	)
->>>>>>> 50a12eda
 	s.NoError(err)
 
 	currentRunID, err := s.GetCurrentWorkflowRunID(ctx, domainID, workflowID)
@@ -5344,16 +4557,8 @@
 		RunId:      common.StringPtr("aaaaaaaa-aaaa-aaaa-aaaa-aaaaaaaaaaa0"),
 	}
 	nextEventID := int64(3)
-<<<<<<< HEAD
-	replicationState := &p.ReplicationState{
-		StartVersion:     version,
-		CurrentVersion:   version,
-		LastWriteVersion: version,
-		LastWriteEventID: nextEventID - 1,
-	}
-	resp, err := s.CreateWorkflowExecutionWithReplication(ctx, domainID, workflowExecutionReset, "taskList", "wType", 20, 13, nextEventID, 0, 2, replicationState, nil)
-=======
 	resp, err := s.CreateWorkflowExecutionWithReplication(
+		ctx,
 		domainID,
 		workflowExecutionReset,
 		"taskList",
@@ -5365,7 +4570,6 @@
 		2,
 		nil,
 	)
->>>>>>> 50a12eda
 	s.NoError(err)
 	s.NotNil(resp)
 
@@ -5383,10 +4587,8 @@
 		WorkflowId: common.StringPtr(workflowID),
 		RunId:      common.StringPtr("aaaaaaaa-aaaa-aaaa-aaaa-aaaaaaaaaaa1"),
 	}
-<<<<<<< HEAD
-	err = s.ContinueAsNewExecutionWithReplication(ctx, continueAsNewInfo, continueAsNewStats, info.NextEventID, workflowExecutionCurrent, int64(3), int64(2), nil, replicationState, replicationState)
-=======
 	err = s.ContinueAsNewExecution(
+		ctx,
 		continueAsNewInfo,
 		continueAsNewStats,
 		info.NextEventID,
@@ -5395,7 +4597,6 @@
 		int64(2),
 		nil,
 	)
->>>>>>> 50a12eda
 	s.NoError(err)
 
 	currentRunID, err := s.GetCurrentWorkflowRunID(ctx, domainID, workflowID)
