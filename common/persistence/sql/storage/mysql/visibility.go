// Copyright (c) 2017 Uber Technologies, Inc.
//
// Permission is hereby granted, free of charge, to any person obtaining a copy
// of this software and associated documentation files (the "Software"), to deal
// in the Software without restriction, including without limitation the rights
// to use, copy, modify, merge, publish, distribute, sublicense, and/or sell
// copies of the Software, and to permit persons to whom the Software is
// furnished to do so, subject to the following conditions:
//
// The above copyright notice and this permission notice shall be included in
// all copies or substantial portions of the Software.
//
// THE SOFTWARE IS PROVIDED "AS IS", WITHOUT WARRANTY OF ANY KIND, EXPRESS OR
// IMPLIED, INCLUDING BUT NOT LIMITED TO THE WARRANTIES OF MERCHANTABILITY,
// FITNESS FOR A PARTICULAR PURPOSE AND NONINFRINGEMENT. IN NO EVENT SHALL THE
// AUTHORS OR COPYRIGHT HOLDERS BE LIABLE FOR ANY CLAIM, DAMAGES OR OTHER
// LIABILITY, WHETHER IN AN ACTION OF CONTRACT, TORT OR OTHERWISE, ARISING FROM,
// OUT OF OR IN CONNECTION WITH THE SOFTWARE OR THE USE OR OTHER DEALINGS IN
// THE SOFTWARE.

package mysql

import (
	"database/sql"
	"errors"
	"fmt"

	"github.com/uber/cadence/common/persistence/sql/storage/sqldb"
)

const (
<<<<<<< HEAD
	templateCreateWorkflowExecutionStarted = `REPLACE INTO executions_visibility (` +
		`domain_id, workflow_id, run_id, start_time, execution_time, workflow_type_name) ` +
		`VALUES (?, ?, ?, ?, ?, ?)`

	templateUpdateWorkflowExecutionClosed = `UPDATE executions_visibility SET
		close_time = ?,
        close_status = ?,
        history_length = ?
        WHERE domain_id = ? AND run_id = ?`
=======
	templateCreateWorkflowExecutionStarted = `INSERT IGNORE INTO executions_visibility (` +
		`domain_id, workflow_id, run_id, start_time, workflow_type_name) ` +
		`VALUES (?, ?, ?, ?, ?)`

	templateCreateWorkflowExecutionClosed = `REPLACE INTO executions_visibility (` +
		`domain_id, workflow_id, run_id, start_time, workflow_type_name, close_time, close_status, history_length) ` +
		`VALUES (?, ?, ?, ?, ?, ?, ?, ?)`
>>>>>>> fe12d706

	// RunID condition is needed for correct pagination
	templateConditions = ` AND domain_id = ?
		 AND start_time >= ?
		 AND start_time <= ?
 		 AND (run_id > ? OR start_time < ?)
         ORDER BY start_time DESC, run_id
         LIMIT ?`

	templateOpenFieldNames = `workflow_id, run_id, start_time, execution_time, workflow_type_name`
	templateOpenSelect     = `SELECT ` + templateOpenFieldNames + ` FROM executions_visibility WHERE close_status IS NULL `

	templateClosedSelect = `SELECT ` + templateOpenFieldNames + `, close_time, close_status, history_length
		 FROM executions_visibility WHERE close_status IS NOT NULL `

	templateGetOpenWorkflowExecutions = templateOpenSelect + templateConditions

	templateGetClosedWorkflowExecutions = templateClosedSelect + templateConditions

	templateGetOpenWorkflowExecutionsByType = templateOpenSelect + `AND workflow_type_name = ?` + templateConditions

	templateGetClosedWorkflowExecutionsByType = templateClosedSelect + `AND workflow_type_name = ?` + templateConditions

	templateGetOpenWorkflowExecutionsByID = templateOpenSelect + `AND workflow_id = ?` + templateConditions

	templateGetClosedWorkflowExecutionsByID = templateClosedSelect + `AND workflow_id = ?` + templateConditions

	templateGetClosedWorkflowExecutionsByStatus = templateClosedSelect + `AND close_status = ?` + templateConditions

	templateGetClosedWorkflowExecution = `SELECT workflow_id, run_id, start_time, execution_time, close_time, workflow_type_name, close_status, history_length
		 FROM executions_visibility
		 WHERE domain_id = ? AND close_status IS NOT NULL
		 AND run_id = ?`
)

var errCloseParams = errors.New("missing one of {closeStatus, closeTime, historyLength} params")

// InsertIntoVisibility inserts a row into visibility table. If an row already exist,
// its left as such and no update will be made
func (mdb *DB) InsertIntoVisibility(row *sqldb.VisibilityRow) (sql.Result, error) {
	row.StartTime = mdb.converter.ToMySQLDateTime(row.StartTime)
	return mdb.conn.Exec(templateCreateWorkflowExecutionStarted,
		row.DomainID,
		row.WorkflowID,
		row.RunID,
		row.StartTime,
		row.ExecutionTime,
		row.WorkflowTypeName)
}

func (mdb *DB) ReplaceIntoVisibility(row *sqldb.VisibilityRow) (sql.Result, error) {
	switch {
	case row.CloseStatus != nil && row.CloseTime != nil && row.HistoryLength != nil:
		row.StartTime = mdb.converter.ToMySQLDateTime(row.StartTime)
		closeTime := mdb.converter.ToMySQLDateTime(*row.CloseTime)
		return mdb.conn.Exec(templateCreateWorkflowExecutionClosed,
			row.DomainID,
			row.WorkflowID,
			row.RunID,
			row.StartTime,
			row.WorkflowTypeName,
			closeTime,
			*row.CloseStatus,
			*row.HistoryLength)
	default:
		return nil, errCloseParams
	}
}

// SelectFromVisibility reads one or more rows from visibility table
func (mdb *DB) SelectFromVisibility(filter *sqldb.VisibilityFilter) ([]sqldb.VisibilityRow, error) {
	var err error
	var rows []sqldb.VisibilityRow
	if filter.MinStartTime != nil {
		*filter.MinStartTime = mdb.converter.ToMySQLDateTime(*filter.MinStartTime)
	}
	if filter.MaxStartTime != nil {
		*filter.MaxStartTime = mdb.converter.ToMySQLDateTime(*filter.MaxStartTime)
	}
	switch {
	case filter.MinStartTime == nil && filter.RunID != nil && filter.Closed:
		var row sqldb.VisibilityRow
		err = mdb.conn.Get(&row, templateGetClosedWorkflowExecution, filter.DomainID, *filter.RunID)
		if err == nil {
			rows = append(rows, row)
		}
	case filter.MinStartTime != nil && filter.WorkflowID != nil:
		qry := templateGetOpenWorkflowExecutionsByID
		if filter.Closed {
			qry = templateGetClosedWorkflowExecutionsByID
		}
		err = mdb.conn.Select(&rows,
			qry,
			*filter.WorkflowID,
			filter.DomainID,
			mdb.converter.ToMySQLDateTime(*filter.MinStartTime),
			mdb.converter.ToMySQLDateTime(*filter.MaxStartTime),
			*filter.RunID,
			*filter.MinStartTime,
			*filter.PageSize)
	case filter.MinStartTime != nil && filter.WorkflowTypeName != nil:
		qry := templateGetOpenWorkflowExecutionsByType
		if filter.Closed {
			qry = templateGetClosedWorkflowExecutionsByType
		}
		err = mdb.conn.Select(&rows,
			qry,
			*filter.WorkflowTypeName,
			filter.DomainID,
			mdb.converter.ToMySQLDateTime(*filter.MinStartTime),
			mdb.converter.ToMySQLDateTime(*filter.MaxStartTime),
			*filter.RunID,
			*filter.MaxStartTime,
			*filter.PageSize)
	case filter.MinStartTime != nil && filter.CloseStatus != nil:
		err = mdb.conn.Select(&rows,
			templateGetClosedWorkflowExecutionsByStatus,
			*filter.CloseStatus,
			filter.DomainID,
			mdb.converter.ToMySQLDateTime(*filter.MinStartTime),
			mdb.converter.ToMySQLDateTime(*filter.MaxStartTime),
			*filter.RunID,
			mdb.converter.ToMySQLDateTime(*filter.MaxStartTime),
			*filter.PageSize)
	case filter.MinStartTime != nil:
		qry := templateGetOpenWorkflowExecutions
		if filter.Closed {
			qry = templateGetClosedWorkflowExecutions
		}
		err = mdb.conn.Select(&rows,
			qry,
			filter.DomainID,
			mdb.converter.ToMySQLDateTime(*filter.MinStartTime),
			mdb.converter.ToMySQLDateTime(*filter.MaxStartTime),
			*filter.RunID,
			mdb.converter.ToMySQLDateTime(*filter.MaxStartTime),
			*filter.PageSize)
	default:
		return nil, fmt.Errorf("invalid query filter")
	}
	if err != nil {
		return nil, err
	}
	for i := range rows {
		rows[i].StartTime = mdb.converter.FromMySQLDateTime(rows[i].StartTime)
		rows[i].ExecutionTime = mdb.converter.FromMySQLDateTime(rows[i].ExecutionTime)
		if rows[i].CloseTime != nil {
			closeTime := mdb.converter.FromMySQLDateTime(*rows[i].CloseTime)
			rows[i].CloseTime = &closeTime
		}
	}
	return rows, err
}<|MERGE_RESOLUTION|>--- conflicted
+++ resolved
@@ -29,25 +29,13 @@
 )
 
 const (
-<<<<<<< HEAD
-	templateCreateWorkflowExecutionStarted = `REPLACE INTO executions_visibility (` +
+	templateCreateWorkflowExecutionStarted = `INSERT IGNORE INTO executions_visibility (` +
 		`domain_id, workflow_id, run_id, start_time, execution_time, workflow_type_name) ` +
 		`VALUES (?, ?, ?, ?, ?, ?)`
 
-	templateUpdateWorkflowExecutionClosed = `UPDATE executions_visibility SET
-		close_time = ?,
-        close_status = ?,
-        history_length = ?
-        WHERE domain_id = ? AND run_id = ?`
-=======
-	templateCreateWorkflowExecutionStarted = `INSERT IGNORE INTO executions_visibility (` +
-		`domain_id, workflow_id, run_id, start_time, workflow_type_name) ` +
-		`VALUES (?, ?, ?, ?, ?)`
-
 	templateCreateWorkflowExecutionClosed = `REPLACE INTO executions_visibility (` +
-		`domain_id, workflow_id, run_id, start_time, workflow_type_name, close_time, close_status, history_length) ` +
+		`domain_id, workflow_id, run_id, start_time, execution_time, workflow_type_name, close_time, close_status, history_length) ` +
 		`VALUES (?, ?, ?, ?, ?, ?, ?, ?)`
->>>>>>> fe12d706
 
 	// RunID condition is needed for correct pagination
 	templateConditions = ` AND domain_id = ?
@@ -108,6 +96,7 @@
 			row.WorkflowID,
 			row.RunID,
 			row.StartTime,
+			row.ExecutionTime,
 			row.WorkflowTypeName,
 			closeTime,
 			*row.CloseStatus,
