// Copyright (c) 2019 Uber Technologies, Inc.
//
// Permission is hereby granted, free of charge, to any person obtaining a copy
// of this software and associated documentation files (the "Software"), to deal
// in the Software without restriction, including without limitation the rights
// to use, copy, modify, merge, publish, distribute, sublicense, and/or sell
// copies of the Software, and to permit persons to whom the Software is
// furnished to do so, subject to the following conditions:
//
// The above copyright notice and this permission notice shall be included in
// all copies or substantial portions of the Software.
//
// THE SOFTWARE IS PROVIDED "AS IS", WITHOUT WARRANTY OF ANY KIND, EXPRESS OR
// IMPLIED, INCLUDING BUT NOT LIMITED TO THE WARRANTIES OF MERCHANTABILITY,
// FITNESS FOR A PARTICULAR PURPOSE AND NONINFRINGEMENT. IN NO EVENT SHALL THE
// AUTHORS OR COPYRIGHT HOLDERS BE LIABLE FOR ANY CLAIM, DAMAGES OR OTHER
// LIABILITY, WHETHER IN AN ACTION OF CONTRACT, TORT OR OTHERWISE, ARISING FROM,
// OUT OF OR IN CONNECTION WITH THE SOFTWARE OR THE USE OR OTHER DEALINGS IN
// THE SOFTWARE.

package postgres

import (
	"testing"

	"github.com/stretchr/testify/suite"

	pt "github.com/uber/cadence/common/persistence/persistence-tests"
)

<<<<<<< HEAD
const (
	testSchemaDir = "schema/postgres"
)

func getTestClusterOption() *pt.TestBaseOptions {
	testUser := "postgres"
	testPassword := "cadence"

	if runtime.GOOS == "darwin" {
		testUser = os.Getenv("USER")
		testPassword = ""
	}

	if os.Getenv("POSTGRES_USER") != "" {
		testUser = os.Getenv("POSTGRES_USER")
	}

	if os.Getenv("POSTGRES_PASSWORD") != "" {
		testPassword = os.Getenv("POSTGRES_PASSWORD")
	}

	return &pt.TestBaseOptions{
		SQLDBPluginName: PluginName,
		DBUsername:      testUser,
		DBPassword:      testPassword,
		DBHost:          environment.GetPostgresAddress(),
		DBPort:          environment.GetPostgresPort(),
		SchemaDir:       testSchemaDir,
	}
}

=======
>>>>>>> 9f58fc4c
func TestSQLHistoryV2PersistenceSuite(t *testing.T) {
	s := new(pt.HistoryV2PersistenceSuite)
	s.TestBase = pt.NewTestBaseWithSQL(GetTestClusterOption())
	s.TestBase.Setup()
	suite.Run(t, s)
}

func TestSQLMatchingPersistenceSuite(t *testing.T) {
	s := new(pt.MatchingPersistenceSuite)
	s.TestBase = pt.NewTestBaseWithSQL(GetTestClusterOption())
	s.TestBase.Setup()
	suite.Run(t, s)
}

func TestSQLMetadataPersistenceSuiteV2(t *testing.T) {
	s := new(pt.MetadataPersistenceSuiteV2)
	s.TestBase = pt.NewTestBaseWithSQL(GetTestClusterOption())
	s.TestBase.Setup()
	suite.Run(t, s)
}

func TestSQLShardPersistenceSuite(t *testing.T) {
	s := new(pt.ShardPersistenceSuite)
	s.TestBase = pt.NewTestBaseWithSQL(GetTestClusterOption())
	s.TestBase.Setup()
	suite.Run(t, s)
}

func TestSQLExecutionManagerSuite(t *testing.T) {
	s := new(pt.ExecutionManagerSuite)
	s.TestBase = pt.NewTestBaseWithSQL(GetTestClusterOption())
	s.TestBase.Setup()
	suite.Run(t, s)
}

func TestSQLExecutionManagerWithEventsV2(t *testing.T) {
	s := new(pt.ExecutionManagerSuiteForEventsV2)
	s.TestBase = pt.NewTestBaseWithSQL(GetTestClusterOption())
	s.TestBase.Setup()
	suite.Run(t, s)
}

func TestSQLVisibilityPersistenceSuite(t *testing.T) {
	s := new(pt.VisibilityPersistenceSuite)
	s.TestBase = pt.NewTestBaseWithSQL(GetTestClusterOption())
	s.TestBase.Setup()
	suite.Run(t, s)
}

// TODO flaky test in buildkite
// https://github.com/uber/cadence/issues/2877
/*
FAIL: TestSQLQueuePersistence/TestDomainReplicationQueue (0.26s)
        queuePersistenceTest.go:102:
            	Error Trace:	queuePersistenceTest.go:102
            	Error:      	Not equal:
            	            	expected: 99
            	            	actual  : 98
            	Test:       	TestSQLQueuePersistence/TestDomainReplicationQueue
*/
//func TestSQLQueuePersistence(t *testing.T) {
//	s := new(pt.QueuePersistenceSuite)
//	s.TestBase = pt.NewTestBaseWithSQL(GetTestClusterOption())
//	s.TestBase.Setup()
//	suite.Run(t, s)
//}<|MERGE_RESOLUTION|>--- conflicted
+++ resolved
@@ -28,7 +28,7 @@
 	pt "github.com/uber/cadence/common/persistence/persistence-tests"
 )
 
-<<<<<<< HEAD
+
 const (
 	testSchemaDir = "schema/postgres"
 )
@@ -60,8 +60,6 @@
 	}
 }
 
-=======
->>>>>>> 9f58fc4c
 func TestSQLHistoryV2PersistenceSuite(t *testing.T) {
 	s := new(pt.HistoryV2PersistenceSuite)
 	s.TestBase = pt.NewTestBaseWithSQL(GetTestClusterOption())
