// Copyright (c) 2017 Uber Technologies, Inc.
//
// Permission is hereby granted, free of charge, to any person obtaining a copy
// of this software and associated documentation files (the "Software"), to deal
// in the Software without restriction, including without limitation the rights
// to use, copy, modify, merge, publish, distribute, sublicense, and/or sell
// copies of the Software, and to permit persons to qvom the Software is
// furnished to do so, subject to the following conditions:
//
// The above copyright notice and this permission notice shall be included in
// all copies or substantial portions of the Software.
//
// THE SOFTWARE IS PROVIDED "AS IS", WITHOUT WARRANTY OF ANY KIND, EXPRESS OR
// IMPLIED, INCLUDING BUT NOT LIMITED TO THE WARRANTIES OF MERCHANTABILITY,
// FITNESS FOR A PARTICULAR PURPOSE AND NONINFRINGEMENT. IN NO EVENT SHALL THE
// AUTHORS OR COPYRIGHT HOLDERS BE LIABLE FOR ANY CLAIM, DAMAGES OR OTHER
// LIABILITY, qvETHER IN AN ACTION OF CONTRACT, TORT OR OTHERWISE, ARISING FROM,
// OUT OF OR IN CONNECTION WITH THE SOFTWARE OR THE USE OR OTHER DEALINGS IN
// THE SOFTWARE.

package validator

import (
	"testing"

	"github.com/stretchr/testify/assert"

<<<<<<< HEAD
	"github.com/uber/cadence/common"
=======
>>>>>>> 52aa8af1
	"github.com/uber/cadence/common/definition"
	"github.com/uber/cadence/common/service/dynamicconfig"
	"github.com/uber/cadence/common/types"
)

<<<<<<< HEAD
type queryValidatorSuite struct {
	suite.Suite
}

func TestQueryValidatorSuite(t *testing.T) {
	s := new(queryValidatorSuite)
	suite.Run(t, s)
}

func (s *queryValidatorSuite) TestValidateListRequestForQuery() {
	validSearchAttr := dynamicconfig.GetMapPropertyFn(definition.GetDefaultIndexedKeys())
	qv := NewQueryValidator(validSearchAttr)

	listRequest := &types.ListWorkflowExecutionsRequest{}
	s.Nil(qv.ValidateListRequestForQuery(listRequest))
	s.Equal("", listRequest.GetQuery())

	query := "WorkflowID = 'wid'"
	listRequest.Query = common.StringPtr(query)
	s.Nil(qv.ValidateListRequestForQuery(listRequest))
	s.Equal(query, listRequest.GetQuery())

	query = "CustomStringField = 'custom'"
	listRequest.Query = common.StringPtr(query)
	s.Nil(qv.ValidateListRequestForQuery(listRequest))
	s.Equal("`Attr.CustomStringField` = 'custom'", listRequest.GetQuery())

	query = "WorkflowID = 'wid' and ((CustomStringField = 'custom') or CustomIntField between 1 and 10)"
	listRequest.Query = common.StringPtr(query)
	s.Nil(qv.ValidateListRequestForQuery(listRequest))
	s.Equal("WorkflowID = 'wid' and ((`Attr.CustomStringField` = 'custom') or `Attr.CustomIntField` between 1 and 10)", listRequest.GetQuery())

	query = "Invalid SQL"
	listRequest.Query = common.StringPtr(query)
	s.Equal("BadRequestError{Message: Invalid query.}", qv.ValidateListRequestForQuery(listRequest).Error())

	query = "InvalidWhereExpr"
	listRequest.Query = common.StringPtr(query)
	s.Equal("BadRequestError{Message: invalid where clause}", qv.ValidateListRequestForQuery(listRequest).Error())

	// Invalid comparison
	query = "WorkflowID = 'wid' and 1 < 2"
	listRequest.Query = common.StringPtr(query)
	s.Equal("BadRequestError{Message: invalid comparison expression}", qv.ValidateListRequestForQuery(listRequest).Error())

	// Invalid range
	query = "1 between 1 and 2 or WorkflowID = 'wid'"
	listRequest.Query = common.StringPtr(query)
	s.Equal("BadRequestError{Message: invalid range expression}", qv.ValidateListRequestForQuery(listRequest).Error())

	// Invalid search attribute in comparison
	query = "Invalid = 'a' and 1 < 2"
	listRequest.Query = common.StringPtr(query)
	s.Equal("BadRequestError{Message: invalid search attribute}", qv.ValidateListRequestForQuery(listRequest).Error())

	// Invalid search attribute in range
	query = "Invalid between 1 and 2 or WorkflowID = 'wid'"
	listRequest.Query = common.StringPtr(query)
	s.Equal("BadRequestError{Message: invalid search attribute}", qv.ValidateListRequestForQuery(listRequest).Error())

	// only order by
	query = "order by CloseTime desc"
	listRequest.Query = common.StringPtr(query)
	s.Nil(qv.ValidateListRequestForQuery(listRequest))
	s.Equal(" "+query, listRequest.GetQuery())

	// only order by search attribute
	query = "order by CustomIntField desc"
	listRequest.Query = common.StringPtr(query)
	s.Nil(qv.ValidateListRequestForQuery(listRequest))
	s.Equal(" order by `Attr.CustomIntField` desc", listRequest.GetQuery())

	// condition + order by
	query = "WorkflowID = 'wid' order by CloseTime desc"
	listRequest.Query = common.StringPtr(query)
	s.Nil(qv.ValidateListRequestForQuery(listRequest))
	s.Equal(query, listRequest.GetQuery())

	// invalid order by attribute
	query = "order by InvalidField desc"
	listRequest.Query = common.StringPtr(query)
	s.Equal("BadRequestError{Message: invalid order by attribute}", qv.ValidateListRequestForQuery(listRequest).Error())

	// invalid order by attribute expr
	query = "order by 123"
	listRequest.Query = common.StringPtr(query)
	s.Equal("BadRequestError{Message: invalid order by expression}", qv.ValidateListRequestForQuery(listRequest).Error())

	// security SQL injection
	query = "WorkflowID = 'wid'; SELECT * FROM important_table;"
	listRequest.Query = common.StringPtr(query)
	s.Equal("BadRequestError{Message: Invalid query.}", qv.ValidateListRequestForQuery(listRequest).Error())

	query = "WorkflowID = 'wid' and (RunID = 'rid' or 1 = 1)"
	listRequest.Query = common.StringPtr(query)
	s.NotNil(qv.ValidateListRequestForQuery(listRequest))

	query = "WorkflowID = 'wid' union select * from dummy"
	listRequest.Query = common.StringPtr(query)
	s.NotNil(qv.ValidateListRequestForQuery(listRequest))
=======
func TestValidateQuery(t *testing.T) {
	tests := []struct {
		msg       string
		query     string
		validated string
		err       string
	}{
		{
			msg:       "empty query",
			query:     "",
			validated: "",
		},
		{
			msg:       "simple query",
			query:     "WorkflowID = 'wid'",
			validated: "WorkflowID = 'wid'",
		},
		{
			msg:       "custom field",
			query:     "CustomStringField = 'custom'",
			validated: "`Attr.CustomStringField` = 'custom'",
		},
		{
			msg:       "complex query",
			query:     "WorkflowID = 'wid' and ((CustomStringField = 'custom') or CustomIntField between 1 and 10)",
			validated: "WorkflowID = 'wid' and ((`Attr.CustomStringField` = 'custom') or `Attr.CustomIntField` between 1 and 10)",
		},
		{
			msg:   "invalid SQL",
			query: "Invalid SQL",
			err:   "BadRequestError{Message: Invalid query.}",
		},
		{
			msg:   "invalid where expression",
			query: "InvalidWhereExpr",
			err:   "BadRequestError{Message: invalid where clause}",
		},
		{
			msg:   "invalid comparison",
			query: "WorkflowID = 'wid' and 1 < 2",
			err:   "BadRequestError{Message: invalid comparison expression}",
		},
		{
			msg:   "invalid range",
			query: "1 between 1 and 2 or WorkflowID = 'wid'",
			err:   "BadRequestError{Message: invalid range expression}",
		},
		{
			msg:   "invalid search attribute in comparison",
			query: "Invalid = 'a' and 1 < 2",
			err:   "BadRequestError{Message: invalid search attribute}",
		},
		{
			msg:   "invalid search attribute in range",
			query: "Invalid between 1 and 2 or WorkflowID = 'wid'",
			err:   "BadRequestError{Message: invalid search attribute}",
		},
		{
			msg:       "only order by",
			query:     "order by CloseTime desc",
			validated: " order by CloseTime desc",
		},
		{
			msg:       "only order by search attribute",
			query:     "order by CustomIntField desc",
			validated: " order by `Attr.CustomIntField` desc",
		},
		{
			msg:       "condition + order by",
			query:     "WorkflowID = 'wid' order by CloseTime desc",
			validated: "WorkflowID = 'wid' order by CloseTime desc",
		},
		{
			msg:   "invalid order by attribute",
			query: "order by InvalidField desc",
			err:   "BadRequestError{Message: invalid order by attribute}",
		},
		{
			msg:   "invalid order by attribute expr",
			query: "order by 123",
			err:   "BadRequestError{Message: invalid order by expression}",
		},
		{
			msg:   "security SQL injection - with another statement",
			query: "WorkflowID = 'wid'; SELECT * FROM important_table;",
			err:   "BadRequestError{Message: Invalid query.}",
		},
		{
			msg:   "security SQL injection - with always true expression",
			query: "WorkflowID = 'wid' and (RunID = 'rid' or 1 = 1)",
			err:   "BadRequestError{Message: invalid comparison expression}",
		},
		{
			msg:   "security SQL injection - with union",
			query: "WorkflowID = 'wid' union select * from dummy",
			err:   "BadRequestError{Message: Invalid select query.}",
		},
	}

	for _, tt := range tests {
		t.Run(tt.msg, func(t *testing.T) {
			validSearchAttr := dynamicconfig.GetMapPropertyFn(definition.GetDefaultIndexedKeys())
			qv := NewQueryValidator(validSearchAttr)
			validated, err := qv.ValidateQuery(tt.query)
			if err != nil {
				assert.Equal(t, tt.err, err.Error())
			} else {
				assert.Equal(t, tt.validated, validated)
			}
		})
	}
>>>>>>> 52aa8af1
}<|MERGE_RESOLUTION|>--- conflicted
+++ resolved
@@ -25,117 +25,10 @@
 
 	"github.com/stretchr/testify/assert"
 
-<<<<<<< HEAD
-	"github.com/uber/cadence/common"
-=======
->>>>>>> 52aa8af1
 	"github.com/uber/cadence/common/definition"
 	"github.com/uber/cadence/common/service/dynamicconfig"
-	"github.com/uber/cadence/common/types"
 )
 
-<<<<<<< HEAD
-type queryValidatorSuite struct {
-	suite.Suite
-}
-
-func TestQueryValidatorSuite(t *testing.T) {
-	s := new(queryValidatorSuite)
-	suite.Run(t, s)
-}
-
-func (s *queryValidatorSuite) TestValidateListRequestForQuery() {
-	validSearchAttr := dynamicconfig.GetMapPropertyFn(definition.GetDefaultIndexedKeys())
-	qv := NewQueryValidator(validSearchAttr)
-
-	listRequest := &types.ListWorkflowExecutionsRequest{}
-	s.Nil(qv.ValidateListRequestForQuery(listRequest))
-	s.Equal("", listRequest.GetQuery())
-
-	query := "WorkflowID = 'wid'"
-	listRequest.Query = common.StringPtr(query)
-	s.Nil(qv.ValidateListRequestForQuery(listRequest))
-	s.Equal(query, listRequest.GetQuery())
-
-	query = "CustomStringField = 'custom'"
-	listRequest.Query = common.StringPtr(query)
-	s.Nil(qv.ValidateListRequestForQuery(listRequest))
-	s.Equal("`Attr.CustomStringField` = 'custom'", listRequest.GetQuery())
-
-	query = "WorkflowID = 'wid' and ((CustomStringField = 'custom') or CustomIntField between 1 and 10)"
-	listRequest.Query = common.StringPtr(query)
-	s.Nil(qv.ValidateListRequestForQuery(listRequest))
-	s.Equal("WorkflowID = 'wid' and ((`Attr.CustomStringField` = 'custom') or `Attr.CustomIntField` between 1 and 10)", listRequest.GetQuery())
-
-	query = "Invalid SQL"
-	listRequest.Query = common.StringPtr(query)
-	s.Equal("BadRequestError{Message: Invalid query.}", qv.ValidateListRequestForQuery(listRequest).Error())
-
-	query = "InvalidWhereExpr"
-	listRequest.Query = common.StringPtr(query)
-	s.Equal("BadRequestError{Message: invalid where clause}", qv.ValidateListRequestForQuery(listRequest).Error())
-
-	// Invalid comparison
-	query = "WorkflowID = 'wid' and 1 < 2"
-	listRequest.Query = common.StringPtr(query)
-	s.Equal("BadRequestError{Message: invalid comparison expression}", qv.ValidateListRequestForQuery(listRequest).Error())
-
-	// Invalid range
-	query = "1 between 1 and 2 or WorkflowID = 'wid'"
-	listRequest.Query = common.StringPtr(query)
-	s.Equal("BadRequestError{Message: invalid range expression}", qv.ValidateListRequestForQuery(listRequest).Error())
-
-	// Invalid search attribute in comparison
-	query = "Invalid = 'a' and 1 < 2"
-	listRequest.Query = common.StringPtr(query)
-	s.Equal("BadRequestError{Message: invalid search attribute}", qv.ValidateListRequestForQuery(listRequest).Error())
-
-	// Invalid search attribute in range
-	query = "Invalid between 1 and 2 or WorkflowID = 'wid'"
-	listRequest.Query = common.StringPtr(query)
-	s.Equal("BadRequestError{Message: invalid search attribute}", qv.ValidateListRequestForQuery(listRequest).Error())
-
-	// only order by
-	query = "order by CloseTime desc"
-	listRequest.Query = common.StringPtr(query)
-	s.Nil(qv.ValidateListRequestForQuery(listRequest))
-	s.Equal(" "+query, listRequest.GetQuery())
-
-	// only order by search attribute
-	query = "order by CustomIntField desc"
-	listRequest.Query = common.StringPtr(query)
-	s.Nil(qv.ValidateListRequestForQuery(listRequest))
-	s.Equal(" order by `Attr.CustomIntField` desc", listRequest.GetQuery())
-
-	// condition + order by
-	query = "WorkflowID = 'wid' order by CloseTime desc"
-	listRequest.Query = common.StringPtr(query)
-	s.Nil(qv.ValidateListRequestForQuery(listRequest))
-	s.Equal(query, listRequest.GetQuery())
-
-	// invalid order by attribute
-	query = "order by InvalidField desc"
-	listRequest.Query = common.StringPtr(query)
-	s.Equal("BadRequestError{Message: invalid order by attribute}", qv.ValidateListRequestForQuery(listRequest).Error())
-
-	// invalid order by attribute expr
-	query = "order by 123"
-	listRequest.Query = common.StringPtr(query)
-	s.Equal("BadRequestError{Message: invalid order by expression}", qv.ValidateListRequestForQuery(listRequest).Error())
-
-	// security SQL injection
-	query = "WorkflowID = 'wid'; SELECT * FROM important_table;"
-	listRequest.Query = common.StringPtr(query)
-	s.Equal("BadRequestError{Message: Invalid query.}", qv.ValidateListRequestForQuery(listRequest).Error())
-
-	query = "WorkflowID = 'wid' and (RunID = 'rid' or 1 = 1)"
-	listRequest.Query = common.StringPtr(query)
-	s.NotNil(qv.ValidateListRequestForQuery(listRequest))
-
-	query = "WorkflowID = 'wid' union select * from dummy"
-	listRequest.Query = common.StringPtr(query)
-	s.NotNil(qv.ValidateListRequestForQuery(listRequest))
-=======
 func TestValidateQuery(t *testing.T) {
 	tests := []struct {
 		msg       string
@@ -247,5 +140,4 @@
 			}
 		})
 	}
->>>>>>> 52aa8af1
 }