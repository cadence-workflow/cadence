--- conflicted
+++ resolved
@@ -84,11 +84,7 @@
 cadence: vendor/glide.updated main.go
 	go build -i -o cadence main.go
 
-<<<<<<< HEAD
-bins_nothrift: copyright cadence-cassandra-tool cadence
-=======
-bins_nothrift: lint cadence-cassandra-tool cadence
->>>>>>> 6accf7ea
+bins_nothrift: lint copyright cadence-cassandra-tool cadence
 
 bins: thriftc bins_nothrift
 
