--- conflicted
+++ resolved
@@ -12,11 +12,8 @@
 	"go.uber.org/fx/fxtest"
 	"gopkg.in/yaml.v2"
 
-<<<<<<< HEAD
 	"github.com/uber/cadence/common/clock"
-=======
 	"github.com/uber/cadence/common/config"
->>>>>>> ae38f0d8
 	"github.com/uber/cadence/common/log/testlogger"
 	"github.com/uber/cadence/common/types"
 	"github.com/uber/cadence/service/sharddistributor/store"
@@ -95,7 +92,61 @@
 	assert.Equal(t, "value-2", string(resp.Kvs[0].Value))
 }
 
-<<<<<<< HEAD
+func TestRecordHeartbeat_NoCompression(t *testing.T) {
+	tc := testhelper.SetupStoreTestCluster(t)
+
+	var etcdCfg struct {
+		Endpoints   []string      `yaml:"endpoints"`
+		DialTimeout time.Duration `yaml:"dialTimeout"`
+		Prefix      string        `yaml:"prefix"`
+		Compression string        `yaml:"compression"`
+	}
+	require.NoError(t, tc.LeaderCfg.Store.StorageParams.Decode(&etcdCfg))
+	etcdCfg.Compression = "none"
+
+	encodedCfg, err := yaml.Marshal(etcdCfg)
+	require.NoError(t, err)
+
+	var yamlNode *config.YamlNode
+	require.NoError(t, yaml.Unmarshal(encodedCfg, &yamlNode))
+	tc.LeaderCfg.Store.StorageParams = yamlNode
+	tc.LeaderCfg.LeaderStore.StorageParams = yamlNode
+	tc.Compression = "none"
+
+	executorStore := createStore(t, tc)
+
+	ctx, cancel := context.WithTimeout(context.Background(), 10*time.Second)
+	defer cancel()
+
+	executorID := "executor-no-compression"
+	req := store.HeartbeatState{
+		LastHeartbeat: time.Now().UTC(),
+		Status:        types.ExecutorStatusACTIVE,
+		ReportedShards: map[string]*types.ShardStatusReport{
+			"shard-no-compression": {Status: types.ShardStatusREADY},
+		},
+	}
+
+	require.NoError(t, executorStore.RecordHeartbeat(ctx, tc.Namespace, executorID, req))
+
+	stateKey := etcdkeys.BuildExecutorKey(tc.EtcdPrefix, tc.Namespace, executorID, etcdkeys.ExecutorStatusKey)
+	reportedShardsKey := etcdkeys.BuildExecutorKey(tc.EtcdPrefix, tc.Namespace, executorID, etcdkeys.ExecutorReportedShardsKey)
+
+	stateResp, err := tc.Client.Get(ctx, stateKey)
+	require.NoError(t, err)
+	require.Equal(t, int64(1), stateResp.Count)
+	statusJSON, err := json.Marshal(req.Status)
+	require.NoError(t, err)
+	assert.Equal(t, string(statusJSON), string(stateResp.Kvs[0].Value))
+
+	reportedResp, err := tc.Client.Get(ctx, reportedShardsKey)
+	require.NoError(t, err)
+	require.Equal(t, int64(1), reportedResp.Count)
+	reportedJSON, err := json.Marshal(req.ReportedShards)
+	require.NoError(t, err)
+	assert.Equal(t, string(reportedJSON), string(reportedResp.Kvs[0].Value))
+}
+
 func TestRecordHeartbeatUpdatesShardStatistics(t *testing.T) {
 	tc := testhelper.SetupStoreTestCluster(t)
 	executorStore := createStore(t, tc)
@@ -106,23 +157,21 @@
 	executorID := "executor-shard-stats"
 	shardID := "shard-with-load"
 
+	baseTime := time.Now().UTC()
 	initialStats := store.ShardStatistics{
 		SmoothedLoad:   1.23,
-		LastUpdateTime: 10,
-		LastMoveTime:   123,
-	}
-
-	shardStatsKey, err := etcdkeys.BuildShardKey(tc.EtcdPrefix, tc.Namespace, shardID, etcdkeys.ShardStatisticsKey)
-	require.NoError(t, err)
-	payload, err := json.Marshal(initialStats)
+		LastUpdateTime: baseTime.Add(-5 * time.Second),
+		LastMoveTime:   baseTime.Add(-30 * time.Second),
+	}
+
+	shardStatsKey := etcdkeys.BuildShardKey(tc.EtcdPrefix, tc.Namespace, shardID, etcdkeys.ShardStatisticsKey)
+	payload, err := json.Marshal(etcdtypes.FromShardStatistics(&initialStats))
 	require.NoError(t, err)
 	_, err = tc.Client.Put(ctx, shardStatsKey, string(payload))
 	require.NoError(t, err)
 
-	nowTS := time.Now().Unix()
-
 	req := store.HeartbeatState{
-		LastHeartbeat: nowTS,
+		LastHeartbeat: time.Now().UTC(),
 		Status:        types.ExecutorStatusACTIVE,
 		ReportedShards: map[string]*types.ShardStatusReport{
 			shardID: {
@@ -137,53 +186,27 @@
 	nsState, err := executorStore.GetState(ctx, tc.Namespace)
 	require.NoError(t, err)
 
-	require.Contains(t, nsState.ShardStats, shardID)
-	updated := nsState.ShardStats[shardID]
-
-	assert.InDelta(t, 45.6, updated.SmoothedLoad, 1e-9)
-	assert.GreaterOrEqual(t, updated.LastUpdateTime, nowTS)
+	updated, ok := nsState.ShardStats[shardID]
+	require.True(t, ok)
+	assert.True(t, updated.LastUpdateTime.After(initialStats.LastUpdateTime))
+	expectedLoad := ewmaSmoothedLoad(initialStats.SmoothedLoad, req.ReportedShards[shardID].ShardLoad, initialStats.LastUpdateTime, updated.LastUpdateTime)
+	assert.InDelta(t, expectedLoad, updated.SmoothedLoad, 1e-9)
 	assert.Equal(t, initialStats.LastMoveTime, updated.LastMoveTime)
 }
 
 func TestRecordHeartbeatSkipsShardStatisticsWithNilReport(t *testing.T) {
 	tc := testhelper.SetupStoreTestCluster(t)
-=======
-func TestRecordHeartbeat_NoCompression(t *testing.T) {
-	tc := testhelper.SetupStoreTestCluster(t)
-
-	var etcdCfg struct {
-		Endpoints   []string      `yaml:"endpoints"`
-		DialTimeout time.Duration `yaml:"dialTimeout"`
-		Prefix      string        `yaml:"prefix"`
-		Compression string        `yaml:"compression"`
-	}
-	require.NoError(t, tc.LeaderCfg.Store.StorageParams.Decode(&etcdCfg))
-	etcdCfg.Compression = "none"
-
-	encodedCfg, err := yaml.Marshal(etcdCfg)
-	require.NoError(t, err)
-
-	var yamlNode *config.YamlNode
-	require.NoError(t, yaml.Unmarshal(encodedCfg, &yamlNode))
-	tc.LeaderCfg.Store.StorageParams = yamlNode
-	tc.LeaderCfg.LeaderStore.StorageParams = yamlNode
-	tc.Compression = "none"
-
->>>>>>> ae38f0d8
-	executorStore := createStore(t, tc)
-
-	ctx, cancel := context.WithTimeout(context.Background(), 10*time.Second)
-	defer cancel()
-
-<<<<<<< HEAD
+	executorStore := createStore(t, tc)
+
+	ctx, cancel := context.WithTimeout(context.Background(), 10*time.Second)
+	defer cancel()
+
 	executorID := "executor-missing-load"
 	validShardID := "shard-with-valid-load"
 	skippedShardID := "shard-missing-load"
 
-	nowTS := time.Now().Unix()
-
 	req := store.HeartbeatState{
-		LastHeartbeat: nowTS,
+		LastHeartbeat: time.Now().UTC(),
 		Status:        types.ExecutorStatusACTIVE,
 		ReportedShards: map[string]*types.ShardStatusReport{
 			validShardID: {
@@ -191,27 +214,18 @@
 				ShardLoad: 3.21,
 			},
 			skippedShardID: nil,
-=======
-	executorID := "executor-no-compression"
-	req := store.HeartbeatState{
-		LastHeartbeat: time.Now().UTC(),
-		Status:        types.ExecutorStatusACTIVE,
-		ReportedShards: map[string]*types.ShardStatusReport{
-			"shard-no-compression": {Status: types.ShardStatusREADY},
->>>>>>> ae38f0d8
 		},
 	}
 
 	require.NoError(t, executorStore.RecordHeartbeat(ctx, tc.Namespace, executorID, req))
 
-<<<<<<< HEAD
 	nsState, err := executorStore.GetState(ctx, tc.Namespace)
 	require.NoError(t, err)
 
-	require.Contains(t, nsState.ShardStats, validShardID)
-	validStats := nsState.ShardStats[validShardID]
+	validStats, ok := nsState.ShardStats[validShardID]
+	require.True(t, ok)
 	assert.InDelta(t, 3.21, validStats.SmoothedLoad, 1e-9)
-	assert.Greater(t, validStats.LastUpdateTime, int64(0))
+	assert.False(t, validStats.LastUpdateTime.IsZero())
 
 	assert.NotContains(t, nsState.ShardStats, skippedShardID)
 }
@@ -220,7 +234,7 @@
 	tc := testhelper.SetupStoreTestCluster(t)
 	tc.LeaderCfg.Process.HeartbeatTTL = 10 * time.Second
 	tc.LeaderCfg.Process.ShardStatsTTL = 10 * time.Second
-	mockTS := clock.NewMockedTimeSourceAt(time.Unix(1000, 0))
+	mockTS := clock.NewMockedTimeSourceAt(time.Unix(1000, 0).UTC())
 	executorStore := createStoreWithTimeSource(t, tc, mockTS)
 	esImpl, ok := executorStore.(*executorStoreImpl)
 	require.True(t, ok, "unexpected store implementation")
@@ -233,15 +247,15 @@
 
 	baseLoad := 0.40
 	smallDelta := shardStatsEpsilon / 2
-	intervalSeconds := esImpl.maxStatsPersistIntervalSeconds
-	halfIntervalSeconds := intervalSeconds / 2
-	if halfIntervalSeconds == 0 {
-		halfIntervalSeconds = 1
-	}
-
-	// First heartbeat should always persist stats.
+	interval := esImpl.maxStatsPersistInterval
+	halfInterval := interval / 2
+	if halfInterval <= 0 {
+		halfInterval = time.Second
+	}
+
+	initialHeartbeat := mockTS.Now().UTC()
 	require.NoError(t, executorStore.RecordHeartbeat(ctx, tc.Namespace, executorID, store.HeartbeatState{
-		LastHeartbeat: mockTS.Now().Unix(),
+		LastHeartbeat: initialHeartbeat,
 		Status:        types.ExecutorStatusACTIVE,
 		ReportedShards: map[string]*types.ShardStatusReport{
 			shardID: {Status: types.ShardStatusREADY, ShardLoad: baseLoad},
@@ -250,10 +264,9 @@
 	statsAfterFirst := getShardStats(ctx, t, executorStore, tc.Namespace, shardID)
 	require.NotNil(t, statsAfterFirst)
 
-	// Advance time by less than the persist interval and provide a small delta: should skip the write.
-	mockTS.Advance(time.Duration(halfIntervalSeconds) * time.Second)
+	mockTS.Advance(halfInterval)
 	require.NoError(t, executorStore.RecordHeartbeat(ctx, tc.Namespace, executorID, store.HeartbeatState{
-		LastHeartbeat: mockTS.Now().Unix(),
+		LastHeartbeat: mockTS.Now().UTC(),
 		Status:        types.ExecutorStatusACTIVE,
 		ReportedShards: map[string]*types.ShardStatusReport{
 			shardID: {Status: types.ShardStatusREADY, ShardLoad: baseLoad + smallDelta},
@@ -261,12 +274,11 @@
 	}))
 	statsAfterSkip := getShardStats(ctx, t, executorStore, tc.Namespace, shardID)
 	require.NotNil(t, statsAfterSkip)
-	assert.Equal(t, statsAfterFirst.LastUpdateTime, statsAfterSkip.LastUpdateTime, "small recent deltas should not trigger a persist")
-
-	// Advance time beyond the max persist interval, even small deltas should now persist.
-	mockTS.Advance(time.Duration(intervalSeconds) * time.Second)
+	assert.True(t, statsAfterFirst.LastUpdateTime.Equal(statsAfterSkip.LastUpdateTime), "small recent deltas should not trigger a persist")
+
+	mockTS.Advance(interval)
 	require.NoError(t, executorStore.RecordHeartbeat(ctx, tc.Namespace, executorID, store.HeartbeatState{
-		LastHeartbeat: mockTS.Now().Unix(),
+		LastHeartbeat: mockTS.Now().UTC(),
 		Status:        types.ExecutorStatusACTIVE,
 		ReportedShards: map[string]*types.ShardStatusReport{
 			shardID: {Status: types.ShardStatusREADY, ShardLoad: baseLoad + smallDelta/2},
@@ -274,27 +286,7 @@
 	}))
 	statsAfterForce := getShardStats(ctx, t, executorStore, tc.Namespace, shardID)
 	require.NotNil(t, statsAfterForce)
-	assert.Greater(t, statsAfterForce.LastUpdateTime, statsAfterSkip.LastUpdateTime, "stale stats must be refreshed even if delta is small")
-=======
-	stateKey := etcdkeys.BuildExecutorKey(tc.EtcdPrefix, tc.Namespace, executorID, etcdkeys.ExecutorStatusKey)
-	require.NoError(t, err)
-	reportedShardsKey := etcdkeys.BuildExecutorKey(tc.EtcdPrefix, tc.Namespace, executorID, etcdkeys.ExecutorReportedShardsKey)
-	require.NoError(t, err)
-
-	stateResp, err := tc.Client.Get(ctx, stateKey)
-	require.NoError(t, err)
-	require.Equal(t, int64(1), stateResp.Count)
-	statusJSON, err := json.Marshal(req.Status)
-	require.NoError(t, err)
-	assert.Equal(t, string(statusJSON), string(stateResp.Kvs[0].Value))
-
-	reportedResp, err := tc.Client.Get(ctx, reportedShardsKey)
-	require.NoError(t, err)
-	require.Equal(t, int64(1), reportedResp.Count)
-	reportedJSON, err := json.Marshal(req.ReportedShards)
-	require.NoError(t, err)
-	assert.Equal(t, string(reportedJSON), string(reportedResp.Kvs[0].Value))
->>>>>>> ae38f0d8
+	assert.True(t, statsAfterForce.LastUpdateTime.After(statsAfterSkip.LastUpdateTime), "stale stats must be refreshed even if delta is small")
 }
 
 func TestGetHeartbeat(t *testing.T) {
