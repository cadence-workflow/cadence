// Copyright (c) 2021 Uber Technologies, Inc.
//
// Permission is hereby granted, free of charge, to any person obtaining a copy
// of this software and associated documentation files (the "Software"), to deal
// in the Software without restriction, including without limitation the rights
// to use, copy, modify, merge, publish, distribute, sublicense, and/or sell
// copies of the Software, and to permit persons to whom the Software is
// furnished to do so, subject to the following conditions:
//
// The above copyright notice and this permission notice shall be included in
// all copies or substantial portions of the Software.
//
// THE SOFTWARE IS PROVIDED "AS IS", WITHOUT WARRANTY OF ANY KIND, EXPRESS OR
// IMPLIED, INCLUDING BUT NOT LIMITED TO THE WARRANTIES OF MERCHANTABILITY,
// FITNESS FOR A PARTICULAR PURPOSE AND NONINFRINGEMENT. IN NO EVENT SHALL THE
// AUTHORS OR COPYRIGHT HOLDERS BE LIABLE FOR ANY CLAIM, DAMAGES OR OTHER
// LIABILITY, WHETHER IN AN ACTION OF CONTRACT, TORT OR OTHERWISE, ARISING FROM,
// OUT OF OR IN CONNECTION WITH THE SOFTWARE OR THE USE OR OTHER DEALINGS IN
// THE SOFTWARE.

package rpc

import (
	"net"
	"testing"

	"github.com/stretchr/testify/assert"

	"github.com/uber/cadence/common/config"
	"github.com/uber/cadence/common/dynamicconfig"
	"github.com/uber/cadence/common/service"
)

func TestNewParams(t *testing.T) {
	serviceName := service.Frontend
	dc := dynamicconfig.NewNopCollection()
	makeConfig := func(svc config.Service) *config.Config {
		return &config.Config{
			PublicClient: config.PublicClient{HostPort: "localhost:9999"},
			Services:     map[string]config.Service{"frontend": svc}}
	}

	_, err := NewParams(serviceName, &config.Config{}, dc)
	assert.EqualError(t, err, "no config section for service: frontend")

	_, err = NewParams(serviceName, makeConfig(config.Service{RPC: config.RPC{BindOnLocalHost: true, BindOnIP: "1.2.3.4"}}), dc)
	assert.EqualError(t, err, "get listen IP: bindOnLocalHost and bindOnIP are mutually exclusive")

<<<<<<< HEAD
	_, err = NewParams(serviceName, makeConfig(config.Service{RPC: config.RPC{BindOnIP: "invalidIP"}}))
	assert.EqualError(t, err, "get listen IP: unable to parse bindOnIP value or it is not an IPv4 or IPv6 address: invalidIP")
=======
	_, err = NewParams(serviceName, makeConfig(config.Service{RPC: config.RPC{BindOnIP: "invalidIP"}}), dc)
	assert.EqualError(t, err, "get listen IP: unable to parse bindOnIP value or it is not an IPv4 address: invalidIP")
>>>>>>> 32123b94

	_, err = NewParams(serviceName, &config.Config{Services: map[string]config.Service{"frontend": {}}}, dc)
	assert.EqualError(t, err, "public client outbound: need to provide an endpoint config for PublicClient")

	_, err = NewParams(serviceName, makeConfig(config.Service{RPC: config.RPC{BindOnLocalHost: true, TLS: config.TLS{Enabled: true, CertFile: "invalid", KeyFile: "invalid"}}}), dc)
	assert.EqualError(t, err, "inbound TLS config: open invalid: no such file or directory")

	_, err = NewParams(serviceName, &config.Config{Services: map[string]config.Service{
		"frontend": {RPC: config.RPC{BindOnLocalHost: true}},
		"history":  {RPC: config.RPC{TLS: config.TLS{Enabled: true, CaFile: "invalid"}}},
	}}, dc)
	assert.EqualError(t, err, "outbound cadence-history TLS config: open invalid: no such file or directory")

	params, err := NewParams(serviceName, makeConfig(config.Service{RPC: config.RPC{BindOnLocalHost: true, Port: 1111, GRPCPort: 2222, GRPCMaxMsgSize: 3333}}), dc)
	assert.NoError(t, err)
	assert.Equal(t, "127.0.0.1:1111", params.TChannelAddress)
	assert.Equal(t, "127.0.0.1:2222", params.GRPCAddress)
	assert.Equal(t, 3333, params.GRPCMaxMsgSize)
	assert.Nil(t, params.InboundTLS)
	assert.IsType(t, GRPCPorts{}, params.HostAddressMapper)

	params, err = NewParams(serviceName, makeConfig(config.Service{RPC: config.RPC{BindOnIP: "1.2.3.4", GRPCPort: 2222}}), dc)
	assert.NoError(t, err)
	assert.Equal(t, "1.2.3.4:2222", params.GRPCAddress)

	params, err = NewParams(serviceName, makeConfig(config.Service{RPC: config.RPC{GRPCPort: 2222, TLS: config.TLS{Enabled: true}}}), dc)
	assert.NoError(t, err)
	ip, port, err := net.SplitHostPort(params.GRPCAddress)
	assert.NoError(t, err)
	assert.Equal(t, "2222", port)
	assert.NotNil(t, net.ParseIP(ip))
	assert.NotNil(t, params.InboundTLS)
}<|MERGE_RESOLUTION|>--- conflicted
+++ resolved
@@ -46,13 +46,8 @@
 	_, err = NewParams(serviceName, makeConfig(config.Service{RPC: config.RPC{BindOnLocalHost: true, BindOnIP: "1.2.3.4"}}), dc)
 	assert.EqualError(t, err, "get listen IP: bindOnLocalHost and bindOnIP are mutually exclusive")
 
-<<<<<<< HEAD
-	_, err = NewParams(serviceName, makeConfig(config.Service{RPC: config.RPC{BindOnIP: "invalidIP"}}))
+	_, err = NewParams(serviceName, makeConfig(config.Service{RPC: config.RPC{BindOnIP: "invalidIP"}}), dc)
 	assert.EqualError(t, err, "get listen IP: unable to parse bindOnIP value or it is not an IPv4 or IPv6 address: invalidIP")
-=======
-	_, err = NewParams(serviceName, makeConfig(config.Service{RPC: config.RPC{BindOnIP: "invalidIP"}}), dc)
-	assert.EqualError(t, err, "get listen IP: unable to parse bindOnIP value or it is not an IPv4 address: invalidIP")
->>>>>>> 32123b94
 
 	_, err = NewParams(serviceName, &config.Config{Services: map[string]config.Service{"frontend": {}}}, dc)
 	assert.EqualError(t, err, "public client outbound: need to provide an endpoint config for PublicClient")
