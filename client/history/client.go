--- conflicted
+++ resolved
@@ -228,39 +228,36 @@
 	return response, nil
 }
 
-<<<<<<< HEAD
 func (c *clientImpl) RequestCancelWorkflowExecution(context thrift.Context,
-	request *workflow.RequestCancelWorkflowExecutionRequest) error {
-	client, err := c.getHostForRequest(request.GetWorkflowId())
-=======
+	request *h.RequestCancelWorkflowExecutionRequest) error {
+	client, err := c.getHostForRequest(request.GetCancelRequest().GetWorkflowId())
+	if err != nil {
+		return err
+	}
+	op := func(context thrift.Context, client h.TChanHistoryService) error {
+		var err error
+		ctx, cancel := c.createContext(context)
+		defer cancel()
+		err = client.RequestCancelWorkflowExecution(ctx, request)
+		return err
+	}
+	return c.executeWithRedirect(context, client, op)
+}
+
 func (c *clientImpl) TerminateWorkflowExecution(context thrift.Context,
 	request *h.TerminateWorkflowExecutionRequest) error {
 	client, err := c.getHostForRequest(request.GetTerminateRequest().GetWorkflowExecution().GetWorkflowId())
->>>>>>> 543a4bfe
-	if err != nil {
-		return err
-	}
-	op := func(context thrift.Context, client h.TChanHistoryService) error {
-<<<<<<< HEAD
-		var err error
-		ctx, cancel := c.createContext(context)
-		defer cancel()
-		err = client.RequestCancelWorkflowExecution(ctx, request)
-		return err
-	}
-	return c.executeWithRedirect(context, client, op)
-}
-
-=======
+	if err != nil {
+		return err
+	}
+	op := func(context thrift.Context, client h.TChanHistoryService) error {
 		ctx, cancel := c.createContext(context)
 		defer cancel()
 		return client.TerminateWorkflowExecution(ctx, request)
 	}
 	err = c.executeWithRedirect(context, client, op)
-
-	return err
-}
->>>>>>> 543a4bfe
+	return err
+}
 
 func (c *clientImpl) getHostForRequest(workflowID string) (h.TChanHistoryService, error) {
 	key := common.WorkflowIDToHistoryShard(workflowID, c.numberOfShards)
