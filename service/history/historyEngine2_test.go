--- conflicted
+++ resolved
@@ -523,6 +523,7 @@
 }
 
 func (s *engine2Suite) TestRequestCancelWorkflowExecutionSuccess() {
+	domainID := "domainId"
 	workflowExecution := workflow.WorkflowExecution{
 		WorkflowId: common.StringPtr("wId"),
 		RunId:      common.StringPtr("rId"),
@@ -539,18 +540,22 @@
 	s.mockHistoryMgr.On("AppendHistoryEvents", mock.Anything).Return(nil).Once()
 	s.mockExecutionMgr.On("UpdateWorkflowExecution", mock.Anything).Return(nil).Once()
 
-	err := s.historyEngine.RequestCancelWorkflowExecution(&workflow.RequestCancelWorkflowExecutionRequest{
-		WorkflowId: workflowExecution.WorkflowId,
-		RunId:      workflowExecution.RunId,
-		Identity:   common.StringPtr("identity"),
+	err := s.historyEngine.RequestCancelWorkflowExecution(&h.RequestCancelWorkflowExecutionRequest{
+		DomainUUID: common.StringPtr(domainID),
+		CancelRequest: &workflow.RequestCancelWorkflowExecutionRequest{
+			WorkflowId: workflowExecution.WorkflowId,
+			RunId:      workflowExecution.RunId,
+			Identity:   common.StringPtr("identity"),
+		},
 	})
 	s.Nil(err)
 
-	executionBuilder := s.getBuilder(workflowExecution)
+	executionBuilder := s.getBuilder(domainID, workflowExecution)
 	s.Equal(int64(4), executionBuilder.GetNextEventID())
 }
 
 func (s *engine2Suite) TestRequestCancelWorkflowExecutionFail() {
+	domainID := "domainId"
 	workflowExecution := workflow.WorkflowExecution{
 		WorkflowId: common.StringPtr("wId"),
 		RunId:      common.StringPtr("rId"),
@@ -566,10 +571,13 @@
 
 	s.mockExecutionMgr.On("GetWorkflowExecution", mock.Anything).Return(gwmsResponse1, nil).Once()
 
-	err := s.historyEngine.RequestCancelWorkflowExecution(&workflow.RequestCancelWorkflowExecutionRequest{
-		WorkflowId: workflowExecution.WorkflowId,
-		RunId:      workflowExecution.RunId,
-		Identity:   common.StringPtr("identity"),
+	err := s.historyEngine.RequestCancelWorkflowExecution(&h.RequestCancelWorkflowExecutionRequest{
+		DomainUUID: common.StringPtr(domainID),
+		CancelRequest: &workflow.RequestCancelWorkflowExecutionRequest{
+			WorkflowId: workflowExecution.WorkflowId,
+			RunId:      workflowExecution.RunId,
+			Identity:   common.StringPtr("identity"),
+		},
 	})
 	s.NotNil(err)
 	s.IsType(&workflow.EntityNotExistsError{}, err)
@@ -587,16 +595,6 @@
 	return msBuilder
 }
 
-<<<<<<< HEAD
-func (s *engine2Suite) getBuilder(we workflow.WorkflowExecution) *mutableStateBuilder {
-	context, err := s.historyEngine.cache.getOrCreateWorkflowExecution(we)
-	if err != nil {
-		return nil
-	}
-
-	return context.msBuilder
-}
-
 func (s *engine2Suite) printHistory(builder *mutableStateBuilder) string {
 	history, err := builder.hBuilder.Serialize()
 	if err != nil {
@@ -607,7 +605,6 @@
 	return string(history)
 }
 
-=======
 func (s *engine2Suite) TestRespondDecisionTaskCompletedRecordMarkerDecision() {
 	domainID := "domainId"
 	we := workflow.WorkflowExecution{
@@ -668,5 +665,4 @@
 	}
 
 	return context.msBuilder
-}
->>>>>>> 543a4bfe
+}