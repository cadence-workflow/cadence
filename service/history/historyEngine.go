--- conflicted
+++ resolved
@@ -1302,18 +1302,8 @@
 						CronSchedule:                        common.StringPtr(msBuilder.GetExecutionInfo().CronSchedule),
 					}
 
-<<<<<<< HEAD
-					if _, continueAsNewBuilder, err = msBuilder.AddContinueAsNewEvent(completedID, domainEntry,
+					if _, continueAsNewBuilder, err = msBuilder.AddContinueAsNewEvent(completedID, completedID, domainEntry,
 						startAttributes.GetParentWorkflowDomain(), continueAsNewAttributes, eventStoreVersion); err != nil {
-=======
-					createTaskID, err := e.shard.GetNextTransferTaskID()
-					if err != nil {
-						return nil, err
-					}
-					if _, continueAsNewBuilder, err = msBuilder.AddContinueAsNewEvent(completedID, completedID, domainEntry,
-						startAttributes.GetParentWorkflowDomain(), continueAsNewAttributes, eventStoreVersion,
-						createTaskID); err != nil {
->>>>>>> 0afb4cbb
 						return nil, err
 					}
 				}
@@ -1387,18 +1377,8 @@
 						CronSchedule:                        common.StringPtr(msBuilder.GetExecutionInfo().CronSchedule),
 					}
 
-<<<<<<< HEAD
-					if _, continueAsNewBuilder, err = msBuilder.AddContinueAsNewEvent(completedID, domainEntry,
+					if _, continueAsNewBuilder, err = msBuilder.AddContinueAsNewEvent(completedID, completedID, domainEntry,
 						startAttributes.GetParentWorkflowDomain(), continueAsNewAttributes, eventStoreVersion); err != nil {
-=======
-					createTaskID, err := e.shard.GetNextTransferTaskID()
-					if err != nil {
-						return nil, err
-					}
-					if _, continueAsNewBuilder, err = msBuilder.AddContinueAsNewEvent(completedID, completedID, domainEntry,
-						startAttributes.GetParentWorkflowDomain(),
-						continueAsNewAttributes, eventStoreVersion, createTaskID); err != nil {
->>>>>>> 0afb4cbb
 						return nil, err
 					}
 				}
@@ -1641,16 +1621,7 @@
 					parentDomainName = parentDomainEntry.GetInfo().Name
 				}
 
-<<<<<<< HEAD
-				_, newStateBuilder, err := msBuilder.AddContinueAsNewEvent(completedID, domainEntry, parentDomainName, attributes, eventStoreVersion)
-=======
-				createTaskID, err := e.shard.GetNextTransferTaskID()
-				if err != nil {
-					return nil, err
-				}
-				_, newStateBuilder, err := msBuilder.AddContinueAsNewEvent(completedID, completedID, domainEntry,
-					parentDomainName, attributes, eventStoreVersion, createTaskID)
->>>>>>> 0afb4cbb
+				_, newStateBuilder, err := msBuilder.AddContinueAsNewEvent(completedID, completedID, domainEntry, parentDomainName, attributes, eventStoreVersion)
 				if err != nil {
 					return nil, err
 				}
