// The MIT License (MIT)

// Copyright (c) 2017-2020 Uber Technologies Inc.

// Permission is hereby granted, free of charge, to any person obtaining a copy
// of this software and associated documentation files (the "Software"), to deal
// in the Software without restriction, including without limitation the rights
// to use, copy, modify, merge, publish, distribute, sublicense, and/or sell
// copies of the Software, and to permit persons to whom the Software is
// furnished to do so, subject to the following conditions:
//
// The above copyright notice and this permission notice shall be included in all
// copies or substantial portions of the Software.
//
// THE SOFTWARE IS PROVIDED "AS IS", WITHOUT WARRANTY OF ANY KIND, EXPRESS OR
// IMPLIED, INCLUDING BUT NOT LIMITED TO THE WARRANTIES OF MERCHANTABILITY,
// FITNESS FOR A PARTICULAR PURPOSE AND NONINFRINGEMENT. IN NO EVENT SHALL THE
// AUTHORS OR COPYRIGHT HOLDERS BE LIABLE FOR ANY CLAIM, DAMAGES OR OTHER
// LIABILITY, WHETHER IN AN ACTION OF CONTRACT, TORT OR OTHERWISE, ARISING FROM,
// OUT OF OR IN CONNECTION WITH THE SOFTWARE OR THE USE OR OTHER DEALINGS IN THE
// SOFTWARE.

package nosql

import (
	ctx "context"
	"errors"
	"fmt"
	"testing"
	"time"

	"github.com/stretchr/testify/assert"
	"github.com/stretchr/testify/require"
	"go.uber.org/mock/gomock"

	"github.com/uber/cadence/common"
	"github.com/uber/cadence/common/constants"
	"github.com/uber/cadence/common/log"
	"github.com/uber/cadence/common/persistence"
	"github.com/uber/cadence/common/persistence/nosql/nosqlplugin"
	"github.com/uber/cadence/common/types"
)

const (
	testTransactionID = 123
	testShardID       = 456
	testNodeID        = 8
)

func validInternalAppendHistoryNodesRequest() *persistence.InternalAppendHistoryNodesRequest {
	return &persistence.InternalAppendHistoryNodesRequest{
		IsNewBranch: false,
		Info:        "TestInfo",
		BranchInfo: types.HistoryBranch{
			TreeID:   "TestTreeID",
			BranchID: "TestBranchID",
			Ancestors: []*types.HistoryBranchRange{
				{
					BranchID:    "TestAncestorBranchID",
					BeginNodeID: 0,
					EndNodeID:   5,
				},
			},
		},
		NodeID: testNodeID,
		Events: &persistence.DataBlob{
			Encoding: constants.EncodingTypeThriftRW,
			Data:     []byte("TestEvents"),
		},
		TransactionID:    testTransactionID,
		ShardID:          testShardID,
		CurrentTimeStamp: FixedTime,
	}
}

func validHistoryNodeRow() *nosqlplugin.HistoryNodeRow {
	expectedNodeRow := &nosqlplugin.HistoryNodeRow{
<<<<<<< HEAD
		TreeID:       "TestTreeID",
		BranchID:     "TestBranchID",
		NodeID:       testNodeID,
		TxnID:        common.Ptr[int64](123),
		Data:         []byte("TestEvents"),
		DataEncoding: string(constants.EncodingTypeThriftRW),
		ShardID:      testShardID,
=======
		TreeID:          "TestTreeID",
		BranchID:        "TestBranchID",
		NodeID:          testNodeID,
		TxnID:           common.Ptr[int64](123),
		Data:            []byte("TestEvents"),
		DataEncoding:    string(common.EncodingTypeThriftRW),
		ShardID:         testShardID,
		CreateTimestamp: FixedTime,
>>>>>>> dff05ae5
	}
	return expectedNodeRow
}

func registerCassandraMock(t *testing.T) {
	ctrl := gomock.NewController(t)
	mockDB := nosqlplugin.NewMockDB(ctrl)

	mockPlugin := nosqlplugin.NewMockPlugin(ctrl)
	mockPlugin.EXPECT().CreateDB(gomock.Any(), gomock.Any(), gomock.Any()).Return(mockDB, nil).AnyTimes()
	RegisterPlugin("cassandra", mockPlugin)
}

func TestNewNoSQLHistoryStore(t *testing.T) {
	registerCassandraMock(t)
	cfg := getValidShardedNoSQLConfig()

	store, err := newNoSQLHistoryStore(cfg, log.NewNoop(), nil)
	assert.NoError(t, err)
	assert.NotNil(t, store)
}

func setUpMocks(t *testing.T) (*nosqlHistoryStore, *nosqlplugin.MockDB, *MockshardedNosqlStore) {
	ctrl := gomock.NewController(t)
	dbMock := nosqlplugin.NewMockDB(ctrl)

	nosqlSt := nosqlStore{
		logger: log.NewNoop(),
		db:     dbMock,
	}

	shardedNosqlStoreMock := NewMockshardedNosqlStore(ctrl)
	shardedNosqlStoreMock.EXPECT().GetStoreShardByHistoryShard(testShardID).Return(&nosqlSt, nil).AnyTimes()

	store := &nosqlHistoryStore{
		shardedNosqlStore: shardedNosqlStoreMock,
	}

	return store, dbMock, shardedNosqlStoreMock
}

func TestAppendHistoryNodes_ErrorIfAppendAbove(t *testing.T) {
	store, _, _ := setUpMocks(t)

	request := validInternalAppendHistoryNodesRequest()

	// If the nodeID to append is smaller than the last ancestor's end node ID, return an error
	request.NodeID = 3
	ans := request.BranchInfo.Ancestors
	ans[len(ans)-1].EndNodeID = 5

	err := store.AppendHistoryNodes(ctx.Background(), request)

	var invalidErr *persistence.InvalidPersistenceRequestError
	assert.ErrorAs(t, err, &invalidErr)
	assert.ErrorContains(t, err, "cannot append to ancestors' nodes")
}

func TestAppendHistoryNodes_NotNewBranch(t *testing.T) {
	store, dbMock, _ := setUpMocks(t)

	// Expect to insert the node into the history tree and node, as this is not a new branch, expect treeRow to be nil
	dbMock.EXPECT().InsertIntoHistoryTreeAndNode(gomock.Any(), nil, validHistoryNodeRow()).Return(nil).Times(1)

	request := validInternalAppendHistoryNodesRequest()
	err := store.AppendHistoryNodes(ctx.Background(), request)

	assert.NoError(t, err)
}

func TestAppendHistoryNodes_NewBranch(t *testing.T) {
	request := validInternalAppendHistoryNodesRequest()
	request.IsNewBranch = true

	store, dbMock, _ := setUpMocks(t)

	// Expect to insert the node into the history tree and node, as this is a new branch expect treeRow to be set
	dbMock.EXPECT().InsertIntoHistoryTreeAndNode(gomock.Any(), gomock.Any(), validHistoryNodeRow()).
		DoAndReturn(func(ctx ctx.Context, treeRow *nosqlplugin.HistoryTreeRow, nodeRow *nosqlplugin.HistoryNodeRow) error {
			// Assert that the treeRow is as expected
			assert.Equal(t, testShardID, treeRow.ShardID)
			assert.Equal(t, "TestTreeID", treeRow.TreeID)
			assert.Equal(t, "TestBranchID", treeRow.BranchID)
			assert.Equal(t, request.BranchInfo.Ancestors, treeRow.Ancestors)
			assert.Equal(t, request.Info, treeRow.Info)
			assert.Equal(t, FixedTime, treeRow.CreateTimestamp)

			return nil
		})

	err := store.AppendHistoryNodes(ctx.Background(), request)

	assert.NoError(t, err)
}

const (
	testMinNodeID         = 111
	testMaxNodeID         = 222
	testRequestLastNodeID = 333
	testLastTransactionID = 444

	// These needs to be greater than testRequestLastNodeID
	testRowNodeID1 = int64(334)
	testRowNodeID2 = int64(335)

	// These needs to be greater than testLastTransactionID
	testRowTxnID1 = int64(445)
	testRowTxnID2 = int64(446)
)

func validInternalReadHistoryBranchRequest() *persistence.InternalReadHistoryBranchRequest {
	return &persistence.InternalReadHistoryBranchRequest{
		TreeID:            "TestTreeID",
		BranchID:          "TestBranchID",
		MinNodeID:         testMinNodeID,
		MaxNodeID:         testMaxNodeID,
		PageSize:          0,
		NextPageToken:     nil,
		LastNodeID:        testRequestLastNodeID,
		LastTransactionID: testLastTransactionID,
		ShardID:           testShardID,
	}
}

func expectedHistoryNodeFilter() *nosqlplugin.HistoryNodeFilter {
	return &nosqlplugin.HistoryNodeFilter{
		ShardID:       testShardID,
		TreeID:        "TestTreeID",
		BranchID:      "TestBranchID",
		MinNodeID:     testMinNodeID,
		MaxNodeID:     testMaxNodeID,
		NextPageToken: nil,
		PageSize:      0,
	}
}

func validHistoryNodeRows() []*nosqlplugin.HistoryNodeRow {
	return []*nosqlplugin.HistoryNodeRow{
		{
			TreeID:       "TestTreeID",
			BranchID:     "TestBranchID",
			NodeID:       testRowNodeID1,
			TxnID:        common.Ptr(testRowTxnID1),
			Data:         []byte("TestEvents"),
			DataEncoding: string(constants.EncodingTypeThriftRW),
			ShardID:      testShardID,
		},
		{
			TreeID:       "TestTreeID",
			BranchID:     "TestBranchID",
			NodeID:       testRowNodeID2,
			TxnID:        common.Ptr(testRowTxnID2),
			Data:         []byte("TestEvents2"),
			DataEncoding: string(constants.EncodingTypeThriftRW),
			ShardID:      testShardID,
		},
	}
}

func TestReadHistoryBranch(t *testing.T) {
	store, dbMock, _ := setUpMocks(t)

	request := validInternalReadHistoryBranchRequest()
	rows := validHistoryNodeRows()
	// Append a rowID with a lower transaction ID to test that it is discarded
	badRow := *rows[0]
	badRow.TxnID = common.Ptr[int64](testLastTransactionID - 1)
	rows = append(rows, &badRow)

	// Expect to read the history branch
	dbMock.EXPECT().SelectFromHistoryNode(gomock.Any(), expectedHistoryNodeFilter()).
		Return(rows, nil, nil).Times(1)

	resp, err := store.ReadHistoryBranch(ctx.Background(), request)
	require.NoError(t, err)

	// Asset that we got the history for all the nodes
	assert.Equal(t, 2, len(resp.History))
	assert.Equal(t, rows[0].Data, resp.History[0].Data)
	assert.Equal(t, rows[1].Data, resp.History[1].Data)
	assert.Equal(t, constants.EncodingTypeThriftRW, resp.History[0].Encoding)
	assert.Equal(t, constants.EncodingTypeThriftRW, resp.History[1].Encoding)

	assert.Nil(t, resp.NextPageToken)

	// Assert that these ids corresponds to the last node and transaction id
	assert.Equal(t, testRowNodeID2, resp.LastNodeID)
	assert.Equal(t, testRowTxnID2, resp.LastTransactionID)
}

func TestReadHistoryBranch_ErrorIfSelectFromHistoryNodeErrors(t *testing.T) {
	store, dbMock, _ := setUpMocks(t)

	request := validInternalReadHistoryBranchRequest()

	testError := fmt.Errorf("test error")

	dbMock.EXPECT().SelectFromHistoryNode(gomock.Any(), expectedHistoryNodeFilter()).
		Return(nil, nil, testError).Times(1)
	dbMock.EXPECT().IsNotFoundError(testError).Return(true).Times(1)

	_, err := store.ReadHistoryBranch(ctx.Background(), request)

	var notExistsErr *types.EntityNotExistsError
	assert.ErrorAs(t, err, &notExistsErr)
	assert.ErrorContains(t, err, "SelectFromHistoryNode")
	assert.ErrorContains(t, err, "test error")
}

func TestReadHistoryBranch_ErrorIfDecreasingNodeID(t *testing.T) {
	store, dbMock, _ := setUpMocks(t)

	request := validInternalReadHistoryBranchRequest()
	rows := validHistoryNodeRows()
	// Set the first row to have a node id that is less than the last node id in the request
	rows[0].NodeID = 1

	// Expect to read the history branch
	dbMock.EXPECT().SelectFromHistoryNode(gomock.Any(), expectedHistoryNodeFilter()).
		Return(rows, nil, nil).Times(1)

	_, err := store.ReadHistoryBranch(ctx.Background(), request)

	var dataError *types.InternalDataInconsistencyError
	assert.ErrorAs(t, err, &dataError)
	assert.ErrorContains(t, err, "corrupted data, nodeID cannot decrease")
}

func TestReadHistoryBranch_ErrorIfSameNodeID(t *testing.T) {
	store, dbMock, _ := setUpMocks(t)

	request := validInternalReadHistoryBranchRequest()
	rows := validHistoryNodeRows()
	// Set the second row to have the same node id as the first row
	rows[1].NodeID = rows[0].NodeID

	// Expect to read the history branch
	dbMock.EXPECT().SelectFromHistoryNode(gomock.Any(), expectedHistoryNodeFilter()).
		Return(rows, nil, nil).Times(1)

	_, err := store.ReadHistoryBranch(ctx.Background(), request)

	var dataError *types.InternalDataInconsistencyError
	assert.ErrorAs(t, err, &dataError)
	assert.ErrorContains(t, err, "corrupted data, same nodeID must have smaller txnID")
}

func validInternalForkHistoryBranchRequest(forkNodeID int64) *persistence.InternalForkHistoryBranchRequest {
	return &persistence.InternalForkHistoryBranchRequest{
		ForkBranchInfo: types.HistoryBranch{
			TreeID:   "TestTreeID",
			BranchID: "TestBranchID",
			Ancestors: []*types.HistoryBranchRange{
				{
					BranchID:    "TestAncestorBranchID",
					BeginNodeID: 0,
					EndNodeID:   5,
				},
				{
					BranchID:    "TestAncestorBranchID",
					BeginNodeID: 6,
					EndNodeID:   10,
				},
			},
		},
		ForkNodeID:       forkNodeID,
		NewBranchID:      "TestNewBranchID",
		Info:             "TestInfo",
		ShardID:          testShardID,
		CurrentTimeStamp: FixedTime,
	}
}

func expectedInternalForkHistoryBranchResponse() *persistence.InternalForkHistoryBranchResponse {
	return &persistence.InternalForkHistoryBranchResponse{
		NewBranchInfo: types.HistoryBranch{
			TreeID:   "TestTreeID",
			BranchID: "TestNewBranchID",
			Ancestors: []*types.HistoryBranchRange{
				{
					BranchID:    "TestAncestorBranchID",
					BeginNodeID: 0,
					EndNodeID:   5,
				},
				{
					BranchID:    "TestAncestorBranchID",
					BeginNodeID: 6,
					EndNodeID:   10,
				},
			},
		},
	}
}

func expectedTreeRow() *nosqlplugin.HistoryTreeRow {
	return &nosqlplugin.HistoryTreeRow{
		ShardID:  testShardID,
		TreeID:   "TestTreeID",
		BranchID: "TestNewBranchID",
		Ancestors: []*types.HistoryBranchRange{
			{
				BranchID:  "TestAncestorBranchID",
				EndNodeID: 5,
			},
			{
				BranchID:  "TestAncestorBranchID",
				EndNodeID: 10,
			},
		},
		CreateTimestamp: FixedTime,
		Info:            "TestInfo",
	}
}

func treeRowEqual(t *testing.T, expected, actual *nosqlplugin.HistoryTreeRow) {
	t.Helper()

	assert.Equal(t, expected.ShardID, actual.ShardID)
	assert.Equal(t, expected.TreeID, actual.TreeID)
	assert.Equal(t, expected.BranchID, actual.BranchID)
	assert.Equal(t, expected.Ancestors, actual.Ancestors)
	assert.Equal(t, expected.Info, actual.Info)
	assert.Equal(t, FixedTime, actual.CreateTimestamp)
}

func TestForkHistoryBranch_NotAllAncestors(t *testing.T) {
	request := validInternalForkHistoryBranchRequest(8)
	expecedResp := expectedInternalForkHistoryBranchResponse()
	expTreeRow := expectedTreeRow()

	// The new branch ends at the fork node
	expecedResp.NewBranchInfo.Ancestors[1].EndNodeID = 8
	expTreeRow.Ancestors[1].EndNodeID = 8

	store, dbMock, _ := setUpMocks(t)

	// Expect to insert the new branch into the history tree
	dbMock.EXPECT().InsertIntoHistoryTreeAndNode(gomock.Any(), gomock.Any(), nil).
		DoAndReturn(func(ctx ctx.Context, treeRow *nosqlplugin.HistoryTreeRow, nodeRow *nosqlplugin.HistoryNodeRow) error {
			// Assert that the treeRow is as expected
			treeRowEqual(t, expTreeRow, treeRow)
			return nil
		}).Times(1)

	resp, err := store.ForkHistoryBranch(ctx.Background(), request)
	assert.NoError(t, err)
	assert.Equal(t, expecedResp, resp)
}

func TestForkHistoryBranch_AllAncestors(t *testing.T) {
	request := validInternalForkHistoryBranchRequest(14)
	expecedResp := expectedInternalForkHistoryBranchResponse()
	expTreeRow := expectedTreeRow()

	// The new branch inherits the ancestors from the fork node, and adds a new ancestor
	expecedResp.NewBranchInfo.Ancestors = append(expecedResp.NewBranchInfo.Ancestors, &types.HistoryBranchRange{
		BranchID:    "TestBranchID",
		BeginNodeID: 10, // The last in the fork node's ancestors
		EndNodeID:   14, // The fork node
	})
	expTreeRow.Ancestors = append(expTreeRow.Ancestors, &types.HistoryBranchRange{
		BranchID:  "TestBranchID",
		EndNodeID: 14,
	})

	store, dbMock, _ := setUpMocks(t)

	// Expect to insert the new branch into the history tree
	dbMock.EXPECT().InsertIntoHistoryTreeAndNode(gomock.Any(), gomock.Any(), nil).
		DoAndReturn(func(ctx ctx.Context, treeRow *nosqlplugin.HistoryTreeRow, nodeRow *nosqlplugin.HistoryNodeRow) error {
			// Assert that the treeRow is as expected
			treeRowEqual(t, expTreeRow, treeRow)
			return nil
		}).Times(1)

	resp, err := store.ForkHistoryBranch(ctx.Background(), request)
	assert.NoError(t, err)
	assert.Equal(t, expecedResp, resp)
}

func getValidInternalDeleteHistoryBranchRequest() *persistence.InternalDeleteHistoryBranchRequest {
	return &persistence.InternalDeleteHistoryBranchRequest{
		BranchInfo: types.HistoryBranch{
			TreeID:   "TestTreeID",
			BranchID: "TestBranchID",
			Ancestors: []*types.HistoryBranchRange{
				{
					BranchID:    "TestAncestorBranchID",
					BeginNodeID: 0,
					EndNodeID:   5,
				},
				{
					BranchID:    "TestAncestorBranchID",
					BeginNodeID: 6,
					EndNodeID:   10,
				},
			},
		},
		ShardID: testShardID,
	}
}

func TestDeleteHistoryBranch_unusedBranch(t *testing.T) {
	store, dbMock, _ := setUpMocks(t)

	request := getValidInternalDeleteHistoryBranchRequest()

	expecedTreeFilter := &nosqlplugin.HistoryTreeFilter{
		ShardID:  testShardID,
		TreeID:   "TestTreeID",
		BranchID: common.Ptr("TestBranchID"),
	}

	// Delete in reverse order, add 0 in the end
	expectedNodeFilters := []*nosqlplugin.HistoryNodeFilter{
		{
			ShardID:   testShardID,
			TreeID:    "TestTreeID",
			BranchID:  "TestBranchID",
			MinNodeID: 10,
		},
		{
			ShardID:   testShardID,
			TreeID:    "TestTreeID",
			BranchID:  "TestAncestorBranchID",
			MinNodeID: 6,
		},
		{
			ShardID:   testShardID,
			TreeID:    "TestTreeID",
			BranchID:  "TestAncestorBranchID",
			MinNodeID: 0,
		},
	}

	// Expect to delete the history branch
	dbMock.EXPECT().DeleteFromHistoryTreeAndNode(gomock.Any(), expecedTreeFilter, expectedNodeFilters).
		Return(nil).Times(1)
	dbMock.EXPECT().SelectFromHistoryTree(gomock.Any(), gomock.Any()).
		Return(nil, nil).Times(1)

	err := store.DeleteHistoryBranch(ctx.Background(), request)
	assert.NoError(t, err)
}

//	 In this base-case scenario, a workflow's been forked a few times, and the
//	 parent / ancestor workflow (branch A) is being removed.
//
//	  Trees
//	  ┌───────────────────┐    ┌───────────────────┐   ┌────────────────────┐
//	  │  Tree: 123        │    │  Tree: 123        │   │ Tree: 123          │
//	  │  Branch: C        │    │  Branch: A        │   │ Branch: B          │
//	  │  Ancestors:       │    │                   │   │ Ancestors:         │
//	  │    Branch: A      │    │                   │   │  Branch A          │
//	  │    EndNode: 3     │    │                   │   │  EndNode: 2        │
//	  └───────────────────┘    └───────────────────┘   └────────────────────┘
//	  Nodes
//	                           ┌───────────────────┐
//	                           │     Tree: 123     │
//	                           │     Branch: A     │
//	                           │     Node: 1       │
//	                           └─────────┬─────────┘
//	                                     │
//	                                     ┼───────────────────────┐
//	                           ┌─────────▼─────────┐   ┌─────────▼─────────┐
//	                           │     Tree: 123     │   │     Tree: 123     │
//	                           │     Branch: A     │   │     Branch: B     │
//	                           │     Node: 2       │   │     Node: 2       │
//	                           └─────────┬─────────┘   └─────────┬─────────┘
//	            ┌────────────────────────┤                       │
//	            │                        │                       │
//	  ┌─────────▼─────────┐    ┌─────────▼─────────┐   ┌─────────▼─────────┐
//	  │     Tree: 123     │    │     Tree: 123     │   │     Tree: 123     │
//	  │     Branch: C     │    │     Branch: A     │   │     Branch: B     │
//	  │     Node: 3       │    │     Node: 3       │   │     Node: 3       │
//	  └─────────┬─────────┘    └─────────┬─────────┘   └─────────┬─────────┘
//	            │                        │                       │
//	            │                        │                       │
//	  ┌─────────▼─────────┐    ┌─────────▼─────────┐   ┌─────────▼─────────┐
//	  │     Tree: 123     │    │     Tree: 123     │   │     Tree: 123     │
//	  │     Branch: C     │    │     Branch: A     │   │     Branch: B     │
//	  │     Node: 4       │    │     Node: 4       │   │     Node: 4       │
//	  └───────────────────┘    └───────────────────┘   └───────────────────┘
//
//	 The Expected behaviour is that the tree and unused nodes are trimmed off
//	 but the referenced nodes from other branches are kept so those workflows
//	 aren't broken.
//
//	           Trees
//
//	           ┌───────────────────┐    ┌─ ─ ─ ─ ─ ─ ─ ─ ─ ─┐   ┌────────────────────┐
//	           │  Tree: 123        │                            │ Tree: 123          │
//	           │  Branch: C        │    │  <deleted>        │   │ Branch: B          │
//	           │  Ancestors:       │                            │ Ancestors:         │
//	           │    Branch: A      │    │                   │   │  Branch A          │
//	           │    EndNode: 3     │                            │  EndNode: 2        │
//	           └───────────────────┘    └─ ─ ─ ─ ─ ─ ─ ─ ─ ─┘   └────────────────────┘
//
//	           Nodes
//	                                    ┌───────────────────┐
//	                                    │     Tree: 123     │
//	                                    │     Branch: A     │
//	                                    │     Node: 1       │
//	                                    └─────────┬─────────┘
//	                                              │
//	                                              ┼───────────────────────┐
//	                                    ┌─────────▼─────────┐   ┌─────────▼─────────┐
//	                                    │     Tree: 123     │   │     Tree: 123     │
//	                                    │     Branch: A     │   │     Branch: B     │
//	                                    │     Node: 2       │   │     Node: 2       │
//	                                    └─────────┬─────────┘   └─────────┬─────────┘
//	                     ┌────────────────────────┤                       │
//	                     │                        │                       │
//	           ┌─────────▼─────────┐    ┌─ ─ ─ ─ ─▼ ─ ─ ─ ─ ┐   ┌─────────▼─────────┐
//	           │     Tree: 123     │                            │     Tree: 123     │
//	           │     Branch: C     │    │ <deleted>         │   │     Branch: B     │
//	           │     Node: 3       │                            │     Node: 3       │
//	           └─────────┬─────────┘    └─ ─ ─ ─ ─┐ ─ ─ ─ ─ ┘   └─────────┬─────────┘
//	                     │                        │                       │
//	                     │                        │                       │
//	           ┌─────────▼─────────┐    ┌─ ─ ─ ─ ─▼ ─ ─ ─ ─ ┐   ┌─────────▼─────────┐
//	           │     Tree: 123     │                            │     Tree: 123     │
//	           │     Branch: C     │    │ <deleted>         │   │     Branch: B     │
//	           │     Node: 4       │                            │     Node: 4       │
//	           └───────────────────┘    └─ ─ ─ ─ ── ─ ─ ─ ─ ┘   └───────────────────┘

func TestDeleteHistoryBranchWithAFewBranches_baseCase(t *testing.T) {

	store, dbMock, _ := setUpMocks(t)

	request := &persistence.InternalDeleteHistoryBranchRequest{
		BranchInfo: types.HistoryBranch{
			TreeID:   "TestTreeID",
			BranchID: "A",
		},
		ShardID: testShardID,
	}

	expectedTreeFilter := &nosqlplugin.HistoryTreeFilter{
		ShardID:  testShardID,
		TreeID:   "TestTreeID",
		BranchID: common.Ptr("A"),
	}

	// Delete in reverse order, add 0 in the end
	expectedNodeFilters := []*nosqlplugin.HistoryNodeFilter{
		{
			ShardID:   testShardID,
			TreeID:    "TestTreeID",
			BranchID:  "A",
			MinNodeID: 3,
		},
	}

	dbMock.EXPECT().DeleteFromHistoryTreeAndNode(gomock.Any(), expectedTreeFilter, expectedNodeFilters).
		Return(nil).Times(1)

	historyTree := []*nosqlplugin.HistoryTreeRow{
		{
			ShardID:  testShardID,
			TreeID:   "TestTreeID",
			BranchID: "A",
		},
		{
			ShardID:  testShardID,
			TreeID:   "TestTreeID",
			BranchID: "B",
			Ancestors: []*types.HistoryBranchRange{
				{
					BranchID:    "A",
					BeginNodeID: 0,
					EndNodeID:   2,
				},
			},
		},
		{
			ShardID:  testShardID,
			TreeID:   "TestTreeID",
			BranchID: "C",
			Ancestors: []*types.HistoryBranchRange{
				{
					BranchID:    "A",
					BeginNodeID: 0,
					EndNodeID:   3,
				},
			},
		},
	}

	dbMock.EXPECT().SelectFromHistoryTree(gomock.Any(), gomock.Any()).
		Return(historyTree, nil).Times(1)

	err := store.DeleteHistoryBranch(ctx.Background(), request)
	assert.NoError(t, err)

}

// In this scenario, Branch A has already been deleted, but is referenced by
// a couple of other branches.
//
// In this scenario Branch B is being deleted.
//
// Given the following starting state:
//
//	Trees
//
//	 ┌───────────────────┐    ┌─ ─ ─ ─ ─ ─ ─ ─ ─ ─┐   ┌────────────────────┐
//	 │  Tree: 123        │                            │ Tree: 123          │
//	 │  Branch: C        │    │  <branch A is     │   │ Branch: B          │
//	 │  Ancestors:       │        deleted>            │ Ancestors:         │
//	 │    Branch: A      │    │                   │   │  Branch A          │
//	 │    EndNode: 3     │                            │  EndNode: 2        │
//	 └───────────────────┘    └─ ─ ─ ─ ─ ─ ─ ─ ─ ─┘   └────────────────────┘
//
//	  Nodes
//
//	                        ┌───────────────────┐
//	                        │     Tree: 123     │
//	                        │     Branch: A     │
//	                        │     Node: 1       │
//	                        └─────────┬─────────┘
//	                                  │
//	                                  ┼─────────────────────────┐
//	                        ┌─────────▼─────────┐     ┌─────────▼─────────┐
//	                        │     Tree: 123     │     │     Tree: 123     │
//	                        │     Branch: A     │     │     Branch: B     │
//	                        │     Node: 2       │     │     Node: 2       │
//	                        └─────────┬─────────┘     └─────────┬─────────┘
//	         ┌────────────────────────┘                         │
//	         │                                                  │
//	 ┌─────────▼─────────┐                            ┌─────────▼─────────┐
//	 │     Tree: 123     │                            │     Tree: 123     │
//	 │     Branch: C     │                            │     Branch: B     │
//	 │     Node: 3       │                            │     Node: 3       │
//	 └─────────┬─────────┘                            └─────────┬─────────┘
//	           │                                                │
//	           │                                                │
//	 ┌─────────▼─────────┐                            ┌─────────▼─────────┐
//	 │     Tree: 123     │                            │     Tree: 123     │
//	 │     Branch: C     │                            │     Branch: B     │
//	 │     Node: 4       │                            │     Node: 4       │
//	 └───────────────────┘                            └───────────────────┘
//
// The following is expected: It preserves the remaining nodes for any dependent
// branches.
//
//	Trees
//
//	┌───────────────────┐    ┌─ ─ ─ ─ ─ ─ ─ ─ ─ ─┐     ┌─ ─ ─ ─ ─ ─ ─ ─ ─ ─┐
//	│  Tree: 123        │
//	│  Branch: C        │    │  <branch A is     │     │  <branch B is     │
//	│  Ancestors:       │        deleted>                  deleted>
//	│    Branch: A      │    │                   │     │                   │
//	│    EndNode: 3     │
//	└───────────────────┘    └─ ─ ─ ─ ─ ─ ─ ─ ─ ─┘     └─ ─ ─ ─ ─ ─ ─ ─ ─ ─┘
//
//	Nodes
//	                         ┌───────────────────┐
//	                         │     Tree: 123     │
//	                         │     Branch: A     │
//	                         │     Node: 1       │
//	                         └─────────┬─────────┘
//	                                   │
//	                                   ┼
//	                         ┌─────────▼─────────┐
//	                         │     Tree: 123     │
//	                         │     Branch: A     │
//	                         │     Node: 2       │
//	                         └─────────┬─────────┘
//	          ┌────────────────────────┘
//	          │
//	┌─────────▼─────────┐
//	│     Tree: 123     │
//	│     Branch: C     │
//	│     Node: 3       │
//	└─────────┬─────────┘
//	          │
//	          │
//	┌─────────▼─────────┐
//	│     Tree: 123     │
//	│     Branch: C     │
//	│     Node: 4       │
//	└───────────────────┘
func TestDeleteHistoryBranch_DeletedAncestor(t *testing.T) {
	store, dbMock, _ := setUpMocks(t)

	request := &persistence.InternalDeleteHistoryBranchRequest{
		BranchInfo: types.HistoryBranch{
			TreeID:   "TestTreeID",
			BranchID: "B",
			Ancestors: []*types.HistoryBranchRange{
				{
					BranchID:    "A",
					BeginNodeID: 0,
					EndNodeID:   2,
				},
			},
		},
		ShardID: testShardID,
	}

	expectedTreeFilter := &nosqlplugin.HistoryTreeFilter{
		ShardID:  testShardID,
		TreeID:   "TestTreeID",
		BranchID: common.Ptr("B"),
	}

	expectedNodeFilters := []*nosqlplugin.HistoryNodeFilter{
		{
			ShardID:   testShardID,
			TreeID:    "TestTreeID",
			BranchID:  "B",
			MinNodeID: 2,
		},
		{
			ShardID:   testShardID,
			TreeID:    "TestTreeID",
			BranchID:  "A",
			MinNodeID: 3,
		},
	}

	dbMock.EXPECT().DeleteFromHistoryTreeAndNode(gomock.Any(), expectedTreeFilter, expectedNodeFilters).
		Return(nil).Times(1)

	historyTree := []*nosqlplugin.HistoryTreeRow{
		{
			ShardID:  testShardID,
			TreeID:   "TestTreeID",
			BranchID: "B",
			Ancestors: []*types.HistoryBranchRange{
				{
					BranchID:    "A",
					BeginNodeID: 0,
					EndNodeID:   2,
				},
			},
		},
		{
			ShardID:  testShardID,
			TreeID:   "TestTreeID",
			BranchID: "C",
			Ancestors: []*types.HistoryBranchRange{
				{
					BranchID:    "A",
					BeginNodeID: 0,
					EndNodeID:   3,
				},
			},
		},
		// notably A does not exist
	}

	dbMock.EXPECT().SelectFromHistoryTree(gomock.Any(), gomock.Any()).
		Return(historyTree, nil).Times(1)

	err := store.DeleteHistoryBranch(ctx.Background(), request)
	assert.NoError(t, err)
}

// In this scenario, something like the following has happened:
// There was a normal, original workflow, which was then branched (perhaps by a reset).
// By the time the workflow is being cleaned up, the ancestor branch has been deleted already,
// and does not exist in the history_tree table as a valid branch.
//
// In this scenario, branch B is being deleted. Notably, Branch B is the *last*
// valid branch for this tree, whereas the ancestor branches were removed earlier.
//
//	 Trees
//
//	 ┌─ ─ ─ ─ ─ ─ ─ ─ ─ ─┐    ┌───────────────────┐
//	                          │  Tree: 123        │
//	 │  <branch A is     │    │  Branch: B        │
//	     deleted>             │  Ancestors:       │
//	 │                   │    │    Branch: A      │
//	                          │    EndNode: 3     │
//	 └─ ─ ─ ─ ─ ─ ─ ─ ─ ─┘    └───────────────────┘
//
//
//	 Nodes
//
//	 ┌───────────────────┐
//	 │     Tree: 123     │
//	 │     Branch: A     │
//	 │     Node: 1       │
//	 └─────────┬─────────┘
//	           │
//	 ┌─────────┼─────────┐
//	 │     Tree: 123     │
//	 │     Branch: A     │
//	 │     Node: 2       │
//	 └─────────┬─────────┘
//	           ┼────────────────────────┐
//	                                    │
//	                                    │
//	                          ┌─────────▼─────────┐
//	                          │     Tree: 123     │
//	                          │     Branch: B     │
//	                          │     Node: 3       │
//	                          └─────────┬─────────┘
//	                                    │
//	                                    │
//	                          ┌─────────▼─────────┐
//	                          │     Tree: 123     │
//	                          │     Branch: B     │
//	                          │     Node: 4       │
//	                          └───────────────────┘
//
//	The expected behaviour, is that the child/branched workflow needs to clean up both its own history nodes
//	but *all* of the parent's remaining and now unreferenced history nodes. They're otherwise unreachable
//	and will be just history_node table garbage which forever grows.
//
//	 Trees
//
//	 ┌─ ─ ─ ─ ─ ─ ─ ─ ─ ─┐    ┌─ ─ ─ ─ ─ ─ ─ ─ ─ ─┐
//	                          │                   │
//	 │  <branch A is     │
//	     deleted>             │   deleted>        │
//	 │                   │
//	                          │                   │
//	 └─ ─ ─ ─ ─ ─ ─ ─ ─ ─┘    └─ ─ ─ ─ ─ ─ ─ ─ ─ ─┘
//
//
//	 Nodes
//
//	 ┌ ─ ─ ─ ─ ─ ─ ─ ─ ─ ┐
//	 │                   │
//	 │  <deleted>        │
//	 │                   │
//	 └ ─ ─ ─ ─ ┌ ─ ─ ─ ─ ┘
//	           │
//	 ┌ ─ ─ ─ ─ ▼ ─ ─ ─ ─ ┐
//	 │                   │
//	 │  <deleted>        │
//	 │                   │
//	 └ ─ ─ ─ ─ ┌ ─ ─ ─ ─ ┘
//	           │
//	           ┼ ─ ─ ─ ─ ── ─ ── ─ ─ ── ┐
//	           │                        │
//	 ┌ ─ ─ ─ ─ ▼ ─ ─ ─ ─ ┐    ┌─ ─ ─ ── ▼─ ─ ─ ─ ─┐
//	 │                   │    │                   │
//	 │  <deleted>        │    │ <deleted>         │
//	 │                   │    │                   │
//	 └ ─ ─ ─ ─ ┌ ─ ─ ─ ─ ┘    └─ ─ ─ ── ┌─ ─ ─ ─ ─┘
//	           │                        │
//	           │                        │
//	 ┌ ─ ─ ─ ─ ▼ ─ ─ ─ ─ ┐    ┌─ ─ ─ ── ▼─ ─ ─ ─ ─┐
//	 │                   │    │                   │
//	 │  <deleted>        │    │ <deleted>         │
//	 │                   │    │                   │
//	 └ ─ ─ ─ ─ ─ ─ ─ ─ ─ ┘    └─ ─ ─ ── ── ─ ─ ─ ─┘
func TestDeleteHistoryBranch_usedBranchWithGarbageFullyCleanedUp(t *testing.T) {
	store, dbMock, _ := setUpMocks(t)

	t.Skipf("not fixed")

	request := &persistence.InternalDeleteHistoryBranchRequest{
		BranchInfo: types.HistoryBranch{
			TreeID:   "TestTreeID",
			BranchID: "B",
			Ancestors: []*types.HistoryBranchRange{
				{
					BranchID:  "A",
					EndNodeID: 3,
				},
			},
		},
		ShardID: testShardID,
	}

	expectedTreeFilter := &nosqlplugin.HistoryTreeFilter{
		ShardID:  testShardID,
		TreeID:   "TestTreeID",
		BranchID: common.Ptr("B"),
	}

	expectedNodeFilters := []*nosqlplugin.HistoryNodeFilter{
		{
			ShardID:  testShardID,
			TreeID:   "TestTreeID",
			BranchID: "A",
		},
		{
			ShardID:  testShardID,
			TreeID:   "TestTreeID",
			BranchID: "B",
		},
	}

	dbMock.EXPECT().DeleteFromHistoryTreeAndNode(gomock.Any(), expectedTreeFilter, expectedNodeFilters).
		Return(nil).Times(1)

	historyTree := []*nosqlplugin.HistoryTreeRow{
		{
			ShardID:  testShardID,
			TreeID:   "TestTreeID",
			BranchID: "B",
			Ancestors: []*types.HistoryBranchRange{
				{
					BranchID:    "A",
					BeginNodeID: 0,
					EndNodeID:   3,
				},
			},
		},
		// notably A does not exist
	}

	dbMock.EXPECT().SelectFromHistoryTree(gomock.Any(), gomock.Any()).
		Return(historyTree, nil).Times(1)

	err := store.DeleteHistoryBranch(ctx.Background(), request)
	assert.NoError(t, err)
}

// In this scenario, there's a few branches of a normal workflow. In this example, both history_trees exist
// and the original branch has not yet been deleted, and (for whatever reason, the second branch is being removed
// before the original/parent (it's not super obvious this might happen, but it's forseeable with deletion jitter
// or maybe failover scenarios where this might happen).
//
// In this scenario, branch B is being deleted.
//
//	Trees
//
//	┌───────────────────┐    ┌───────────────────┐   ┌────────────────────┐
//	│  Tree: 123        │    │  Tree: 123        │   │ Tree: 123          │
//	│  Branch: C        │    │  Branch: A        │   │ Branch: B          │
//	│  Ancestors:       │    │                   │   │ Ancestors:         │
//	│    Branch: A      │    │                   │   │  Branch A          │
//	│    Endnode: 3     │    │                   │   │  EndNode: 2        │
//	└───────────────────┘    └───────────────────┘   └────────────────────┘
//
//	Nodes
//
//	                         ┌───────────────────┐
//	                         │     Tree: 123     │
//	                         │     Branch: A     │
//	                         │     Node: 1       │
//	                         └─────────┬─────────┘
//	                                   │
//	                                   ┼───────────────────────┐
//	                         ┌─────────▼─────────┐   ┌─────────▼─────────┐
//	                         │     Tree: 123     │   │     Tree: 123     │
//	                         │     Branch: A     │   │     Branch: B     │
//	                         │     Node: 2       │   │     Node: 2       │
//	                         └─────────┬─────────┘   └─────────┬─────────┘
//	          ┌────────────────────────┤                       │
//	          │                        │                       │
//	┌─────────▼─────────┐    ┌─────────▼─────────┐   ┌─────────▼─────────┐
//	│     Tree: 123     │    │     Tree: 123     │   │     Tree: 123     │
//	│     Branch: C     │    │     Branch: A     │   │     Branch: B     │
//	│     Node: 3       │    │     Node: 3       │   │     Node: 3       │
//	└─────────┬─────────┘    └─────────┬─────────┘   └─────────┬─────────┘
//	          │                        │                       │
//	          │                        │                       │
//	┌─────────▼─────────┐    ┌─────────▼─────────┐   ┌─────────▼─────────┐
//	│     Tree: 123     │    │     Tree: 123     │   │     Tree: 123     │
//	│     Branch: C     │    │     Branch: A     │   │     Branch: B     │
//	│     Node: 4       │    │     Node: 4       │   │     Node: 4       │
//	└───────────────────┘    └───────────────────┘   └───────────────────┘
//
// The expected behaviour is that the child/second branch should only clean up it's history nodes, but
// leave the parents alone, so as to not break the parent.
//
//	Trees
//
//	┌───────────────────┐     ┌───────────────────┐     ┌─ ─ ─ ─ ─ ─ ─ ─ ─ ─┐
//	│  Tree: 123        │     │  Tree: 123        │
//	│  Branch: C        │     │  Branch: A        │     │  <branch B is     │
//	│  Ancestors:       │     │                   │         deleted>
//	│    Branch: A      │     │                   │     │                   │
//	│    EndNode: 2     │     │                   │
//	└───────────────────┘     └───────────────────┘     └─ ─ ─ ─ ─ ─ ─ ─ ─ ─┘
//
//
//	Nodes
//
//	                          ┌───────────────────┐
//	                          │     Tree: 123     │
//	                          │     Branch: A     │
//	                          │     Node: 1       │
//	                          └─────────┬─────────┘
//	                                    │
//	                                    ┼
//	                          ┌─────────▼─────────┐
//	                          │     Tree: 123     │
//	                          │     Branch: A     │
//	                          │     Node: 2       │
//	                          └─────────┬─────────┘
//	          ┌─────────────────────────┤
//	          │                         │
//	┌─────────▼─────────┐     ┌─────────▼─────────┐
//	│     Tree: 123     │     │     Tree: 123     │
//	│     Branch: C     │     │     Branch: A     │
//	│     Node: 3       │     │     Node: 3       │
//	└─────────┬─────────┘     └─────────┬─────────┘
//	          │                         │
//	          │                         │
//	┌─────────▼─────────┐     ┌─────────▼─────────┐
//	│     Tree: 123     │     │     Tree: 123     │
//	│     Branch: C     │     │     Branch: A     │
//	│     Node: 4       │     │     Node: 4       │
//	└───────────────────┘     └───────────────────┘
func TestDeleteHistoryBranch_withAnAncestorBranchWhichIsStillInUse(t *testing.T) {
	store, dbMock, _ := setUpMocks(t)

	t.Skipf("not fixed")

	request := &persistence.InternalDeleteHistoryBranchRequest{
		BranchInfo: types.HistoryBranch{
			TreeID:   "TestTreeID",
			BranchID: "B",
			Ancestors: []*types.HistoryBranchRange{
				{
					BranchID:  "A",
					EndNodeID: 2,
				},
			},
		},
		ShardID: testShardID,
	}

	expectedTreeFilter := &nosqlplugin.HistoryTreeFilter{
		ShardID:  testShardID,
		TreeID:   "TestTreeID",
		BranchID: common.Ptr("B"),
	}

	expectedNodeFilters := []*nosqlplugin.HistoryNodeFilter{
		{
			ShardID:   testShardID,
			TreeID:    "TestTreeID",
			BranchID:  "B",
			MinNodeID: 2,
		},
		// we do not delete any of the ancestor, it's still valid
	}

	// Expect to delete the history branch
	dbMock.EXPECT().DeleteFromHistoryTreeAndNode(gomock.Any(), expectedTreeFilter, expectedNodeFilters).
		Return(nil).Times(1)

	historyTree := []*nosqlplugin.HistoryTreeRow{
		{
			ShardID:   testShardID,
			TreeID:    "TestTreeID",
			BranchID:  "A",
			Ancestors: []*types.HistoryBranchRange{},
		},
		{
			ShardID:  testShardID,
			TreeID:   "TestTreeID",
			BranchID: "B",
			Ancestors: []*types.HistoryBranchRange{
				{
					BranchID:  "A",
					EndNodeID: 2,
				},
			},
		},
		{
			ShardID:  testShardID,
			TreeID:   "TestTreeID",
			BranchID: "C",
			Ancestors: []*types.HistoryBranchRange{
				{
					BranchID:    "A",
					BeginNodeID: 0,
					EndNodeID:   3,
				},
			},
		},
	}

	dbMock.EXPECT().SelectFromHistoryTree(gomock.Any(), gomock.Any()).
		Return(historyTree, nil).Times(1)

	err := store.DeleteHistoryBranch(ctx.Background(), request)
	assert.NoError(t, err)
}

func TestGetAllHistoryTreeBranches(t *testing.T) {
	request := &persistence.GetAllHistoryTreeBranchesRequest{
		NextPageToken: []byte("nextPageToken"),
		PageSize:      1000,
	}

	store, dbMock, shardedNoSQLStoreMock := setUpMocks(t)
	shardedNoSQLStoreMock.EXPECT().GetShardingPolicy().Return(shardingPolicy{hasShardedHistory: false})
	shardedNoSQLStoreMock.EXPECT().GetDefaultShard().Return(nosqlStore{db: dbMock}).Times(1)

	expTreeRow := expectedTreeRow()

	// Create another tree row with some different data
	expTreeRow2 := expectedTreeRow()
	expTreeRow2.TreeID = "TestTreeID2"
	expTreeRow2.BranchID = "TestNewBranchID2"
	expTreeRow2.CreateTimestamp = time.Unix(123, 456)
	expTreeRow2.Info = "TestInfo2"

	expTreeRows := []*nosqlplugin.HistoryTreeRow{expTreeRow, expTreeRow2}
	dbMock.EXPECT().SelectAllHistoryTrees(gomock.Any(), request.NextPageToken, request.PageSize).
		Return(expTreeRows, []byte("anotherPageToken"), nil).Times(1)

	expectedBranches := []persistence.HistoryBranchDetail{
		{
			TreeID:   "TestTreeID",
			BranchID: "TestNewBranchID",
			ForkTime: expTreeRow.CreateTimestamp,
			Info:     "TestInfo",
		},
		{
			TreeID:   "TestTreeID2",
			BranchID: "TestNewBranchID2",
			ForkTime: expTreeRow2.CreateTimestamp,
			Info:     "TestInfo2",
		},
	}

	expectedResponse := &persistence.GetAllHistoryTreeBranchesResponse{
		Branches:      expectedBranches,
		NextPageToken: []byte("anotherPageToken"),
	}

	resp, err := store.GetAllHistoryTreeBranches(ctx.Background(), request)
	assert.NoError(t, err)
	assert.Equal(t, expectedResponse, resp)
}

func TestGetAllHistoryTreeBranches_dbError(t *testing.T) {
	request := &persistence.GetAllHistoryTreeBranchesRequest{
		NextPageToken: []byte("nextPageToken"),
		PageSize:      1000,
	}

	store, dbMock, shardedNoSQLStoreMock := setUpMocks(t)
	shardedNoSQLStoreMock.EXPECT().GetShardingPolicy().Return(shardingPolicy{hasShardedHistory: false})
	shardedNoSQLStoreMock.EXPECT().GetDefaultShard().Return(nosqlStore{db: dbMock}).Times(1)

	testError := errors.New("TEST ERROR")
	dbMock.EXPECT().SelectAllHistoryTrees(gomock.Any(), request.NextPageToken, request.PageSize).
		Return(nil, nil, testError).Times(1)
	dbMock.EXPECT().IsNotFoundError(testError).Return(true).Times(1)

	_, err := store.GetAllHistoryTreeBranches(ctx.Background(), request)
	assert.Error(t, err)
	assert.ErrorContains(t, err, "TEST ERROR")
	assert.ErrorContains(t, err, "SelectAllHistoryTrees")
}

func TestGetAllHistoryTreeBranches_hasShardedPolicy(t *testing.T) {
	request := &persistence.GetAllHistoryTreeBranchesRequest{
		NextPageToken: []byte("nextPageToken"),
		PageSize:      1000,
	}

	store, _, shardedNoSQLStoreMock := setUpMocks(t)
	shardedNoSQLStoreMock.EXPECT().GetShardingPolicy().Return(shardingPolicy{hasShardedHistory: true})

	_, err := store.GetAllHistoryTreeBranches(ctx.Background(), request)
	assert.Error(t, err)
	var internalServiceErr *types.InternalServiceError
	assert.ErrorAs(t, err, &internalServiceErr)
	assert.Equal(t, "SelectAllHistoryTrees is not supported on sharded nosql db", internalServiceErr.Message)
}<|MERGE_RESOLUTION|>--- conflicted
+++ resolved
@@ -75,24 +75,14 @@
 
 func validHistoryNodeRow() *nosqlplugin.HistoryNodeRow {
 	expectedNodeRow := &nosqlplugin.HistoryNodeRow{
-<<<<<<< HEAD
-		TreeID:       "TestTreeID",
-		BranchID:     "TestBranchID",
-		NodeID:       testNodeID,
-		TxnID:        common.Ptr[int64](123),
-		Data:         []byte("TestEvents"),
-		DataEncoding: string(constants.EncodingTypeThriftRW),
-		ShardID:      testShardID,
-=======
 		TreeID:          "TestTreeID",
 		BranchID:        "TestBranchID",
 		NodeID:          testNodeID,
 		TxnID:           common.Ptr[int64](123),
 		Data:            []byte("TestEvents"),
-		DataEncoding:    string(common.EncodingTypeThriftRW),
+		DataEncoding:    string(constants.EncodingTypeThriftRW),
 		ShardID:         testShardID,
 		CreateTimestamp: FixedTime,
->>>>>>> dff05ae5
 	}
 	return expectedNodeRow
 }
