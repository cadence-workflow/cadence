// The MIT License (MIT)

// Copyright (c) 2017-2020 Uber Technologies Inc.

// Permission is hereby granted, free of charge, to any person obtaining a copy
// of this software and associated documentation files (the "Software"), to deal
// in the Software without restriction, including without limitation the rights
// to use, copy, modify, merge, publish, distribute, sublicense, and/or sell
// copies of the Software, and to permit persons to whom the Software is
// furnished to do so, subject to the following conditions:
//
// The above copyright notice and this permission notice shall be included in all
// copies or substantial portions of the Software.
//
// THE SOFTWARE IS PROVIDED "AS IS", WITHOUT WARRANTY OF ANY KIND, EXPRESS OR
// IMPLIED, INCLUDING BUT NOT LIMITED TO THE WARRANTIES OF MERCHANTABILITY,
// FITNESS FOR A PARTICULAR PURPOSE AND NONINFRINGEMENT. IN NO EVENT SHALL THE
// AUTHORS OR COPYRIGHT HOLDERS BE LIABLE FOR ANY CLAIM, DAMAGES OR OTHER
// LIABILITY, WHETHER IN AN ACTION OF CONTRACT, TORT OR OTHERWISE, ARISING FROM,
// OUT OF OR IN CONNECTION WITH THE SOFTWARE OR THE USE OR OTHER DEALINGS IN THE
// SOFTWARE.

package persistence

import (
	"context"
	"errors"
	"testing"
	"time"

	"github.com/stretchr/testify/assert"
	"go.uber.org/mock/gomock"

	"github.com/uber/cadence/common"
	"github.com/uber/cadence/common/constants"
	"github.com/uber/cadence/common/log"
	"github.com/uber/cadence/common/types"
)

func testFixtureDomainInfo() *DomainInfo {
	return &DomainInfo{
		ID:          "domain-id",
		Name:        "domain-name",
		Status:      1,
		Description: "domain-desc",
		OwnerEmail:  "owner@test.com",
		Data:        map[string]string{"test": "a"},
	}
}

func testFixtureDomainConfig() *DomainConfig {
	return &DomainConfig{
		Retention:                1,
		EmitMetric:               true,
		HistoryArchivalStatus:    types.ArchivalStatusEnabled,
		HistoryArchivalURI:       "s3://abc",
		VisibilityArchivalStatus: types.ArchivalStatusEnabled,
		VisibilityArchivalURI:    "s3://xyz",
		BadBinaries:              types.BadBinaries{},
		IsolationGroups:          map[string]types.IsolationGroupPartition{"abc": {Name: "abc", State: types.IsolationGroupStateDrained}},
		AsyncWorkflowConfig: types.AsyncWorkflowConfiguration{
			Enabled:             true,
			PredefinedQueueName: "q",
			QueueType:           "kafka",
		},
	}
}

func testFixtureDomainReplicationConfig() *DomainReplicationConfig {
	return &DomainReplicationConfig{
		ActiveClusterName: "cluster-1",
		Clusters: []*ClusterReplicationConfig{
			{
				ClusterName: "cluster-1",
			},
			{
				ClusterName: "cluster-2",
			},
		},
	}
}

func setUpMocksForDomainManager(t *testing.T) (*domainManagerImpl, *MockDomainStore, *MockPayloadSerializer) {
	ctrl := gomock.NewController(t)
	mockStore := NewMockDomainStore(ctrl)
	mockSerializer := NewMockPayloadSerializer(ctrl)
	logger := log.NewNoop()

	domainManager := NewDomainManagerImpl(mockStore, logger, mockSerializer).(*domainManagerImpl)

	return domainManager, mockStore, mockSerializer
}

func TestCreateDomain(t *testing.T) {
	testCases := []struct {
		name          string
		setupMock     func(*MockDomainStore, *MockPayloadSerializer)
		request       *CreateDomainRequest
		expectError   bool
		expectedError string
	}{
		{
			name: "success",
			setupMock: func(mockStore *MockDomainStore, mockSerializer *MockPayloadSerializer) {
				mockSerializer.EXPECT().
					SerializeBadBinaries(&types.BadBinaries{Binaries: map[string]*types.BadBinaryInfo{}}, constants.EncodingTypeThriftRW).
					Return(&DataBlob{Encoding: constants.EncodingTypeThriftRW, Data: []byte("bad-binaries")}, nil).Times(1)
				mockSerializer.EXPECT().
					SerializeIsolationGroups(&types.IsolationGroupConfiguration{"abc": {Name: "abc", State: types.IsolationGroupStateDrained}}, constants.EncodingTypeThriftRW).
					Return(&DataBlob{Encoding: constants.EncodingTypeThriftRW, Data: []byte("isolation-groups")}, nil).Times(1)
				mockSerializer.EXPECT().
<<<<<<< HEAD
					SerializeAsyncWorkflowsConfig(&types.AsyncWorkflowConfiguration{Enabled: true, PredefinedQueueName: "q", QueueType: "kafka"}, constants.EncodingTypeThriftRW).
					Return(&DataBlob{Encoding: constants.EncodingTypeThriftRW, Data: []byte("async-workflow-config")}, nil).Times(1)
				mockStore.EXPECT().
					CreateDomain(gomock.Any(), &InternalCreateDomainRequest{
						Info: testFixtureDomainInfo(),
						Config: &InternalDomainConfig{
							Retention:                common.DaysToDuration(1),
							EmitMetric:               true,
							HistoryArchivalStatus:    types.ArchivalStatusEnabled,
							HistoryArchivalURI:       "s3://abc",
							VisibilityArchivalStatus: types.ArchivalStatusEnabled,
							VisibilityArchivalURI:    "s3://xyz",
							BadBinaries:              &DataBlob{Encoding: constants.EncodingTypeThriftRW, Data: []byte("bad-binaries")},
							IsolationGroups:          &DataBlob{Encoding: constants.EncodingTypeThriftRW, Data: []byte("isolation-groups")},
							AsyncWorkflowsConfig:     &DataBlob{Encoding: constants.EncodingTypeThriftRW, Data: []byte("async-workflow-config")},
						},
						ReplicationConfig: testFixtureDomainReplicationConfig(),
						IsGlobalDomain:    true,
						ConfigVersion:     1,
						FailoverVersion:   10,
						LastUpdatedTime:   time.Unix(0, 100),
					}).
					Return(&CreateDomainResponse{}, nil).Times(1)
=======
					SerializeAsyncWorkflowsConfig(&types.AsyncWorkflowConfiguration{Enabled: true, PredefinedQueueName: "q", QueueType: "kafka"}, common.EncodingTypeThriftRW).
					Return(&DataBlob{Encoding: common.EncodingTypeThriftRW, Data: []byte("async-workflow-config")}, nil).Times(1)

				expectedReq := &InternalCreateDomainRequest{
					Info: testFixtureDomainInfo(),
					Config: &InternalDomainConfig{
						Retention:                common.DaysToDuration(1),
						EmitMetric:               true,
						HistoryArchivalStatus:    types.ArchivalStatusEnabled,
						HistoryArchivalURI:       "s3://abc",
						VisibilityArchivalStatus: types.ArchivalStatusEnabled,
						VisibilityArchivalURI:    "s3://xyz",
						BadBinaries:              &DataBlob{Encoding: common.EncodingTypeThriftRW, Data: []byte("bad-binaries")},
						IsolationGroups:          &DataBlob{Encoding: common.EncodingTypeThriftRW, Data: []byte("isolation-groups")},
						AsyncWorkflowsConfig:     &DataBlob{Encoding: common.EncodingTypeThriftRW, Data: []byte("async-workflow-config")},
					},
					ReplicationConfig: testFixtureDomainReplicationConfig(),
					IsGlobalDomain:    true,
					ConfigVersion:     1,
					FailoverVersion:   10,
					LastUpdatedTime:   time.Unix(0, 100),
					CurrentTimeStamp:  time.Now(),
				}

				mockStore.EXPECT().
					CreateDomain(gomock.Any(), gomock.Any()).DoAndReturn(
					func(_ context.Context, actualRequest *InternalCreateDomainRequest) (*CreateDomainResponse, error) {
						assert.WithinDuration(t, expectedReq.CurrentTimeStamp, actualRequest.CurrentTimeStamp, time.Second)
						return nil, nil
					})
>>>>>>> dff05ae5
			},
			request: &CreateDomainRequest{
				Info:              testFixtureDomainInfo(),
				Config:            testFixtureDomainConfig(),
				ReplicationConfig: testFixtureDomainReplicationConfig(),
				IsGlobalDomain:    true,
				ConfigVersion:     1,
				FailoverVersion:   10,
				LastUpdatedTime:   100,
			},
			expectError: false,
		},
		{
			name: "serialization error",
			setupMock: func(mockStore *MockDomainStore, mockSerializer *MockPayloadSerializer) {
				mockSerializer.EXPECT().
					SerializeBadBinaries(gomock.Any(), gomock.Any()).
					Return(nil, errors.New("serialization error")).Times(1)
			},
			request: &CreateDomainRequest{
				Info:              &DomainInfo{ID: "domain1"},
				Config:            &DomainConfig{},
				ReplicationConfig: &DomainReplicationConfig{},
				IsGlobalDomain:    true,
				ConfigVersion:     1,
				FailoverVersion:   1,
				LastUpdatedTime:   time.Now().UnixNano(),
			},
			expectError:   true,
			expectedError: "serialization error",
		},
	}

	for _, tc := range testCases {
		t.Run(tc.name, func(t *testing.T) {
			domainManager, mockStore, mockSerializer := setUpMocksForDomainManager(t)

			tc.setupMock(mockStore, mockSerializer)

			_, err := domainManager.CreateDomain(context.Background(), tc.request)

			if tc.expectError {
				assert.Error(t, err)
				assert.Contains(t, err.Error(), tc.expectedError)
			} else {
				assert.NoError(t, err)
			}
		})
	}
}

func TestGetDomain(t *testing.T) {
	testCases := []struct {
		name          string
		setupMock     func(*MockDomainStore, *MockPayloadSerializer)
		request       *GetDomainRequest
		expectError   bool
		expectedError string
		expected      *GetDomainResponse
	}{
		{
			name: "success",
			setupMock: func(mockStore *MockDomainStore, mockSerializer *MockPayloadSerializer) {
				mockStore.EXPECT().
					GetDomain(gomock.Any(), &GetDomainRequest{ID: "domain1"}).
					Return(&InternalGetDomainResponse{
						Info: testFixtureDomainInfo(),
						Config: &InternalDomainConfig{
							Retention:                common.DaysToDuration(1),
							EmitMetric:               true,
							HistoryArchivalStatus:    types.ArchivalStatusEnabled,
							HistoryArchivalURI:       "s3://abc",
							VisibilityArchivalStatus: types.ArchivalStatusEnabled,
							VisibilityArchivalURI:    "s3://xyz",
							BadBinaries:              &DataBlob{Encoding: constants.EncodingTypeThriftRW, Data: []byte("bad-binaries")},
							IsolationGroups:          &DataBlob{Encoding: constants.EncodingTypeThriftRW, Data: []byte("isolation-groups")},
							AsyncWorkflowsConfig:     &DataBlob{Encoding: constants.EncodingTypeThriftRW, Data: []byte("async-workflow-config")},
						},
						ReplicationConfig: testFixtureDomainReplicationConfig(),
						IsGlobalDomain:    true,
						ConfigVersion:     1,
						FailoverVersion:   10,
						LastUpdatedTime:   time.Unix(0, 100),
						FailoverEndTime:   common.Ptr(time.Unix(0, 200)),
					}, nil).Times(1)
				mockSerializer.EXPECT().
					DeserializeBadBinaries(&DataBlob{Encoding: constants.EncodingTypeThriftRW, Data: []byte("bad-binaries")}).
					Return(&types.BadBinaries{}, nil).Times(1)
				mockSerializer.EXPECT().
					DeserializeIsolationGroups(&DataBlob{Encoding: constants.EncodingTypeThriftRW, Data: []byte("isolation-groups")}).
					Return(&types.IsolationGroupConfiguration{"abc": {Name: "abc", State: types.IsolationGroupStateDrained}}, nil).Times(1)
				mockSerializer.EXPECT().
					DeserializeAsyncWorkflowsConfig(&DataBlob{Encoding: constants.EncodingTypeThriftRW, Data: []byte("async-workflow-config")}).
					Return(&types.AsyncWorkflowConfiguration{}, nil).Times(1)
			},
			request:     &GetDomainRequest{ID: "domain1"},
			expectError: false,
			expected: &GetDomainResponse{
				Info: testFixtureDomainInfo(),
				Config: &DomainConfig{
					Retention:                1,
					EmitMetric:               true,
					HistoryArchivalStatus:    types.ArchivalStatusEnabled,
					HistoryArchivalURI:       "s3://abc",
					VisibilityArchivalStatus: types.ArchivalStatusEnabled,
					VisibilityArchivalURI:    "s3://xyz",
					BadBinaries:              types.BadBinaries{Binaries: map[string]*types.BadBinaryInfo{}},
					IsolationGroups:          map[string]types.IsolationGroupPartition{"abc": {Name: "abc", State: types.IsolationGroupStateDrained}},
					AsyncWorkflowConfig:      types.AsyncWorkflowConfiguration{},
				},
				ReplicationConfig: testFixtureDomainReplicationConfig(),
				IsGlobalDomain:    true,
				ConfigVersion:     1,
				FailoverVersion:   10,
				LastUpdatedTime:   100,
				FailoverEndTime:   common.Ptr(time.Unix(0, 200).UnixNano()),
			},
		},
		{
			name: "persistence error",
			setupMock: func(mockStore *MockDomainStore, mockSerializer *MockPayloadSerializer) {
				mockStore.EXPECT().
					GetDomain(gomock.Any(), gomock.Any()).
					Return(nil, errors.New("persistence error")).Times(1)
			},
			request:       &GetDomainRequest{ID: "domain1"},
			expectError:   true,
			expectedError: "persistence error",
		},
		{
			name: "deserialization error",
			setupMock: func(mockStore *MockDomainStore, mockSerializer *MockPayloadSerializer) {
				mockStore.EXPECT().
					GetDomain(gomock.Any(), gomock.Any()).
					Return(&InternalGetDomainResponse{
						Info:              &DomainInfo{ID: "domain1"},
						Config:            &InternalDomainConfig{},
						ReplicationConfig: &DomainReplicationConfig{},
					}, nil).Times(1)
				mockSerializer.EXPECT().
					DeserializeBadBinaries(gomock.Any()).
					Return(nil, errors.New("deserialization error")).Times(1)
			},
			request:       &GetDomainRequest{ID: "domain1"},
			expectError:   true,
			expectedError: "deserialization error",
		},
	}

	for _, tc := range testCases {
		t.Run(tc.name, func(t *testing.T) {
			domainManager, mockStore, mockSerializer := setUpMocksForDomainManager(t)

			tc.setupMock(mockStore, mockSerializer)

			resp, err := domainManager.GetDomain(context.Background(), tc.request)

			if tc.expectError {
				assert.Error(t, err)
				assert.Contains(t, err.Error(), tc.expectedError)
			} else {
				assert.NoError(t, err)
				assert.Equal(t, tc.expected, resp)
			}
		})
	}
}

func TestUpdateDomain(t *testing.T) {
	testCases := []struct {
		name          string
		setupMock     func(*MockDomainStore, *MockPayloadSerializer)
		request       *UpdateDomainRequest
		expectError   bool
		expectedError string
	}{
		{
			name: "success",
			setupMock: func(mockStore *MockDomainStore, mockSerializer *MockPayloadSerializer) {
				mockSerializer.EXPECT().
					SerializeBadBinaries(&types.BadBinaries{Binaries: map[string]*types.BadBinaryInfo{}}, constants.EncodingTypeThriftRW).
					Return(&DataBlob{Encoding: constants.EncodingTypeThriftRW, Data: []byte("bad-binaries")}, nil).Times(1)
				mockSerializer.EXPECT().
					SerializeIsolationGroups(&types.IsolationGroupConfiguration{"abc": {Name: "abc", State: types.IsolationGroupStateDrained}}, constants.EncodingTypeThriftRW).
					Return(&DataBlob{Encoding: constants.EncodingTypeThriftRW, Data: []byte("isolation-groups")}, nil).Times(1)
				mockSerializer.EXPECT().
					SerializeAsyncWorkflowsConfig(&types.AsyncWorkflowConfiguration{Enabled: true, PredefinedQueueName: "q", QueueType: "kafka"}, constants.EncodingTypeThriftRW).
					Return(&DataBlob{Encoding: constants.EncodingTypeThriftRW, Data: []byte("async-workflow-config")}, nil).Times(1)
				mockStore.EXPECT().
					UpdateDomain(gomock.Any(), &InternalUpdateDomainRequest{
						Info: testFixtureDomainInfo(),
						Config: &InternalDomainConfig{
							Retention:                common.DaysToDuration(1),
							EmitMetric:               true,
							HistoryArchivalStatus:    types.ArchivalStatusEnabled,
							HistoryArchivalURI:       "s3://abc",
							VisibilityArchivalStatus: types.ArchivalStatusEnabled,
							VisibilityArchivalURI:    "s3://xyz",
							BadBinaries:              &DataBlob{Encoding: constants.EncodingTypeThriftRW, Data: []byte("bad-binaries")},
							IsolationGroups:          &DataBlob{Encoding: constants.EncodingTypeThriftRW, Data: []byte("isolation-groups")},
							AsyncWorkflowsConfig:     &DataBlob{Encoding: constants.EncodingTypeThriftRW, Data: []byte("async-workflow-config")},
						},
						ReplicationConfig:           testFixtureDomainReplicationConfig(),
						ConfigVersion:               1,
						FailoverVersion:             10,
						FailoverNotificationVersion: 11,
						PreviousFailoverVersion:     9,
						NotificationVersion:         1000,
						LastUpdatedTime:             time.Unix(0, 100),
						FailoverEndTime:             common.Ptr(time.Unix(0, 200)),
					}).
					Return(nil).Times(1)
			},
			request: &UpdateDomainRequest{
				Info:                        testFixtureDomainInfo(),
				Config:                      testFixtureDomainConfig(),
				ReplicationConfig:           testFixtureDomainReplicationConfig(),
				ConfigVersion:               1,
				FailoverVersion:             10,
				FailoverNotificationVersion: 11,
				PreviousFailoverVersion:     9,
				LastUpdatedTime:             100,
				FailoverEndTime:             common.Ptr(time.Unix(0, 200).UnixNano()),
				NotificationVersion:         1000,
			},
			expectError: false,
		},
		{
			name: "serialization error",
			setupMock: func(mockStore *MockDomainStore, mockSerializer *MockPayloadSerializer) {
				mockSerializer.EXPECT().
					SerializeBadBinaries(gomock.Any(), gomock.Any()).
					Return(nil, errors.New("serialization error")).Times(1)
			},
			request: &UpdateDomainRequest{
				Info:                        testFixtureDomainInfo(),
				Config:                      testFixtureDomainConfig(),
				ReplicationConfig:           testFixtureDomainReplicationConfig(),
				ConfigVersion:               1,
				FailoverVersion:             10,
				FailoverNotificationVersion: 11,
				PreviousFailoverVersion:     9,
				LastUpdatedTime:             100,
				NotificationVersion:         1000,
			},
			expectError:   true,
			expectedError: "serialization error",
		},
	}

	for _, tc := range testCases {
		t.Run(tc.name, func(t *testing.T) {
			domainManager, mockStore, mockSerializer := setUpMocksForDomainManager(t)

			tc.setupMock(mockStore, mockSerializer)

			err := domainManager.UpdateDomain(context.Background(), tc.request)

			if tc.expectError {
				assert.Error(t, err)
				assert.Contains(t, err.Error(), tc.expectedError)
			} else {
				assert.NoError(t, err)
			}
		})
	}
}

func TestDeleteDomain(t *testing.T) {
	testCases := []struct {
		name          string
		setupMock     func(*MockDomainStore, *MockPayloadSerializer)
		request       *DeleteDomainRequest
		expectError   bool
		expectedError string
	}{
		{
			name: "success",
			setupMock: func(mockStore *MockDomainStore, _ *MockPayloadSerializer) {
				mockStore.EXPECT().
					DeleteDomain(gomock.Any(), gomock.Any()).
					Return(nil).Times(1)
			},
			request:     &DeleteDomainRequest{ID: "domain1"},
			expectError: false,
		},
		{
			name: "persistence error",
			setupMock: func(mockStore *MockDomainStore, _ *MockPayloadSerializer) {
				mockStore.EXPECT().
					DeleteDomain(gomock.Any(), gomock.Any()).
					Return(errors.New("persistence error")).Times(1)
			},
			request:       &DeleteDomainRequest{ID: "domain1"},
			expectError:   true,
			expectedError: "persistence error",
		},
	}

	for _, tc := range testCases {
		t.Run(tc.name, func(t *testing.T) {
			domainManager, mockStore, mockSerializer := setUpMocksForDomainManager(t)

			tc.setupMock(mockStore, mockSerializer)

			err := domainManager.DeleteDomain(context.Background(), tc.request)

			if tc.expectError {
				assert.Error(t, err)
				assert.Contains(t, err.Error(), tc.expectedError)
			} else {
				assert.NoError(t, err)
			}
		})
	}
}

func TestDeleteDomainByName(t *testing.T) {
	testCases := []struct {
		name          string
		setupMock     func(*MockDomainStore, *MockPayloadSerializer)
		request       *DeleteDomainByNameRequest
		expectError   bool
		expectedError string
	}{
		{
			name: "success",
			setupMock: func(mockStore *MockDomainStore, _ *MockPayloadSerializer) {
				mockStore.EXPECT().
					DeleteDomainByName(gomock.Any(), gomock.Any()).
					Return(nil).Times(1)
			},
			request:     &DeleteDomainByNameRequest{Name: "domain1"},
			expectError: false,
		},
		{
			name: "persistence error",
			setupMock: func(mockStore *MockDomainStore, _ *MockPayloadSerializer) {
				mockStore.EXPECT().
					DeleteDomainByName(gomock.Any(), gomock.Any()).
					Return(errors.New("persistence error")).Times(1)
			},
			request:       &DeleteDomainByNameRequest{Name: "domain1"},
			expectError:   true,
			expectedError: "persistence error",
		},
	}

	for _, tc := range testCases {
		t.Run(tc.name, func(t *testing.T) {
			domainManager, mockStore, mockSerializer := setUpMocksForDomainManager(t)

			tc.setupMock(mockStore, mockSerializer)

			err := domainManager.DeleteDomainByName(context.Background(), tc.request)

			if tc.expectError {
				assert.Error(t, err)
				assert.Contains(t, err.Error(), tc.expectedError)
			} else {
				assert.NoError(t, err)
			}
		})
	}
}

func TestListDomains(t *testing.T) {
	testCases := []struct {
		name          string
		setupMock     func(*MockDomainStore, *MockPayloadSerializer)
		request       *ListDomainsRequest
		expectError   bool
		expectedError string
		expected      *ListDomainsResponse
	}{
		{
			name: "success",
			setupMock: func(mockStore *MockDomainStore, mockSerializer *MockPayloadSerializer) {
				mockStore.EXPECT().
					ListDomains(gomock.Any(), gomock.Any()).
					Return(&InternalListDomainsResponse{
						Domains: []*InternalGetDomainResponse{
							{
								Info: testFixtureDomainInfo(),
								Config: &InternalDomainConfig{
									Retention:                common.DaysToDuration(1),
									EmitMetric:               true,
									HistoryArchivalStatus:    types.ArchivalStatusEnabled,
									HistoryArchivalURI:       "s3://abc",
									VisibilityArchivalStatus: types.ArchivalStatusEnabled,
									VisibilityArchivalURI:    "s3://xyz",
									BadBinaries:              &DataBlob{Encoding: constants.EncodingTypeThriftRW, Data: []byte("bad-binaries")},
									IsolationGroups:          &DataBlob{Encoding: constants.EncodingTypeThriftRW, Data: []byte("isolation-groups")},
									AsyncWorkflowsConfig:     &DataBlob{Encoding: constants.EncodingTypeThriftRW, Data: []byte("async-workflow-config")},
								},
								ReplicationConfig: testFixtureDomainReplicationConfig(),
								IsGlobalDomain:    true,
								ConfigVersion:     1,
								FailoverVersion:   10,
								LastUpdatedTime:   time.Unix(0, 100),
								FailoverEndTime:   common.Ptr(time.Unix(0, 200)),
							},
						},
						NextPageToken: []byte("token"),
					}, nil).Times(1)
				mockSerializer.EXPECT().
					DeserializeBadBinaries(&DataBlob{Encoding: constants.EncodingTypeThriftRW, Data: []byte("bad-binaries")}).
					Return(&types.BadBinaries{}, nil).Times(1)
				mockSerializer.EXPECT().
					DeserializeIsolationGroups(&DataBlob{Encoding: constants.EncodingTypeThriftRW, Data: []byte("isolation-groups")}).
					Return(&types.IsolationGroupConfiguration{"abc": {Name: "abc", State: types.IsolationGroupStateDrained}}, nil).Times(1)
				mockSerializer.EXPECT().
					DeserializeAsyncWorkflowsConfig(&DataBlob{Encoding: constants.EncodingTypeThriftRW, Data: []byte("async-workflow-config")}).
					Return(&types.AsyncWorkflowConfiguration{}, nil).Times(1)
			},
			request:     &ListDomainsRequest{PageSize: 10},
			expectError: false,
			expected: &ListDomainsResponse{
				Domains: []*GetDomainResponse{
					{

						Info: testFixtureDomainInfo(),
						Config: &DomainConfig{
							Retention:                1,
							EmitMetric:               true,
							HistoryArchivalStatus:    types.ArchivalStatusEnabled,
							HistoryArchivalURI:       "s3://abc",
							VisibilityArchivalStatus: types.ArchivalStatusEnabled,
							VisibilityArchivalURI:    "s3://xyz",
							BadBinaries:              types.BadBinaries{Binaries: map[string]*types.BadBinaryInfo{}},
							IsolationGroups:          map[string]types.IsolationGroupPartition{"abc": {Name: "abc", State: types.IsolationGroupStateDrained}},
							AsyncWorkflowConfig:      types.AsyncWorkflowConfiguration{},
						},
						ReplicationConfig: testFixtureDomainReplicationConfig(),
						IsGlobalDomain:    true,
						ConfigVersion:     1,
						FailoverVersion:   10,
						LastUpdatedTime:   100,
						FailoverEndTime:   common.Ptr(time.Unix(0, 200).UnixNano()),
					},
				},
				NextPageToken: []byte("token"),
			},
		},
		{
			name: "persistence error",
			setupMock: func(mockStore *MockDomainStore, _ *MockPayloadSerializer) {
				mockStore.EXPECT().
					ListDomains(gomock.Any(), gomock.Any()).
					Return(nil, errors.New("persistence error")).Times(1)
			},
			request:       &ListDomainsRequest{PageSize: 10},
			expectError:   true,
			expectedError: "persistence error",
		},
	}

	for _, tc := range testCases {
		t.Run(tc.name, func(t *testing.T) {
			domainManager, mockStore, mockSerializer := setUpMocksForDomainManager(t)

			tc.setupMock(mockStore, mockSerializer)

			resp, err := domainManager.ListDomains(context.Background(), tc.request)

			if tc.expectError {
				assert.Error(t, err)
				assert.Contains(t, err.Error(), tc.expectedError)
			} else {
				assert.NoError(t, err)
				assert.Equal(t, tc.expected, resp)
			}
		})
	}
}

func TestGetMetadata(t *testing.T) {
	testCases := []struct {
		name          string
		setupMock     func(*MockDomainStore)
		expectError   bool
		expectedError string
	}{
		{
			name: "success",
			setupMock: func(mockStore *MockDomainStore) {
				mockStore.EXPECT().
					GetMetadata(gomock.Any()).
					Return(&GetMetadataResponse{NotificationVersion: 10}, nil).Times(1)
			},
			expectError: false,
		},
		{
			name: "persistence error",
			setupMock: func(mockStore *MockDomainStore) {
				mockStore.EXPECT().
					GetMetadata(gomock.Any()).
					Return(nil, errors.New("persistence error")).Times(1)
			},
			expectError:   true,
			expectedError: "persistence error",
		},
	}

	for _, tc := range testCases {
		t.Run(tc.name, func(t *testing.T) {
			domainManager, mockStore, _ := setUpMocksForDomainManager(t)

			tc.setupMock(mockStore)

			// Execute the GetMetadata method
			resp, err := domainManager.GetMetadata(context.Background())

			// Validate results
			if tc.expectError {
				assert.Error(t, err)
				assert.Contains(t, err.Error(), tc.expectedError)
			} else {
				assert.NoError(t, err)
				assert.Equal(t, int64(10), resp.NotificationVersion)
			}
		})
	}
}

func TestDomainManagerClose(t *testing.T) {
	t.Run("close persistence store", func(t *testing.T) {
		domainManager, mockStore, _ := setUpMocksForDomainManager(t)

		// Expect the Close method to be called once
		mockStore.EXPECT().Close().Times(1)

		// Execute the Close method
		domainManager.Close()

		// No need to assert as we are just expecting the method call
	})
}<|MERGE_RESOLUTION|>--- conflicted
+++ resolved
@@ -109,33 +109,8 @@
 					SerializeIsolationGroups(&types.IsolationGroupConfiguration{"abc": {Name: "abc", State: types.IsolationGroupStateDrained}}, constants.EncodingTypeThriftRW).
 					Return(&DataBlob{Encoding: constants.EncodingTypeThriftRW, Data: []byte("isolation-groups")}, nil).Times(1)
 				mockSerializer.EXPECT().
-<<<<<<< HEAD
 					SerializeAsyncWorkflowsConfig(&types.AsyncWorkflowConfiguration{Enabled: true, PredefinedQueueName: "q", QueueType: "kafka"}, constants.EncodingTypeThriftRW).
 					Return(&DataBlob{Encoding: constants.EncodingTypeThriftRW, Data: []byte("async-workflow-config")}, nil).Times(1)
-				mockStore.EXPECT().
-					CreateDomain(gomock.Any(), &InternalCreateDomainRequest{
-						Info: testFixtureDomainInfo(),
-						Config: &InternalDomainConfig{
-							Retention:                common.DaysToDuration(1),
-							EmitMetric:               true,
-							HistoryArchivalStatus:    types.ArchivalStatusEnabled,
-							HistoryArchivalURI:       "s3://abc",
-							VisibilityArchivalStatus: types.ArchivalStatusEnabled,
-							VisibilityArchivalURI:    "s3://xyz",
-							BadBinaries:              &DataBlob{Encoding: constants.EncodingTypeThriftRW, Data: []byte("bad-binaries")},
-							IsolationGroups:          &DataBlob{Encoding: constants.EncodingTypeThriftRW, Data: []byte("isolation-groups")},
-							AsyncWorkflowsConfig:     &DataBlob{Encoding: constants.EncodingTypeThriftRW, Data: []byte("async-workflow-config")},
-						},
-						ReplicationConfig: testFixtureDomainReplicationConfig(),
-						IsGlobalDomain:    true,
-						ConfigVersion:     1,
-						FailoverVersion:   10,
-						LastUpdatedTime:   time.Unix(0, 100),
-					}).
-					Return(&CreateDomainResponse{}, nil).Times(1)
-=======
-					SerializeAsyncWorkflowsConfig(&types.AsyncWorkflowConfiguration{Enabled: true, PredefinedQueueName: "q", QueueType: "kafka"}, common.EncodingTypeThriftRW).
-					Return(&DataBlob{Encoding: common.EncodingTypeThriftRW, Data: []byte("async-workflow-config")}, nil).Times(1)
 
 				expectedReq := &InternalCreateDomainRequest{
 					Info: testFixtureDomainInfo(),
@@ -146,9 +121,9 @@
 						HistoryArchivalURI:       "s3://abc",
 						VisibilityArchivalStatus: types.ArchivalStatusEnabled,
 						VisibilityArchivalURI:    "s3://xyz",
-						BadBinaries:              &DataBlob{Encoding: common.EncodingTypeThriftRW, Data: []byte("bad-binaries")},
-						IsolationGroups:          &DataBlob{Encoding: common.EncodingTypeThriftRW, Data: []byte("isolation-groups")},
-						AsyncWorkflowsConfig:     &DataBlob{Encoding: common.EncodingTypeThriftRW, Data: []byte("async-workflow-config")},
+						BadBinaries:              &DataBlob{Encoding: constants.EncodingTypeThriftRW, Data: []byte("bad-binaries")},
+						IsolationGroups:          &DataBlob{Encoding: constants.EncodingTypeThriftRW, Data: []byte("isolation-groups")},
+						AsyncWorkflowsConfig:     &DataBlob{Encoding: constants.EncodingTypeThriftRW, Data: []byte("async-workflow-config")},
 					},
 					ReplicationConfig: testFixtureDomainReplicationConfig(),
 					IsGlobalDomain:    true,
@@ -164,7 +139,6 @@
 						assert.WithinDuration(t, expectedReq.CurrentTimeStamp, actualRequest.CurrentTimeStamp, time.Second)
 						return nil, nil
 					})
->>>>>>> dff05ae5
 			},
 			request: &CreateDomainRequest{
 				Info:              testFixtureDomainInfo(),
