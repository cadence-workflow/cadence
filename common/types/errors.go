// Copyright (c) 2020 Uber Technologies Inc.
//
// Permission is hereby granted, free of charge, to any person obtaining a copy
// of this software and associated documentation files (the "Software"), to deal
// in the Software without restriction, including without limitation the rights
// to use, copy, modify, merge, publish, distribute, sublicense, and/or sell
// copies of the Software, and to permit persons to whom the Software is
// furnished to do so, subject to the following conditions:
//
// The above copyright notice and this permission notice shall be included in all
// copies or substantial portions of the Software.
//
// THE SOFTWARE IS PROVIDED "AS IS", WITHOUT WARRANTY OF ANY KIND, EXPRESS OR
// IMPLIED, INCLUDING BUT NOT LIMITED TO THE WARRANTIES OF MERCHANTABILITY,
// FITNESS FOR A PARTICULAR PURPOSE AND NONINFRINGEMENT. IN NO EVENT SHALL THE
// AUTHORS OR COPYRIGHT HOLDERS BE LIABLE FOR ANY CLAIM, DAMAGES OR OTHER
// LIABILITY, WHETHER IN AN ACTION OF CONTRACT, TORT OR OTHERWISE, ARISING FROM,
// OUT OF OR IN CONNECTION WITH THE SOFTWARE OR THE USE OR OTHER DEALINGS IN THE
// SOFTWARE.

package types

import (
	"fmt"
	"strings"
)

func (err AccessDeniedError) Error() string {
	return fmt.Sprintf("AccessDeniedError{Message: %v}", err.Message)
}

func (err BadRequestError) Error() string {
	return fmt.Sprintf("BadRequestError{Message: %v}", err.Message)
}

func (err CancellationAlreadyRequestedError) Error() string {
	return fmt.Sprintf("CancellationAlreadyRequestedError{Message: %v}", err.Message)
}

func (err ClientVersionNotSupportedError) Error() string {
	return fmt.Sprintf("ClientVersionNotSupportedError{FeatureVersion: %v, ClientImpl: %v, SupportedVersions: %v}",
		err.FeatureVersion,
		err.ClientImpl,
		err.SupportedVersions)
}

func (err CurrentBranchChangedError) Error() string {
	return fmt.Sprintf("CurrentBranchChangedError{Message: %v, CurrentBranchToken: %v}",
		err.Message,
		err.CurrentBranchToken)
}

func (err DomainAlreadyExistsError) Error() string {
	return fmt.Sprintf("DomainAlreadyExistsError{Message: %v}", err.Message)
}

func (err DomainNotActiveError) Error() string {
	return fmt.Sprintf("DomainNotActiveError{Message: %v, DomainName: %v, CurrentCluster: %v, ActiveCluster: %v}",
		err.Message,
		err.DomainName,
		err.CurrentCluster,
		err.ActiveCluster,
	)
}

func (err EntityNotExistsError) Error() string {
	sb := &strings.Builder{}
	printField(sb, "Message", err.Message)
	if err.CurrentCluster != nil {
		printField(sb, "CurrentCluster", *err.CurrentCluster)
	}
	if err.ActiveCluster != nil {
		printField(sb, "ActiveCluster", *err.ActiveCluster)
	}
	return fmt.Sprintf("EntityNotExistsError{%s}", sb.String())
}

func (err InternalDataInconsistencyError) Error() string {
	return fmt.Sprintf("InternalDataInconsistencyError{Message: %v}", err.Message)
}

func (err InternalServiceError) Error() string {
	return fmt.Sprintf("InternalServiceError{Message: %v}", err.Message)
}

func (err LimitExceededError) Error() string {
	return fmt.Sprintf("LimitExceededError{Message: %v}", err.Message)
}

func (err QueryFailedError) Error() string {
	return fmt.Sprintf("QueryFailedError{Message: %v}", err.Message)
}

func (err RemoteSyncMatchedError) Error() string {
	return fmt.Sprintf("RemoteSyncMatchedError{Message: %v}", err.Message)
}

func (err RetryTaskV2Error) Error() string {
	sb := &strings.Builder{}
	printField(sb, "Message", err.Message)
<<<<<<< HEAD
	if err.DomainID != nil {
		printField(sb, "DomainID", *err.DomainID)
	}
	printField(sb, "WorkflowID", err.WorkflowID)
	printField(sb, "RunID", err.RunID)
=======
	printField(sb, "DomainID", err.DomainID)
	if err.WorkflowID != nil {
		printField(sb, "WorkflowID", *err.WorkflowID)
	}
	if err.RunID != nil {
		printField(sb, "RunID", *err.RunID)
	}
>>>>>>> 2847890a
	if err.StartEventID != nil {
		printField(sb, "StartEventID", *err.StartEventID)
	}
	if err.StartEventVersion != nil {
		printField(sb, "StartEventVersion", *err.StartEventVersion)
	}
	if err.EndEventID != nil {
		printField(sb, "EndEventID", *err.EndEventID)
	}
	if err.EndEventVersion != nil {
		printField(sb, "EndEventVersion", *err.EndEventVersion)
	}
	return fmt.Sprintf("RetryTaskV2Error{%s}", sb.String())
}

func (err ServiceBusyError) Error() string {
	return fmt.Sprintf("ServiceBusyError{Message: %v}", err.Message)
}

func (err WorkflowExecutionAlreadyStartedError) Error() string {
	sb := &strings.Builder{}
	if err.Message != nil {
		printField(sb, "Message", *err.Message)
	}
	if err.StartRequestID != nil {
		printField(sb, "StartRequestID", *err.StartRequestID)
	}
	printField(sb, "RunID", err.RunID)
	return fmt.Sprintf("WorkflowExecutionAlreadyStartedError{%s}", sb.String())
}

func (err ShardOwnershipLostError) Error() string {
	sb := &strings.Builder{}
	if err.Message != nil {
		printField(sb, "Message", *err.Message)
	}
	if err.Owner != nil {
		printField(sb, "Owner", *err.Owner)
	}
	return fmt.Sprintf("ShardOwnershipLostError{%s}", sb.String())
}

func (err EventAlreadyStartedError) Error() string {
	return fmt.Sprintf("EventAlreadyStartedError{Message: %v}", err.Message)
}

func printField(sb *strings.Builder, field string, value interface{}) {
	if sb.Len() > 0 {
		fmt.Fprintf(sb, ", ")
	}
	fmt.Fprintf(sb, "%s: %v", field, value)
}<|MERGE_RESOLUTION|>--- conflicted
+++ resolved
@@ -98,21 +98,9 @@
 func (err RetryTaskV2Error) Error() string {
 	sb := &strings.Builder{}
 	printField(sb, "Message", err.Message)
-<<<<<<< HEAD
-	if err.DomainID != nil {
-		printField(sb, "DomainID", *err.DomainID)
-	}
+	printField(sb, "DomainID", err.DomainID)
 	printField(sb, "WorkflowID", err.WorkflowID)
 	printField(sb, "RunID", err.RunID)
-=======
-	printField(sb, "DomainID", err.DomainID)
-	if err.WorkflowID != nil {
-		printField(sb, "WorkflowID", *err.WorkflowID)
-	}
-	if err.RunID != nil {
-		printField(sb, "RunID", *err.RunID)
-	}
->>>>>>> 2847890a
 	if err.StartEventID != nil {
 		printField(sb, "StartEventID", *err.StartEventID)
 	}
