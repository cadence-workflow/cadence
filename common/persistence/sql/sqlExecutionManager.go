// Copyright (c) 2018 Uber Technologies, Inc.
//
// Permission is hereby granted, free of charge, to any person obtaining a copy
// of this software and associated documentation files (the "Software"), to deal
// in the Software without restriction, including without limitation the rights
// to use, copy, modify, merge, publish, distribute, sublicense, and/or sell
// copies of the Software, and to permit persons to whom the Software is
// furnished to do so, subject to the following conditions:
//
// The above copyright notice and this permission notice shall be included in
// all copies or substantial portions of the Software.
//
// THE SOFTWARE IS PROVIDED "AS IS", WITHOUT WARRANTY OF ANY KIND, EXPRESS OR
// IMPLIED, INCLUDING BUT NOT LIMITED TO THE WARRANTIES OF MERCHANTABILITY,
// FITNESS FOR A PARTICULAR PURPOSE AND NONINFRINGEMENT. IN NO EVENT SHALL THE
// AUTHORS OR COPYRIGHT HOLDERS BE LIABLE FOR ANY CLAIM, DAMAGES OR OTHER
// LIABILITY, WHETHER IN AN ACTION OF CONTRACT, TORT OR OTHERWISE, ARISING FROM,
// OUT OF OR IN CONNECTION WITH THE SOFTWARE OR THE USE OR OTHER DEALINGS IN
// THE SOFTWARE.

package sql

import (
	"bytes"
	"database/sql"
	"encoding/json"
	"fmt"
	"math"
	"time"

	workflow "github.com/uber/cadence/.gen/go/shared"
	"github.com/uber/cadence/.gen/go/sqlblobs"
	"github.com/uber/cadence/common"
	"github.com/uber/cadence/common/collection"
	"github.com/uber/cadence/common/log"
	p "github.com/uber/cadence/common/persistence"
	"github.com/uber/cadence/common/persistence/sql/storage/sqldb"
)

type sqlExecutionManager struct {
	sqlStore
	shardID int
}

var _ p.ExecutionStore = (*sqlExecutionManager)(nil)

// txExecuteShardLocked executes f under transaction and with read lock on shard row
func (m *sqlExecutionManager) txExecuteShardLocked(operation string, rangeID int64, f func(tx sqldb.Tx) error) error {
	return m.txExecute(operation, func(tx sqldb.Tx) error {
		if err := readLockShard(tx, m.shardID, rangeID); err != nil {
			return err
		}
		err := f(tx)
		if err != nil {
			return err
		}
		return nil
	})
}

func (m *sqlExecutionManager) GetShardID() int {
	return m.shardID
}

func (m *sqlExecutionManager) CreateWorkflowExecution(request *p.InternalCreateWorkflowExecutionRequest) (response *p.CreateWorkflowExecutionResponse, err error) {
	err = m.txExecuteShardLocked("CreateWorkflowExecution", request.RangeID, func(tx sqldb.Tx) error {
		response, err = m.createWorkflowExecutionTx(tx, request)
		return err
	})
	return
}

func (m *sqlExecutionManager) createWorkflowExecutionTx(tx sqldb.Tx, request *p.InternalCreateWorkflowExecutionRequest) (*p.CreateWorkflowExecutionResponse, error) {

	// validate workflow state & close status
	if err := p.ValidateCreateWorkflowStateCloseStatus(
		request.State,
		request.CloseStatus); err != nil {
		return nil, err
	}
	switch request.CreateWorkflowMode {
	case p.CreateWorkflowModeContinueAsNew:
		// cannot create workflow with continue as new mode
		return nil, &workflow.InternalServiceError{
			Message: "CreateWorkflowExecution operation failed. Invalid CreateWorkflowModeContinueAsNew is used",
		}
	}

	var err error
	var row *sqldb.CurrentExecutionsRow
	workflowID := *request.Execution.WorkflowId
	domainID := sqldb.MustParseUUID(request.DomainID)
	if row, err = lockCurrentExecutionIfExists(tx, m.shardID, domainID, workflowID); err != nil {
		return nil, err
	}

	lastWriteVersion := common.EmptyVersion

	// current workflow record check
	if row == nil {
		// current row does not exists, check if creating zombie workflow
		if request.CreateWorkflowMode == p.CreateWorkflowModeZombie {
			return nil, fmt.Errorf("Cannot create zombie workflow when current record is missing")
		}
	} else {
		// current run ID, last write version, current workflow state check
		switch request.CreateWorkflowMode {
		case p.CreateWorkflowModeBrandNew:
			if request.ReplicationState != nil {
				lastWriteVersion = row.LastWriteVersion
			}

			return nil, &p.WorkflowExecutionAlreadyStartedError{
				Msg:              fmt.Sprintf("Workflow execution already running. WorkflowId: %v", row.WorkflowID),
				StartRequestID:   row.CreateRequestID,
				RunID:            row.RunID.String(),
				State:            int(row.State),
				CloseStatus:      int(row.CloseStatus),
				LastWriteVersion: lastWriteVersion,
			}
		case p.CreateWorkflowModeWorkflowIDReuse:
			if request.PreviousLastWriteVersion != row.LastWriteVersion {
				return nil, &p.CurrentWorkflowConditionFailedError{
					Msg: fmt.Sprintf("Workflow execution creation condition failed. WorkflowId: %v, "+
						"LastWriteVersion: %v, PreviousLastWriteVersion: %v",
						workflowID, row.LastWriteVersion, request.PreviousLastWriteVersion),
				}
			}
			if row.State != p.WorkflowStateCompleted {
				return nil, &p.CurrentWorkflowConditionFailedError{
					Msg: fmt.Sprintf("Workflow execution creation condition failed. WorkflowId: %v, "+
						"State: %v, Expected: %v",
						workflowID, row.State, p.WorkflowStateCompleted),
				}
			}
			runIDStr := row.RunID.String()
			if runIDStr != request.PreviousRunID {
				return nil, &p.CurrentWorkflowConditionFailedError{
					Msg: fmt.Sprintf("Workflow execution creation condition failed. WorkflowId: %v, "+
						"RunID: %v, PreviousRunID: %v",
						workflowID, runIDStr, request.PreviousRunID),
				}
			}
		case p.CreateWorkflowModeZombie:
			// zombie workflow creation with existence of current record, this is a noop
			if err := assertRunIDMismatch(sqldb.MustParseUUID(request.Execution.GetRunId()),
				row.RunID); err != nil {
				return nil, err
			}
		default:
			return nil, fmt.Errorf("Unknown workflow creation mode: %v", request.CreateWorkflowMode)
		}
	}

	runID := sqldb.MustParseUUID(*request.Execution.RunId)
	if err := createOrUpdateCurrentExecution(tx, request, m.shardID, domainID, runID,
		request.State, request.CloseStatus); err != nil {
		return nil, err
	}

	if err := createExecutionFromRequest(tx, request, m.shardID, domainID, runID, time.Now()); err != nil {
		return nil, err
	}

	if err := createTransferTasks(tx, request.TransferTasks, m.shardID, domainID, workflowID, runID); err != nil {
		return nil, &workflow.InternalServiceError{
			Message: fmt.Sprintf("CreateWorkflowExecution operation failed. Failed to create transfer tasks. Error: %v", err),
		}
	}

	if err := createReplicationTasks(tx,
		request.ReplicationTasks,
		m.shardID,
		domainID,
		workflowID,
		runID); err != nil {
		return nil, &workflow.InternalServiceError{
			Message: fmt.Sprintf("CreateWorkflowExecution operation failed. Failed to create replication tasks. Error: %v", err),
		}
	}

	if err := createTimerTasks(tx,
		request.TimerTasks,
		m.shardID,
		domainID,
		workflowID,
		runID); err != nil {
		return nil, &workflow.InternalServiceError{
			Message: fmt.Sprintf("CreateWorkflowExecution operation failed. Failed to create timer tasks. Error: %v", err),
		}
	}
	return &p.CreateWorkflowExecutionResponse{}, nil
}

func (m *sqlExecutionManager) GetWorkflowExecution(request *p.GetWorkflowExecutionRequest) (*p.InternalGetWorkflowExecutionResponse, error) {
	domainID := sqldb.MustParseUUID(request.DomainID)
	runID := sqldb.MustParseUUID(*request.Execution.RunId)
	wfID := *request.Execution.WorkflowId
	execution, err := m.db.SelectFromExecutions(&sqldb.ExecutionsFilter{
		ShardID: m.shardID, DomainID: domainID, WorkflowID: wfID, RunID: runID})

	if err != nil {
		if err == sql.ErrNoRows {
			return nil, &workflow.EntityNotExistsError{
				Message: fmt.Sprintf("Workflow execution not found.  WorkflowId: %v, RunId: %v",
					*request.Execution.WorkflowId,
					*request.Execution.RunId),
			}
		}
		return nil, &workflow.InternalServiceError{
			Message: fmt.Sprintf("GetWorkflowExecution failed. Error: %v", err),
		}
	}

	info, err := workflowExecutionInfoFromBlob(execution.Data, execution.DataEncoding)
	if err != nil {
		return nil, err
	}

	var state p.InternalWorkflowMutableState
	state.ExecutionInfo = &p.InternalWorkflowExecutionInfo{
		DomainID:                     execution.DomainID.String(),
		WorkflowID:                   execution.WorkflowID,
		RunID:                        execution.RunID.String(),
		NextEventID:                  execution.NextEventID,
		TaskList:                     info.GetTaskList(),
		WorkflowTypeName:             info.GetWorkflowTypeName(),
		WorkflowTimeout:              info.GetWorkflowTimeoutSeconds(),
		DecisionTimeoutValue:         info.GetDecisionTaskTimeoutSeconds(),
		State:                        int(info.GetState()),
		CloseStatus:                  int(info.GetCloseStatus()),
		LastFirstEventID:             info.GetLastFirstEventID(),
		LastProcessedEvent:           info.GetLastProcessedEvent(),
		StartTimestamp:               time.Unix(0, info.GetStartTimeNanos()),
		LastUpdatedTimestamp:         time.Unix(0, info.GetLastUpdatedTimeNanos()),
		CreateRequestID:              info.GetCreateRequestID(),
		DecisionVersion:              info.GetDecisionVersion(),
		DecisionScheduleID:           info.GetDecisionScheduleID(),
		DecisionStartedID:            info.GetDecisionStartedID(),
		DecisionRequestID:            info.GetDecisionRequestID(),
		DecisionTimeout:              info.GetDecisionTimeout(),
		DecisionAttempt:              info.GetDecisionAttempt(),
		DecisionStartedTimestamp:     info.GetDecisionStartedTimestampNanos(),
		DecisionScheduledTimestamp:   info.GetDecisionScheduledTimestampNanos(),
		StickyTaskList:               info.GetStickyTaskList(),
		StickyScheduleToStartTimeout: int32(info.GetStickyScheduleToStartTimeout()),
		ClientLibraryVersion:         info.GetClientLibraryVersion(),
		ClientFeatureVersion:         info.GetClientFeatureVersion(),
		ClientImpl:                   info.GetClientImpl(),
		SignalCount:                  int32(info.GetSignalCount()),
		HistorySize:                  info.GetHistorySize(),
		CronSchedule:                 info.GetCronSchedule(),
		CompletionEventBatchID:       common.EmptyEventID,
		HasRetryPolicy:               info.GetHasRetryPolicy(),
		Attempt:                      int32(info.GetRetryAttempt()),
		InitialInterval:              info.GetRetryInitialIntervalSeconds(),
		BackoffCoefficient:           info.GetRetryBackoffCoefficient(),
		MaximumInterval:              info.GetRetryMaximumIntervalSeconds(),
		MaximumAttempts:              info.GetRetryMaximumAttempts(),
		ExpirationSeconds:            info.GetRetryExpirationSeconds(),
		ExpirationTime:               time.Unix(0, info.GetRetryExpirationTimeNanos()),
		EventStoreVersion:            info.GetEventStoreVersion(),
		BranchToken:                  info.GetEventBranchToken(),
		ExecutionContext:             info.GetExecutionContext(),
		NonRetriableErrors:           info.GetRetryNonRetryableErrors(),
		SearchAttributes:             info.GetSearchAttributes(),
	}

	if info.LastWriteEventID != nil {
		state.ReplicationState = &p.ReplicationState{}
		state.ReplicationState.StartVersion = info.GetStartVersion()
		state.ReplicationState.CurrentVersion = info.GetCurrentVersion()
		state.ReplicationState.LastWriteVersion = execution.LastWriteVersion
		state.ReplicationState.LastWriteEventID = info.GetLastWriteEventID()
		state.ReplicationState.LastReplicationInfo = make(map[string]*p.ReplicationInfo, len(info.LastReplicationInfo))
		for k, v := range info.LastReplicationInfo {
			state.ReplicationState.LastReplicationInfo[k] = &p.ReplicationInfo{Version: v.GetVersion(), LastEventID: v.GetLastEventID()}
		}
	}

	if info.ParentDomainID != nil {
		state.ExecutionInfo.ParentDomainID = sqldb.UUID(info.ParentDomainID).String()
		state.ExecutionInfo.ParentWorkflowID = info.GetParentWorkflowID()
		state.ExecutionInfo.ParentRunID = sqldb.UUID(info.ParentRunID).String()
		state.ExecutionInfo.InitiatedID = info.GetInitiatedID()
		if state.ExecutionInfo.CompletionEvent != nil {
			state.ExecutionInfo.CompletionEvent = nil
		}
	}

	if info.GetCancelRequested() {
		state.ExecutionInfo.CancelRequested = true
		state.ExecutionInfo.CancelRequestID = info.GetCancelRequestID()
	}

	if info.CompletionEventBatchID != nil {
		state.ExecutionInfo.CompletionEventBatchID = info.GetCompletionEventBatchID()
	}

	if info.CompletionEvent != nil {
		state.ExecutionInfo.CompletionEvent = p.NewDataBlob(info.CompletionEvent,
			common.EncodingType(info.GetCompletionEventEncoding()))
	}

	if info.AutoResetPoints != nil {
		state.ExecutionInfo.AutoResetPoints = p.NewDataBlob(info.AutoResetPoints,
			common.EncodingType(info.GetAutoResetPointsEncoding()))
	}
	if info.GetVersionHistories() != nil {
<<<<<<< HEAD
		state.ExecutionInfo.VersionHistories = p.NewDataBlob(info.GetVersionHistories(),
=======
		state.VersionHistories = p.NewDataBlob(info.GetVersionHistories(),
>>>>>>> 044ccb0e
			common.EncodingType(info.GetVersionHistoriesEncoding()))
	}

	{
		var err error
		state.ActivityInfos, err = getActivityInfoMap(m.db,
			m.shardID,
			domainID,
			wfID,
			runID)
		if err != nil {
			return nil, &workflow.InternalServiceError{
				Message: fmt.Sprintf("GetWorkflowExecution failed. Failed to get activity info. Error: %v", err),
			}
		}
	}

	{
		var err error
		state.TimerInfos, err = getTimerInfoMap(m.db,
			m.shardID,
			domainID,
			wfID,
			runID)
		if err != nil {
			return nil, &workflow.InternalServiceError{
				Message: fmt.Sprintf("GetWorkflowExecution failed. Failed to get timer info. Error: %v", err),
			}
		}
	}

	{
		var err error
		state.ChildExecutionInfos, err = getChildExecutionInfoMap(m.db,
			m.shardID,
			domainID,
			wfID,
			runID)
		if err != nil {
			return nil, &workflow.InternalServiceError{
				Message: fmt.Sprintf("GetWorkflowExecution failed. Failed to get child execution info. Error: %v", err),
			}
		}
	}

	{
		var err error
		state.RequestCancelInfos, err = getRequestCancelInfoMap(m.db,
			m.shardID,
			domainID,
			wfID,
			runID)
		if err != nil {
			return nil, &workflow.InternalServiceError{
				Message: fmt.Sprintf("GetWorkflowExecution failed. Failed to get request cancel info. Error: %v", err),
			}
		}
	}

	{
		var err error
		state.SignalInfos, err = getSignalInfoMap(m.db,
			m.shardID,
			domainID,
			wfID,
			runID)
		if err != nil {
			return nil, &workflow.InternalServiceError{
				Message: fmt.Sprintf("GetWorkflowExecution failed. Failed to get signal info. Error: %v", err),
			}
		}
	}

	{
		var err error
		state.BufferedEvents, err = getBufferedEvents(m.db,
			m.shardID,
			domainID,
			wfID,
			runID)
		if err != nil {
			return nil, &workflow.InternalServiceError{
				Message: fmt.Sprintf("GetWorkflowExecution failed. Failed to get buffered events. Error: %v", err),
			}
		}
	}

	{
		var err error
		state.BufferedReplicationTasks, err = getBufferedReplicationTasks(m.db,
			m.shardID,
			domainID,
			wfID,
			runID)
		if err != nil {
			return nil, &workflow.InternalServiceError{
				Message: fmt.Sprintf("GetWorkflowExecution failed. Failed to get buffered replication tasks. Error: %v", err),
			}
		}
	}

	{
		var err error
		state.SignalRequestedIDs, err = getSignalsRequested(m.db,
			m.shardID,
			domainID,
			wfID,
			runID)
		if err != nil {
			return nil, &workflow.InternalServiceError{
				Message: fmt.Sprintf("GetWorkflowExecution failed. Failed to get signals requested. Error: %v", err),
			}
		}
	}

	return &p.InternalGetWorkflowExecutionResponse{State: &state}, nil
}

func getBufferedEvents(
	db sqldb.Interface, shardID int, domainID sqldb.UUID, workflowID string, runID sqldb.UUID) ([]*p.DataBlob, error) {
	rows, err := db.SelectFromBufferedEvents(&sqldb.BufferedEventsFilter{
		ShardID:    shardID,
		DomainID:   domainID,
		WorkflowID: workflowID,
		RunID:      runID,
	})
	if err != nil && err != sql.ErrNoRows {
		return nil, &workflow.InternalServiceError{
			Message: fmt.Sprintf("getBufferedEvents operation failed. Select failed: %v", err),
		}
	}
	var result []*p.DataBlob
	for _, row := range rows {
		result = append(result, p.NewDataBlob(row.Data, common.EncodingType(row.DataEncoding)))
	}
	return result, nil
}

func (m *sqlExecutionManager) UpdateWorkflowExecution(request *p.InternalUpdateWorkflowExecutionRequest) error {
	return m.txExecuteShardLocked("UpdateWorkflowExecution", request.RangeID, func(tx sqldb.Tx) error {
		return m.updateWorkflowExecutionTx(tx, request)
	})
}

func (m *sqlExecutionManager) updateWorkflowExecutionTx(tx sqldb.Tx, request *p.InternalUpdateWorkflowExecutionRequest) error {
	// validate workflow state & close status
	if err := p.ValidateUpdateWorkflowStateCloseStatus(
		request.ExecutionInfo.State,
		request.ExecutionInfo.CloseStatus); err != nil {
		return err
	}

	executionInfo := request.ExecutionInfo
	domainID := sqldb.MustParseUUID(executionInfo.DomainID)
	workflowID := executionInfo.WorkflowID
	runID := sqldb.MustParseUUID(executionInfo.RunID)
	shardID := m.shardID
	if err := createTransferTasks(tx, request.TransferTasks, shardID, domainID, workflowID, runID); err != nil {
		return &workflow.InternalServiceError{
			Message: fmt.Sprintf("UpdateWorkflowExecution operation failed. Failed to create transfer tasks. Error: %v", err),
		}
	}

	if err := createReplicationTasks(tx, request.ReplicationTasks, shardID, domainID, workflowID, runID); err != nil {
		return &workflow.InternalServiceError{
			Message: fmt.Sprintf("UpdateWorkflowExecution operation failed. Failed to create replication tasks. Error: %v", err),
		}
	}

	if err := createTimerTasks(tx, request.TimerTasks, shardID, domainID, workflowID, runID); err != nil {
		return &workflow.InternalServiceError{
			Message: fmt.Sprintf("UpdateWorkflowExecution operation failed. Failed to create timer tasks. Error: %v", err),
		}
	}

	// TODO Remove me if UPDATE holds the lock to the end of a transaction
	if err := lockAndCheckNextEventID(tx, shardID, domainID, workflowID, runID, request.Condition); err != nil {
		switch err.(type) {
		case *p.ConditionFailedError:
			return err
		default:
			return &workflow.InternalServiceError{
				Message: fmt.Sprintf("UpdateWorkflowExecution operation failed. Failed to lock executions row. Error: %v", err),
			}
		}
	}

	if err := updateExecution(tx, executionInfo, request.ReplicationState, request.VersionHistories, shardID); err != nil {
		return &workflow.InternalServiceError{
			Message: fmt.Sprintf("UpdateWorkflowExecution operation failed. Failed to update executions row. Erorr: %v", err),
		}
	}

	if err := updateActivityInfos(tx, request.UpsertActivityInfos, request.DeleteActivityInfos, shardID, domainID,
		workflowID, runID); err != nil {
		return &workflow.InternalServiceError{
			Message: fmt.Sprintf("UpdateWorkflowExecution operation failed. Error: %v", err),
		}
	}

	if err := updateTimerInfos(tx, request.UpserTimerInfos, request.DeleteTimerInfos, shardID, domainID,
		workflowID, runID); err != nil {
		return &workflow.InternalServiceError{
			Message: fmt.Sprintf("UpdateWorkflowExecution operation failed. Error: %v", err),
		}
	}

	if err := updateChildExecutionInfos(tx, request.UpsertChildExecutionInfos, request.DeleteChildExecutionInfo,
		shardID, domainID, workflowID, runID); err != nil {
		return &workflow.InternalServiceError{
			Message: fmt.Sprintf("UpdateWorkflowExecution operation failed. Error: %v", err),
		}
	}

	if err := updateRequestCancelInfos(tx, request.UpsertRequestCancelInfos, request.DeleteRequestCancelInfo,
		shardID, domainID, workflowID, runID); err != nil {
		return &workflow.InternalServiceError{
			Message: fmt.Sprintf("UpdateWorkflowExecution operation failed. Error: %v", err),
		}
	}

	if err := updateSignalInfos(tx, request.UpsertSignalInfos, request.DeleteSignalInfo, shardID, domainID, workflowID,
		runID); err != nil {
		return &workflow.InternalServiceError{
			Message: fmt.Sprintf("UpdateWorkflowExecution operation failed. Error: %v", err),
		}
	}

	if err := updateBufferedEvents(tx, request.NewBufferedEvents, request.ClearBufferedEvents, shardID, domainID,
		workflowID, runID, request.Condition, request.RangeID); err != nil {
		return &workflow.InternalServiceError{
			Message: fmt.Sprintf("UpdateWorkflowExecution operation failed. Error: %v", err),
		}
	}

	if err := updateBufferedReplicationTasks(tx,
		request.NewBufferedReplicationTask,
		request.DeleteBufferedReplicationTask,
		shardID,
		domainID,
		workflowID,
		runID); err != nil {
		return &workflow.InternalServiceError{
			Message: fmt.Sprintf("UpdateWorkflowExecution operation failed. Error: %v", err),
		}
	}

	if err := updateSignalsRequested(tx,
		request.UpsertSignalRequestedIDs,
		request.DeleteSignalRequestedID,
		shardID,
		domainID,
		workflowID,
		runID); err != nil {
		return &workflow.InternalServiceError{
			Message: fmt.Sprintf("UpdateWorkflowExecution operation failed. Error: %v", err),
		}
	}

	if request.ContinueAsNew != nil {
		// validate workflow state & close status
		if err := p.ValidateCreateWorkflowStateCloseStatus(
			request.ContinueAsNew.State,
			request.ContinueAsNew.CloseStatus); err != nil {
			return err
		}
		newDomainID := sqldb.MustParseUUID(request.ContinueAsNew.DomainID)
		if !bytes.Equal(domainID, newDomainID) {
			return &workflow.InternalServiceError{
				Message: fmt.Sprintf("UpdateWorkflowExecution. Cannot continue as new to another domain"),
			}
		}

		newRunID := sqldb.MustParseUUID(request.ContinueAsNew.Execution.GetRunId())

		startVersion := common.EmptyVersion
		lastWriteVersion := common.EmptyVersion
		if request.ContinueAsNew.ReplicationState != nil {
			startVersion = request.ReplicationState.StartVersion
			lastWriteVersion = request.ReplicationState.LastWriteVersion
		}

		if err := assertAndUpdateCurrentExecution(tx,
			shardID,
			domainID,
			workflowID,
			newRunID,
			runID,
			request.ContinueAsNew.RequestID,
			request.ContinueAsNew.State,
			request.ContinueAsNew.CloseStatus,
			startVersion,
			lastWriteVersion); err != nil {
			return &workflow.InternalServiceError{
				Message: fmt.Sprintf("UpdateWorkflowExecution. Failed to continue as new current execution. Error: %v", err),
			}
		}

		if err := createExecutionFromRequest(tx, request.ContinueAsNew, shardID, newDomainID, newRunID, time.Now()); err != nil {
			return err
		}

		if err := createTransferTasks(tx,
			request.ContinueAsNew.TransferTasks,
			shardID,
			newDomainID,
			request.ContinueAsNew.Execution.GetWorkflowId(),
			newRunID); err != nil {
			return err
		}

		if err := createTimerTasks(tx,
			request.ContinueAsNew.TimerTasks,
			shardID,
			newDomainID,
			request.ContinueAsNew.Execution.GetWorkflowId(),
			newRunID); err != nil {
			return err
		}
	} else {
		executionInfo := request.ExecutionInfo
		switch executionInfo.State {
		case p.WorkflowStateZombie:
			if err := assertNotCurrentExecution(tx, shardID, domainID, workflowID, runID); err != nil {
				return err
			}
		case p.WorkflowStateCreated, p.WorkflowStateRunning, p.WorkflowStateCompleted:
			startVersion := common.EmptyVersion
			lastWriteVersion := common.EmptyVersion
			if request.ReplicationState != nil {
				startVersion = request.ReplicationState.StartVersion
				lastWriteVersion = request.ReplicationState.LastWriteVersion
			}
			// this is only to update the current record
			if err := assertAndUpdateCurrentExecution(tx,
				shardID,
				domainID,
				workflowID,
				runID,
				runID,
				executionInfo.CreateRequestID,
				executionInfo.State,
				executionInfo.CloseStatus,
				startVersion,
				lastWriteVersion); err != nil {
				return &workflow.InternalServiceError{
					Message: fmt.Sprintf("UpdateWorkflowExecution operation failed. Failed to update current execution. Error: %v", err),
				}
			}
		default:
			return &workflow.InternalServiceError{
				Message: fmt.Sprintf("UpdateWorkflowExecution operation failed. Unknown workflow state %v", executionInfo.State),
			}
		}
	}
	return nil
}

func updateBufferedEvents(tx sqldb.Tx, batch *p.DataBlob, clear bool, shardID int, domainID sqldb.UUID,
	workflowID string, runID sqldb.UUID, condition int64, rangeID int64) error {
	if clear {
		if _, err := tx.DeleteFromBufferedEvents(&sqldb.BufferedEventsFilter{
			ShardID:    shardID,
			DomainID:   domainID,
			WorkflowID: workflowID,
			RunID:      runID,
		}); err != nil {
			return &workflow.InternalServiceError{
				Message: fmt.Sprintf("updateBufferedEvents delete operation failed. Error: %v", err),
			}
		}
		return nil
	}
	if batch == nil {
		return nil
	}
	row := sqldb.BufferedEventsRow{
		ShardID:      shardID,
		DomainID:     domainID,
		WorkflowID:   workflowID,
		RunID:        runID,
		Data:         batch.Data,
		DataEncoding: string(batch.Encoding),
	}

	if _, err := tx.InsertIntoBufferedEvents([]sqldb.BufferedEventsRow{row}); err != nil {
		return &workflow.InternalServiceError{
			Message: fmt.Sprintf("updateBufferedEvents operation failed. Error: %v", err),
		}
	}
	return nil
}

func (m *sqlExecutionManager) ResetWorkflowExecution(request *p.InternalResetWorkflowExecutionRequest) error {
	return m.txExecuteShardLocked("ResetWorkflowExecution", request.RangeID, func(tx sqldb.Tx) error {
		currExecutionInfo := request.CurrExecutionInfo
		currReplicationState := request.CurrReplicationState
		domainID := sqldb.MustParseUUID(currExecutionInfo.DomainID)
		workflowID := currExecutionInfo.WorkflowID
		shardID := m.shardID
		currRunID := sqldb.MustParseUUID(currExecutionInfo.RunID)

		insertExecutionInfo := request.InsertExecutionInfo
		insertReplicationState := request.InsertReplicationState
		newRunID := sqldb.MustParseUUID(insertExecutionInfo.RunID)

		startVersion := common.EmptyVersion
		lastWriteVersion := common.EmptyVersion
		if insertReplicationState != nil {
			startVersion = insertReplicationState.StartVersion
			lastWriteVersion = insertReplicationState.LastWriteVersion
		}

		// 1. update current execution
		if err := updateCurrentExecution(tx,
			shardID,
			domainID,
			insertExecutionInfo.WorkflowID,
			sqldb.MustParseUUID(insertExecutionInfo.RunID),
			insertExecutionInfo.CreateRequestID,
			insertExecutionInfo.State,
			insertExecutionInfo.CloseStatus,
			startVersion,
			lastWriteVersion,
		); err != nil {
			return &workflow.InternalServiceError{
				Message: fmt.Sprintf("ResetWorkflowExecution operation failed. Failed at updateCurrentExecution. Error: %v", err),
			}
		}

		// 2. lock base run: we want to grab a read-lock for base run to prevent race condition
		// It is only needed when base run is not current run. Because we will obtain a lock on current run anyway.
		if request.BaseRunID != currExecutionInfo.RunID {
			filter := &sqldb.ExecutionsFilter{ShardID: shardID, DomainID: domainID, WorkflowID: workflowID, RunID: sqldb.MustParseUUID(request.BaseRunID)}
			_, err := tx.ReadLockExecutions(filter)
			if err != nil {
				return &workflow.InternalServiceError{
					Message: fmt.Sprintf("ResetWorkflowExecution operation failed. Failed at ReadLockExecutions. Error: %v", err),
				}
			}
		}

		// 3. update or lock current run
		if request.UpdateCurr {
			if err := createTransferTasks(tx, request.CurrTransferTasks, shardID, domainID, workflowID, currRunID); err != nil {
				return &workflow.InternalServiceError{
					Message: fmt.Sprintf("ResetWorkflowExecution operation failed. Failed to create transfer tasks. Error: %v", err),
				}
			}
			if err := createTimerTasks(tx, request.CurrTimerTasks, shardID, domainID, workflowID, currRunID); err != nil {
				return &workflow.InternalServiceError{
					Message: fmt.Sprintf("ResetWorkflowExecution operation failed. Failed to create timer tasks. Error: %v", err),
				}
			}

			if err := lockAndCheckNextEventID(tx, shardID, domainID, workflowID, currRunID, request.Condition); err != nil {
				switch err.(type) {
				case *p.ConditionFailedError:
					return err
				default:
					return &workflow.InternalServiceError{
						Message: fmt.Sprintf("ResetWorkflowExecution operation failed. Failed to lock executions row. Error: %v", err),
					}
				}
			}

			if err := updateExecution(tx, currExecutionInfo, currReplicationState, request.CurrVersionHistories, shardID); err != nil {
				return &workflow.InternalServiceError{
					Message: fmt.Sprintf("ResetWorkflowExecution operation failed. Failed to update executions row. Erorr: %v", err),
				}
			}
		} else {
			// even the current run is not running, we need to lock the current run:
			// 1). in case it is changed by conflict resolution
			// 2). in case delete history timer kicks in if the base is current
			if err := lockAndCheckNextEventID(tx, shardID, domainID, workflowID, currRunID, request.Condition); err != nil {
				switch err.(type) {
				case *p.ConditionFailedError:
					return err
				default:
					return &workflow.InternalServiceError{
						Message: fmt.Sprintf("ResetWorkflowExecution operation failed. Failed to lock executions row. Error: %v", err),
					}
				}
			}
		}

		if err := createReplicationTasks(tx, request.CurrReplicationTasks, shardID, domainID, workflowID, currRunID); err != nil {
			return &workflow.InternalServiceError{
				Message: fmt.Sprintf("ResetWorkflowExecution operation failed. Failed to create replication tasks. Error: %v", err),
			}
		}

		// 4. insert records for new run
		if err := createReplicationTasks(tx, request.InsertReplicationTasks, shardID, domainID, workflowID, newRunID); err != nil {
			return &workflow.InternalServiceError{
				Message: fmt.Sprintf("ResetWorkflowExecution operation failed. Failed to create replication tasks. Error: %v", err),
			}
		}
		if err := createExecution(tx, insertExecutionInfo, insertReplicationState, request.InsertVersionHistories, shardID); err != nil {
			return &workflow.InternalServiceError{
				Message: fmt.Sprintf("ResetWorkflowExecution operation failed. Failed to create executions row. Erorr: %v", err),
			}
		}

		if len(request.InsertActivityInfos) > 0 {
			if err := updateActivityInfos(tx,
				request.InsertActivityInfos,
				nil,
				m.shardID,
				domainID,
				workflowID,
				newRunID); err != nil {
				return &workflow.InternalServiceError{
					Message: fmt.Sprintf("ResetWorkflowExecution operation failed. Failed to insert into activity info map. Error: %v", err),
				}
			}
		}

		if len(request.InsertTimerInfos) > 0 {
			if err := updateTimerInfos(tx,
				request.InsertTimerInfos,
				nil,
				m.shardID,
				domainID,
				workflowID,
				newRunID); err != nil {
				return &workflow.InternalServiceError{
					Message: fmt.Sprintf("ResetWorkflowExecution operation failed. Failed to insert into timer info map. Error: %v", err),
				}
			}
		}

		if len(request.InsertRequestCancelInfos) > 0 {
			if err := updateRequestCancelInfos(tx,
				request.InsertRequestCancelInfos,
				nil,
				m.shardID,
				domainID,
				workflowID,
				newRunID); err != nil {
				return &workflow.InternalServiceError{
					Message: fmt.Sprintf("ResetWorkflowExecution operation failed. Failed to insert into request cancel info map. Error: %v", err),
				}
			}
		}

		if len(request.InsertChildExecutionInfos) > 0 {
			if err := updateChildExecutionInfos(tx,
				request.InsertChildExecutionInfos,
				nil,
				m.shardID,
				domainID,
				workflowID,
				newRunID); err != nil {
				return &workflow.InternalServiceError{
					Message: fmt.Sprintf("ResetWorkflowExecution operation failed. Failed to insert into child execution info map. Error: %v", err),
				}
			}
		}

		if len(request.InsertSignalInfos) > 0 {
			if err := updateSignalInfos(tx,
				request.InsertSignalInfos,
				nil,
				m.shardID,
				domainID,
				workflowID,
				newRunID); err != nil {
				return &workflow.InternalServiceError{
					Message: fmt.Sprintf("ResetWorkflowExecution operation failed. Failed to insert into signal info map. Error: %v", err),
				}
			}
		}

		if len(request.InsertSignalRequestedIDs) > 0 {
			if err := updateSignalsRequested(tx,
				request.InsertSignalRequestedIDs,
				"",
				m.shardID,
				domainID,
				workflowID,
				newRunID); err != nil {
				return &workflow.InternalServiceError{
					Message: fmt.Sprintf("ResetWorkflowExecution operation failed. Failed to insert into signal requested ID info map. Error: %v", err),
				}
			}
		}

		if len(request.InsertTimerTasks) > 0 {
			if err := createTimerTasks(tx, request.InsertTimerTasks, shardID, domainID, workflowID, newRunID); err != nil {
				return &workflow.InternalServiceError{
					Message: fmt.Sprintf("ResetWorkflowExecution operation failed. Failed to create timer tasks. Error: %v", err),
				}
			}
		}

		if len(request.InsertTransferTasks) > 0 {
			if err := createTransferTasks(tx, request.InsertTransferTasks, shardID, domainID, workflowID, newRunID); err != nil {
				return &workflow.InternalServiceError{
					Message: fmt.Sprintf("ResetWorkflowExecution operation failed. Failed to create transfer tasks. Error: %v", err),
				}
			}
		}

		return nil
	})
}

func (m *sqlExecutionManager) ResetMutableState(request *p.InternalResetMutableStateRequest) error {
	return m.txExecuteShardLocked("ResetMutableState", request.RangeID, func(tx sqldb.Tx) error {
		return m.resetMutableStateTx(tx, request)
	})
}

func (m *sqlExecutionManager) resetMutableStateTx(tx sqldb.Tx, request *p.InternalResetMutableStateRequest) error {
	info := request.ExecutionInfo
	replicationState := request.ReplicationState
	domainID := sqldb.MustParseUUID(info.DomainID)
	runID := sqldb.MustParseUUID(info.RunID)
	prevRunID := sqldb.MustParseUUID(request.PrevRunID)

	if err := assertAndUpdateCurrentExecution(tx,
		m.shardID,
		domainID,
		info.WorkflowID,
		runID,
		prevRunID,
		info.CreateRequestID,
		info.State,
		info.CloseStatus,
		replicationState.StartVersion,
		replicationState.LastWriteVersion); err != nil {
		return &workflow.InternalServiceError{
			Message: fmt.Sprintf("ResetMutableState. Failed to comare and swat the current record. Error: %v", err),
		}
	}

	// TODO Is there a way to modify the various map tables without fear of other people adding rows after we delete, without locking the executions row?
	if err := lockAndCheckNextEventID(tx,
		m.shardID,
		domainID,
		info.WorkflowID,
		runID,
		request.Condition); err != nil {
		switch err.(type) {
		case *p.ConditionFailedError:
			return err
		default:
			return &workflow.InternalServiceError{
				Message: fmt.Sprintf("ResetMutableState operation failed. Failed to lock executions row. Error: %v", err),
			}
		}
	}

	if err := updateExecution(tx, info, request.ReplicationState, request.VersionHistories, m.shardID); err != nil {
		return &workflow.InternalServiceError{
			Message: fmt.Sprintf("UpdateWorkflowExecution operation failed. Failed to update executions row. Erorr: %v", err),
		}
	}

	if err := deleteActivityInfoMap(tx,
		m.shardID,
		domainID,
		info.WorkflowID,
		runID); err != nil {
		return &workflow.InternalServiceError{
			Message: fmt.Sprintf("ResetMutableState operation failed. Failed to clear activity info map. Error: %v", err),
		}
	}

	if err := updateActivityInfos(tx,
		request.InsertActivityInfos,
		nil,
		m.shardID,
		domainID,
		info.WorkflowID,
		runID); err != nil {
		return &workflow.InternalServiceError{
			Message: fmt.Sprintf("ResetMutableState operation failed. Failed to insert into activity info map after clearing. Error: %v", err),
		}
	}

	if err := deleteTimerInfoMap(tx,
		m.shardID,
		domainID,
		info.WorkflowID,
		runID); err != nil {
		return &workflow.InternalServiceError{
			Message: fmt.Sprintf("ResetMutableState operation failed. Failed to clear timer info map. Error: %v", err),
		}
	}

	if err := updateTimerInfos(tx,
		request.InsertTimerInfos,
		nil,
		m.shardID,
		domainID,
		info.WorkflowID,
		runID); err != nil {
		return &workflow.InternalServiceError{
			Message: fmt.Sprintf("ResetMutableState operation failed. Failed to insert into timer info map after clearing. Error: %v", err),
		}
	}

	if err := deleteChildExecutionInfoMap(tx,
		m.shardID,
		domainID,
		info.WorkflowID,
		runID); err != nil {
		return &workflow.InternalServiceError{
			Message: fmt.Sprintf("ResetMutableState operation failed. Failed to clear child execution info map. Error: %v", err),
		}
	}

	if err := updateChildExecutionInfos(tx,
		request.InsertChildExecutionInfos,
		nil,
		m.shardID,
		domainID,
		info.WorkflowID,
		runID); err != nil {
		return &workflow.InternalServiceError{
			Message: fmt.Sprintf("ResetMutableState operation failed. Failed to insert into activity info map after clearing. Error: %v", err),
		}
	}

	if err := deleteRequestCancelInfoMap(tx,
		m.shardID,
		domainID,
		info.WorkflowID,
		runID); err != nil {
		return &workflow.InternalServiceError{
			Message: fmt.Sprintf("ResetMutableState operation failed. Failed to clear request cancel info map. Error: %v", err),
		}
	}

	if err := updateRequestCancelInfos(tx,
		request.InsertRequestCancelInfos,
		nil,
		m.shardID,
		domainID,
		info.WorkflowID,
		runID); err != nil {
		return &workflow.InternalServiceError{
			Message: fmt.Sprintf("ResetMutableState operation failed. Failed to insert into request cancel info map after clearing. Error: %v", err),
		}
	}

	if err := deleteSignalInfoMap(tx,
		m.shardID,
		domainID,
		info.WorkflowID,
		runID); err != nil {
		return &workflow.InternalServiceError{
			Message: fmt.Sprintf("ResetMutableState operation failed. Failed to clear signal info map. Error: %v", err),
		}
	}

	if err := deleteBufferedReplicationTasksMap(tx,
		m.shardID,
		domainID,
		info.WorkflowID,
		runID); err != nil {
		return &workflow.InternalServiceError{
			Message: fmt.Sprintf("ResetMutableState operation failed. Failed to clear buffered replications tasks map. Error: %v", err),
		}
	}

	if err := updateBufferedEvents(tx, nil,
		true,
		m.shardID,
		domainID,
		info.WorkflowID,
		runID, 0, 0); err != nil {
		return &workflow.InternalServiceError{
			Message: fmt.Sprintf("ResetMutableState operation failed. Failed to clear buffered events. Error: %v", err),
		}
	}

	if err := updateSignalInfos(tx,
		request.InsertSignalInfos,
		nil,
		m.shardID,
		domainID,
		info.WorkflowID,
		runID); err != nil {
		return &workflow.InternalServiceError{
			Message: fmt.Sprintf("ResetMutableState operation failed. Failed to insert into signal info map after clearing. Error: %v", err),
		}
	}

	if err := deleteSignalsRequestedSet(tx,
		m.shardID,
		domainID,
		info.WorkflowID,
		runID); err != nil {
		return &workflow.InternalServiceError{
			Message: fmt.Sprintf("ResetMutableState operation failed. Failed to clear signals requested set. Error: %v", err),
		}
	}

	if err := updateSignalsRequested(tx,
		request.InsertSignalRequestedIDs,
		"",
		m.shardID,
		domainID,
		info.WorkflowID,
		runID); err != nil {
		return &workflow.InternalServiceError{
			Message: fmt.Sprintf("ResetMutableState operation failed. Failed to insert into signals requested set after clearing. Error: %v", err),
		}
	}
	return nil
}

func (m *sqlExecutionManager) DeleteWorkflowExecution(request *p.DeleteWorkflowExecutionRequest) error {
	domainID := sqldb.MustParseUUID(request.DomainID)
	runID := sqldb.MustParseUUID(request.RunID)
	_, err := m.db.DeleteFromExecutions(&sqldb.ExecutionsFilter{
		ShardID:    m.shardID,
		DomainID:   domainID,
		WorkflowID: request.WorkflowID,
		RunID:      runID,
	})
	return err
}

// its possible for a new run of the same workflow to have started after the run we are deleting
// here was finished. In that case, current_executions table will have the same workflowID but different
// runID. The following code will delete the row from current_executions if and only if the runID is
// same as the one we are trying to delete here
func (m *sqlExecutionManager) DeleteCurrentWorkflowExecution(request *p.DeleteCurrentWorkflowExecutionRequest) error {
	domainID := sqldb.MustParseUUID(request.DomainID)
	runID := sqldb.MustParseUUID(request.RunID)
	_, err := m.db.DeleteFromCurrentExecutions(&sqldb.CurrentExecutionsFilter{
		ShardID:    int64(m.shardID),
		DomainID:   domainID,
		WorkflowID: request.WorkflowID,
		RunID:      runID,
	})
	return err
}

func (m *sqlExecutionManager) GetCurrentExecution(request *p.GetCurrentExecutionRequest) (*p.GetCurrentExecutionResponse, error) {
	row, err := m.db.SelectFromCurrentExecutions(&sqldb.CurrentExecutionsFilter{
		ShardID:    int64(m.shardID),
		DomainID:   sqldb.MustParseUUID(request.DomainID),
		WorkflowID: request.WorkflowID,
	})
	if err != nil {
		if err == sql.ErrNoRows {
			return nil, &workflow.EntityNotExistsError{Message: err.Error()}
		}
		return nil, &workflow.InternalServiceError{
			Message: fmt.Sprintf("GetCurrentExecution operation failed. Error: %v", err),
		}
	}
	return &p.GetCurrentExecutionResponse{
		StartRequestID:   row.CreateRequestID,
		RunID:            row.RunID.String(),
		State:            int(row.State),
		CloseStatus:      int(row.CloseStatus),
		LastWriteVersion: row.LastWriteVersion,
	}, nil
}

func (m *sqlExecutionManager) GetTransferTasks(request *p.GetTransferTasksRequest) (*p.GetTransferTasksResponse, error) {
	rows, err := m.db.SelectFromTransferTasks(&sqldb.TransferTasksFilter{
		ShardID: m.shardID, MinTaskID: &request.ReadLevel, MaxTaskID: &request.MaxReadLevel})
	if err != nil {
		if err != sql.ErrNoRows {
			return nil, &workflow.InternalServiceError{
				Message: fmt.Sprintf("GetTransferTasks operation failed. Select failed. Error: %v", err),
			}
		}
	}
	resp := &p.GetTransferTasksResponse{Tasks: make([]*p.TransferTaskInfo, len(rows))}
	for i, row := range rows {
		info, err := transferTaskInfoFromBlob(row.Data, row.DataEncoding)
		if err != nil {
			return nil, err
		}
		resp.Tasks[i] = &p.TransferTaskInfo{
			TaskID:                  row.TaskID,
			DomainID:                sqldb.UUID(info.DomainID).String(),
			WorkflowID:              info.GetWorkflowID(),
			RunID:                   sqldb.UUID(info.RunID).String(),
			VisibilityTimestamp:     time.Unix(0, info.GetVisibilityTimestampNanos()),
			TargetDomainID:          sqldb.UUID(info.TargetDomainID).String(),
			TargetWorkflowID:        info.GetTargetWorkflowID(),
			TargetRunID:             sqldb.UUID(info.TargetRunID).String(),
			TargetChildWorkflowOnly: info.GetTargetChildWorkflowOnly(),
			TaskList:                info.GetTaskList(),
			TaskType:                int(info.GetTaskType()),
			ScheduleID:              info.GetScheduleID(),
			Version:                 info.GetVersion(),
		}
	}
	return resp, nil
}

func (m *sqlExecutionManager) CompleteTransferTask(request *p.CompleteTransferTaskRequest) error {
	if _, err := m.db.DeleteFromTransferTasks(&sqldb.TransferTasksFilter{
		ShardID: m.shardID,
		TaskID:  &request.TaskID,
	}); err != nil {
		return &workflow.InternalServiceError{
			Message: fmt.Sprintf("CompleteTransferTask operation failed. Error: %v", err),
		}
	}
	return nil
}

func (m *sqlExecutionManager) RangeCompleteTransferTask(request *p.RangeCompleteTransferTaskRequest) error {
	if _, err := m.db.DeleteFromTransferTasks(&sqldb.TransferTasksFilter{
		ShardID:   m.shardID,
		MinTaskID: &request.ExclusiveBeginTaskID,
		MaxTaskID: &request.InclusiveEndTaskID}); err != nil {
		return &workflow.InternalServiceError{
			Message: fmt.Sprintf("RangeCompleteTransferTask operation failed. Error: %v", err),
		}
	}
	return nil
}

func (m *sqlExecutionManager) GetReplicationTasks(request *p.GetReplicationTasksRequest) (*p.GetReplicationTasksResponse, error) {
	var readLevel int64
	var maxReadLevelInclusive int64
	var err error
	if len(request.NextPageToken) > 0 {
		readLevel, err = deserializePageToken(request.NextPageToken)
		if err != nil {
			return nil, err
		}
	} else {
		readLevel = request.ReadLevel
	}
	maxReadLevelInclusive = collection.MaxInt64(
		readLevel+int64(request.BatchSize), request.MaxReadLevel)

	rows, err := m.db.SelectFromReplicationTasks(&sqldb.ReplicationTasksFilter{
		ShardID:   m.shardID,
		MinTaskID: &readLevel,
		MaxTaskID: &maxReadLevelInclusive,
		PageSize:  &request.BatchSize,
	})
	if err != nil {
		if err != sql.ErrNoRows {
			return nil, &workflow.InternalServiceError{
				Message: fmt.Sprintf("GetReplicationTasks operation failed. Select failed: %v", err),
			}
		}
	}
	if len(rows) == 0 {
		return &p.GetReplicationTasksResponse{}, nil
	}

	var tasks = make([]*p.ReplicationTaskInfo, len(rows))
	for i, row := range rows {
		info, err := replicationTaskInfoFromBlob(row.Data, row.DataEncoding)
		if err != nil {
			return nil, err
		}

		var lastReplicationInfo map[string]*p.ReplicationInfo
		if info.GetTaskType() == p.ReplicationTaskTypeHistory {
			lastReplicationInfo = make(map[string]*p.ReplicationInfo, len(info.LastReplicationInfo))
			for k, v := range info.LastReplicationInfo {
				lastReplicationInfo[k] = &p.ReplicationInfo{Version: v.GetVersion(), LastEventID: v.GetLastEventID()}
			}
		}

		tasks[i] = &p.ReplicationTaskInfo{
			TaskID:                  row.TaskID,
			DomainID:                sqldb.UUID(info.DomainID).String(),
			WorkflowID:              info.GetWorkflowID(),
			RunID:                   sqldb.UUID(info.RunID).String(),
			TaskType:                int(info.GetTaskType()),
			FirstEventID:            info.GetFirstEventID(),
			NextEventID:             info.GetNextEventID(),
			Version:                 info.GetVersion(),
			LastReplicationInfo:     lastReplicationInfo,
			ScheduledID:             info.GetScheduledID(),
			EventStoreVersion:       info.GetEventStoreVersion(),
			NewRunEventStoreVersion: info.GetNewRunEventStoreVersion(),
			BranchToken:             info.GetBranchToken(),
			NewRunBranchToken:       info.GetNewRunBranchToken(),
			ResetWorkflow:           info.GetResetWorkflow(),
		}
	}
	var nextPageToken []byte
	lastTaskID := rows[len(rows)-1].TaskID
	if lastTaskID < request.MaxReadLevel {
		nextPageToken = serializePageToken(lastTaskID)
	}
	return &p.GetReplicationTasksResponse{
		Tasks:         tasks,
		NextPageToken: nextPageToken,
	}, nil
}

func (m *sqlExecutionManager) CompleteReplicationTask(request *p.CompleteReplicationTaskRequest) error {
	if _, err := m.db.DeleteFromReplicationTasks(&sqldb.ReplicationTasksFilter{
		ShardID: m.shardID,
		TaskID:  &request.TaskID,
	}); err != nil {
		return &workflow.InternalServiceError{
			Message: fmt.Sprintf("CompleteReplicationTask operation failed. Error: %v", err),
		}
	}
	return nil
}

type timerTaskPageToken struct {
	TaskID    int64
	Timestamp time.Time
}

func (t *timerTaskPageToken) serialize() ([]byte, error) {
	return json.Marshal(t)
}

func (t *timerTaskPageToken) deserialize(payload []byte) error {
	return json.Unmarshal(payload, t)
}

func (m *sqlExecutionManager) GetTimerIndexTasks(request *p.GetTimerIndexTasksRequest) (*p.GetTimerIndexTasksResponse, error) {
	pageToken := &timerTaskPageToken{TaskID: math.MinInt64, Timestamp: request.MinTimestamp}
	if len(request.NextPageToken) > 0 {
		if err := pageToken.deserialize(request.NextPageToken); err != nil {
			return nil, &workflow.InternalServiceError{
				Message: fmt.Sprintf("error deserializing timerTaskPageToken: %v", err),
			}
		}
	}

	rows, err := m.db.SelectFromTimerTasks(&sqldb.TimerTasksFilter{
		ShardID:                m.shardID,
		MinVisibilityTimestamp: &pageToken.Timestamp,
		TaskID:                 pageToken.TaskID,
		MaxVisibilityTimestamp: &request.MaxTimestamp,
		PageSize:               common.IntPtr(request.BatchSize + 1),
	})

	if err != nil && err != sql.ErrNoRows {
		return nil, &workflow.InternalServiceError{
			Message: fmt.Sprintf("GetTimerTasks operation failed. Select failed. Error: %v", err),
		}
	}

	resp := &p.GetTimerIndexTasksResponse{Timers: make([]*p.TimerTaskInfo, len(rows))}
	for i, row := range rows {
		info, err := timerTaskInfoFromBlob(row.Data, row.DataEncoding)
		if err != nil {
			return nil, err
		}
		resp.Timers[i] = &p.TimerTaskInfo{
			VisibilityTimestamp: row.VisibilityTimestamp,
			TaskID:              row.TaskID,
			DomainID:            sqldb.UUID(info.DomainID).String(),
			WorkflowID:          info.GetWorkflowID(),
			RunID:               sqldb.UUID(info.RunID).String(),
			TaskType:            int(info.GetTaskType()),
			TimeoutType:         int(info.GetTimeoutType()),
			EventID:             info.GetEventID(),
			ScheduleAttempt:     info.GetScheduleAttempt(),
			Version:             info.GetVersion(),
		}
	}

	if len(resp.Timers) > request.BatchSize {
		pageToken = &timerTaskPageToken{
			TaskID:    resp.Timers[request.BatchSize].TaskID,
			Timestamp: resp.Timers[request.BatchSize].VisibilityTimestamp,
		}
		resp.Timers = resp.Timers[:request.BatchSize]
		nextToken, err := pageToken.serialize()
		if err != nil {
			return nil, &workflow.InternalServiceError{
				Message: fmt.Sprintf("GetTimerTasks: error serializing page token: %v", err),
			}
		}
		resp.NextPageToken = nextToken
	}

	return resp, nil
}

func (m *sqlExecutionManager) CompleteTimerTask(request *p.CompleteTimerTaskRequest) error {
	if _, err := m.db.DeleteFromTimerTasks(&sqldb.TimerTasksFilter{
		ShardID:             m.shardID,
		VisibilityTimestamp: &request.VisibilityTimestamp,
		TaskID:              request.TaskID,
	}); err != nil {
		return &workflow.InternalServiceError{
			Message: fmt.Sprintf("CompleteTimerTask operation failed. Error: %v", err),
		}
	}
	return nil
}

func (m *sqlExecutionManager) RangeCompleteTimerTask(request *p.RangeCompleteTimerTaskRequest) error {
	start := request.InclusiveBeginTimestamp
	end := request.ExclusiveEndTimestamp
	if _, err := m.db.DeleteFromTimerTasks(&sqldb.TimerTasksFilter{
		ShardID:                m.shardID,
		MinVisibilityTimestamp: &start,
		MaxVisibilityTimestamp: &end,
	}); err != nil {
		return &workflow.InternalServiceError{
			Message: fmt.Sprintf("CompleteTimerTask operation failed. Error: %v", err),
		}
	}
	return nil
}

// NewSQLExecutionStore creates an instance of ExecutionStore
func NewSQLExecutionStore(db sqldb.Interface, logger log.Logger, shardID int) (p.ExecutionStore, error) {
	return &sqlExecutionManager{
		shardID: shardID,
		sqlStore: sqlStore{
			db:     db,
			logger: logger,
		},
	}, nil
}

// lockCurrentExecutionIfExists returns current execution or nil if none is found for the workflowID
// locking it in the DB
func lockCurrentExecutionIfExists(tx sqldb.Tx, shardID int, domainID sqldb.UUID, workflowID string) (*sqldb.CurrentExecutionsRow, error) {
	rows, err := tx.LockCurrentExecutionsJoinExecutions(&sqldb.CurrentExecutionsFilter{
		ShardID: int64(shardID), DomainID: domainID, WorkflowID: workflowID})
	if err != nil {
		if err != sql.ErrNoRows {
			return nil, &workflow.InternalServiceError{
				Message: fmt.Sprintf("Failed to get current_executions row for (shard,domain,workflow) = (%v, %v, %v). Error: %v", shardID, domainID, workflowID, err),
			}
		}
	}
	size := len(rows)
	if size > 1 {
		return nil, &workflow.InternalServiceError{
			Message: fmt.Sprintf("Multiple current_executions rows for (shard,domain,workflow) = (%v, %v, %v).", shardID, domainID, workflowID),
		}
	}
	if size == 0 {
		return nil, nil
	}
	return &rows[0], nil
}

func createExecutionFromRequest(
	tx sqldb.Tx,
	request *p.InternalCreateWorkflowExecutionRequest,
	shardID int, domainID sqldb.UUID, runID sqldb.UUID, nowTimestamp time.Time) error {
	emptyStr := ""
	zeroPtr := common.Int64Ptr(0)
	lastWriteVersion := common.EmptyVersion
	var versionHistoriesData []byte
	var versionHistoriesEncoding *string
	if request.VersionHistories != nil {
		versionHistoriesData = request.VersionHistories.Data
		versionHistoriesEncoding = common.StringPtr(string(request.VersionHistories.GetEncoding()))
	}
	info := &sqlblobs.WorkflowExecutionInfo{
<<<<<<< HEAD
		TaskList:                     &request.TaskList,
		WorkflowTypeName:             &request.WorkflowTypeName,
		WorkflowTimeoutSeconds:       &request.WorkflowTimeout,
		DecisionTaskTimeoutSeconds:   &request.DecisionTimeoutValue,
		State:                        common.Int32Ptr(int32(request.State)),
		CloseStatus:                  common.Int32Ptr(int32(request.CloseStatus)),
		LastFirstEventID:             common.Int64Ptr(common.FirstEventID),
		LastEventTaskID:              &request.LastEventTaskID,
		LastProcessedEvent:           &request.LastProcessedEvent,
		StartTimeNanos:               common.Int64Ptr(nowTimestamp.UnixNano()),
		LastUpdatedTimeNanos:         common.Int64Ptr(nowTimestamp.UnixNano()),
		CreateRequestID:              &request.RequestID,
		DecisionVersion:              &request.DecisionVersion,
		DecisionScheduleID:           &request.DecisionScheduleID,
		DecisionStartedID:            &request.DecisionStartedID,
		DecisionTimeout:              &request.DecisionStartToCloseTimeout,
		DecisionAttempt:              zeroPtr,
		DecisionTimestampNanos:       zeroPtr,
		StickyTaskList:               &emptyStr,
		StickyScheduleToStartTimeout: zeroPtr,
		ClientLibraryVersion:         &emptyStr,
		ClientFeatureVersion:         &emptyStr,
		ClientImpl:                   &emptyStr,
		SignalCount:                  common.Int64Ptr(int64(request.SignalCount)),
		HistorySize:                  &request.HistorySize,
		CronSchedule:                 &request.CronSchedule,
		HasRetryPolicy:               common.BoolPtr(request.HasRetryPolicy),
		RetryAttempt:                 common.Int64Ptr(int64(request.Attempt)),
		RetryInitialIntervalSeconds:  &request.InitialInterval,
		RetryBackoffCoefficient:      &request.BackoffCoefficient,
		RetryMaximumIntervalSeconds:  &request.MaximumInterval,
		RetryMaximumAttempts:         &request.MaximumAttempts,
		RetryExpirationSeconds:       &request.ExpirationSeconds,
		RetryExpirationTimeNanos:     common.Int64Ptr(request.ExpirationTime.UnixNano()),
		RetryNonRetryableErrors:      request.NonRetriableErrors,
		ExecutionContext:             request.ExecutionContext,
		AutoResetPoints:              request.PreviousAutoResetPoints.Data,
		AutoResetPointsEncoding:      common.StringPtr(string(request.PreviousAutoResetPoints.GetEncoding())),
		VersionHistories:             request.VersionHistories.Data,
		VersionHistoriesEncoding:     common.StringPtr(string(request.VersionHistories.GetEncoding())),
=======
		TaskList:                        &request.TaskList,
		WorkflowTypeName:                &request.WorkflowTypeName,
		WorkflowTimeoutSeconds:          &request.WorkflowTimeout,
		DecisionTaskTimeoutSeconds:      &request.DecisionTimeoutValue,
		State:                           common.Int32Ptr(int32(request.State)),
		CloseStatus:                     common.Int32Ptr(int32(request.CloseStatus)),
		LastFirstEventID:                common.Int64Ptr(common.FirstEventID),
		LastEventTaskID:                 &request.LastEventTaskID,
		LastProcessedEvent:              &request.LastProcessedEvent,
		StartTimeNanos:                  common.Int64Ptr(nowTimestamp.UnixNano()),
		LastUpdatedTimeNanos:            common.Int64Ptr(nowTimestamp.UnixNano()),
		CreateRequestID:                 &request.RequestID,
		DecisionVersion:                 &request.DecisionVersion,
		DecisionScheduleID:              &request.DecisionScheduleID,
		DecisionStartedID:               &request.DecisionStartedID,
		DecisionTimeout:                 &request.DecisionStartToCloseTimeout,
		DecisionAttempt:                 zeroPtr,
		DecisionStartedTimestampNanos:   zeroPtr,
		DecisionScheduledTimestampNanos: zeroPtr,
		StickyTaskList:                  &emptyStr,
		StickyScheduleToStartTimeout:    zeroPtr,
		ClientLibraryVersion:            &emptyStr,
		ClientFeatureVersion:            &emptyStr,
		ClientImpl:                      &emptyStr,
		SignalCount:                     common.Int64Ptr(int64(request.SignalCount)),
		HistorySize:                     &request.HistorySize,
		CronSchedule:                    &request.CronSchedule,
		HasRetryPolicy:                  common.BoolPtr(request.HasRetryPolicy),
		RetryAttempt:                    common.Int64Ptr(int64(request.Attempt)),
		RetryInitialIntervalSeconds:     &request.InitialInterval,
		RetryBackoffCoefficient:         &request.BackoffCoefficient,
		RetryMaximumIntervalSeconds:     &request.MaximumInterval,
		RetryMaximumAttempts:            &request.MaximumAttempts,
		RetryExpirationSeconds:          &request.ExpirationSeconds,
		RetryExpirationTimeNanos:        common.Int64Ptr(request.ExpirationTime.UnixNano()),
		RetryNonRetryableErrors:         request.NonRetriableErrors,
		ExecutionContext:                request.ExecutionContext,
		AutoResetPoints:                 request.PreviousAutoResetPoints.Data,
		AutoResetPointsEncoding:         common.StringPtr(string(request.PreviousAutoResetPoints.GetEncoding())),
		VersionHistories:                versionHistoriesData,
		VersionHistoriesEncoding:        versionHistoriesEncoding,
		SearchAttributes:                request.SearchAttributes,
>>>>>>> 044ccb0e
	}
	if request.ReplicationState != nil {
		lastWriteVersion = request.ReplicationState.LastWriteVersion
		info.StartVersion = &request.ReplicationState.StartVersion
		info.CurrentVersion = &request.ReplicationState.CurrentVersion
		info.LastWriteEventID = &request.ReplicationState.LastWriteEventID
		info.LastReplicationInfo = make(map[string]*sqlblobs.ReplicationInfo, len(request.ReplicationState.LastReplicationInfo))
		for k, v := range request.ReplicationState.LastReplicationInfo {
			info.LastReplicationInfo[k] = &sqlblobs.ReplicationInfo{Version: &v.Version, LastEventID: &v.LastEventID}
		}
	}
	if request.ParentDomainID != "" {
		info.InitiatedID = &request.InitiatedID
		info.ParentDomainID = sqldb.MustParseUUID(request.ParentDomainID)
		info.ParentWorkflowID = request.ParentExecution.WorkflowId
		info.ParentRunID = sqldb.MustParseUUID(*request.ParentExecution.RunId)
	}
	if request.EventStoreVersion == p.EventStoreVersionV2 {
		info.EventStoreVersion = common.Int32Ptr(int32(p.EventStoreVersionV2))
		info.EventBranchToken = request.BranchToken
	}

	blob, err := workflowExecutionInfoToBlob(info)
	if err != nil {
		return err
	}
	row := &sqldb.ExecutionsRow{
		ShardID:          shardID,
		DomainID:         domainID,
		WorkflowID:       *request.Execution.WorkflowId,
		RunID:            runID,
		NextEventID:      request.NextEventID,
		LastWriteVersion: lastWriteVersion,
		Data:             blob.Data,
		DataEncoding:     string(blob.Encoding),
	}
	_, err = tx.InsertIntoExecutions(row)
	if err != nil {
		return &workflow.InternalServiceError{
			Message: fmt.Sprintf("CreateWorkflowExecution operation failed. Failed to insert into executions table. Error: %v", err),
		}
	}
	return nil
}

func createOrUpdateCurrentExecution(
	tx sqldb.Tx, request *p.InternalCreateWorkflowExecutionRequest, shardID int, domainID sqldb.UUID,
	runID sqldb.UUID, state int, closeStatus int) error {
	row := sqldb.CurrentExecutionsRow{
		ShardID:          int64(shardID),
		DomainID:         domainID,
		WorkflowID:       *request.Execution.WorkflowId,
		RunID:            runID,
		CreateRequestID:  request.RequestID,
		State:            state,
		CloseStatus:      closeStatus,
		StartVersion:     common.EmptyVersion,
		LastWriteVersion: common.EmptyVersion,
	}
	replicationState := request.ReplicationState
	if replicationState != nil {
		row.StartVersion = replicationState.StartVersion
		row.LastWriteVersion = replicationState.LastWriteVersion
	}

	switch request.CreateWorkflowMode {
	case p.CreateWorkflowModeContinueAsNew:
		if err := updateCurrentExecution(tx,
			shardID,
			domainID,
			request.Execution.GetWorkflowId(),
			runID,
			request.RequestID,
			state,
			closeStatus,
			row.StartVersion,
			row.LastWriteVersion); err != nil {
			return &workflow.InternalServiceError{
				Message: fmt.Sprintf("CreateWorkflowExecution operation failed. Failed to continue as new. Error: %v", err),
			}
		}
	case p.CreateWorkflowModeWorkflowIDReuse:
		if err := updateCurrentExecution(tx,
			shardID,
			domainID,
			request.Execution.GetWorkflowId(),
			runID,
			request.RequestID,
			state,
			closeStatus,
			row.StartVersion,
			row.LastWriteVersion); err != nil {
			return &workflow.InternalServiceError{
				Message: fmt.Sprintf("CreateWorkflowExecution operation failed. Failed to reuse workflow ID. Error: %v", err),
			}
		}
	case p.CreateWorkflowModeBrandNew:
		if _, err := tx.InsertIntoCurrentExecutions(&row); err != nil {
			return &workflow.InternalServiceError{
				Message: fmt.Sprintf("CreateWorkflowExecution operation failed. Failed to insert into current_executions table. Error: %v", err),
			}
		}
	case p.CreateWorkflowModeZombie:
		if request.State != p.WorkflowStateZombie || request.CloseStatus != p.WorkflowCloseStatusNone {
			return &workflow.InternalServiceError{Message: fmt.Sprintf(
				"Cannot create zombie workflow with state: %v, close status: %v",
				request.State,
				request.CloseStatus,
			)}
		}
	default:
		return fmt.Errorf("Unknown workflow creation mode: %v", request.CreateWorkflowMode)
	}

	return nil
}

func lockAndCheckNextEventID(tx sqldb.Tx, shardID int, domainID sqldb.UUID, workflowID string, runID sqldb.UUID, condition int64) error {
	nextEventID, err := lockNextEventID(tx, shardID, domainID, workflowID, runID)
	if err != nil {
		return err
	}
	if *nextEventID != condition {
		return &p.ConditionFailedError{
			Msg: fmt.Sprintf("next_event_id was %v when it should have been %v.", nextEventID, condition),
		}
	}
	return nil
}

func lockNextEventID(tx sqldb.Tx, shardID int, domainID sqldb.UUID, workflowID string, runID sqldb.UUID) (*int64, error) {
	nextEventID, err := tx.WriteLockExecutions(&sqldb.ExecutionsFilter{ShardID: shardID, DomainID: domainID, WorkflowID: workflowID, RunID: runID})
	if err != nil {
		if err == sql.ErrNoRows {
			return nil, &workflow.EntityNotExistsError{
				Message: fmt.Sprintf("Failed to lock executions row with (shard, domain, workflow, run) = (%v,%v,%v,%v) which does not exist.", shardID, domainID, workflowID, runID),
			}
		}
		return nil, &workflow.InternalServiceError{
			Message: fmt.Sprintf("Failed to lock executions row. Error: %v", err),
		}
	}
	result := int64(nextEventID)
	return &result, nil
}

func createTransferTasks(tx sqldb.Tx, transferTasks []p.Task, shardID int, domainID sqldb.UUID, workflowID string, runID sqldb.UUID) error {
	if len(transferTasks) == 0 {
		return nil
	}

	transferTasksRows := make([]sqldb.TransferTasksRow, len(transferTasks))
	for i, task := range transferTasks {
		info := &sqlblobs.TransferTaskInfo{
			DomainID:         domainID,
			WorkflowID:       &workflowID,
			RunID:            runID,
			TargetDomainID:   domainID,
			TargetWorkflowID: common.StringPtr(p.TransferTaskTransferTargetWorkflowID),
			ScheduleID:       common.Int64Ptr(0),
		}

		transferTasksRows[i].ShardID = shardID
		transferTasksRows[i].TaskID = task.GetTaskID()

		switch task.GetType() {
		case p.TransferTaskTypeActivityTask:
			info.TargetDomainID = sqldb.MustParseUUID(task.(*p.ActivityTask).DomainID)
			info.TaskList = &task.(*p.ActivityTask).TaskList
			info.ScheduleID = &task.(*p.ActivityTask).ScheduleID

		case p.TransferTaskTypeDecisionTask:
			info.TargetDomainID = sqldb.MustParseUUID(task.(*p.DecisionTask).DomainID)
			info.TaskList = &task.(*p.DecisionTask).TaskList
			info.ScheduleID = &task.(*p.DecisionTask).ScheduleID

		case p.TransferTaskTypeCancelExecution:
			info.TargetDomainID = sqldb.MustParseUUID(task.(*p.CancelExecutionTask).TargetDomainID)
			info.TargetWorkflowID = &task.(*p.CancelExecutionTask).TargetWorkflowID
			if task.(*p.CancelExecutionTask).TargetRunID != "" {
				info.TargetRunID = sqldb.MustParseUUID(task.(*p.CancelExecutionTask).TargetRunID)
			}
			info.TargetChildWorkflowOnly = &task.(*p.CancelExecutionTask).TargetChildWorkflowOnly
			info.ScheduleID = &task.(*p.CancelExecutionTask).InitiatedID

		case p.TransferTaskTypeSignalExecution:
			info.TargetDomainID = sqldb.MustParseUUID(task.(*p.SignalExecutionTask).TargetDomainID)
			info.TargetWorkflowID = &task.(*p.SignalExecutionTask).TargetWorkflowID
			if task.(*p.SignalExecutionTask).TargetRunID != "" {
				info.TargetRunID = sqldb.MustParseUUID(task.(*p.SignalExecutionTask).TargetRunID)
			}
			info.TargetChildWorkflowOnly = &task.(*p.SignalExecutionTask).TargetChildWorkflowOnly
			info.ScheduleID = &task.(*p.SignalExecutionTask).InitiatedID

		case p.TransferTaskTypeStartChildExecution:
			info.TargetDomainID = sqldb.MustParseUUID(task.(*p.StartChildExecutionTask).TargetDomainID)
			info.TargetWorkflowID = &task.(*p.StartChildExecutionTask).TargetWorkflowID
			info.ScheduleID = &task.(*p.StartChildExecutionTask).InitiatedID

		case p.TransferTaskTypeCloseExecution,
			p.TransferTaskTypeRecordWorkflowStarted,
			p.TransferTaskTypeResetWorkflow:
			// No explicit property needs to be set

		default:
			// hmm what should i do here?
			//d.logger.Fatal("Unknown Transfer Task.")
		}

		info.TaskType = common.Int16Ptr(int16(task.GetType()))
		info.Version = common.Int64Ptr(task.GetVersion())
		info.VisibilityTimestampNanos = common.Int64Ptr(task.GetVisibilityTimestamp().UnixNano())

		blob, err := transferTaskInfoToBlob(info)
		if err != nil {
			return err
		}
		transferTasksRows[i].Data = blob.Data
		transferTasksRows[i].DataEncoding = string(blob.Encoding)
	}

	result, err := tx.InsertIntoTransferTasks(transferTasksRows)
	if err != nil {
		return &workflow.InternalServiceError{
			Message: fmt.Sprintf("Failed to create transfer tasks. Error: %v", err),
		}
	}

	rowsAffected, err := result.RowsAffected()
	if err != nil {
		return &workflow.InternalServiceError{
			Message: fmt.Sprintf("Failed to create transfer tasks. Could not verify number of rows inserted. Error: %v", err),
		}
	}

	if int(rowsAffected) != len(transferTasks) {
		return &workflow.InternalServiceError{
			Message: fmt.Sprintf("Failed to create transfer tasks. Inserted %v instead of %v rows into transfer_tasks. Error: %v", rowsAffected, len(transferTasks), err),
		}
	}

	return nil
}

func createReplicationTasks(
	tx sqldb.Tx, replicationTasks []p.Task, shardID int, domainID sqldb.UUID, workflowID string, runID sqldb.UUID) error {
	if len(replicationTasks) == 0 {
		return nil
	}
	replicationTasksRows := make([]sqldb.ReplicationTasksRow, len(replicationTasks))

	for i, task := range replicationTasks {

		firstEventID := common.EmptyEventID
		nextEventID := common.EmptyEventID
		version := common.EmptyVersion
		activityScheduleID := common.EmptyEventID
		var lastReplicationInfo map[string]*sqlblobs.ReplicationInfo

		var eventStoreVersion, newRunEventStoreVersion int32
		var branchToken, newRunBranchToken []byte
		var resetWorkflow bool

		switch task.GetType() {
		case p.ReplicationTaskTypeHistory:
			historyReplicationTask, ok := task.(*p.HistoryReplicationTask)
			if !ok {
				return &workflow.InternalServiceError{
					Message: fmt.Sprintf("Failed to cast %v to HistoryReplicationTask", task),
				}
			}
			firstEventID = historyReplicationTask.FirstEventID
			nextEventID = historyReplicationTask.NextEventID
			version = task.GetVersion()
			eventStoreVersion = historyReplicationTask.EventStoreVersion
			newRunEventStoreVersion = historyReplicationTask.NewRunEventStoreVersion
			branchToken = historyReplicationTask.BranchToken
			newRunBranchToken = historyReplicationTask.NewRunBranchToken
			resetWorkflow = historyReplicationTask.ResetWorkflow
			lastReplicationInfo = make(map[string]*sqlblobs.ReplicationInfo, len(historyReplicationTask.LastReplicationInfo))
			for k, v := range historyReplicationTask.LastReplicationInfo {
				lastReplicationInfo[k] = &sqlblobs.ReplicationInfo{Version: &v.Version, LastEventID: &v.LastEventID}
			}
		case p.ReplicationTaskTypeSyncActivity:
			version = task.GetVersion()
			activityScheduleID = task.(*p.SyncActivityTask).ScheduledID
			lastReplicationInfo = map[string]*sqlblobs.ReplicationInfo{}

		default:
			return &workflow.InternalServiceError{
				Message: fmt.Sprintf("Unknown replication task: %v", task),
			}
		}

		blob, err := replicationTaskInfoToBlob(&sqlblobs.ReplicationTaskInfo{
			DomainID:                domainID,
			WorkflowID:              &workflowID,
			RunID:                   runID,
			TaskType:                common.Int16Ptr(int16(task.GetType())),
			FirstEventID:            &firstEventID,
			NextEventID:             &nextEventID,
			Version:                 &version,
			LastReplicationInfo:     lastReplicationInfo,
			ScheduledID:             &activityScheduleID,
			EventStoreVersion:       &eventStoreVersion,
			NewRunEventStoreVersion: &newRunEventStoreVersion,
			BranchToken:             branchToken,
			NewRunBranchToken:       newRunBranchToken,
			ResetWorkflow:           &resetWorkflow,
		})
		if err != nil {
			return err
		}
		replicationTasksRows[i].ShardID = shardID
		replicationTasksRows[i].TaskID = task.GetTaskID()
		replicationTasksRows[i].Data = blob.Data
		replicationTasksRows[i].DataEncoding = string(blob.Encoding)
	}

	result, err := tx.InsertIntoReplicationTasks(replicationTasksRows)
	if err != nil {
		return &workflow.InternalServiceError{
			Message: fmt.Sprintf("Failed to create replication tasks. Error: %v", err),
		}
	}

	rowsAffected, err := result.RowsAffected()
	if err != nil {
		return &workflow.InternalServiceError{
			Message: fmt.Sprintf("Failed to create replication tasks. Could not verify number of rows inserted. Error: %v", err),
		}
	}

	if int(rowsAffected) != len(replicationTasks) {
		return &workflow.InternalServiceError{
			Message: fmt.Sprintf("Failed to create replication tasks. Inserted %v instead of %v rows into transfer_tasks. Error: %v", rowsAffected, len(replicationTasks), err),
		}
	}

	return nil
}

func createTimerTasks(
	tx sqldb.Tx, timerTasks []p.Task, shardID int, domainID sqldb.UUID, workflowID string, runID sqldb.UUID) error {
	if len(timerTasks) > 0 {
		timerTasksRows := make([]sqldb.TimerTasksRow, len(timerTasks))

		for i, task := range timerTasks {
			info := &sqlblobs.TimerTaskInfo{}
			switch t := task.(type) {
			case *p.DecisionTimeoutTask:
				info.EventID = &t.EventID
				info.TimeoutType = common.Int16Ptr(int16(t.TimeoutType))
				info.ScheduleAttempt = &t.ScheduleAttempt
			case *p.ActivityTimeoutTask:
				info.EventID = &t.EventID
				info.TimeoutType = common.Int16Ptr(int16(t.TimeoutType))
				info.ScheduleAttempt = &t.Attempt
			case *p.UserTimerTask:
				info.EventID = &t.EventID
			case *p.ActivityRetryTimerTask:
				info.EventID = &t.EventID
				info.ScheduleAttempt = common.Int64Ptr(int64(t.Attempt))
			case *p.WorkflowBackoffTimerTask:
				info.EventID = &t.EventID
				info.TimeoutType = common.Int16Ptr(int16(t.TimeoutType))
			}

			info.DomainID = domainID
			info.WorkflowID = &workflowID
			info.RunID = runID
			info.Version = common.Int64Ptr(task.GetVersion())
			info.TaskType = common.Int16Ptr(int16(task.GetType()))

			blob, err := timerTaskInfoToBlob(info)
			if err != nil {
				return err
			}

			timerTasksRows[i].ShardID = shardID
			timerTasksRows[i].VisibilityTimestamp = task.GetVisibilityTimestamp()
			timerTasksRows[i].TaskID = task.GetTaskID()
			timerTasksRows[i].Data = blob.Data
			timerTasksRows[i].DataEncoding = string(blob.Encoding)
		}

		result, err := tx.InsertIntoTimerTasks(timerTasksRows)
		if err != nil {
			return &workflow.InternalServiceError{
				Message: fmt.Sprintf("Failed to create timer tasks. Error: %v", err),
			}
		}
		rowsAffected, err := result.RowsAffected()
		if err != nil {
			return &workflow.InternalServiceError{
				Message: fmt.Sprintf("Failed to create timer tasks. Could not verify number of rows inserted. Error: %v", err),
			}
		}

		if int(rowsAffected) != len(timerTasks) {
			return &workflow.InternalServiceError{
				Message: fmt.Sprintf("Failed to create timer tasks. Inserted %v instead of %v rows into timer_tasks. Error: %v", rowsAffected, len(timerTasks), err),
			}
		}
	}

	return nil
}

func assertNotCurrentExecution(tx sqldb.Tx, shardID int, domainID sqldb.UUID, workflowID string, runID sqldb.UUID) error {
	currentRunID, err := tx.LockCurrentExecutions(&sqldb.CurrentExecutionsFilter{
		ShardID: int64(shardID), DomainID: domainID, WorkflowID: workflowID})
	if err != nil {
		return &workflow.InternalServiceError{
			Message: fmt.Sprintf("Assertion on current record failed. Failed to check current run ID. Error: %v", err),
		}
	}
	if err := assertRunIDMismatch(runID, currentRunID); err != nil {
		return err
	}
	return nil
}

func assertAndUpdateCurrentExecution(tx sqldb.Tx, shardID int, domainID sqldb.UUID, workflowID string, newRunID sqldb.UUID, previousRunID sqldb.UUID,
	createRequestID string, state int, closeStatus int, startVersion int64, lastWriteVersion int64) error {
	runID, err := tx.LockCurrentExecutions(&sqldb.CurrentExecutionsFilter{
		ShardID: int64(shardID), DomainID: domainID, WorkflowID: workflowID})
	if err != nil {
		return &workflow.InternalServiceError{
			Message: fmt.Sprintf("Update current record failed. Failed to check current run ID. Error: %v", err),
		}
	}
	if !bytes.Equal(runID, previousRunID) {
		return &p.ConditionFailedError{
			Msg: fmt.Sprintf("Update current record failed failed. Current run ID was %v, expected %v", runID, previousRunID),
		}
	}
	return updateCurrentExecution(tx, shardID, domainID, workflowID, newRunID, createRequestID, state, closeStatus, startVersion, lastWriteVersion)
}

func assertRunIDMismatch(runID sqldb.UUID, currentRunID sqldb.UUID) error {
	// zombie workflow creation with existence of current record, this is a noop
	if bytes.Equal(runID, currentRunID) {
		return &p.ConditionFailedError{
			Msg: fmt.Sprintf("Assertion on current run ID failed. Current run ID is not expected: %v", currentRunID),
		}
	}
	return nil
}

func updateCurrentExecution(tx sqldb.Tx, shardID int, domainID sqldb.UUID, workflowID string, runID sqldb.UUID,
	createRequestID string, state int, closeStatus int, startVersion int64, lastWriteVersion int64) error {
	result, err := tx.UpdateCurrentExecutions(&sqldb.CurrentExecutionsRow{
		ShardID:          int64(shardID),
		DomainID:         domainID,
		WorkflowID:       workflowID,
		RunID:            runID,
		CreateRequestID:  createRequestID,
		State:            state,
		CloseStatus:      closeStatus,
		StartVersion:     startVersion,
		LastWriteVersion: lastWriteVersion,
	})
	if err != nil {
		return &workflow.InternalServiceError{
			Message: fmt.Sprintf("ContinueAsNew failed. Failed to update current_executions table. Error: %v", err),
		}
	}
	rowsAffected, err := result.RowsAffected()
	if err != nil {
		return &workflow.InternalServiceError{
			Message: fmt.Sprintf("ContinueAsNew failed. Failed to check number of rows updated in current_executions table. Error: %v", err),
		}
	}
	if rowsAffected != 1 {
		return &workflow.InternalServiceError{
			Message: fmt.Sprintf("ContinueAsNew failed. %v rows of current_executions updated instead of 1.", rowsAffected),
		}
	}
	return nil
}

func buildExecutionRow(executionInfo *p.InternalWorkflowExecutionInfo,
	replicationState *p.ReplicationState,
	versionHistories *p.DataBlob,
	shardID int) (row *sqldb.ExecutionsRow, err error) {
	lastWriteVersion := common.EmptyVersion
	info := &sqlblobs.WorkflowExecutionInfo{
<<<<<<< HEAD
		TaskList:                     &executionInfo.TaskList,
		WorkflowTypeName:             &executionInfo.WorkflowTypeName,
		WorkflowTimeoutSeconds:       &executionInfo.WorkflowTimeout,
		DecisionTaskTimeoutSeconds:   &executionInfo.DecisionTimeoutValue,
		ExecutionContext:             executionInfo.ExecutionContext,
		State:                        common.Int32Ptr(int32(executionInfo.State)),
		CloseStatus:                  common.Int32Ptr(int32(executionInfo.CloseStatus)),
		LastFirstEventID:             &executionInfo.LastFirstEventID,
		LastProcessedEvent:           &executionInfo.LastProcessedEvent,
		StartTimeNanos:               common.Int64Ptr(executionInfo.StartTimestamp.UnixNano()),
		LastUpdatedTimeNanos:         common.TimeNowNanosPtr(),
		CreateRequestID:              &executionInfo.CreateRequestID,
		DecisionVersion:              &executionInfo.DecisionVersion,
		DecisionScheduleID:           &executionInfo.DecisionScheduleID,
		DecisionStartedID:            &executionInfo.DecisionStartedID,
		DecisionRequestID:            &executionInfo.DecisionRequestID,
		DecisionTimeout:              &executionInfo.DecisionTimeout,
		DecisionAttempt:              &executionInfo.DecisionAttempt,
		DecisionTimestampNanos:       &executionInfo.DecisionTimestamp,
		StickyTaskList:               &executionInfo.StickyTaskList,
		StickyScheduleToStartTimeout: common.Int64Ptr(int64(executionInfo.StickyScheduleToStartTimeout)),
		ClientLibraryVersion:         &executionInfo.ClientLibraryVersion,
		ClientFeatureVersion:         &executionInfo.ClientFeatureVersion,
		ClientImpl:                   &executionInfo.ClientImpl,
		CurrentVersion:               common.Int64Ptr(common.EmptyVersion),
		SignalCount:                  common.Int64Ptr(int64(executionInfo.SignalCount)),
		HistorySize:                  &executionInfo.HistorySize,
		CronSchedule:                 &executionInfo.CronSchedule,
		CompletionEventBatchID:       &executionInfo.CompletionEventBatchID,
		HasRetryPolicy:               &executionInfo.HasRetryPolicy,
		RetryAttempt:                 common.Int64Ptr(int64(executionInfo.Attempt)),
		RetryInitialIntervalSeconds:  &executionInfo.InitialInterval,
		RetryBackoffCoefficient:      &executionInfo.BackoffCoefficient,
		RetryMaximumIntervalSeconds:  &executionInfo.MaximumInterval,
		RetryMaximumAttempts:         &executionInfo.MaximumAttempts,
		RetryExpirationSeconds:       &executionInfo.ExpirationSeconds,
		RetryExpirationTimeNanos:     common.Int64Ptr(executionInfo.ExpirationTime.UnixNano()),
		RetryNonRetryableErrors:      executionInfo.NonRetriableErrors,
		EventStoreVersion:            &executionInfo.EventStoreVersion,
		EventBranchToken:             executionInfo.BranchToken,
		AutoResetPoints:              executionInfo.AutoResetPoints.Data,
		AutoResetPointsEncoding:      common.StringPtr(string(executionInfo.AutoResetPoints.GetEncoding())),
		VersionHistories:             executionInfo.VersionHistories.Data,
		VersionHistoriesEncoding:     common.StringPtr(string(executionInfo.VersionHistories.GetEncoding())),
=======
		TaskList:                        &executionInfo.TaskList,
		WorkflowTypeName:                &executionInfo.WorkflowTypeName,
		WorkflowTimeoutSeconds:          &executionInfo.WorkflowTimeout,
		DecisionTaskTimeoutSeconds:      &executionInfo.DecisionTimeoutValue,
		ExecutionContext:                executionInfo.ExecutionContext,
		State:                           common.Int32Ptr(int32(executionInfo.State)),
		CloseStatus:                     common.Int32Ptr(int32(executionInfo.CloseStatus)),
		LastFirstEventID:                &executionInfo.LastFirstEventID,
		LastProcessedEvent:              &executionInfo.LastProcessedEvent,
		StartTimeNanos:                  common.Int64Ptr(executionInfo.StartTimestamp.UnixNano()),
		LastUpdatedTimeNanos:            common.TimeNowNanosPtr(),
		CreateRequestID:                 &executionInfo.CreateRequestID,
		DecisionVersion:                 &executionInfo.DecisionVersion,
		DecisionScheduleID:              &executionInfo.DecisionScheduleID,
		DecisionStartedID:               &executionInfo.DecisionStartedID,
		DecisionRequestID:               &executionInfo.DecisionRequestID,
		DecisionTimeout:                 &executionInfo.DecisionTimeout,
		DecisionAttempt:                 &executionInfo.DecisionAttempt,
		DecisionStartedTimestampNanos:   &executionInfo.DecisionStartedTimestamp,
		DecisionScheduledTimestampNanos: &executionInfo.DecisionScheduledTimestamp,
		StickyTaskList:                  &executionInfo.StickyTaskList,
		StickyScheduleToStartTimeout:    common.Int64Ptr(int64(executionInfo.StickyScheduleToStartTimeout)),
		ClientLibraryVersion:            &executionInfo.ClientLibraryVersion,
		ClientFeatureVersion:            &executionInfo.ClientFeatureVersion,
		ClientImpl:                      &executionInfo.ClientImpl,
		CurrentVersion:                  common.Int64Ptr(common.EmptyVersion),
		SignalCount:                     common.Int64Ptr(int64(executionInfo.SignalCount)),
		HistorySize:                     &executionInfo.HistorySize,
		CronSchedule:                    &executionInfo.CronSchedule,
		CompletionEventBatchID:          &executionInfo.CompletionEventBatchID,
		HasRetryPolicy:                  &executionInfo.HasRetryPolicy,
		RetryAttempt:                    common.Int64Ptr(int64(executionInfo.Attempt)),
		RetryInitialIntervalSeconds:     &executionInfo.InitialInterval,
		RetryBackoffCoefficient:         &executionInfo.BackoffCoefficient,
		RetryMaximumIntervalSeconds:     &executionInfo.MaximumInterval,
		RetryMaximumAttempts:            &executionInfo.MaximumAttempts,
		RetryExpirationSeconds:          &executionInfo.ExpirationSeconds,
		RetryExpirationTimeNanos:        common.Int64Ptr(executionInfo.ExpirationTime.UnixNano()),
		RetryNonRetryableErrors:         executionInfo.NonRetriableErrors,
		EventStoreVersion:               &executionInfo.EventStoreVersion,
		EventBranchToken:                executionInfo.BranchToken,
		AutoResetPoints:                 executionInfo.AutoResetPoints.Data,
		AutoResetPointsEncoding:         common.StringPtr(string(executionInfo.AutoResetPoints.GetEncoding())),
		SearchAttributes:                executionInfo.SearchAttributes,
>>>>>>> 044ccb0e
	}

	completionEvent := executionInfo.CompletionEvent
	if completionEvent != nil {
		info.CompletionEvent = completionEvent.Data
		info.CompletionEventEncoding = common.StringPtr(string(completionEvent.Encoding))
	}
	if replicationState != nil {
		lastWriteVersion = replicationState.LastWriteVersion
		info.StartVersion = &replicationState.StartVersion
		info.CurrentVersion = &replicationState.CurrentVersion
		info.LastWriteEventID = &replicationState.LastWriteEventID
		info.LastReplicationInfo = make(map[string]*sqlblobs.ReplicationInfo, len(replicationState.LastReplicationInfo))
		for k, v := range replicationState.LastReplicationInfo {
			info.LastReplicationInfo[k] = &sqlblobs.ReplicationInfo{Version: &v.Version, LastEventID: &v.LastEventID}
		}
	}
	if versionHistories != nil {
		info.VersionHistories = versionHistories.Data
		info.VersionHistoriesEncoding = common.StringPtr(string(versionHistories.GetEncoding()))
	}

	if executionInfo.ParentDomainID != "" {
		info.ParentDomainID = sqldb.MustParseUUID(executionInfo.ParentDomainID)
		info.ParentWorkflowID = &executionInfo.ParentWorkflowID
		info.ParentRunID = sqldb.MustParseUUID(executionInfo.ParentRunID)
		info.InitiatedID = &executionInfo.InitiatedID
		info.CompletionEvent = nil
	}

	if executionInfo.CancelRequested {
		info.CancelRequested = common.BoolPtr(true)
		info.CancelRequestID = &executionInfo.CancelRequestID
	}

	blob, err := workflowExecutionInfoToBlob(info)
	if err != nil {
		return nil, err
	}

	return &sqldb.ExecutionsRow{
		ShardID:          shardID,
		DomainID:         sqldb.MustParseUUID(executionInfo.DomainID),
		WorkflowID:       executionInfo.WorkflowID,
		RunID:            sqldb.MustParseUUID(executionInfo.RunID),
		NextEventID:      int64(executionInfo.NextEventID),
		LastWriteVersion: lastWriteVersion,
		Data:             blob.Data,
		DataEncoding:     string(blob.Encoding),
	}, nil
}

func updateExecution(tx sqldb.Tx,
	executionInfo *p.InternalWorkflowExecutionInfo,
	replicationState *p.ReplicationState,
	versionHistories *p.DataBlob,
	shardID int) error {
	row, err := buildExecutionRow(executionInfo, replicationState, versionHistories, shardID)
	if err != nil {
		return err
	}
	result, err := tx.UpdateExecutions(row)
	if err != nil {
		return &workflow.InternalServiceError{
			Message: fmt.Sprintf("Failed to update executions row. Erorr: %v", err),
		}
	}
	rowsAffected, err := result.RowsAffected()
	if err != nil {
		return &workflow.InternalServiceError{
			Message: fmt.Sprintf("Failed to update executions row. Failed to verify number of rows affected. Erorr: %v", err),
		}
	}
	if rowsAffected != 1 {
		return &workflow.EntityNotExistsError{
			Message: fmt.Sprintf("Failed to update executions row. Affected %v rows updated instead of 1.", rowsAffected),
		}
	}

	return nil
}

func createExecution(tx sqldb.Tx,
	executionInfo *p.InternalWorkflowExecutionInfo,
	replicationState *p.ReplicationState,
	versionHistories *p.DataBlob,
	shardID int) error {
	row, err := buildExecutionRow(executionInfo, replicationState, versionHistories, shardID)
	if err != nil {
		return err
	}
	result, err := tx.InsertIntoExecutions(row)
	if err != nil {
		return &workflow.InternalServiceError{
			Message: fmt.Sprintf("Failed to insert executions row. Erorr: %v", err),
		}
	}
	rowsAffected, err := result.RowsAffected()
	if err != nil {
		return &workflow.InternalServiceError{
			Message: fmt.Sprintf("Failed to insert executions row. Failed to verify number of rows affected. Erorr: %v", err),
		}
	}
	if rowsAffected != 1 {
		return &workflow.EntityNotExistsError{
			Message: fmt.Sprintf("Failed to insert executions row. Affected %v rows updated instead of 1.", rowsAffected),
		}
	}

	return nil
}<|MERGE_RESOLUTION|>--- conflicted
+++ resolved
@@ -307,11 +307,7 @@
 			common.EncodingType(info.GetAutoResetPointsEncoding()))
 	}
 	if info.GetVersionHistories() != nil {
-<<<<<<< HEAD
-		state.ExecutionInfo.VersionHistories = p.NewDataBlob(info.GetVersionHistories(),
-=======
 		state.VersionHistories = p.NewDataBlob(info.GetVersionHistories(),
->>>>>>> 044ccb0e
 			common.EncodingType(info.GetVersionHistoriesEncoding()))
 	}
 
@@ -1478,48 +1474,6 @@
 		versionHistoriesEncoding = common.StringPtr(string(request.VersionHistories.GetEncoding()))
 	}
 	info := &sqlblobs.WorkflowExecutionInfo{
-<<<<<<< HEAD
-		TaskList:                     &request.TaskList,
-		WorkflowTypeName:             &request.WorkflowTypeName,
-		WorkflowTimeoutSeconds:       &request.WorkflowTimeout,
-		DecisionTaskTimeoutSeconds:   &request.DecisionTimeoutValue,
-		State:                        common.Int32Ptr(int32(request.State)),
-		CloseStatus:                  common.Int32Ptr(int32(request.CloseStatus)),
-		LastFirstEventID:             common.Int64Ptr(common.FirstEventID),
-		LastEventTaskID:              &request.LastEventTaskID,
-		LastProcessedEvent:           &request.LastProcessedEvent,
-		StartTimeNanos:               common.Int64Ptr(nowTimestamp.UnixNano()),
-		LastUpdatedTimeNanos:         common.Int64Ptr(nowTimestamp.UnixNano()),
-		CreateRequestID:              &request.RequestID,
-		DecisionVersion:              &request.DecisionVersion,
-		DecisionScheduleID:           &request.DecisionScheduleID,
-		DecisionStartedID:            &request.DecisionStartedID,
-		DecisionTimeout:              &request.DecisionStartToCloseTimeout,
-		DecisionAttempt:              zeroPtr,
-		DecisionTimestampNanos:       zeroPtr,
-		StickyTaskList:               &emptyStr,
-		StickyScheduleToStartTimeout: zeroPtr,
-		ClientLibraryVersion:         &emptyStr,
-		ClientFeatureVersion:         &emptyStr,
-		ClientImpl:                   &emptyStr,
-		SignalCount:                  common.Int64Ptr(int64(request.SignalCount)),
-		HistorySize:                  &request.HistorySize,
-		CronSchedule:                 &request.CronSchedule,
-		HasRetryPolicy:               common.BoolPtr(request.HasRetryPolicy),
-		RetryAttempt:                 common.Int64Ptr(int64(request.Attempt)),
-		RetryInitialIntervalSeconds:  &request.InitialInterval,
-		RetryBackoffCoefficient:      &request.BackoffCoefficient,
-		RetryMaximumIntervalSeconds:  &request.MaximumInterval,
-		RetryMaximumAttempts:         &request.MaximumAttempts,
-		RetryExpirationSeconds:       &request.ExpirationSeconds,
-		RetryExpirationTimeNanos:     common.Int64Ptr(request.ExpirationTime.UnixNano()),
-		RetryNonRetryableErrors:      request.NonRetriableErrors,
-		ExecutionContext:             request.ExecutionContext,
-		AutoResetPoints:              request.PreviousAutoResetPoints.Data,
-		AutoResetPointsEncoding:      common.StringPtr(string(request.PreviousAutoResetPoints.GetEncoding())),
-		VersionHistories:             request.VersionHistories.Data,
-		VersionHistoriesEncoding:     common.StringPtr(string(request.VersionHistories.GetEncoding())),
-=======
 		TaskList:                        &request.TaskList,
 		WorkflowTypeName:                &request.WorkflowTypeName,
 		WorkflowTimeoutSeconds:          &request.WorkflowTimeout,
@@ -1562,7 +1516,6 @@
 		VersionHistories:                versionHistoriesData,
 		VersionHistoriesEncoding:        versionHistoriesEncoding,
 		SearchAttributes:                request.SearchAttributes,
->>>>>>> 044ccb0e
 	}
 	if request.ReplicationState != nil {
 		lastWriteVersion = request.ReplicationState.LastWriteVersion
@@ -2051,52 +2004,6 @@
 	shardID int) (row *sqldb.ExecutionsRow, err error) {
 	lastWriteVersion := common.EmptyVersion
 	info := &sqlblobs.WorkflowExecutionInfo{
-<<<<<<< HEAD
-		TaskList:                     &executionInfo.TaskList,
-		WorkflowTypeName:             &executionInfo.WorkflowTypeName,
-		WorkflowTimeoutSeconds:       &executionInfo.WorkflowTimeout,
-		DecisionTaskTimeoutSeconds:   &executionInfo.DecisionTimeoutValue,
-		ExecutionContext:             executionInfo.ExecutionContext,
-		State:                        common.Int32Ptr(int32(executionInfo.State)),
-		CloseStatus:                  common.Int32Ptr(int32(executionInfo.CloseStatus)),
-		LastFirstEventID:             &executionInfo.LastFirstEventID,
-		LastProcessedEvent:           &executionInfo.LastProcessedEvent,
-		StartTimeNanos:               common.Int64Ptr(executionInfo.StartTimestamp.UnixNano()),
-		LastUpdatedTimeNanos:         common.TimeNowNanosPtr(),
-		CreateRequestID:              &executionInfo.CreateRequestID,
-		DecisionVersion:              &executionInfo.DecisionVersion,
-		DecisionScheduleID:           &executionInfo.DecisionScheduleID,
-		DecisionStartedID:            &executionInfo.DecisionStartedID,
-		DecisionRequestID:            &executionInfo.DecisionRequestID,
-		DecisionTimeout:              &executionInfo.DecisionTimeout,
-		DecisionAttempt:              &executionInfo.DecisionAttempt,
-		DecisionTimestampNanos:       &executionInfo.DecisionTimestamp,
-		StickyTaskList:               &executionInfo.StickyTaskList,
-		StickyScheduleToStartTimeout: common.Int64Ptr(int64(executionInfo.StickyScheduleToStartTimeout)),
-		ClientLibraryVersion:         &executionInfo.ClientLibraryVersion,
-		ClientFeatureVersion:         &executionInfo.ClientFeatureVersion,
-		ClientImpl:                   &executionInfo.ClientImpl,
-		CurrentVersion:               common.Int64Ptr(common.EmptyVersion),
-		SignalCount:                  common.Int64Ptr(int64(executionInfo.SignalCount)),
-		HistorySize:                  &executionInfo.HistorySize,
-		CronSchedule:                 &executionInfo.CronSchedule,
-		CompletionEventBatchID:       &executionInfo.CompletionEventBatchID,
-		HasRetryPolicy:               &executionInfo.HasRetryPolicy,
-		RetryAttempt:                 common.Int64Ptr(int64(executionInfo.Attempt)),
-		RetryInitialIntervalSeconds:  &executionInfo.InitialInterval,
-		RetryBackoffCoefficient:      &executionInfo.BackoffCoefficient,
-		RetryMaximumIntervalSeconds:  &executionInfo.MaximumInterval,
-		RetryMaximumAttempts:         &executionInfo.MaximumAttempts,
-		RetryExpirationSeconds:       &executionInfo.ExpirationSeconds,
-		RetryExpirationTimeNanos:     common.Int64Ptr(executionInfo.ExpirationTime.UnixNano()),
-		RetryNonRetryableErrors:      executionInfo.NonRetriableErrors,
-		EventStoreVersion:            &executionInfo.EventStoreVersion,
-		EventBranchToken:             executionInfo.BranchToken,
-		AutoResetPoints:              executionInfo.AutoResetPoints.Data,
-		AutoResetPointsEncoding:      common.StringPtr(string(executionInfo.AutoResetPoints.GetEncoding())),
-		VersionHistories:             executionInfo.VersionHistories.Data,
-		VersionHistoriesEncoding:     common.StringPtr(string(executionInfo.VersionHistories.GetEncoding())),
-=======
 		TaskList:                        &executionInfo.TaskList,
 		WorkflowTypeName:                &executionInfo.WorkflowTypeName,
 		WorkflowTimeoutSeconds:          &executionInfo.WorkflowTimeout,
@@ -2141,7 +2048,6 @@
 		AutoResetPoints:                 executionInfo.AutoResetPoints.Data,
 		AutoResetPointsEncoding:         common.StringPtr(string(executionInfo.AutoResetPoints.GetEncoding())),
 		SearchAttributes:                executionInfo.SearchAttributes,
->>>>>>> 044ccb0e
 	}
 
 	completionEvent := executionInfo.CompletionEvent
