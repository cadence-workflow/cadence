--- conflicted
+++ resolved
@@ -100,18 +100,9 @@
 
 	base := service.New(p)
 
-<<<<<<< HEAD
 	persistenceMaxQPS := s.config.PersistenceMaxQPS()
 	persistenceRateLimiter := common.NewTokenBucket(persistenceMaxQPS, common.NewRealTimeSource())
 
-	taskPersistence, err := persistence.NewCassandraTaskPersistence(p.CassandraConfig.Hosts,
-		p.CassandraConfig.Port,
-		p.CassandraConfig.User,
-		p.CassandraConfig.Password,
-		p.CassandraConfig.Datacenter,
-		p.CassandraConfig.Keyspace,
-		log)
-=======
 	var taskPersistence persistence.TaskManager
 	var err error
 	if sc.UseMysql {
@@ -130,7 +121,6 @@
 			log)
 	}
 
->>>>>>> d97ac7b9
 	if err != nil {
 		log.Fatalf("failed to create task persistence: %v", err)
 	}
