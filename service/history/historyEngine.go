// Copyright (c) 2017 Uber Technologies, Inc.
//
// Permission is hereby granted, free of charge, to any person obtaining a copy
// of this software and associated documentation files (the "Software"), to deal
// in the Software without restriction, including without limitation the rights
// to use, copy, modify, merge, publish, distribute, sublicense, and/or sell
// copies of the Software, and to permit persons to whom the Software is
// furnished to do so, subject to the following conditions:
//
// The above copyright notice and this permission notice shall be included in
// all copies or substantial portions of the Software.
//
// THE SOFTWARE IS PROVIDED "AS IS", WITHOUT WARRANTY OF ANY KIND, EXPRESS OR
// IMPLIED, INCLUDING BUT NOT LIMITED TO THE WARRANTIES OF MERCHANTABILITY,
// FITNESS FOR A PARTICULAR PURPOSE AND NONINFRINGEMENT. IN NO EVENT SHALL THE
// AUTHORS OR COPYRIGHT HOLDERS BE LIABLE FOR ANY CLAIM, DAMAGES OR OTHER
// LIABILITY, WHETHER IN AN ACTION OF CONTRACT, TORT OR OTHERWISE, ARISING FROM,
// OUT OF OR IN CONNECTION WITH THE SOFTWARE OR THE USE OR OTHER DEALINGS IN
// THE SOFTWARE.

package history

import (
	"bytes"
	"context"
	"encoding/json"
	"errors"
	"fmt"
	"time"

	"github.com/pborman/uuid"
	"go.uber.org/cadence/.gen/go/cadence/workflowserviceclient"
	"go.uber.org/yarpc/yarpcerrors"

	h "github.com/uber/cadence/.gen/go/history"
	m "github.com/uber/cadence/.gen/go/matching"
	r "github.com/uber/cadence/.gen/go/replicator"
	workflow "github.com/uber/cadence/.gen/go/shared"
	hc "github.com/uber/cadence/client/history"
	"github.com/uber/cadence/client/matching"
	"github.com/uber/cadence/common"
	"github.com/uber/cadence/common/cache"
	"github.com/uber/cadence/common/client"
	"github.com/uber/cadence/common/clock"
	"github.com/uber/cadence/common/cluster"
	"github.com/uber/cadence/common/definition"
	ce "github.com/uber/cadence/common/errors"
	"github.com/uber/cadence/common/log"
	"github.com/uber/cadence/common/log/tag"
	"github.com/uber/cadence/common/messaging"
	"github.com/uber/cadence/common/metrics"
	"github.com/uber/cadence/common/persistence"
	sconfig "github.com/uber/cadence/common/service/config"
	"github.com/uber/cadence/common/xdc"
	"github.com/uber/cadence/service/history/config"
	"github.com/uber/cadence/service/history/engine"
	"github.com/uber/cadence/service/history/events"
	"github.com/uber/cadence/service/history/execution"
	"github.com/uber/cadence/service/history/ndc"
	"github.com/uber/cadence/service/history/query"
	"github.com/uber/cadence/service/history/queue"
	"github.com/uber/cadence/service/history/replication"
	"github.com/uber/cadence/service/history/reset"
	"github.com/uber/cadence/service/history/shard"
	"github.com/uber/cadence/service/history/task"
	warchiver "github.com/uber/cadence/service/worker/archiver"
)

const (
	conditionalRetryCount                     = 5
	activityCancellationMsgActivityIDUnknown  = "ACTIVITY_ID_UNKNOWN"
	activityCancellationMsgActivityNotStarted = "ACTIVITY_ID_NOT_STARTED"
	defaultQueryFirstDecisionTaskWaitTime     = time.Second
	queryFirstDecisionTaskCheckInterval       = 200 * time.Millisecond
	replicationTimeout                        = 30 * time.Second

	// TerminateIfRunningReason reason for terminateIfRunning
	TerminateIfRunningReason = "TerminateIfRunning Policy"
	// TerminateIfRunningDetailsTemplate details template for terminateIfRunning
	TerminateIfRunningDetailsTemplate = "New runID: %s"
)

type (
	historyEngineImpl struct {
		currentClusterName        string
		shard                     shard.Context
		timeSource                clock.TimeSource
		decisionHandler           decisionHandler
		clusterMetadata           cluster.Metadata
		historyV2Mgr              persistence.HistoryManager
		executionManager          persistence.ExecutionManager
		visibilityMgr             persistence.VisibilityManager
		txProcessor               queue.Processor
		timerProcessor            queue.Processor
		replicator                *historyReplicator
		nDCReplicator             ndc.HistoryReplicator
		nDCActivityReplicator     ndc.ActivityReplicator
		replicatorProcessor       ReplicatorQueueProcessor
		historyEventNotifier      events.Notifier
		tokenSerializer           common.TaskTokenSerializer
		executionCache            *execution.Cache
		metricsClient             metrics.Client
		logger                    log.Logger
		throttledLogger           log.Logger
		config                    *config.Config
		archivalClient            warchiver.Client
		resetor                   reset.WorkflowResetor
		workflowResetter          reset.WorkflowResetter
		queueTaskProcessor        task.Processor
		replicationTaskProcessors []replication.TaskProcessor
		publicClient              workflowserviceclient.Interface
		eventsReapplier           ndc.EventsReapplier
		matchingClient            matching.Client
		rawMatchingClient         matching.Client
		clientChecker             client.VersionChecker
		replicationDLQHandler     replication.DLQHandler
	}
)

var _ engine.Engine = (*historyEngineImpl)(nil)

var (
	// ErrDuplicate is exported temporarily for integration test
	ErrDuplicate = errors.New("duplicate task, completing it")
	// ErrMaxAttemptsExceeded is exported temporarily for integration test
	ErrMaxAttemptsExceeded = errors.New("maximum attempts exceeded to update history")
	// ErrStaleState is the error returned during state update indicating that cached mutable state could be stale
	ErrStaleState = errors.New("cache mutable state could potentially be stale")
	// ErrActivityTaskNotFound is the error to indicate activity task could be duplicate and activity already completed
	ErrActivityTaskNotFound = &workflow.EntityNotExistsError{Message: "activity task not found"}
	// ErrWorkflowCompleted is the error to indicate workflow execution already completed
	ErrWorkflowCompleted = &workflow.EntityNotExistsError{Message: "workflow execution already completed"}
	// ErrWorkflowParent is the error to parent execution is given and mismatch
	ErrWorkflowParent = &workflow.EntityNotExistsError{Message: "workflow parent does not match"}
	// ErrDeserializingToken is the error to indicate task token is invalid
	ErrDeserializingToken = &workflow.BadRequestError{Message: "error deserializing task token"}
	// ErrSignalOverSize is the error to indicate signal input size is > 256K
	ErrSignalOverSize = &workflow.BadRequestError{Message: "signal input size is over 256K"}
	// ErrCancellationAlreadyRequested is the error indicating cancellation for target workflow is already requested
	ErrCancellationAlreadyRequested = &workflow.CancellationAlreadyRequestedError{Message: "cancellation already requested for this workflow execution"}
	// ErrSignalsLimitExceeded is the error indicating limit reached for maximum number of signal events
	ErrSignalsLimitExceeded = &workflow.LimitExceededError{Message: "exceeded workflow execution limit for signal events"}
	// ErrQueryEnteredInvalidState is error indicating query entered invalid state
	ErrQueryEnteredInvalidState = &workflow.BadRequestError{Message: "query entered invalid state, this should be impossible"}
	// ErrQueryWorkflowBeforeFirstDecision is error indicating that query was attempted before first decision task completed
	ErrQueryWorkflowBeforeFirstDecision = &workflow.QueryFailedError{Message: "workflow must handle at least one decision task before it can be queried"}
	// ErrConsistentQueryNotEnabled is error indicating that consistent query was requested but either cluster or domain does not enable consistent query
	ErrConsistentQueryNotEnabled = &workflow.BadRequestError{Message: "cluster or domain does not enable strongly consistent query but strongly consistent query was requested"}
	// ErrConsistentQueryBufferExceeded is error indicating that too many consistent queries have been buffered and until buffered queries are finished new consistent queries cannot be buffered
	ErrConsistentQueryBufferExceeded = &workflow.InternalServiceError{Message: "consistent query buffer is full, cannot accept new consistent queries"}

	// FailedWorkflowCloseState is a set of failed workflow close states, used for start workflow policy
	// for start workflow execution API
	FailedWorkflowCloseState = map[int]bool{
		persistence.WorkflowCloseStatusFailed:     true,
		persistence.WorkflowCloseStatusCanceled:   true,
		persistence.WorkflowCloseStatusTerminated: true,
		persistence.WorkflowCloseStatusTimedOut:   true,
	}
)

// NewEngineWithShardContext creates an instance of history engine
func NewEngineWithShardContext(
	shard shard.Context,
	visibilityMgr persistence.VisibilityManager,
	matching matching.Client,
	historyClient hc.Client,
	publicClient workflowserviceclient.Interface,
	historyEventNotifier events.Notifier,
	publisher messaging.Producer,
	config *config.Config,
	replicationTaskFetchers replication.TaskFetchers,
	rawMatchingClient matching.Client,
	queueTaskProcessor task.Processor,
) engine.Engine {
	currentClusterName := shard.GetService().GetClusterMetadata().GetCurrentClusterName()

	logger := shard.GetLogger()
	executionManager := shard.GetExecutionManager()
	historyV2Manager := shard.GetHistoryManager()
	executionCache := execution.NewCache(shard)
	historyEngImpl := &historyEngineImpl{
		currentClusterName:   currentClusterName,
		shard:                shard,
		clusterMetadata:      shard.GetClusterMetadata(),
		timeSource:           shard.GetTimeSource(),
		historyV2Mgr:         historyV2Manager,
		executionManager:     executionManager,
		visibilityMgr:        visibilityMgr,
		tokenSerializer:      common.NewJSONTaskTokenSerializer(),
		executionCache:       executionCache,
		logger:               logger.WithTags(tag.ComponentHistoryEngine),
		throttledLogger:      shard.GetThrottledLogger().WithTags(tag.ComponentHistoryEngine),
		metricsClient:        shard.GetMetricsClient(),
		historyEventNotifier: historyEventNotifier,
		config:               config,
		archivalClient: warchiver.NewClient(
			shard.GetMetricsClient(),
			logger,
			publicClient,
			shard.GetConfig().NumArchiveSystemWorkflows,
			shard.GetConfig().ArchiveRequestRPS,
			shard.GetService().GetArchiverProvider(),
		),
		workflowResetter: reset.NewWorkflowResetter(
			shard,
			executionCache,
			logger,
		),
		publicClient:       publicClient,
		matchingClient:     matching,
		rawMatchingClient:  rawMatchingClient,
		queueTaskProcessor: queueTaskProcessor,
		clientChecker:      client.NewVersionChecker(),
	}
	historyEngImpl.resetor = newWorkflowResetor(historyEngImpl)
	historyEngImpl.decisionHandler = newDecisionHandler(historyEngImpl)

	if config.TransferProcessorEnableMultiCurosrProcessor() {
		historyEngImpl.txProcessor = queue.NewTransferQueueProcessor(
			shard,
			historyEngImpl,
			queueTaskProcessor,
			executionCache,
			historyEngImpl.resetor,
			historyEngImpl.workflowResetter,
			historyEngImpl.archivalClient,
		)
	} else {
		historyEngImpl.txProcessor = newTransferQueueProcessor(shard, historyEngImpl, visibilityMgr, matching, historyClient, queueTaskProcessor, logger)
	}
	if config.TimerProcessorEnableMultiCurosrProcessor() {
		historyEngImpl.timerProcessor = queue.NewTimerQueueProcessor(
			shard,
			historyEngImpl,
			queueTaskProcessor,
			executionCache,
			historyEngImpl.archivalClient,
		)
	} else {
		historyEngImpl.timerProcessor = newTimerQueueProcessor(shard, historyEngImpl, matching, queueTaskProcessor, logger)
	}
	historyEngImpl.eventsReapplier = ndc.NewEventsReapplier(shard.GetMetricsClient(), logger)

	// Only start the replicator processor if valid publisher is passed in
	if publisher != nil {
		historyEngImpl.replicatorProcessor = newReplicatorQueueProcessor(
			shard,
			historyEngImpl.executionCache,
			publisher,
			executionManager,
			historyV2Manager,
			logger,
		)
		historyEngImpl.replicator = newHistoryReplicator(
			shard,
			clock.NewRealTimeSource(),
			historyEngImpl,
			executionCache,
			shard.GetDomainCache(),
			historyV2Manager,
			logger,
		)
		historyEngImpl.nDCReplicator = ndc.NewHistoryReplicator(
			shard,
			executionCache,
			historyEngImpl.eventsReapplier,
			logger,
		)
		historyEngImpl.nDCActivityReplicator = ndc.NewActivityReplicator(
			shard,
			executionCache,
			logger,
		)
	}

	nDCHistoryResender := xdc.NewNDCHistoryResender(
		shard.GetDomainCache(),
		shard.GetService().GetClientBean().GetRemoteAdminClient(currentClusterName),
		func(ctx context.Context, request *h.ReplicateEventsV2Request) error {
			return shard.GetService().GetHistoryClient().ReplicateEventsV2(ctx, request)
		},
		shard.GetService().GetPayloadSerializer(),
		nil,
		shard.GetLogger(),
	)
	historyRereplicator := xdc.NewHistoryRereplicator(
		currentClusterName,
		shard.GetDomainCache(),
		shard.GetService().GetClientBean().GetRemoteAdminClient(currentClusterName),
		func(ctx context.Context, request *h.ReplicateRawEventsRequest) error {
			return shard.GetService().GetHistoryClient().ReplicateRawEvents(ctx, request)
		},
		shard.GetService().GetPayloadSerializer(),
		replicationTimeout,
		nil,
		shard.GetLogger(),
	)
	replicationTaskExecutor := replication.NewTaskExecutor(
		currentClusterName,
		shard.GetDomainCache(),
		nDCHistoryResender,
		historyRereplicator,
		historyEngImpl,
		shard.GetMetricsClient(),
		shard.GetLogger(),
	)
	var replicationTaskProcessors []replication.TaskProcessor
	for _, replicationTaskFetcher := range replicationTaskFetchers.GetFetchers() {
		replicationTaskProcessor := replication.NewTaskProcessor(
			shard,
			historyEngImpl,
			config,
			shard.GetMetricsClient(),
			replicationTaskFetcher,
			replicationTaskExecutor,
		)
		replicationTaskProcessors = append(replicationTaskProcessors, replicationTaskProcessor)
	}
	historyEngImpl.replicationTaskProcessors = replicationTaskProcessors
	replicationMessageHandler := replication.NewDLQHandler(shard, replicationTaskExecutor)
	historyEngImpl.replicationDLQHandler = replicationMessageHandler

	shard.SetEngine(historyEngImpl)
	return historyEngImpl
}

// Start will spin up all the components needed to start serving this shard.
// Make sure all the components are loaded lazily so start can return immediately.  This is important because
// ShardController calls start sequentially for all the shards for a given host during startup.
func (e *historyEngineImpl) Start() {
	e.logger.Info("", tag.LifeCycleStarting)
	defer e.logger.Info("", tag.LifeCycleStarted)

	e.registerDomainFailoverCallback()

	e.txProcessor.Start()
	e.timerProcessor.Start()

	clusterMetadata := e.shard.GetClusterMetadata()
	if e.replicatorProcessor != nil &&
		(clusterMetadata.GetReplicationConsumerConfig().Type != sconfig.ReplicationConsumerTypeRPC ||
			e.config.EnableKafkaReplication()) {
		e.replicatorProcessor.Start()
	}

	for _, replicationTaskProcessor := range e.replicationTaskProcessors {
		replicationTaskProcessor.Start()
	}
}

// Stop the service.
func (e *historyEngineImpl) Stop() {
	e.logger.Info("", tag.LifeCycleStopping)
	defer e.logger.Info("", tag.LifeCycleStopped)

	e.txProcessor.Stop()
	e.timerProcessor.Stop()
	if e.replicatorProcessor != nil {
		e.replicatorProcessor.Stop()
	}

	for _, replicationTaskProcessor := range e.replicationTaskProcessors {
		replicationTaskProcessor.Stop()
	}

	if e.queueTaskProcessor != nil {
		e.queueTaskProcessor.StopShardProcessor(e.shard)
	}

	// unset the failover callback
	e.shard.GetDomainCache().UnregisterDomainChangeCallback(e.shard.GetShardID())
}

func (e *historyEngineImpl) registerDomainFailoverCallback() {

	// NOTE: READ BEFORE MODIFICATION
	//
	// Tasks, e.g. transfer tasks and timer tasks, are created when holding the shard lock
	// meaning tasks -> release of shard lock
	//
	// Domain change notification follows the following steps, order matters
	// 1. lock all task processing.
	// 2. domain changes visible to everyone (Note: lock of task processing prevents task processing logic seeing the domain changes).
	// 3. failover min and max task levels are calculated, then update to shard.
	// 4. failover start & task processing unlock & shard domain version notification update. (order does not matter for this discussion)
	//
	// The above guarantees that task created during the failover will be processed.
	// If the task is created after domain change:
	// 		then active processor will handle it. (simple case)
	// If the task is created before domain change:
	//		task -> release of shard lock
	//		failover min / max task levels calculated & updated to shard (using shard lock) -> failover start
	// above 2 guarantees that failover start is after persistence of the task.

	failoverPredicate := func(shardNotificationVersion int64, nextDomain *cache.DomainCacheEntry, action func()) {
		domainFailoverNotificationVersion := nextDomain.GetFailoverNotificationVersion()
		domainActiveCluster := nextDomain.GetReplicationConfig().ActiveClusterName

		if nextDomain.IsGlobalDomain() &&
			domainFailoverNotificationVersion >= shardNotificationVersion &&
			domainActiveCluster == e.currentClusterName {
			action()
		}
	}

	// first set the failover callback
	e.shard.GetDomainCache().RegisterDomainChangeCallback(
		e.shard.GetShardID(),
		e.shard.GetDomainNotificationVersion(),
		func() {
			e.txProcessor.LockTaskProcessing()
			e.timerProcessor.LockTaskProcessing()
		},
		func(prevDomains []*cache.DomainCacheEntry, nextDomains []*cache.DomainCacheEntry) {
			defer func() {
				e.txProcessor.UnlockTaskProcessing()
				e.timerProcessor.UnlockTaskProcessing()
			}()

			if len(nextDomains) == 0 {
				return
			}

			shardNotificationVersion := e.shard.GetDomainNotificationVersion()
			failoverDomainIDs := map[string]struct{}{}

			for _, nextDomain := range nextDomains {
				failoverPredicate(shardNotificationVersion, nextDomain, func() {
					failoverDomainIDs[nextDomain.GetInfo().ID] = struct{}{}
				})
			}

			if len(failoverDomainIDs) > 0 {
				e.logger.Info("Domain Failover Start.", tag.WorkflowDomainIDs(failoverDomainIDs))

				e.txProcessor.FailoverDomain(failoverDomainIDs)
				e.timerProcessor.FailoverDomain(failoverDomainIDs)

				now := e.shard.GetTimeSource().Now()
				// the fake tasks will not be actually used, we just need to make sure
				// its length > 0 and has correct timestamp, to trigger a db scan
				fakeDecisionTask := []persistence.Task{&persistence.DecisionTask{}}
				fakeDecisionTimeoutTask := []persistence.Task{&persistence.DecisionTimeoutTask{VisibilityTimestamp: now}}
				e.txProcessor.NotifyNewTask(e.currentClusterName, fakeDecisionTask)
				e.timerProcessor.NotifyNewTask(e.currentClusterName, fakeDecisionTimeoutTask)
<<<<<<< HEAD
=======
			}

			// handle graceful failover on active to passive
			// make sure task processor failover the domain before inserting the failover marker
			failoverMarkerTasks := []*persistence.FailoverMarkerTask{}
			for _, nextDomain := range nextDomains {
				domainFailoverNotificationVersion := nextDomain.GetFailoverNotificationVersion()
				domainActiveCluster := nextDomain.GetReplicationConfig().ActiveClusterName
				previousFailoverVersion := nextDomain.GetPreviousFailoverVersion()

				if nextDomain.IsGlobalDomain() &&
					domainFailoverNotificationVersion >= shardNotificationVersion &&
					domainActiveCluster != e.currentClusterName &&
					previousFailoverVersion != common.InitialPreviousFailoverVersion &&
					e.clusterMetadata.ClusterNameForFailoverVersion(previousFailoverVersion) == e.currentClusterName {
					failoverMarkerTasks = append(failoverMarkerTasks, &persistence.FailoverMarkerTask{
						VisibilityTimestamp: e.timeSource.Now(),
						Version:             shardNotificationVersion,
						DomainID:            nextDomain.GetInfo().ID,
					})
				}
			}

			if len(failoverMarkerTasks) > 0 {
				if err := e.shard.InsertFailoverMarkers(
					failoverMarkerTasks,
				); err != nil {
					e.logger.Error("Failed to insert failover marker to replication queue.", tag.Error(err))
					e.metricsClient.IncCounter(metrics.HistoryFailoverMarkerScope, metrics.HistoryFailoverMarkerInsertFailure)
					// fail this failover callback and it retries on next domain cache refresh
					return
				}
>>>>>>> dd9cb493
			}

			//nolint:errcheck
			e.shard.UpdateDomainNotificationVersion(nextDomains[len(nextDomains)-1].GetNotificationVersion() + 1)
		},
	)
}

func (e *historyEngineImpl) createMutableState(
	domainEntry *cache.DomainCacheEntry,
	runID string,
) (execution.MutableState, error) {

	domainName := domainEntry.GetInfo().Name
	enableNDC := e.config.EnableNDC(domainName)

	var newMutableState execution.MutableState
	if enableNDC {
		// version history applies to both local and global domain
		newMutableState = execution.NewMutableStateBuilderWithVersionHistories(
			e.shard,
			e.logger,
			domainEntry,
		)
	} else if domainEntry.IsGlobalDomain() {
		// 2DC XDC protocol
		// all workflows within a global domain should have replication state,
		// no matter whether it will be replicated to multiple target clusters or not
		newMutableState = execution.NewMutableStateBuilderWithReplicationState(
			e.shard,
			e.logger,
			domainEntry,
		)
	} else {
		newMutableState = execution.NewMutableStateBuilder(
			e.shard,
			e.logger,
			domainEntry,
		)
	}

	if err := newMutableState.SetHistoryTree(runID); err != nil {
		return nil, err
	}

	return newMutableState, nil
}

func (e *historyEngineImpl) generateFirstDecisionTask(
	mutableState execution.MutableState,
	parentInfo *h.ParentExecutionInfo,
	startEvent *workflow.HistoryEvent,
) error {

	if parentInfo == nil {
		// DecisionTask is only created when it is not a Child Workflow and no backoff is needed
		if err := mutableState.AddFirstDecisionTaskScheduled(
			startEvent,
		); err != nil {
			return err
		}
	}
	return nil
}

// StartWorkflowExecution starts a workflow execution
func (e *historyEngineImpl) StartWorkflowExecution(
	ctx context.Context,
	startRequest *h.StartWorkflowExecutionRequest,
) (resp *workflow.StartWorkflowExecutionResponse, retError error) {

	domainEntry, err := e.getActiveDomainEntry(startRequest.DomainUUID)
	if err != nil {
		return nil, err
	}

	return e.startWorkflowHelper(
		ctx,
		startRequest,
		domainEntry,
		metrics.HistoryStartWorkflowExecutionScope,
		nil)
}

// for startWorkflowHelper be reused by signalWithStart
type signalWithStartArg struct {
	signalWithStartRequest *h.SignalWithStartWorkflowExecutionRequest
	prevMutableState       execution.MutableState
}

func (e *historyEngineImpl) newDomainNotActiveError(
	domainName string,
	failoverVersion int64,
) error {
	clusterMetadata := e.shard.GetService().GetClusterMetadata()
	return ce.NewDomainNotActiveError(
		domainName,
		clusterMetadata.GetCurrentClusterName(),
		clusterMetadata.ClusterNameForFailoverVersion(failoverVersion),
	)
}

func (e *historyEngineImpl) startWorkflowHelper(
	ctx context.Context,
	startRequest *h.StartWorkflowExecutionRequest,
	domainEntry *cache.DomainCacheEntry,
	metricsScope int,
	signalWithStartArg *signalWithStartArg,
) (resp *workflow.StartWorkflowExecutionResponse, retError error) {

	request := startRequest.StartRequest
	err := validateStartWorkflowExecutionRequest(request, e.config.MaxIDLengthLimit())
	if err != nil {
		return nil, err
	}
	e.overrideStartWorkflowExecutionRequest(domainEntry, request, metricsScope)

	workflowID := request.GetWorkflowId()
	domainID := domainEntry.GetInfo().ID
	// grab the current context as a lock, nothing more
	_, currentRelease, err := e.executionCache.GetOrCreateCurrentWorkflowExecution(
		ctx,
		domainID,
		workflowID,
	)
	if err != nil {
		return nil, err
	}
	defer func() { currentRelease(retError) }()

	workflowExecution := workflow.WorkflowExecution{
		WorkflowId: common.StringPtr(workflowID),
		RunId:      common.StringPtr(uuid.New()),
	}
	curMutableState, err := e.createMutableState(domainEntry, workflowExecution.GetRunId())
	if err != nil {
		return nil, err
	}

	// preprocess for signalWithStart
	var prevMutableState execution.MutableState
	var signalWithStartRequest *h.SignalWithStartWorkflowExecutionRequest
	isSignalWithStart := signalWithStartArg != nil
	if isSignalWithStart {
		prevMutableState = signalWithStartArg.prevMutableState
		signalWithStartRequest = signalWithStartArg.signalWithStartRequest
	}
	if prevMutableState != nil {
		prevLastWriteVersion, err := prevMutableState.GetLastWriteVersion()
		if err != nil {
			return nil, err
		}
		if prevLastWriteVersion > curMutableState.GetCurrentVersion() {
			return nil, e.newDomainNotActiveError(
				domainEntry.GetInfo().Name,
				prevLastWriteVersion,
			)
		}
		err = e.applyWorkflowIDReusePolicyForSigWithStart(
			prevMutableState.GetExecutionInfo(),
			workflowExecution,
			request.GetWorkflowIdReusePolicy(),
		)
		if err != nil {
			return nil, err
		}
	}

	err = e.addStartEventsAndTasks(
		curMutableState,
		workflowExecution,
		startRequest,
		signalWithStartRequest,
	)
	if err != nil {
		return nil, err
	}

	wfContext := execution.NewContext(domainID, workflowExecution, e.shard, e.executionManager, e.logger)

	now := e.timeSource.Now()
	newWorkflow, newWorkflowEventsSeq, err := curMutableState.CloseTransactionAsSnapshot(
		now,
		execution.TransactionPolicyActive,
	)
	if err != nil {
		return nil, err
	}
	historySize, err := wfContext.PersistFirstWorkflowEvents(newWorkflowEventsSeq[0])
	if err != nil {
		return nil, err
	}

	// create as brand new
	createMode := persistence.CreateWorkflowModeBrandNew
	prevRunID := ""
	prevLastWriteVersion := int64(0)
	// overwrite in case of signalWithStart
	if prevMutableState != nil {
		createMode = persistence.CreateWorkflowModeWorkflowIDReuse
		prevRunID = prevMutableState.GetExecutionInfo().RunID
		prevLastWriteVersion, err = prevMutableState.GetLastWriteVersion()
		if err != nil {
			return nil, err
		}
	}
	err = wfContext.CreateWorkflowExecution(
		newWorkflow,
		historySize,
		now,
		createMode,
		prevRunID,
		prevLastWriteVersion,
	)
	// handle already started error
	if t, ok := err.(*persistence.WorkflowExecutionAlreadyStartedError); ok {

		if t.StartRequestID == request.GetRequestId() {
			return &workflow.StartWorkflowExecutionResponse{
				RunId: common.StringPtr(t.RunID),
			}, nil
		}

		if isSignalWithStart {
			return nil, err
		}

		if curMutableState.GetCurrentVersion() < t.LastWriteVersion {
			return nil, e.newDomainNotActiveError(
				domainEntry.GetInfo().Name,
				t.LastWriteVersion,
			)
		}

		prevRunID = t.RunID
		if shouldTerminateAndStart(startRequest, t.State) {
			runningWFCtx, err := e.loadWorkflowOnce(ctx, domainID, workflowID, prevRunID)
			if err != nil {
				return nil, err
			}
			defer func() { runningWFCtx.getReleaseFn()(retError) }()

			return e.terminateAndStartWorkflow(
				runningWFCtx,
				workflowExecution,
				domainEntry,
				domainID,
				startRequest,
				nil,
			)
		}
		if err = e.applyWorkflowIDReusePolicyHelper(
			t.StartRequestID,
			prevRunID,
			t.State,
			t.CloseStatus,
			workflowExecution,
			startRequest.StartRequest.GetWorkflowIdReusePolicy(),
		); err != nil {
			return nil, err
		}
		// create as ID reuse
		createMode = persistence.CreateWorkflowModeWorkflowIDReuse
		err = wfContext.CreateWorkflowExecution(
			newWorkflow,
			historySize,
			now,
			createMode,
			prevRunID,
			t.LastWriteVersion,
		)
	}
	if err != nil {
		return nil, err
	}

	return &workflow.StartWorkflowExecutionResponse{
		RunId: workflowExecution.RunId,
	}, nil
}

func shouldTerminateAndStart(
	startRequest *h.StartWorkflowExecutionRequest,
	state int,
) bool {
	return startRequest.StartRequest.GetWorkflowIdReusePolicy() == workflow.WorkflowIdReusePolicyTerminateIfRunning &&
		(state == persistence.WorkflowStateRunning || state == persistence.WorkflowStateCreated)
}

// terminate running workflow then start a new run in one transaction
func (e *historyEngineImpl) terminateAndStartWorkflow(
	runningWFCtx workflowContext,
	workflowExecution workflow.WorkflowExecution,
	domainEntry *cache.DomainCacheEntry,
	domainID string,
	startRequest *h.StartWorkflowExecutionRequest,
	signalWithStartRequest *h.SignalWithStartWorkflowExecutionRequest,
) (*workflow.StartWorkflowExecutionResponse, error) {
	runningMutableState := runningWFCtx.getMutableState()
UpdateWorkflowLoop:
	for attempt := 0; attempt < conditionalRetryCount; attempt++ {
		if !runningMutableState.IsWorkflowExecutionRunning() {
			return nil, ErrWorkflowCompleted
		}

		if err := execution.TerminateWorkflow(
			runningMutableState,
			runningMutableState.GetNextEventID(),
			TerminateIfRunningReason,
			getTerminateIfRunningDetails(workflowExecution.GetRunId()),
			execution.IdentityHistoryService,
		); err != nil {
			if err == ErrStaleState {
				// Handler detected that cached workflow mutable could potentially be stale
				// Reload workflow execution history
				runningWFCtx.getContext().Clear()
				if attempt != conditionalRetryCount-1 {
					_, err = runningWFCtx.reloadMutableState()
					if err != nil {
						return nil, err
					}
				}
				continue UpdateWorkflowLoop
			}
			return nil, err
		}

		// new mutable state
		newMutableState, err := e.createMutableState(domainEntry, workflowExecution.GetRunId())
		if err != nil {
			return nil, err
		}

		if signalWithStartRequest != nil {
			startRequest = getStartRequest(domainID, signalWithStartRequest.SignalWithStartRequest)
		}

		err = e.addStartEventsAndTasks(
			newMutableState,
			workflowExecution,
			startRequest,
			signalWithStartRequest,
		)
		if err != nil {
			return nil, err
		}

		updateErr := runningWFCtx.getContext().UpdateWorkflowExecutionWithNewAsActive(
			e.timeSource.Now(),
			execution.NewContext(
				domainID,
				workflowExecution,
				e.shard,
				e.shard.GetExecutionManager(),
				e.logger,
			),
			newMutableState,
		)
		if updateErr != nil {
			if updateErr == execution.ErrConflict {
				e.metricsClient.IncCounter(metrics.HistoryStartWorkflowExecutionScope, metrics.ConcurrencyUpdateFailureCounter)
				continue UpdateWorkflowLoop
			}
			return nil, updateErr
		}
		break UpdateWorkflowLoop
	}
	return &workflow.StartWorkflowExecutionResponse{
		RunId: workflowExecution.RunId,
	}, nil
}

func (e *historyEngineImpl) addStartEventsAndTasks(
	mutableState execution.MutableState,
	workflowExecution workflow.WorkflowExecution,
	startRequest *h.StartWorkflowExecutionRequest,
	signalWithStartRequest *h.SignalWithStartWorkflowExecutionRequest,
) error {
	// Add WF start event
	startEvent, err := mutableState.AddWorkflowExecutionStartedEvent(
		workflowExecution,
		startRequest,
	)
	if err != nil {
		return &workflow.InternalServiceError{
			Message: "Failed to add workflow execution started event.",
		}
	}

	if signalWithStartRequest != nil {
		// Add signal event
		sRequest := signalWithStartRequest.SignalWithStartRequest
		_, err := mutableState.AddWorkflowExecutionSignaled(
			sRequest.GetSignalName(),
			sRequest.GetSignalInput(),
			sRequest.GetIdentity())
		if err != nil {
			return &workflow.InternalServiceError{Message: "Failed to add workflow execution signaled event."}
		}
	}

	// Generate first decision task event if not child WF and no first decision task backoff
	return e.generateFirstDecisionTask(
		mutableState,
		startRequest.ParentExecutionInfo,
		startEvent,
	)
}

func getTerminateIfRunningDetails(newRunID string) []byte {
	return []byte(fmt.Sprintf(TerminateIfRunningDetailsTemplate, newRunID))
}

// GetMutableState retrieves the mutable state of the workflow execution
func (e *historyEngineImpl) GetMutableState(
	ctx context.Context,
	request *h.GetMutableStateRequest,
) (*h.GetMutableStateResponse, error) {

	return e.getMutableStateOrPolling(ctx, request)
}

// PollMutableState retrieves the mutable state of the workflow execution with long polling
func (e *historyEngineImpl) PollMutableState(
	ctx context.Context,
	request *h.PollMutableStateRequest,
) (*h.PollMutableStateResponse, error) {

	response, err := e.getMutableStateOrPolling(ctx, &h.GetMutableStateRequest{
		DomainUUID:          request.DomainUUID,
		Execution:           request.Execution,
		ExpectedNextEventId: request.ExpectedNextEventId,
		CurrentBranchToken:  request.CurrentBranchToken})

	if err != nil {
		return nil, e.updateEntityNotExistsErrorOnPassiveCluster(err, request.GetDomainUUID())
	}

	return &h.PollMutableStateResponse{
		Execution:                            response.Execution,
		WorkflowType:                         response.WorkflowType,
		NextEventId:                          response.NextEventId,
		PreviousStartedEventId:               response.PreviousStartedEventId,
		LastFirstEventId:                     response.LastFirstEventId,
		TaskList:                             response.TaskList,
		StickyTaskList:                       response.StickyTaskList,
		ClientLibraryVersion:                 response.ClientLibraryVersion,
		ClientFeatureVersion:                 response.ClientFeatureVersion,
		ClientImpl:                           response.ClientImpl,
		StickyTaskListScheduleToStartTimeout: response.StickyTaskListScheduleToStartTimeout,
		CurrentBranchToken:                   response.CurrentBranchToken,
		ReplicationInfo:                      response.ReplicationInfo,
		VersionHistories:                     response.VersionHistories,
		WorkflowState:                        response.WorkflowState,
		WorkflowCloseState:                   response.WorkflowCloseState,
	}, nil
}

func (e *historyEngineImpl) updateEntityNotExistsErrorOnPassiveCluster(err error, domainID string) error {
	switch err.(type) {
	case *workflow.EntityNotExistsError:
		domainCache, domainCacheErr := e.shard.GetDomainCache().GetDomainByID(domainID)
		if domainCacheErr != nil {
			return err // if could not access domain cache simply return original error
		}

		if domainNotActiveErr := domainCache.GetDomainNotActiveErr(); domainNotActiveErr != nil {
			domainNotActiveErrCasted := domainNotActiveErr.(*workflow.DomainNotActiveError)
			return &workflow.EntityNotExistsError{
				Message:        "Workflow execution not found in non-active cluster",
				ActiveCluster:  common.StringPtr(domainNotActiveErrCasted.GetActiveCluster()),
				CurrentCluster: common.StringPtr(domainNotActiveErrCasted.GetCurrentCluster()),
			}
		}
	}
	return err
}

func (e *historyEngineImpl) getMutableStateOrPolling(
	ctx context.Context,
	request *h.GetMutableStateRequest,
) (*h.GetMutableStateResponse, error) {

	domainID, err := validateDomainUUID(request.DomainUUID)
	if err != nil {
		return nil, err
	}
	execution := workflow.WorkflowExecution{
		WorkflowId: request.Execution.WorkflowId,
		RunId:      request.Execution.RunId,
	}
	response, err := e.getMutableState(ctx, domainID, execution)
	if err != nil {
		return nil, err
	}
	if request.CurrentBranchToken == nil {
		request.CurrentBranchToken = response.CurrentBranchToken
	}
	if !bytes.Equal(request.CurrentBranchToken, response.CurrentBranchToken) {
		return nil, &workflow.CurrentBranchChangedError{
			Message:            "current branch token and request branch token doesn't match.",
			CurrentBranchToken: response.CurrentBranchToken}
	}
	// set the run id in case query the current running workflow
	execution.RunId = response.Execution.RunId

	// expectedNextEventID is 0 when caller want to get the current next event ID without blocking
	expectedNextEventID := common.FirstEventID
	if request.ExpectedNextEventId != nil {
		expectedNextEventID = request.GetExpectedNextEventId()
	}

	// if caller decide to long poll on workflow execution
	// and the event ID we are looking for is smaller than current next event ID
	if expectedNextEventID >= response.GetNextEventId() && response.GetIsWorkflowRunning() {
		subscriberID, channel, err := e.historyEventNotifier.WatchHistoryEvent(definition.NewWorkflowIdentifier(domainID, execution.GetWorkflowId(), execution.GetRunId()))
		if err != nil {
			return nil, err
		}
		defer e.historyEventNotifier.UnwatchHistoryEvent(definition.NewWorkflowIdentifier(domainID, execution.GetWorkflowId(), execution.GetRunId()), subscriberID) //nolint:errcheck
		// check again in case the next event ID is updated
		response, err = e.getMutableState(ctx, domainID, execution)
		if err != nil {
			return nil, err
		}
		// check again if the current branch token changed
		if !bytes.Equal(request.CurrentBranchToken, response.CurrentBranchToken) {
			return nil, &workflow.CurrentBranchChangedError{
				Message:            "current branch token and request branch token doesn't match.",
				CurrentBranchToken: response.CurrentBranchToken}
		}
		if expectedNextEventID < response.GetNextEventId() || !response.GetIsWorkflowRunning() {
			return response, nil
		}

		domainCache, err := e.shard.GetDomainCache().GetDomainByID(domainID)
		if err != nil {
			return nil, err
		}
		timer := time.NewTimer(e.shard.GetConfig().LongPollExpirationInterval(domainCache.GetInfo().Name))
		defer timer.Stop()
		for {
			select {
			case event := <-channel:
				response.LastFirstEventId = common.Int64Ptr(event.LastFirstEventID)
				response.NextEventId = common.Int64Ptr(event.NextEventID)
				response.IsWorkflowRunning = common.BoolPtr(event.WorkflowCloseState == persistence.WorkflowCloseStatusNone)
				response.PreviousStartedEventId = common.Int64Ptr(event.PreviousStartedEventID)
				response.WorkflowState = common.Int32Ptr(int32(event.WorkflowState))
				response.WorkflowCloseState = common.Int32Ptr(int32(event.WorkflowCloseState))
				if !bytes.Equal(request.CurrentBranchToken, event.CurrentBranchToken) {
					return nil, &workflow.CurrentBranchChangedError{
						Message:            "Current branch token and request branch token doesn't match.",
						CurrentBranchToken: event.CurrentBranchToken}
				}
				if expectedNextEventID < response.GetNextEventId() || !response.GetIsWorkflowRunning() {
					return response, nil
				}
			case <-timer.C:
				return response, nil
			case <-ctx.Done():
				return nil, ctx.Err()
			}
		}
	}

	return response, nil
}

func (e *historyEngineImpl) QueryWorkflow(
	ctx context.Context,
	request *h.QueryWorkflowRequest,
) (retResp *h.QueryWorkflowResponse, retErr error) {

	scope := e.metricsClient.Scope(metrics.HistoryQueryWorkflowScope)

	consistentQueryEnabled := e.config.EnableConsistentQuery() && e.config.EnableConsistentQueryByDomain(request.GetRequest().GetDomain())
	if request.GetRequest().GetQueryConsistencyLevel() == workflow.QueryConsistencyLevelStrong && !consistentQueryEnabled {
		return nil, ErrConsistentQueryNotEnabled
	}

	mutableStateResp, err := e.getMutableState(ctx, request.GetDomainUUID(), *request.GetRequest().GetExecution())
	if err != nil {
		return nil, err
	}
	req := request.GetRequest()
	if !mutableStateResp.GetIsWorkflowRunning() && req.QueryRejectCondition != nil {
		notOpenReject := req.GetQueryRejectCondition() == workflow.QueryRejectConditionNotOpen
		closeStatus := mutableStateResp.GetWorkflowCloseState()
		notCompletedCleanlyReject := req.GetQueryRejectCondition() == workflow.QueryRejectConditionNotCompletedCleanly && closeStatus != persistence.WorkflowCloseStatusCompleted
		if notOpenReject || notCompletedCleanlyReject {
			return &h.QueryWorkflowResponse{
				Response: &workflow.QueryWorkflowResponse{
					QueryRejected: &workflow.QueryRejected{
						CloseStatus: persistence.ToThriftWorkflowExecutionCloseStatus(int(closeStatus)).Ptr(),
					},
				},
			}, nil
		}
	}

	// query cannot be processed unless at least one decision task has finished
	// if first decision task has not finished wait for up to a second for it to complete
	queryFirstDecisionTaskWaitTime := defaultQueryFirstDecisionTaskWaitTime
	ctxDeadline, ok := ctx.Deadline()
	if ok {
		ctxWaitTime := ctxDeadline.Sub(time.Now()) - time.Second
		if ctxWaitTime > queryFirstDecisionTaskWaitTime {
			queryFirstDecisionTaskWaitTime = ctxWaitTime
		}
	}
	deadline := time.Now().Add(queryFirstDecisionTaskWaitTime)
	for mutableStateResp.GetPreviousStartedEventId() <= 0 && time.Now().Before(deadline) {
		<-time.After(queryFirstDecisionTaskCheckInterval)
		mutableStateResp, err = e.getMutableState(ctx, request.GetDomainUUID(), *request.GetRequest().GetExecution())
		if err != nil {
			return nil, err
		}
	}

	if mutableStateResp.GetPreviousStartedEventId() <= 0 {
		scope.IncCounter(metrics.QueryBeforeFirstDecisionCount)
		return nil, ErrQueryWorkflowBeforeFirstDecision
	}

	de, err := e.shard.GetDomainCache().GetDomainByID(request.GetDomainUUID())
	if err != nil {
		return nil, err
	}

	wfContext, release, err := e.executionCache.GetOrCreateWorkflowExecution(ctx, request.GetDomainUUID(), *request.GetRequest().GetExecution())
	if err != nil {
		return nil, err
	}
	defer func() { release(retErr) }()
	mutableState, err := wfContext.LoadWorkflowExecution()
	if err != nil {
		return nil, err
	}

	// There are two ways in which queries get dispatched to decider. First, queries can be dispatched on decision tasks.
	// These decision tasks potentially contain new events and queries. The events are treated as coming before the query in time.
	// The second way in which queries are dispatched to decider is directly through matching; in this approach queries can be
	// dispatched to decider immediately even if there are outstanding events that came before the query. The following logic
	// is used to determine if a query can be safely dispatched directly through matching or if given the desired consistency
	// level must be dispatched on a decision task. There are four cases in which a query can be dispatched directly through
	// matching safely, without violating the desired consistency level:
	// 1. the domain is not active, in this case history is immutable so a query dispatched at any time is consistent
	// 2. the workflow is not running, whenever a workflow is not running dispatching query directly is consistent
	// 3. the client requested eventual consistency, in this case there are no consistency requirements so dispatching directly through matching is safe
	// 4. if there is no pending or started decision it means no events came before query arrived, so its safe to dispatch directly
	safeToDispatchDirectly := !de.IsDomainActive() ||
		!mutableState.IsWorkflowExecutionRunning() ||
		req.GetQueryConsistencyLevel() == workflow.QueryConsistencyLevelEventual ||
		(!mutableState.HasPendingDecision() && !mutableState.HasInFlightDecision())
	if safeToDispatchDirectly {
		release(nil)
		msResp, err := e.getMutableState(ctx, request.GetDomainUUID(), *request.GetRequest().GetExecution())
		if err != nil {
			return nil, err
		}
		req.Execution.RunId = msResp.Execution.RunId
		return e.queryDirectlyThroughMatching(ctx, msResp, request.GetDomainUUID(), req, scope)
	}

	// If we get here it means query could not be dispatched through matching directly, so it must block
	// until either an result has been obtained on a decision task response or until it is safe to dispatch directly through matching.
	sw := scope.StartTimer(metrics.DecisionTaskQueryLatency)
	defer sw.Stop()
	queryReg := mutableState.GetQueryRegistry()
	if len(queryReg.GetBufferedIDs()) >= e.config.MaxBufferedQueryCount() {
		scope.IncCounter(metrics.QueryBufferExceededCount)
		return nil, ErrConsistentQueryBufferExceeded
	}
	queryID, termCh := queryReg.BufferQuery(req.GetQuery())
	defer queryReg.RemoveQuery(queryID)
	release(nil)
	select {
	case <-termCh:
		state, err := queryReg.GetTerminationState(queryID)
		if err != nil {
			scope.IncCounter(metrics.QueryRegistryInvalidStateCount)
			return nil, err
		}
		switch state.TerminationType {
		case query.TerminationTypeCompleted:
			result := state.QueryResult
			switch result.GetResultType() {
			case workflow.QueryResultTypeAnswered:
				return &h.QueryWorkflowResponse{
					Response: &workflow.QueryWorkflowResponse{
						QueryResult: result.GetAnswer(),
					},
				}, nil
			case workflow.QueryResultTypeFailed:
				return nil, &workflow.QueryFailedError{Message: result.GetErrorMessage()}
			default:
				scope.IncCounter(metrics.QueryRegistryInvalidStateCount)
				return nil, ErrQueryEnteredInvalidState
			}
		case query.TerminationTypeUnblocked:
			msResp, err := e.getMutableState(ctx, request.GetDomainUUID(), *request.GetRequest().GetExecution())
			if err != nil {
				return nil, err
			}
			req.Execution.RunId = msResp.Execution.RunId
			return e.queryDirectlyThroughMatching(ctx, msResp, request.GetDomainUUID(), req, scope)
		case query.TerminationTypeFailed:
			return nil, state.Failure
		default:
			scope.IncCounter(metrics.QueryRegistryInvalidStateCount)
			return nil, ErrQueryEnteredInvalidState
		}
	case <-ctx.Done():
		scope.IncCounter(metrics.ConsistentQueryTimeoutCount)
		return nil, ctx.Err()
	}
}

func (e *historyEngineImpl) queryDirectlyThroughMatching(
	ctx context.Context,
	msResp *h.GetMutableStateResponse,
	domainID string,
	queryRequest *workflow.QueryWorkflowRequest,
	scope metrics.Scope,
) (*h.QueryWorkflowResponse, error) {

	sw := scope.StartTimer(metrics.DirectQueryDispatchLatency)
	defer sw.Stop()

	supportsStickyQuery := e.clientChecker.SupportsStickyQuery(msResp.GetClientImpl(), msResp.GetClientFeatureVersion()) == nil
	if msResp.GetIsStickyTaskListEnabled() &&
		len(msResp.GetStickyTaskList().GetName()) != 0 &&
		supportsStickyQuery &&
		e.config.EnableStickyQuery(queryRequest.GetDomain()) {

		stickyMatchingRequest := &m.QueryWorkflowRequest{
			DomainUUID:   common.StringPtr(domainID),
			QueryRequest: queryRequest,
			TaskList:     msResp.GetStickyTaskList(),
		}

		// using a clean new context in case customer provide a context which has
		// a really short deadline, causing we clear the stickiness
		stickyContext, cancel := context.WithTimeout(context.Background(), time.Duration(msResp.GetStickyTaskListScheduleToStartTimeout())*time.Second)
		stickyStopWatch := scope.StartTimer(metrics.DirectQueryDispatchStickyLatency)
		matchingResp, err := e.rawMatchingClient.QueryWorkflow(stickyContext, stickyMatchingRequest)
		stickyStopWatch.Stop()
		cancel()
		if err == nil {
			scope.IncCounter(metrics.DirectQueryDispatchStickySuccessCount)
			return &h.QueryWorkflowResponse{Response: matchingResp}, nil
		}
		if yarpcError, ok := err.(*yarpcerrors.Status); !ok || yarpcError.Code() != yarpcerrors.CodeDeadlineExceeded {
			e.logger.Error("query directly though matching on sticky failed, will not attempt query on non-sticky",
				tag.WorkflowDomainName(queryRequest.GetDomain()),
				tag.WorkflowID(queryRequest.Execution.GetWorkflowId()),
				tag.WorkflowRunID(queryRequest.Execution.GetRunId()),
				tag.WorkflowQueryType(queryRequest.Query.GetQueryType()),
				tag.Error(err))
			return nil, err
		}
		if msResp.GetIsWorkflowRunning() {
			e.logger.Info("query direct through matching failed on sticky, clearing sticky before attempting on non-sticky",
				tag.WorkflowDomainName(queryRequest.GetDomain()),
				tag.WorkflowID(queryRequest.Execution.GetWorkflowId()),
				tag.WorkflowRunID(queryRequest.Execution.GetRunId()),
				tag.WorkflowQueryType(queryRequest.Query.GetQueryType()))
			resetContext, cancel := context.WithTimeout(context.Background(), 5*time.Second)
			clearStickinessStopWatch := scope.StartTimer(metrics.DirectQueryDispatchClearStickinessLatency)
			_, err := e.ResetStickyTaskList(resetContext, &h.ResetStickyTaskListRequest{
				DomainUUID: common.StringPtr(domainID),
				Execution:  queryRequest.GetExecution(),
			})
			clearStickinessStopWatch.Stop()
			cancel()
			if err != nil && err != ErrWorkflowCompleted {
				return nil, err
			}
			scope.IncCounter(metrics.DirectQueryDispatchClearStickinessSuccessCount)
		}
	}

	if err := common.IsValidContext(ctx); err != nil {
		e.logger.Info("query context timed out before query on non-sticky task list could be attempted",
			tag.WorkflowDomainName(queryRequest.GetDomain()),
			tag.WorkflowID(queryRequest.Execution.GetWorkflowId()),
			tag.WorkflowRunID(queryRequest.Execution.GetRunId()),
			tag.WorkflowQueryType(queryRequest.Query.GetQueryType()))
		scope.IncCounter(metrics.DirectQueryDispatchTimeoutBeforeNonStickyCount)
		return nil, err
	}

	e.logger.Info("query directly through matching on sticky timed out, attempting to query on non-sticky",
		tag.WorkflowDomainName(queryRequest.GetDomain()),
		tag.WorkflowID(queryRequest.Execution.GetWorkflowId()),
		tag.WorkflowRunID(queryRequest.Execution.GetRunId()),
		tag.WorkflowQueryType(queryRequest.Query.GetQueryType()),
		tag.WorkflowTaskListName(msResp.GetStickyTaskList().GetName()),
		tag.WorkflowNextEventID(msResp.GetNextEventId()))

	nonStickyMatchingRequest := &m.QueryWorkflowRequest{
		DomainUUID:   common.StringPtr(domainID),
		QueryRequest: queryRequest,
		TaskList:     msResp.TaskList,
	}

	nonStickyStopWatch := scope.StartTimer(metrics.DirectQueryDispatchNonStickyLatency)
	matchingResp, err := e.matchingClient.QueryWorkflow(ctx, nonStickyMatchingRequest)
	nonStickyStopWatch.Stop()
	if err != nil {
		e.logger.Error("query directly though matching on non-sticky failed",
			tag.WorkflowDomainName(queryRequest.GetDomain()),
			tag.WorkflowID(queryRequest.Execution.GetWorkflowId()),
			tag.WorkflowRunID(queryRequest.Execution.GetRunId()),
			tag.WorkflowQueryType(queryRequest.Query.GetQueryType()),
			tag.Error(err))
		return nil, err
	}
	scope.IncCounter(metrics.DirectQueryDispatchNonStickySuccessCount)
	return &h.QueryWorkflowResponse{Response: matchingResp}, err
}

func (e *historyEngineImpl) getMutableState(
	ctx context.Context,
	domainID string,
	execution workflow.WorkflowExecution,
) (retResp *h.GetMutableStateResponse, retError error) {

	wfContext, release, retError := e.executionCache.GetOrCreateWorkflowExecution(ctx, domainID, execution)
	if retError != nil {
		return
	}
	defer func() { release(retError) }()

	mutableState, retError := wfContext.LoadWorkflowExecution()
	if retError != nil {
		return
	}

	currentBranchToken, err := mutableState.GetCurrentBranchToken()
	if err != nil {
		return nil, err
	}

	executionInfo := mutableState.GetExecutionInfo()
	execution.RunId = wfContext.GetExecution().RunId
	workflowState, workflowCloseState := mutableState.GetWorkflowStateCloseStatus()
	retResp = &h.GetMutableStateResponse{
		Execution:                            &execution,
		WorkflowType:                         &workflow.WorkflowType{Name: common.StringPtr(executionInfo.WorkflowTypeName)},
		LastFirstEventId:                     common.Int64Ptr(mutableState.GetLastFirstEventID()),
		NextEventId:                          common.Int64Ptr(mutableState.GetNextEventID()),
		PreviousStartedEventId:               common.Int64Ptr(mutableState.GetPreviousStartedEventID()),
		TaskList:                             &workflow.TaskList{Name: common.StringPtr(executionInfo.TaskList)},
		StickyTaskList:                       &workflow.TaskList{Name: common.StringPtr(executionInfo.StickyTaskList)},
		ClientLibraryVersion:                 common.StringPtr(executionInfo.ClientLibraryVersion),
		ClientFeatureVersion:                 common.StringPtr(executionInfo.ClientFeatureVersion),
		ClientImpl:                           common.StringPtr(executionInfo.ClientImpl),
		IsWorkflowRunning:                    common.BoolPtr(mutableState.IsWorkflowExecutionRunning()),
		StickyTaskListScheduleToStartTimeout: common.Int32Ptr(executionInfo.StickyScheduleToStartTimeout),
		CurrentBranchToken:                   currentBranchToken,
		WorkflowState:                        common.Int32Ptr(int32(workflowState)),
		WorkflowCloseState:                   common.Int32Ptr(int32(workflowCloseState)),
		IsStickyTaskListEnabled:              common.BoolPtr(mutableState.IsStickyTaskListEnabled()),
	}
	replicationState := mutableState.GetReplicationState()
	if replicationState != nil {
		retResp.ReplicationInfo = map[string]*workflow.ReplicationInfo{}
		for k, v := range replicationState.LastReplicationInfo {
			retResp.ReplicationInfo[k] = &workflow.ReplicationInfo{
				Version:     common.Int64Ptr(v.Version),
				LastEventId: common.Int64Ptr(v.LastEventID),
			}
		}
	}
	versionHistories := mutableState.GetVersionHistories()
	if versionHistories != nil {
		retResp.VersionHistories = versionHistories.ToThrift()
	}
	return
}

func (e *historyEngineImpl) DescribeMutableState(
	ctx context.Context,
	request *h.DescribeMutableStateRequest,
) (response *h.DescribeMutableStateResponse, retError error) {

	domainID, err := validateDomainUUID(request.DomainUUID)
	if err != nil {
		return nil, err
	}

	execution := workflow.WorkflowExecution{
		WorkflowId: request.Execution.WorkflowId,
		RunId:      request.Execution.RunId,
	}

	cacheCtx, dbCtx, release, cacheHit, err := e.executionCache.GetAndCreateWorkflowExecution(
		ctx, domainID, execution,
	)
	if err != nil {
		return nil, err
	}
	defer func() { release(retError) }()

	response = &h.DescribeMutableStateResponse{}

	if msb := cacheCtx.GetWorkflowExecution(); cacheHit && msb != nil {
		response.MutableStateInCache, err = e.toMutableStateJSON(msb)
		if err != nil {
			return nil, err
		}
	}

	msb, err := dbCtx.LoadWorkflowExecution()
	if err != nil {
		return nil, err
	}
	response.MutableStateInDatabase, err = e.toMutableStateJSON(msb)
	if err != nil {
		return nil, err
	}

	return response, nil
}

func (e *historyEngineImpl) toMutableStateJSON(msb execution.MutableState) (*string, error) {
	ms := msb.CopyToPersistence()

	jsonBytes, err := json.Marshal(ms)
	if err != nil {
		return nil, err
	}
	return common.StringPtr(string(jsonBytes)), nil
}

// ResetStickyTaskList reset the volatile information in mutable state of a given workflow.
// Volatile information are the information related to client, such as:
// 1. StickyTaskList
// 2. StickyScheduleToStartTimeout
// 3. ClientLibraryVersion
// 4. ClientFeatureVersion
// 5. ClientImpl
func (e *historyEngineImpl) ResetStickyTaskList(
	ctx context.Context,
	resetRequest *h.ResetStickyTaskListRequest,
) (*h.ResetStickyTaskListResponse, error) {

	domainID, err := validateDomainUUID(resetRequest.DomainUUID)
	if err != nil {
		return nil, err
	}

	err = e.updateWorkflowExecution(ctx, domainID, *resetRequest.Execution, false,
		func(wfContext execution.Context, mutableState execution.MutableState) error {
			if !mutableState.IsWorkflowExecutionRunning() {
				return ErrWorkflowCompleted
			}
			mutableState.ClearStickyness()
			return nil
		},
	)

	if err != nil {
		return nil, err
	}
	return &h.ResetStickyTaskListResponse{}, nil
}

// DescribeWorkflowExecution returns information about the specified workflow execution.
func (e *historyEngineImpl) DescribeWorkflowExecution(
	ctx context.Context,
	request *h.DescribeWorkflowExecutionRequest,
) (retResp *workflow.DescribeWorkflowExecutionResponse, retError error) {

	domainID, err := validateDomainUUID(request.DomainUUID)
	if err != nil {
		return nil, err
	}

	execution := *request.Request.Execution

	wfContext, release, err0 := e.executionCache.GetOrCreateWorkflowExecution(ctx, domainID, execution)
	if err0 != nil {
		return nil, err0
	}
	defer func() { release(retError) }()

	mutableState, err1 := wfContext.LoadWorkflowExecution()
	if err1 != nil {
		return nil, err1
	}
	executionInfo := mutableState.GetExecutionInfo()

	result := &workflow.DescribeWorkflowExecutionResponse{
		ExecutionConfiguration: &workflow.WorkflowExecutionConfiguration{
			TaskList:                            &workflow.TaskList{Name: common.StringPtr(executionInfo.TaskList)},
			ExecutionStartToCloseTimeoutSeconds: common.Int32Ptr(executionInfo.WorkflowTimeout),
			TaskStartToCloseTimeoutSeconds:      common.Int32Ptr(executionInfo.DecisionStartToCloseTimeout),
		},
		WorkflowExecutionInfo: &workflow.WorkflowExecutionInfo{
			Execution: &workflow.WorkflowExecution{
				WorkflowId: common.StringPtr(executionInfo.WorkflowID),
				RunId:      common.StringPtr(executionInfo.RunID),
			},
			Type:             &workflow.WorkflowType{Name: common.StringPtr(executionInfo.WorkflowTypeName)},
			StartTime:        common.Int64Ptr(executionInfo.StartTimestamp.UnixNano()),
			HistoryLength:    common.Int64Ptr(mutableState.GetNextEventID() - common.FirstEventID),
			AutoResetPoints:  executionInfo.AutoResetPoints,
			Memo:             &workflow.Memo{Fields: executionInfo.Memo},
			SearchAttributes: &workflow.SearchAttributes{IndexedFields: executionInfo.SearchAttributes},
		},
	}

	// TODO: we need to consider adding execution time to mutable state
	// For now execution time will be calculated based on start time and cron schedule/retry policy
	// each time DescribeWorkflowExecution is called.
	startEvent, err := mutableState.GetStartEvent()
	if err != nil {
		return nil, err
	}
	backoffDuration := time.Duration(startEvent.GetWorkflowExecutionStartedEventAttributes().GetFirstDecisionTaskBackoffSeconds()) * time.Second
	result.WorkflowExecutionInfo.ExecutionTime = common.Int64Ptr(result.WorkflowExecutionInfo.GetStartTime() + backoffDuration.Nanoseconds())

	if executionInfo.ParentRunID != "" {
		result.WorkflowExecutionInfo.ParentExecution = &workflow.WorkflowExecution{
			WorkflowId: common.StringPtr(executionInfo.ParentWorkflowID),
			RunId:      common.StringPtr(executionInfo.ParentRunID),
		}
		result.WorkflowExecutionInfo.ParentDomainId = common.StringPtr(executionInfo.ParentDomainID)
	}
	if executionInfo.State == persistence.WorkflowStateCompleted {
		// for closed workflow
		closeStatus := persistence.ToThriftWorkflowExecutionCloseStatus(executionInfo.CloseStatus)
		result.WorkflowExecutionInfo.CloseStatus = &closeStatus
		completionEvent, err := mutableState.GetCompletionEvent()
		if err != nil {
			return nil, err
		}
		result.WorkflowExecutionInfo.CloseTime = common.Int64Ptr(completionEvent.GetTimestamp())
	}

	if len(mutableState.GetPendingActivityInfos()) > 0 {
		for _, ai := range mutableState.GetPendingActivityInfos() {
			p := &workflow.PendingActivityInfo{
				ActivityID: common.StringPtr(ai.ActivityID),
			}
			state := workflow.PendingActivityStateScheduled
			if ai.CancelRequested {
				state = workflow.PendingActivityStateCancelRequested
			} else if ai.StartedID != common.EmptyEventID {
				state = workflow.PendingActivityStateStarted
			}
			p.State = &state
			lastHeartbeatUnixNano := ai.LastHeartBeatUpdatedTime.UnixNano()
			if lastHeartbeatUnixNano > 0 {
				p.LastHeartbeatTimestamp = common.Int64Ptr(lastHeartbeatUnixNano)
				p.HeartbeatDetails = ai.Details
			}
			// TODO: move to mutable state instead of loading it from event
			scheduledEvent, err := mutableState.GetActivityScheduledEvent(ai.ScheduleID)
			if err != nil {
				return nil, err
			}
			p.ActivityType = scheduledEvent.ActivityTaskScheduledEventAttributes.ActivityType
			if state == workflow.PendingActivityStateScheduled {
				p.ScheduledTimestamp = common.Int64Ptr(ai.ScheduledTime.UnixNano())
			} else {
				p.LastStartedTimestamp = common.Int64Ptr(ai.StartedTime.UnixNano())
			}
			if ai.HasRetryPolicy {
				p.Attempt = common.Int32Ptr(ai.Attempt)
				p.ExpirationTimestamp = common.Int64Ptr(ai.ExpirationTime.UnixNano())
				if ai.MaximumAttempts != 0 {
					p.MaximumAttempts = common.Int32Ptr(ai.MaximumAttempts)
				}
				if ai.LastFailureReason != "" {
					p.LastFailureReason = common.StringPtr(ai.LastFailureReason)
					p.LastFailureDetails = ai.LastFailureDetails
				}
				if ai.LastWorkerIdentity != "" {
					p.LastWorkerIdentity = common.StringPtr(ai.LastWorkerIdentity)
				}
			}
			result.PendingActivities = append(result.PendingActivities, p)
		}
	}

	if len(mutableState.GetPendingChildExecutionInfos()) > 0 {
		for _, ch := range mutableState.GetPendingChildExecutionInfos() {
			p := &workflow.PendingChildExecutionInfo{
				WorkflowID:        common.StringPtr(ch.StartedWorkflowID),
				RunID:             common.StringPtr(ch.StartedRunID),
				WorkflowTypName:   common.StringPtr(ch.WorkflowTypeName),
				InitiatedID:       common.Int64Ptr(ch.InitiatedID),
				ParentClosePolicy: common.ParentClosePolicyPtr(ch.ParentClosePolicy),
			}
			result.PendingChildren = append(result.PendingChildren, p)
		}
	}

	return result, nil
}

func (e *historyEngineImpl) RecordActivityTaskStarted(
	ctx context.Context,
	request *h.RecordActivityTaskStartedRequest,
) (*h.RecordActivityTaskStartedResponse, error) {

	domainEntry, err := e.getActiveDomainEntry(request.DomainUUID)
	if err != nil {
		return nil, err
	}

	domainInfo := domainEntry.GetInfo()

	domainID := domainInfo.ID
	domainName := domainInfo.Name

	workflowExecution := workflow.WorkflowExecution{
		WorkflowId: request.WorkflowExecution.WorkflowId,
		RunId:      request.WorkflowExecution.RunId,
	}

	response := &h.RecordActivityTaskStartedResponse{}
	err = e.updateWorkflowExecution(ctx, domainID, workflowExecution, false,
		func(wfContext execution.Context, mutableState execution.MutableState) error {
			if !mutableState.IsWorkflowExecutionRunning() {
				return ErrWorkflowCompleted
			}

			scheduleID := request.GetScheduleId()
			requestID := request.GetRequestId()
			ai, isRunning := mutableState.GetActivityInfo(scheduleID)

			// First check to see if cache needs to be refreshed as we could potentially have stale workflow execution in
			// some extreme cassandra failure cases.
			if !isRunning && scheduleID >= mutableState.GetNextEventID() {
				e.metricsClient.IncCounter(metrics.HistoryRecordActivityTaskStartedScope, metrics.StaleMutableStateCounter)
				return ErrStaleState
			}

			// Check execution state to make sure task is in the list of outstanding tasks and it is not yet started.  If
			// task is not outstanding than it is most probably a duplicate and complete the task.
			if !isRunning {
				// Looks like ActivityTask already completed as a result of another call.
				// It is OK to drop the task at this point.
				e.logger.Debug("Potentially duplicate task.", tag.TaskID(request.GetTaskId()), tag.WorkflowScheduleID(scheduleID), tag.TaskType(persistence.TransferTaskTypeActivityTask))
				return ErrActivityTaskNotFound
			}

			scheduledEvent, err := mutableState.GetActivityScheduledEvent(scheduleID)
			if err != nil {
				return err
			}
			response.ScheduledEvent = scheduledEvent
			response.ScheduledTimestampOfThisAttempt = common.Int64Ptr(ai.ScheduledTime.UnixNano())

			response.Attempt = common.Int64Ptr(int64(ai.Attempt))
			response.HeartbeatDetails = ai.Details

			response.WorkflowType = mutableState.GetWorkflowType()
			response.WorkflowDomain = common.StringPtr(domainName)

			if ai.StartedID != common.EmptyEventID {
				// If activity is started as part of the current request scope then return a positive response
				if ai.RequestID == requestID {
					response.StartedTimestamp = common.Int64Ptr(ai.StartedTime.UnixNano())
					return nil
				}

				// Looks like ActivityTask already started as a result of another call.
				// It is OK to drop the task at this point.
				e.logger.Debug("Potentially duplicate task.", tag.TaskID(request.GetTaskId()), tag.WorkflowScheduleID(scheduleID), tag.TaskType(persistence.TransferTaskTypeActivityTask))
				return &h.EventAlreadyStartedError{Message: "Activity task already started."}
			}

			if _, err := mutableState.AddActivityTaskStartedEvent(
				ai, scheduleID, requestID, request.PollRequest.GetIdentity(),
			); err != nil {
				return err
			}

			response.StartedTimestamp = common.Int64Ptr(ai.StartedTime.UnixNano())

			return nil
		})

	if err != nil {
		return nil, err
	}

	return response, err
}

// ScheduleDecisionTask schedules a decision if no outstanding decision found
func (e *historyEngineImpl) ScheduleDecisionTask(
	ctx context.Context,
	req *h.ScheduleDecisionTaskRequest,
) error {
	return e.decisionHandler.handleDecisionTaskScheduled(ctx, req)
}

// RecordDecisionTaskStarted starts a decision
func (e *historyEngineImpl) RecordDecisionTaskStarted(
	ctx context.Context,
	request *h.RecordDecisionTaskStartedRequest,
) (*h.RecordDecisionTaskStartedResponse, error) {
	return e.decisionHandler.handleDecisionTaskStarted(ctx, request)
}

// RespondDecisionTaskCompleted completes a decision task
func (e *historyEngineImpl) RespondDecisionTaskCompleted(
	ctx context.Context,
	req *h.RespondDecisionTaskCompletedRequest,
) (*h.RespondDecisionTaskCompletedResponse, error) {
	return e.decisionHandler.handleDecisionTaskCompleted(ctx, req)
}

// RespondDecisionTaskFailed fails a decision
func (e *historyEngineImpl) RespondDecisionTaskFailed(
	ctx context.Context,
	req *h.RespondDecisionTaskFailedRequest,
) error {
	return e.decisionHandler.handleDecisionTaskFailed(ctx, req)
}

// RespondActivityTaskCompleted completes an activity task.
func (e *historyEngineImpl) RespondActivityTaskCompleted(
	ctx context.Context,
	req *h.RespondActivityTaskCompletedRequest,
) error {

	domainEntry, err := e.getActiveDomainEntry(req.DomainUUID)
	if err != nil {
		return err
	}
	domainID := domainEntry.GetInfo().ID
	domainName := domainEntry.GetInfo().Name

	request := req.CompleteRequest
	token, err0 := e.tokenSerializer.Deserialize(request.TaskToken)
	if err0 != nil {
		return ErrDeserializingToken
	}

	workflowExecution := workflow.WorkflowExecution{
		WorkflowId: common.StringPtr(token.WorkflowID),
		RunId:      common.StringPtr(token.RunID),
	}

	var activityStartedTime time.Time
	var taskList string
	err = e.updateWorkflowExecution(ctx, domainID, workflowExecution, true,
		func(wfContext execution.Context, mutableState execution.MutableState) error {
			if !mutableState.IsWorkflowExecutionRunning() {
				return ErrWorkflowCompleted
			}

			scheduleID := token.ScheduleID
			if scheduleID == common.EmptyEventID { // client call CompleteActivityById, so get scheduleID by activityID
				scheduleID, err0 = getScheduleID(token.ActivityID, mutableState)
				if err0 != nil {
					return err0
				}
			}
			ai, isRunning := mutableState.GetActivityInfo(scheduleID)

			// First check to see if cache needs to be refreshed as we could potentially have stale workflow execution in
			// some extreme cassandra failure cases.
			if !isRunning && scheduleID >= mutableState.GetNextEventID() {
				e.metricsClient.IncCounter(metrics.HistoryRespondActivityTaskCompletedScope, metrics.StaleMutableStateCounter)
				return ErrStaleState
			}

			if !isRunning || ai.StartedID == common.EmptyEventID ||
				(token.ScheduleID != common.EmptyEventID && token.ScheduleAttempt != int64(ai.Attempt)) {
				return ErrActivityTaskNotFound
			}

			if _, err := mutableState.AddActivityTaskCompletedEvent(scheduleID, ai.StartedID, request); err != nil {
				// Unable to add ActivityTaskCompleted event to history
				return &workflow.InternalServiceError{Message: "Unable to add ActivityTaskCompleted event to history."}
			}
			activityStartedTime = ai.StartedTime
			taskList = ai.TaskList
			return nil
		})
	if err == nil && !activityStartedTime.IsZero() {
		scope := e.metricsClient.Scope(metrics.HistoryRespondActivityTaskCompletedScope).
			Tagged(
				metrics.DomainTag(domainName),
				metrics.WorkflowTypeTag(token.WorkflowType),
				metrics.ActivityTypeTag(token.ActivityType),
				metrics.TaskListTag(taskList),
			)
		scope.RecordTimer(metrics.ActivityE2ELatency, time.Since(activityStartedTime))
	}
	return err
}

// RespondActivityTaskFailed completes an activity task failure.
func (e *historyEngineImpl) RespondActivityTaskFailed(
	ctx context.Context,
	req *h.RespondActivityTaskFailedRequest,
) error {

	domainEntry, err := e.getActiveDomainEntry(req.DomainUUID)
	if err != nil {
		return err
	}
	domainID := domainEntry.GetInfo().ID
	domainName := domainEntry.GetInfo().Name

	request := req.FailedRequest
	token, err0 := e.tokenSerializer.Deserialize(request.TaskToken)
	if err0 != nil {
		return ErrDeserializingToken
	}

	workflowExecution := workflow.WorkflowExecution{
		WorkflowId: common.StringPtr(token.WorkflowID),
		RunId:      common.StringPtr(token.RunID),
	}

	var activityStartedTime time.Time
	var taskList string
	err = e.updateWorkflowExecutionWithAction(ctx, domainID, workflowExecution,
		func(wfContext execution.Context, mutableState execution.MutableState) (*updateWorkflowAction, error) {
			if !mutableState.IsWorkflowExecutionRunning() {
				return nil, ErrWorkflowCompleted
			}

			scheduleID := token.ScheduleID
			if scheduleID == common.EmptyEventID { // client call CompleteActivityById, so get scheduleID by activityID
				scheduleID, err0 = getScheduleID(token.ActivityID, mutableState)
				if err0 != nil {
					return nil, err0
				}
			}
			ai, isRunning := mutableState.GetActivityInfo(scheduleID)

			// First check to see if cache needs to be refreshed as we could potentially have stale workflow execution in
			// some extreme cassandra failure cases.
			if !isRunning && scheduleID >= mutableState.GetNextEventID() {
				e.metricsClient.IncCounter(metrics.HistoryRespondActivityTaskFailedScope, metrics.StaleMutableStateCounter)
				return nil, ErrStaleState
			}

			if !isRunning || ai.StartedID == common.EmptyEventID ||
				(token.ScheduleID != common.EmptyEventID && token.ScheduleAttempt != int64(ai.Attempt)) {
				return nil, ErrActivityTaskNotFound
			}

			postActions := &updateWorkflowAction{}
			ok, err := mutableState.RetryActivity(ai, req.FailedRequest.GetReason(), req.FailedRequest.GetDetails())
			if err != nil {
				return nil, err
			}
			if !ok {
				// no more retry, and we want to record the failure event
				if _, err := mutableState.AddActivityTaskFailedEvent(scheduleID, ai.StartedID, request); err != nil {
					// Unable to add ActivityTaskFailed event to history
					return nil, &workflow.InternalServiceError{Message: "Unable to add ActivityTaskFailed event to history."}
				}
				postActions.createDecision = true
			}

			activityStartedTime = ai.StartedTime
			taskList = ai.TaskList
			return postActions, nil
		})
	if err == nil && !activityStartedTime.IsZero() {
		scope := e.metricsClient.Scope(metrics.HistoryRespondActivityTaskFailedScope).
			Tagged(
				metrics.DomainTag(domainName),
				metrics.WorkflowTypeTag(token.WorkflowType),
				metrics.ActivityTypeTag(token.ActivityType),
				metrics.TaskListTag(taskList),
			)
		scope.RecordTimer(metrics.ActivityE2ELatency, time.Since(activityStartedTime))
	}
	return err
}

// RespondActivityTaskCanceled completes an activity task failure.
func (e *historyEngineImpl) RespondActivityTaskCanceled(
	ctx context.Context,
	req *h.RespondActivityTaskCanceledRequest,
) error {

	domainEntry, err := e.getActiveDomainEntry(req.DomainUUID)
	if err != nil {
		return err
	}
	domainID := domainEntry.GetInfo().ID
	domainName := domainEntry.GetInfo().Name

	request := req.CancelRequest
	token, err0 := e.tokenSerializer.Deserialize(request.TaskToken)
	if err0 != nil {
		return ErrDeserializingToken
	}

	workflowExecution := workflow.WorkflowExecution{
		WorkflowId: common.StringPtr(token.WorkflowID),
		RunId:      common.StringPtr(token.RunID),
	}

	var activityStartedTime time.Time
	var taskList string
	err = e.updateWorkflowExecution(ctx, domainID, workflowExecution, true,
		func(wfContext execution.Context, mutableState execution.MutableState) error {
			if !mutableState.IsWorkflowExecutionRunning() {
				return ErrWorkflowCompleted
			}

			scheduleID := token.ScheduleID
			if scheduleID == common.EmptyEventID { // client call CompleteActivityById, so get scheduleID by activityID
				scheduleID, err0 = getScheduleID(token.ActivityID, mutableState)
				if err0 != nil {
					return err0
				}
			}
			ai, isRunning := mutableState.GetActivityInfo(scheduleID)

			// First check to see if cache needs to be refreshed as we could potentially have stale workflow execution in
			// some extreme cassandra failure cases.
			if !isRunning && scheduleID >= mutableState.GetNextEventID() {
				e.metricsClient.IncCounter(metrics.HistoryRespondActivityTaskCanceledScope, metrics.StaleMutableStateCounter)
				return ErrStaleState
			}

			if !isRunning || ai.StartedID == common.EmptyEventID ||
				(token.ScheduleID != common.EmptyEventID && token.ScheduleAttempt != int64(ai.Attempt)) {
				return ErrActivityTaskNotFound
			}

			if _, err := mutableState.AddActivityTaskCanceledEvent(
				scheduleID,
				ai.StartedID,
				ai.CancelRequestID,
				request.Details,
				common.StringDefault(request.Identity)); err != nil {
				// Unable to add ActivityTaskCanceled event to history
				return &workflow.InternalServiceError{Message: "Unable to add ActivityTaskCanceled event to history."}
			}

			activityStartedTime = ai.StartedTime
			taskList = ai.TaskList
			return nil
		})
	if err == nil && !activityStartedTime.IsZero() {
		scope := e.metricsClient.Scope(metrics.HistoryClientRespondActivityTaskCanceledScope).
			Tagged(
				metrics.DomainTag(domainName),
				metrics.WorkflowTypeTag(token.WorkflowType),
				metrics.ActivityTypeTag(token.ActivityType),
				metrics.TaskListTag(taskList),
			)
		scope.RecordTimer(metrics.ActivityE2ELatency, time.Since(activityStartedTime))
	}
	return err
}

// RecordActivityTaskHeartbeat records an heartbeat for a task.
// This method can be used for two purposes.
// - For reporting liveness of the activity.
// - For reporting progress of the activity, this can be done even if the liveness is not configured.
func (e *historyEngineImpl) RecordActivityTaskHeartbeat(
	ctx context.Context,
	req *h.RecordActivityTaskHeartbeatRequest,
) (*workflow.RecordActivityTaskHeartbeatResponse, error) {

	domainEntry, err := e.getActiveDomainEntry(req.DomainUUID)
	if err != nil {
		return nil, err
	}
	domainID := domainEntry.GetInfo().ID

	request := req.HeartbeatRequest
	token, err0 := e.tokenSerializer.Deserialize(request.TaskToken)
	if err0 != nil {
		return nil, ErrDeserializingToken
	}

	workflowExecution := workflow.WorkflowExecution{
		WorkflowId: common.StringPtr(token.WorkflowID),
		RunId:      common.StringPtr(token.RunID),
	}

	var cancelRequested bool
	err = e.updateWorkflowExecution(ctx, domainID, workflowExecution, false,
		func(wfContext execution.Context, mutableState execution.MutableState) error {
			if !mutableState.IsWorkflowExecutionRunning() {
				e.logger.Debug("Heartbeat failed")
				return ErrWorkflowCompleted
			}

			scheduleID := token.ScheduleID
			if scheduleID == common.EmptyEventID { // client call RecordActivityHeartbeatByID, so get scheduleID by activityID
				scheduleID, err0 = getScheduleID(token.ActivityID, mutableState)
				if err0 != nil {
					return err0
				}
			}
			ai, isRunning := mutableState.GetActivityInfo(scheduleID)

			// First check to see if cache needs to be refreshed as we could potentially have stale workflow execution in
			// some extreme cassandra failure cases.
			if !isRunning && scheduleID >= mutableState.GetNextEventID() {
				e.metricsClient.IncCounter(metrics.HistoryRecordActivityTaskHeartbeatScope, metrics.StaleMutableStateCounter)
				return ErrStaleState
			}

			if !isRunning || ai.StartedID == common.EmptyEventID ||
				(token.ScheduleID != common.EmptyEventID && token.ScheduleAttempt != int64(ai.Attempt)) {
				return ErrActivityTaskNotFound
			}

			cancelRequested = ai.CancelRequested

			e.logger.Debug(fmt.Sprintf("Activity HeartBeat: scheduleEventID: %v, ActivityInfo: %+v, CancelRequested: %v",
				scheduleID, ai, cancelRequested))

			// Save progress and last HB reported time.
			mutableState.UpdateActivityProgress(ai, request)

			return nil
		})

	if err != nil {
		return &workflow.RecordActivityTaskHeartbeatResponse{}, err
	}

	return &workflow.RecordActivityTaskHeartbeatResponse{CancelRequested: common.BoolPtr(cancelRequested)}, nil
}

// RequestCancelWorkflowExecution records request cancellation event for workflow execution
func (e *historyEngineImpl) RequestCancelWorkflowExecution(
	ctx context.Context,
	req *h.RequestCancelWorkflowExecutionRequest,
) error {

	domainEntry, err := e.getActiveDomainEntry(req.DomainUUID)
	if err != nil {
		return err
	}
	domainID := domainEntry.GetInfo().ID

	request := req.CancelRequest
	parentExecution := req.ExternalWorkflowExecution
	childWorkflowOnly := req.GetChildWorkflowOnly()
	workflowExecution := workflow.WorkflowExecution{
		WorkflowId: request.WorkflowExecution.WorkflowId,
		RunId:      request.WorkflowExecution.RunId,
	}

	return e.updateWorkflow(ctx, domainID, workflowExecution,
		func(wfContext execution.Context, mutableState execution.MutableState) (*updateWorkflowAction, error) {
			if !mutableState.IsWorkflowExecutionRunning() {
				return nil, ErrWorkflowCompleted
			}

			executionInfo := mutableState.GetExecutionInfo()
			if childWorkflowOnly {
				parentWorkflowID := executionInfo.ParentWorkflowID
				parentRunID := executionInfo.ParentRunID
				if parentExecution.GetWorkflowId() != parentWorkflowID ||
					parentExecution.GetRunId() != parentRunID {
					return nil, ErrWorkflowParent
				}
			}

			isCancelRequested, cancelRequestID := mutableState.IsCancelRequested()
			if isCancelRequested {
				cancelRequest := req.CancelRequest
				if cancelRequest.RequestId != nil {
					requestID := *cancelRequest.RequestId
					if requestID != "" && cancelRequestID == requestID {
						return updateWorkflowWithNewDecision, nil
					}
				}
				// if we consider workflow cancellation idempotent, then this error is redundant
				// this error maybe useful if this API is invoked by external, not decision from transfer queue
				return nil, ErrCancellationAlreadyRequested
			}

			if _, err := mutableState.AddWorkflowExecutionCancelRequestedEvent("", req); err != nil {
				return nil, &workflow.InternalServiceError{Message: "Unable to cancel workflow execution."}
			}

			return updateWorkflowWithNewDecision, nil
		})
}

func (e *historyEngineImpl) SignalWorkflowExecution(
	ctx context.Context,
	signalRequest *h.SignalWorkflowExecutionRequest,
) error {

	domainEntry, err := e.getActiveDomainEntry(signalRequest.DomainUUID)
	if err != nil {
		return err
	}
	domainID := domainEntry.GetInfo().ID

	request := signalRequest.SignalRequest
	parentExecution := signalRequest.ExternalWorkflowExecution
	childWorkflowOnly := signalRequest.GetChildWorkflowOnly()
	workflowExecution := workflow.WorkflowExecution{
		WorkflowId: request.WorkflowExecution.WorkflowId,
		RunId:      request.WorkflowExecution.RunId,
	}

	return e.updateWorkflow(
		ctx,
		domainID,
		workflowExecution,
		func(wfContext execution.Context, mutableState execution.MutableState) (*updateWorkflowAction, error) {
			executionInfo := mutableState.GetExecutionInfo()
			createDecisionTask := true
			// Do not create decision task when the workflow is cron and the cron has not been started yet
			if mutableState.GetExecutionInfo().CronSchedule != "" && !mutableState.HasProcessedOrPendingDecision() {
				createDecisionTask = false
			}
			postActions := &updateWorkflowAction{
				createDecision: createDecisionTask,
			}

			if !mutableState.IsWorkflowExecutionRunning() {
				return nil, ErrWorkflowCompleted
			}

			maxAllowedSignals := e.config.MaximumSignalsPerExecution(domainEntry.GetInfo().Name)
			if maxAllowedSignals > 0 && int(executionInfo.SignalCount) >= maxAllowedSignals {
				e.logger.Info("Execution limit reached for maximum signals", tag.WorkflowSignalCount(executionInfo.SignalCount),
					tag.WorkflowID(workflowExecution.GetWorkflowId()),
					tag.WorkflowRunID(workflowExecution.GetRunId()),
					tag.WorkflowDomainID(domainID))
				return nil, ErrSignalsLimitExceeded
			}

			if childWorkflowOnly {
				parentWorkflowID := executionInfo.ParentWorkflowID
				parentRunID := executionInfo.ParentRunID
				if parentExecution.GetWorkflowId() != parentWorkflowID ||
					parentExecution.GetRunId() != parentRunID {
					return nil, ErrWorkflowParent
				}
			}

			// deduplicate by request id for signal decision
			if requestID := request.GetRequestId(); requestID != "" {
				if mutableState.IsSignalRequested(requestID) {
					return postActions, nil
				}
				mutableState.AddSignalRequested(requestID)
			}

			if _, err := mutableState.AddWorkflowExecutionSignaled(
				request.GetSignalName(),
				request.GetInput(),
				request.GetIdentity()); err != nil {
				return nil, &workflow.InternalServiceError{Message: "Unable to signal workflow execution."}
			}

			return postActions, nil
		})
}

func (e *historyEngineImpl) SignalWithStartWorkflowExecution(
	ctx context.Context,
	signalWithStartRequest *h.SignalWithStartWorkflowExecutionRequest,
) (retResp *workflow.StartWorkflowExecutionResponse, retError error) {

	domainEntry, err := e.getActiveDomainEntry(signalWithStartRequest.DomainUUID)
	if err != nil {
		return nil, err
	}
	domainID := domainEntry.GetInfo().ID

	sRequest := signalWithStartRequest.SignalWithStartRequest
	workflowExecution := workflow.WorkflowExecution{
		WorkflowId: sRequest.WorkflowId,
	}

	var prevMutableState execution.MutableState
	attempt := 0

	wfContext, release, err0 := e.executionCache.GetOrCreateWorkflowExecution(ctx, domainID, workflowExecution)

	if err0 == nil {
		defer func() { release(retError) }()
	Just_Signal_Loop:
		for ; attempt < conditionalRetryCount; attempt++ {
			// workflow not exist, will create workflow then signal
			mutableState, err1 := wfContext.LoadWorkflowExecution()
			if err1 != nil {
				if _, ok := err1.(*workflow.EntityNotExistsError); ok {
					break
				}
				return nil, err1
			}
			// workflow exist but not running, will restart workflow then signal
			if !mutableState.IsWorkflowExecutionRunning() {
				prevMutableState = mutableState
				break
			}
			// workflow is running, if policy is TerminateIfRunning, terminate current run then signalWithStart
			if sRequest.GetWorkflowIdReusePolicy() == workflow.WorkflowIdReusePolicyTerminateIfRunning {
				workflowExecution.RunId = common.StringPtr(uuid.New())
				runningWFCtx := newWorkflowContext(wfContext, release, mutableState)
				return e.terminateAndStartWorkflow(
					runningWFCtx,
					workflowExecution,
					domainEntry,
					domainID,
					nil,
					signalWithStartRequest,
				)
			}

			executionInfo := mutableState.GetExecutionInfo()
			maxAllowedSignals := e.config.MaximumSignalsPerExecution(domainEntry.GetInfo().Name)
			if maxAllowedSignals > 0 && int(executionInfo.SignalCount) >= maxAllowedSignals {
				e.logger.Info("Execution limit reached for maximum signals", tag.WorkflowSignalCount(executionInfo.SignalCount),
					tag.WorkflowID(workflowExecution.GetWorkflowId()),
					tag.WorkflowRunID(workflowExecution.GetRunId()),
					tag.WorkflowDomainID(domainID))
				return nil, ErrSignalsLimitExceeded
			}

			if _, err := mutableState.AddWorkflowExecutionSignaled(
				sRequest.GetSignalName(),
				sRequest.GetSignalInput(),
				sRequest.GetIdentity()); err != nil {
				return nil, &workflow.InternalServiceError{Message: "Unable to signal workflow execution."}
			}

			// Create a transfer task to schedule a decision task
			if !mutableState.HasPendingDecision() {
				_, err := mutableState.AddDecisionTaskScheduledEvent(false)
				if err != nil {
					return nil, &workflow.InternalServiceError{Message: "Failed to add decision scheduled event."}
				}
			}

			// We apply the update to execution using optimistic concurrency.  If it fails due to a conflict then reload
			// the history and try the operation again.
			if err := wfContext.UpdateWorkflowExecutionAsActive(e.shard.GetTimeSource().Now()); err != nil {
				if err == execution.ErrConflict {
					continue Just_Signal_Loop
				}
				return nil, err
			}
			return &workflow.StartWorkflowExecutionResponse{RunId: wfContext.GetExecution().RunId}, nil
		} // end for Just_Signal_Loop
		if attempt == conditionalRetryCount {
			return nil, ErrMaxAttemptsExceeded
		}
	} else {
		if _, ok := err0.(*workflow.EntityNotExistsError); !ok {
			return nil, err0
		}
		// workflow not exist, will create workflow then signal
	}

	// Start workflow and signal
	startRequest := getStartRequest(domainID, sRequest)
	sigWithStartArg := &signalWithStartArg{
		signalWithStartRequest: signalWithStartRequest,
		prevMutableState:       prevMutableState,
	}
	return e.startWorkflowHelper(
		ctx,
		startRequest,
		domainEntry,
		metrics.HistorySignalWithStartWorkflowExecutionScope,
		sigWithStartArg,
	)
}

// RemoveSignalMutableState remove the signal request id in signal_requested for deduplicate
func (e *historyEngineImpl) RemoveSignalMutableState(
	ctx context.Context,
	request *h.RemoveSignalMutableStateRequest,
) error {

	domainEntry, err := e.getActiveDomainEntry(request.DomainUUID)
	if err != nil {
		return err
	}
	domainID := domainEntry.GetInfo().ID

	workflowExecution := workflow.WorkflowExecution{
		WorkflowId: request.WorkflowExecution.WorkflowId,
		RunId:      request.WorkflowExecution.RunId,
	}

	return e.updateWorkflowExecution(ctx, domainID, workflowExecution, false,
		func(wfContext execution.Context, mutableState execution.MutableState) error {
			if !mutableState.IsWorkflowExecutionRunning() {
				return ErrWorkflowCompleted
			}

			mutableState.DeleteSignalRequested(request.GetRequestId())

			return nil
		})
}

func (e *historyEngineImpl) TerminateWorkflowExecution(
	ctx context.Context,
	terminateRequest *h.TerminateWorkflowExecutionRequest,
) error {

	domainEntry, err := e.getActiveDomainEntry(terminateRequest.DomainUUID)
	if err != nil {
		return err
	}
	domainID := domainEntry.GetInfo().ID

	request := terminateRequest.TerminateRequest
	workflowExecution := workflow.WorkflowExecution{
		WorkflowId: request.WorkflowExecution.WorkflowId,
		RunId:      request.WorkflowExecution.RunId,
	}

	return e.updateWorkflow(
		ctx,
		domainID,
		workflowExecution,
		func(wfContext execution.Context, mutableState execution.MutableState) (*updateWorkflowAction, error) {
			if !mutableState.IsWorkflowExecutionRunning() {
				return nil, ErrWorkflowCompleted
			}

			eventBatchFirstEventID := mutableState.GetNextEventID()
			return updateWorkflowWithoutDecision, execution.TerminateWorkflow(
				mutableState,
				eventBatchFirstEventID,
				request.GetReason(),
				request.GetDetails(),
				request.GetIdentity(),
			)
		})
}

// RecordChildExecutionCompleted records the completion of child execution into parent execution history
func (e *historyEngineImpl) RecordChildExecutionCompleted(
	ctx context.Context,
	completionRequest *h.RecordChildExecutionCompletedRequest,
) error {

	domainEntry, err := e.getActiveDomainEntry(completionRequest.DomainUUID)
	if err != nil {
		return err
	}
	domainID := domainEntry.GetInfo().ID

	workflowExecution := workflow.WorkflowExecution{
		WorkflowId: completionRequest.WorkflowExecution.WorkflowId,
		RunId:      completionRequest.WorkflowExecution.RunId,
	}

	return e.updateWorkflowExecution(ctx, domainID, workflowExecution, true,
		func(wfContext execution.Context, mutableState execution.MutableState) error {
			if !mutableState.IsWorkflowExecutionRunning() {
				return ErrWorkflowCompleted
			}

			initiatedID := *completionRequest.InitiatedId
			completedExecution := completionRequest.CompletedExecution
			completionEvent := completionRequest.CompletionEvent

			// Check mutable state to make sure child execution is in pending child executions
			ci, isRunning := mutableState.GetChildExecutionInfo(initiatedID)
			if !isRunning || ci.StartedID == common.EmptyEventID {
				return &workflow.EntityNotExistsError{Message: "Pending child execution not found."}
			}

			switch *completionEvent.EventType {
			case workflow.EventTypeWorkflowExecutionCompleted:
				attributes := completionEvent.WorkflowExecutionCompletedEventAttributes
				_, err = mutableState.AddChildWorkflowExecutionCompletedEvent(initiatedID, completedExecution, attributes)
			case workflow.EventTypeWorkflowExecutionFailed:
				attributes := completionEvent.WorkflowExecutionFailedEventAttributes
				_, err = mutableState.AddChildWorkflowExecutionFailedEvent(initiatedID, completedExecution, attributes)
			case workflow.EventTypeWorkflowExecutionCanceled:
				attributes := completionEvent.WorkflowExecutionCanceledEventAttributes
				_, err = mutableState.AddChildWorkflowExecutionCanceledEvent(initiatedID, completedExecution, attributes)
			case workflow.EventTypeWorkflowExecutionTerminated:
				attributes := completionEvent.WorkflowExecutionTerminatedEventAttributes
				_, err = mutableState.AddChildWorkflowExecutionTerminatedEvent(initiatedID, completedExecution, attributes)
			case workflow.EventTypeWorkflowExecutionTimedOut:
				attributes := completionEvent.WorkflowExecutionTimedOutEventAttributes
				_, err = mutableState.AddChildWorkflowExecutionTimedOutEvent(initiatedID, completedExecution, attributes)
			}

			return err
		})
}

func (e *historyEngineImpl) ReplicateEvents(
	ctx context.Context,
	replicateRequest *h.ReplicateEventsRequest,
) error {

	return e.replicator.ApplyEvents(ctx, replicateRequest)
}

func (e *historyEngineImpl) ReplicateRawEvents(
	ctx context.Context,
	replicateRequest *h.ReplicateRawEventsRequest,
) error {

	return e.replicator.ApplyRawEvents(ctx, replicateRequest)
}

func (e *historyEngineImpl) ReplicateEventsV2(
	ctx context.Context,
	replicateRequest *h.ReplicateEventsV2Request,
) error {

	return e.nDCReplicator.ApplyEvents(ctx, replicateRequest)
}

func (e *historyEngineImpl) SyncShardStatus(
	ctx context.Context,
	request *h.SyncShardStatusRequest,
) error {

	clusterName := request.GetSourceCluster()
	now := time.Unix(0, request.GetTimestamp())

	// here there are 3 main things
	// 1. update the view of remote cluster's shard time
	// 2. notify the timer gate in the timer queue standby processor
	// 3, notify the transfer (essentially a no op, just put it here so it looks symmetric)
	e.shard.SetCurrentTime(clusterName, now)
	e.txProcessor.NotifyNewTask(clusterName, []persistence.Task{})
	e.timerProcessor.NotifyNewTask(clusterName, []persistence.Task{})
	return nil
}

func (e *historyEngineImpl) SyncActivity(
	ctx context.Context,
	request *h.SyncActivityRequest,
) (retError error) {

	return e.nDCActivityReplicator.SyncActivity(ctx, request)
}

func (e *historyEngineImpl) ResetWorkflowExecution(
	ctx context.Context,
	resetRequest *h.ResetWorkflowExecutionRequest,
) (response *workflow.ResetWorkflowExecutionResponse, retError error) {

	request := resetRequest.ResetRequest
	domainID := resetRequest.GetDomainUUID()
	workflowID := request.WorkflowExecution.GetWorkflowId()
	baseRunID := request.WorkflowExecution.GetRunId()

	baseContext, baseReleaseFn, err := e.executionCache.GetOrCreateWorkflowExecution(
		ctx,
		domainID,
		workflow.WorkflowExecution{
			WorkflowId: common.StringPtr(workflowID),
			RunId:      common.StringPtr(baseRunID),
		},
	)
	if err != nil {
		return nil, err
	}
	defer func() { baseReleaseFn(retError) }()

	baseMutableState, err := baseContext.LoadWorkflowExecution()
	if err != nil {
		return nil, err
	}
	if request.GetDecisionFinishEventId() <= common.FirstEventID ||
		request.GetDecisionFinishEventId() >= baseMutableState.GetNextEventID() {
		return nil, &workflow.BadRequestError{
			Message: "Decision finish ID must be > 1 && <= workflow next event ID.",
		}
	}

	// also load the current run of the workflow, it can be different from the base runID
	resp, err := e.executionManager.GetCurrentExecution(&persistence.GetCurrentExecutionRequest{
		DomainID:   domainID,
		WorkflowID: request.WorkflowExecution.GetWorkflowId(),
	})
	if err != nil {
		return nil, err
	}

	currentRunID := resp.RunID
	var currentContext execution.Context
	var currentMutableState execution.MutableState
	var currentReleaseFn execution.ReleaseFunc
	if currentRunID == baseRunID {
		currentContext = baseContext
		currentMutableState = baseMutableState
	} else {
		currentContext, currentReleaseFn, err = e.executionCache.GetOrCreateWorkflowExecution(
			ctx,
			domainID,
			workflow.WorkflowExecution{
				WorkflowId: common.StringPtr(workflowID),
				RunId:      common.StringPtr(currentRunID),
			},
		)
		if err != nil {
			return nil, err
		}
		defer func() { currentReleaseFn(retError) }()

		currentMutableState, err = currentContext.LoadWorkflowExecution()
		if err != nil {
			return nil, err
		}
	}

	// dedup by requestID
	if currentMutableState.GetExecutionInfo().CreateRequestID == request.GetRequestId() {
		e.logger.Info("Duplicated reset request",
			tag.WorkflowID(workflowID),
			tag.WorkflowRunID(currentRunID),
			tag.WorkflowDomainID(domainID))
		return &workflow.ResetWorkflowExecutionResponse{
			RunId: common.StringPtr(currentRunID),
		}, nil
	}

	// TODO when NDC is rolled out, remove this block
	if baseMutableState.GetVersionHistories() == nil {
		return e.resetor.ResetWorkflowExecution(
			ctx,
			request,
			baseContext,
			baseMutableState,
			currentContext,
			currentMutableState,
		)
	}

	resetRunID := uuid.New()
	baseRebuildLastEventID := request.GetDecisionFinishEventId() - 1
	baseVersionHistories := baseMutableState.GetVersionHistories()
	baseCurrentVersionHistory, err := baseVersionHistories.GetCurrentVersionHistory()
	if err != nil {
		return nil, err
	}
	baseRebuildLastEventVersion, err := baseCurrentVersionHistory.GetEventVersion(baseRebuildLastEventID)
	if err != nil {
		return nil, err
	}
	baseCurrentBranchToken := baseCurrentVersionHistory.GetBranchToken()
	baseNextEventID := baseMutableState.GetNextEventID()

	if err := e.workflowResetter.ResetWorkflow(
		ctx,
		domainID,
		workflowID,
		baseRunID,
		baseCurrentBranchToken,
		baseRebuildLastEventID,
		baseRebuildLastEventVersion,
		baseNextEventID,
		resetRunID,
		request.GetRequestId(),
		execution.NewWorkflow(
			ctx,
			e.shard.GetDomainCache(),
			e.shard.GetClusterMetadata(),
			currentContext,
			currentMutableState,
			currentReleaseFn,
		),
		request.GetReason(),
		nil,
	); err != nil {
		return nil, err
	}
	return &workflow.ResetWorkflowExecutionResponse{
		RunId: common.StringPtr(resetRunID),
	}, nil
}

func (e *historyEngineImpl) updateWorkflow(
	ctx context.Context,
	domainID string,
	execution workflow.WorkflowExecution,
	action updateWorkflowActionFunc,
) (retError error) {

	workflowContext, err := e.loadWorkflow(ctx, domainID, execution.GetWorkflowId(), execution.GetRunId())
	if err != nil {
		return err
	}
	defer func() { workflowContext.getReleaseFn()(retError) }()

	return e.updateWorkflowHelper(workflowContext, action)
}

func (e *historyEngineImpl) updateWorkflowExecutionWithAction(
	ctx context.Context,
	domainID string,
	execution workflow.WorkflowExecution,
	action updateWorkflowActionFunc,
) (retError error) {

	workflowContext, err := e.loadWorkflowOnce(ctx, domainID, execution.GetWorkflowId(), execution.GetRunId())
	if err != nil {
		return err
	}
	defer func() { workflowContext.getReleaseFn()(retError) }()

	return e.updateWorkflowHelper(workflowContext, action)
}

func (e *historyEngineImpl) updateWorkflowHelper(
	workflowContext workflowContext,
	action updateWorkflowActionFunc,
) (retError error) {

UpdateHistoryLoop:
	for attempt := 0; attempt < conditionalRetryCount; attempt++ {
		wfContext := workflowContext.getContext()
		mutableState := workflowContext.getMutableState()

		// conduct caller action
		postActions, err := action(wfContext, mutableState)
		if err != nil {
			if err == ErrStaleState {
				// Handler detected that cached workflow mutable could potentially be stale
				// Reload workflow execution history
				workflowContext.getContext().Clear()
				if attempt != conditionalRetryCount-1 {
					_, err = workflowContext.reloadMutableState()
					if err != nil {
						return err
					}
				}
				continue UpdateHistoryLoop
			}

			// Returned error back to the caller
			return err
		}
		if postActions.noop {
			return nil
		}

		if postActions.createDecision {
			// Create a transfer task to schedule a decision task
			if !mutableState.HasPendingDecision() {
				_, err := mutableState.AddDecisionTaskScheduledEvent(false)
				if err != nil {
					return &workflow.InternalServiceError{Message: "Failed to add decision scheduled event."}
				}
			}
		}

		err = workflowContext.getContext().UpdateWorkflowExecutionAsActive(e.shard.GetTimeSource().Now())
		if err == execution.ErrConflict {
			if attempt != conditionalRetryCount-1 {
				_, err = workflowContext.reloadMutableState()
				if err != nil {
					return err
				}
			}
			continue UpdateHistoryLoop
		}
		return err
	}
	return ErrMaxAttemptsExceeded
}

// TODO: remove and use updateWorkflowExecutionWithAction
func (e *historyEngineImpl) updateWorkflowExecution(
	ctx context.Context,
	domainID string,
	execution workflow.WorkflowExecution,
	createDecisionTask bool,
	action func(wfContext execution.Context, mutableState execution.MutableState) error,
) error {

	return e.updateWorkflowExecutionWithAction(
		ctx,
		domainID,
		execution,
		getUpdateWorkflowActionFunc(createDecisionTask, action),
	)
}

func getUpdateWorkflowActionFunc(
	createDecisionTask bool,
	action func(wfContext execution.Context, mutableState execution.MutableState) error,
) updateWorkflowActionFunc {

	return func(wfContext execution.Context, mutableState execution.MutableState) (*updateWorkflowAction, error) {
		err := action(wfContext, mutableState)
		if err != nil {
			return nil, err
		}
		postActions := &updateWorkflowAction{
			createDecision: createDecisionTask,
		}
		return postActions, nil
	}
}

func (e *historyEngineImpl) failDecision(
	wfContext execution.Context,
	scheduleID int64,
	startedID int64,
	cause workflow.DecisionTaskFailedCause,
	details []byte,
	request *workflow.RespondDecisionTaskCompletedRequest,
) (execution.MutableState, error) {

	// Clear any updates we have accumulated so far
	wfContext.Clear()

	// Reload workflow execution so we can apply the decision task failure event
	mutableState, err := wfContext.LoadWorkflowExecution()
	if err != nil {
		return nil, err
	}

	if _, err = mutableState.AddDecisionTaskFailedEvent(
		scheduleID, startedID, cause, details, request.GetIdentity(), "", request.GetBinaryChecksum(), "", "", 0,
	); err != nil {
		return nil, err
	}

	// Return new builder back to the caller for further updates
	return mutableState, nil
}

func (e *historyEngineImpl) NotifyNewHistoryEvent(
	event *events.Notification,
) {

	e.historyEventNotifier.NotifyNewHistoryEvent(event)
}

func (e *historyEngineImpl) NotifyNewTransferTasks(
	tasks []persistence.Task,
) {

	if len(tasks) > 0 {
		task := tasks[0]
		clusterName := e.clusterMetadata.ClusterNameForFailoverVersion(task.GetVersion())
		e.txProcessor.NotifyNewTask(clusterName, tasks)
	}
}

func (e *historyEngineImpl) NotifyNewReplicationTasks(
	tasks []persistence.Task,
) {

	if len(tasks) > 0 && e.replicatorProcessor != nil {
		e.replicatorProcessor.notifyNewTask()
	}
}

func (e *historyEngineImpl) NotifyNewTimerTasks(
	tasks []persistence.Task,
) {

	if len(tasks) > 0 {
		task := tasks[0]
		clusterName := e.clusterMetadata.ClusterNameForFailoverVersion(task.GetVersion())
		e.timerProcessor.NotifyNewTask(clusterName, tasks)
	}
}

func validateStartWorkflowExecutionRequest(
	request *workflow.StartWorkflowExecutionRequest,
	maxIDLengthLimit int,
) error {

	if len(request.GetRequestId()) == 0 {
		return &workflow.BadRequestError{Message: "Missing request ID."}
	}
	if request.ExecutionStartToCloseTimeoutSeconds == nil || request.GetExecutionStartToCloseTimeoutSeconds() <= 0 {
		return &workflow.BadRequestError{Message: "Missing or invalid ExecutionStartToCloseTimeoutSeconds."}
	}
	if request.TaskStartToCloseTimeoutSeconds == nil || request.GetTaskStartToCloseTimeoutSeconds() <= 0 {
		return &workflow.BadRequestError{Message: "Missing or invalid TaskStartToCloseTimeoutSeconds."}
	}
	if request.TaskList == nil || request.TaskList.Name == nil || request.TaskList.GetName() == "" {
		return &workflow.BadRequestError{Message: "Missing Tasklist."}
	}
	if request.WorkflowType == nil || request.WorkflowType.Name == nil || request.WorkflowType.GetName() == "" {
		return &workflow.BadRequestError{Message: "Missing WorkflowType."}
	}
	if len(request.GetDomain()) > maxIDLengthLimit {
		return &workflow.BadRequestError{Message: "Domain exceeds length limit."}
	}
	if len(request.GetWorkflowId()) > maxIDLengthLimit {
		return &workflow.BadRequestError{Message: "WorkflowId exceeds length limit."}
	}
	if len(request.TaskList.GetName()) > maxIDLengthLimit {
		return &workflow.BadRequestError{Message: "TaskList exceeds length limit."}
	}
	if len(request.WorkflowType.GetName()) > maxIDLengthLimit {
		return &workflow.BadRequestError{Message: "WorkflowType exceeds length limit."}
	}

	return common.ValidateRetryPolicy(request.RetryPolicy)
}

func (e *historyEngineImpl) overrideStartWorkflowExecutionRequest(
	domainEntry *cache.DomainCacheEntry,
	request *workflow.StartWorkflowExecutionRequest,
	metricsScope int,
) {

	domainName := domainEntry.GetInfo().Name
	maxDecisionStartToCloseTimeoutSeconds := int32(e.config.MaxDecisionStartToCloseSeconds(domainName))

	taskStartToCloseTimeoutSecs := request.GetTaskStartToCloseTimeoutSeconds()
	taskStartToCloseTimeoutSecs = common.MinInt32(taskStartToCloseTimeoutSecs, maxDecisionStartToCloseTimeoutSeconds)
	taskStartToCloseTimeoutSecs = common.MinInt32(taskStartToCloseTimeoutSecs, request.GetExecutionStartToCloseTimeoutSeconds())

	if taskStartToCloseTimeoutSecs != request.GetTaskStartToCloseTimeoutSeconds() {
		request.TaskStartToCloseTimeoutSeconds = &taskStartToCloseTimeoutSecs
		e.metricsClient.Scope(
			metricsScope,
			metrics.DomainTag(domainName),
		).IncCounter(metrics.DecisionStartToCloseTimeoutOverrideCount)
	}
}

func validateDomainUUID(
	domainUUID *string,
) (string, error) {

	if domainUUID == nil {
		return "", &workflow.BadRequestError{Message: "Missing domain UUID."}
	} else if uuid.Parse(*domainUUID) == nil {
		return "", &workflow.BadRequestError{Message: "Invalid domain UUID."}
	}
	return *domainUUID, nil
}

func (e *historyEngineImpl) getActiveDomainEntry(
	domainUUID *string,
) (*cache.DomainCacheEntry, error) {

	return getActiveDomainEntryFromShard(e.shard, domainUUID)
}

func getActiveDomainEntryFromShard(
	shard shard.Context,
	domainUUID *string,
) (*cache.DomainCacheEntry, error) {

	domainID, err := validateDomainUUID(domainUUID)
	if err != nil {
		return nil, err
	}

	domainEntry, err := shard.GetDomainCache().GetDomainByID(domainID)
	if err != nil {
		return nil, err
	}
	if err = domainEntry.GetDomainNotActiveErr(); err != nil {
		return nil, err
	}
	return domainEntry, nil
}

func getScheduleID(
	activityID string,
	mutableState execution.MutableState,
) (int64, error) {

	if activityID == "" {
		return 0, &workflow.BadRequestError{Message: "Neither ActivityID nor ScheduleID is provided"}
	}
	activityInfo, ok := mutableState.GetActivityByActivityID(activityID)
	if !ok {
		return 0, &workflow.BadRequestError{Message: "Cannot locate Activity ScheduleID"}
	}
	return activityInfo.ScheduleID, nil
}

func getStartRequest(
	domainID string,
	request *workflow.SignalWithStartWorkflowExecutionRequest,
) *h.StartWorkflowExecutionRequest {

	req := &workflow.StartWorkflowExecutionRequest{
		Domain:                              request.Domain,
		WorkflowId:                          request.WorkflowId,
		WorkflowType:                        request.WorkflowType,
		TaskList:                            request.TaskList,
		Input:                               request.Input,
		ExecutionStartToCloseTimeoutSeconds: request.ExecutionStartToCloseTimeoutSeconds,
		TaskStartToCloseTimeoutSeconds:      request.TaskStartToCloseTimeoutSeconds,
		Identity:                            request.Identity,
		RequestId:                           request.RequestId,
		WorkflowIdReusePolicy:               request.WorkflowIdReusePolicy,
		RetryPolicy:                         request.RetryPolicy,
		CronSchedule:                        request.CronSchedule,
		Memo:                                request.Memo,
		SearchAttributes:                    request.SearchAttributes,
		Header:                              request.Header,
	}

	startRequest := common.CreateHistoryStartWorkflowRequest(domainID, req)
	return startRequest
}

func (e *historyEngineImpl) applyWorkflowIDReusePolicyForSigWithStart(
	prevExecutionInfo *persistence.WorkflowExecutionInfo,
	execution workflow.WorkflowExecution,
	wfIDReusePolicy workflow.WorkflowIdReusePolicy,
) error {

	prevStartRequestID := prevExecutionInfo.CreateRequestID
	prevRunID := prevExecutionInfo.RunID
	prevState := prevExecutionInfo.State
	prevCloseState := prevExecutionInfo.CloseStatus

	return e.applyWorkflowIDReusePolicyHelper(
		prevStartRequestID,
		prevRunID,
		prevState,
		prevCloseState,
		execution,
		wfIDReusePolicy,
	)
}

func (e *historyEngineImpl) applyWorkflowIDReusePolicyHelper(
	prevStartRequestID,
	prevRunID string,
	prevState int,
	prevCloseState int,
	execution workflow.WorkflowExecution,
	wfIDReusePolicy workflow.WorkflowIdReusePolicy,
) error {

	// here we know some information about the prev workflow, i.e. either running right now
	// or has history check if the workflow is finished
	switch prevState {
	case persistence.WorkflowStateCreated,
		persistence.WorkflowStateRunning:
		msg := "Workflow execution is already running. WorkflowId: %v, RunId: %v."
		return getWorkflowAlreadyStartedError(msg, prevStartRequestID, execution.GetWorkflowId(), prevRunID)
	case persistence.WorkflowStateCompleted:
		// previous workflow completed, proceed
	default:
		// persistence.WorkflowStateZombie or unknown type
		return &workflow.InternalServiceError{Message: fmt.Sprintf("Failed to process workflow, workflow has invalid state: %v.", prevState)}
	}

	switch wfIDReusePolicy {
	case workflow.WorkflowIdReusePolicyAllowDuplicateFailedOnly:
		if _, ok := FailedWorkflowCloseState[prevCloseState]; !ok {
			msg := "Workflow execution already finished successfully. WorkflowId: %v, RunId: %v. Workflow ID reuse policy: allow duplicate workflow ID if last run failed."
			return getWorkflowAlreadyStartedError(msg, prevStartRequestID, execution.GetWorkflowId(), prevRunID)
		}
	case workflow.WorkflowIdReusePolicyAllowDuplicate,
		workflow.WorkflowIdReusePolicyTerminateIfRunning:
		// no check need here
	case workflow.WorkflowIdReusePolicyRejectDuplicate:
		msg := "Workflow execution already finished. WorkflowId: %v, RunId: %v. Workflow ID reuse policy: reject duplicate workflow ID."
		return getWorkflowAlreadyStartedError(msg, prevStartRequestID, execution.GetWorkflowId(), prevRunID)
	default:
		return &workflow.InternalServiceError{Message: "Failed to process start workflow reuse policy."}
	}

	return nil
}

func getWorkflowAlreadyStartedError(errMsg string, createRequestID string, workflowID string, runID string) error {
	return &workflow.WorkflowExecutionAlreadyStartedError{
		Message:        common.StringPtr(fmt.Sprintf(errMsg, workflowID, runID)),
		StartRequestId: common.StringPtr(fmt.Sprintf("%v", createRequestID)),
		RunId:          common.StringPtr(fmt.Sprintf("%v", runID)),
	}
}

func (e *historyEngineImpl) GetReplicationMessages(
	ctx context.Context,
	pollingCluster string,
	lastReadMessageID int64,
) (*r.ReplicationMessages, error) {

	scope := metrics.HistoryGetReplicationMessagesScope
	sw := e.metricsClient.StartTimer(scope, metrics.GetReplicationMessagesForShardLatency)
	defer sw.Stop()

	replicationMessages, err := e.replicatorProcessor.getTasks(
		ctx,
		pollingCluster,
		lastReadMessageID,
	)
	if err != nil {
		e.logger.Error("Failed to retrieve replication messages.", tag.Error(err))
		return nil, err
	}

	//Set cluster status for sync shard info
	replicationMessages.SyncShardStatus = &r.SyncShardStatus{
		Timestamp: common.Int64Ptr(e.timeSource.Now().UnixNano()),
	}
	e.logger.Debug("Successfully fetched replication messages.", tag.Counter(len(replicationMessages.ReplicationTasks)))
	return replicationMessages, nil
}

func (e *historyEngineImpl) GetDLQReplicationMessages(
	ctx context.Context,
	taskInfos []*r.ReplicationTaskInfo,
) ([]*r.ReplicationTask, error) {

	scope := metrics.HistoryGetDLQReplicationMessagesScope
	sw := e.metricsClient.StartTimer(scope, metrics.GetDLQReplicationMessagesLatency)
	defer sw.Stop()

	tasks := make([]*r.ReplicationTask, len(taskInfos))
	for _, taskInfo := range taskInfos {
		task, err := e.replicatorProcessor.getTask(ctx, taskInfo)
		if err != nil {
			e.logger.Error("Failed to fetch DLQ replication messages.", tag.Error(err))
			return nil, err
		}
		tasks = append(tasks, task)
	}

	return tasks, nil
}

func (e *historyEngineImpl) ReapplyEvents(
	ctx context.Context,
	domainUUID string,
	workflowID string,
	runID string,
	reapplyEvents []*workflow.HistoryEvent,
) error {

	domainEntry, err := e.getActiveDomainEntry(common.StringPtr(domainUUID))
	if err != nil {
		return err
	}
	domainID := domainEntry.GetInfo().ID
	// remove run id from the execution so that reapply events to the current run
	currentExecution := workflow.WorkflowExecution{
		WorkflowId: common.StringPtr(workflowID),
	}

	return e.updateWorkflowExecutionWithAction(
		ctx,
		domainID,
		currentExecution,
		func(wfContext execution.Context, mutableState execution.MutableState) (*updateWorkflowAction, error) {
			// Filter out reapply event from the same cluster
			toReapplyEvents := make([]*workflow.HistoryEvent, 0, len(reapplyEvents))
			lastWriteVersion, err := mutableState.GetLastWriteVersion()
			if err != nil {
				return nil, err
			}
			for _, event := range reapplyEvents {
				if event.GetVersion() == lastWriteVersion {
					// The reapply is from the same cluster. Ignoring.
					continue
				}
				dedupResource := definition.NewEventReappliedID(runID, event.GetEventId(), event.GetVersion())
				if mutableState.IsResourceDuplicated(dedupResource) {
					// already apply the signal
					continue
				}
				toReapplyEvents = append(toReapplyEvents, event)
			}
			if len(toReapplyEvents) == 0 {
				return &updateWorkflowAction{
					noop: true,
				}, nil
			}

			if !mutableState.IsWorkflowExecutionRunning() {
				// need to reset target workflow (which is also the current workflow)
				// to accept events to be reapplied
				baseRunID := mutableState.GetExecutionInfo().RunID
				resetRunID := uuid.New()
				baseRebuildLastEventID := mutableState.GetPreviousStartedEventID()

				// TODO when https://github.com/uber/cadence/issues/2420 is finished, remove this block,
				//  since cannot reapply event to a finished workflow which had no decisions started
				if baseRebuildLastEventID == common.EmptyEventID {
					e.logger.Warn("cannot reapply event to a finished workflow",
						tag.WorkflowDomainID(domainID),
						tag.WorkflowID(currentExecution.GetWorkflowId()),
					)
					e.metricsClient.IncCounter(metrics.HistoryReapplyEventsScope, metrics.EventReapplySkippedCount)
					return &updateWorkflowAction{noop: true}, nil
				}

				baseVersionHistories := mutableState.GetVersionHistories()
				baseCurrentVersionHistory, err := baseVersionHistories.GetCurrentVersionHistory()
				if err != nil {
					return nil, err
				}
				baseRebuildLastEventVersion, err := baseCurrentVersionHistory.GetEventVersion(baseRebuildLastEventID)
				if err != nil {
					return nil, err
				}
				baseCurrentBranchToken := baseCurrentVersionHistory.GetBranchToken()
				baseNextEventID := mutableState.GetNextEventID()

				if err = e.workflowResetter.ResetWorkflow(
					ctx,
					domainID,
					workflowID,
					baseRunID,
					baseCurrentBranchToken,
					baseRebuildLastEventID,
					baseRebuildLastEventVersion,
					baseNextEventID,
					resetRunID,
					uuid.New(),
					execution.NewWorkflow(
						ctx,
						e.shard.GetDomainCache(),
						e.shard.GetClusterMetadata(),
						wfContext,
						mutableState,
						execution.NoopReleaseFn,
					),
					ndc.EventsReapplicationResetWorkflowReason,
					toReapplyEvents,
				); err != nil {
					return nil, err
				}
				return &updateWorkflowAction{
					noop: true,
				}, nil
			}

			postActions := &updateWorkflowAction{
				createDecision: true,
			}
			// Do not create decision task when the workflow is cron and the cron has not been started yet
			if mutableState.GetExecutionInfo().CronSchedule != "" && !mutableState.HasProcessedOrPendingDecision() {
				postActions.createDecision = false
			}
			reappliedEvents, err := e.eventsReapplier.ReapplyEvents(
				ctx,
				mutableState,
				toReapplyEvents,
				runID,
			)
			if err != nil {
				e.logger.Error("failed to re-apply stale events", tag.Error(err))
				return nil, &workflow.InternalServiceError{Message: "unable to re-apply stale events"}
			}
			if len(reappliedEvents) == 0 {
				return &updateWorkflowAction{
					noop: true,
				}, nil
			}
			return postActions, nil
		})
}

func (e *historyEngineImpl) ReadDLQMessages(
	ctx context.Context,
	request *r.ReadDLQMessagesRequest,
) (*r.ReadDLQMessagesResponse, error) {

	tasks, token, err := e.replicationDLQHandler.ReadMessages(
		ctx,
		request.GetSourceCluster(),
		request.GetInclusiveEndMessageID(),
		int(request.GetMaximumPageSize()),
		request.GetNextPageToken(),
	)
	if err != nil {
		return nil, err
	}
	return &r.ReadDLQMessagesResponse{
		Type:             request.GetType().Ptr(),
		ReplicationTasks: tasks,
		NextPageToken:    token,
	}, nil
}

func (e *historyEngineImpl) PurgeDLQMessages(
	ctx context.Context,
	request *r.PurgeDLQMessagesRequest,
) error {

	return e.replicationDLQHandler.PurgeMessages(
		request.GetSourceCluster(),
		request.GetInclusiveEndMessageID(),
	)
}

func (e *historyEngineImpl) MergeDLQMessages(
	ctx context.Context,
	request *r.MergeDLQMessagesRequest,
) (*r.MergeDLQMessagesResponse, error) {

	token, err := e.replicationDLQHandler.MergeMessages(
		ctx,
		request.GetSourceCluster(),
		request.GetInclusiveEndMessageID(),
		int(request.GetMaximumPageSize()),
		request.GetNextPageToken(),
	)
	if err != nil {
		return nil, err
	}
	return &r.MergeDLQMessagesResponse{
		NextPageToken: token,
	}, nil
}

func (e *historyEngineImpl) RefreshWorkflowTasks(
	ctx context.Context,
	domainUUID string,
	workflowExecution workflow.WorkflowExecution,
) (retError error) {

	domainEntry, err := e.getActiveDomainEntry(common.StringPtr(domainUUID))
	if err != nil {
		return err
	}
	domainID := domainEntry.GetInfo().ID

	wfContext, release, err := e.executionCache.GetOrCreateWorkflowExecution(ctx, domainID, workflowExecution)
	if err != nil {
		return err
	}
	defer func() { release(retError) }()

	mutableState, err := wfContext.LoadWorkflowExecution()
	if err != nil {
		return err
	}

	if !mutableState.IsWorkflowExecutionRunning() {
		return nil
	}

	mutableStateTaskRefresher := execution.NewMutableStateTaskRefresher(
		e.shard.GetConfig(),
		e.shard.GetDomainCache(),
		e.shard.GetEventsCache(),
		e.shard.GetLogger(),
		e.shard.GetShardID(),
	)

	now := e.shard.GetTimeSource().Now()

	err = mutableStateTaskRefresher.RefreshTasks(now, mutableState)
	if err != nil {
		return err
	}

	err = wfContext.UpdateWorkflowExecutionAsActive(now)
	if err != nil {
		return err
	}
	return nil
}

func (e *historyEngineImpl) loadWorkflowOnce(
	ctx context.Context,
	domainID string,
	workflowID string,
	runID string,
) (workflowContext, error) {

	wfContext, release, err := e.executionCache.GetOrCreateWorkflowExecution(
		ctx,
		domainID,
		workflow.WorkflowExecution{
			WorkflowId: common.StringPtr(workflowID),
			RunId:      common.StringPtr(runID),
		},
	)
	if err != nil {
		return nil, err
	}

	mutableState, err := wfContext.LoadWorkflowExecution()
	if err != nil {
		release(err)
		return nil, err
	}

	return newWorkflowContext(wfContext, release, mutableState), nil
}

func (e *historyEngineImpl) loadWorkflow(
	ctx context.Context,
	domainID string,
	workflowID string,
	runID string,
) (workflowContext, error) {

	if runID != "" {
		return e.loadWorkflowOnce(ctx, domainID, workflowID, runID)
	}

	for attempt := 0; attempt < conditionalRetryCount; attempt++ {

		workflowContext, err := e.loadWorkflowOnce(ctx, domainID, workflowID, "")
		if err != nil {
			return nil, err
		}

		if workflowContext.getMutableState().IsWorkflowExecutionRunning() {
			return workflowContext, nil
		}

		// workflow not running, need to check current record
		resp, err := e.shard.GetExecutionManager().GetCurrentExecution(
			&persistence.GetCurrentExecutionRequest{
				DomainID:   domainID,
				WorkflowID: workflowID,
			},
		)
		if err != nil {
			workflowContext.getReleaseFn()(err)
			return nil, err
		}

		if resp.RunID == workflowContext.getRunID() {
			return workflowContext, nil
		}
		workflowContext.getReleaseFn()(nil)
	}

	return nil, &workflow.InternalServiceError{Message: "unable to locate current workflow execution"}
}<|MERGE_RESOLUTION|>--- conflicted
+++ resolved
@@ -444,8 +444,6 @@
 				fakeDecisionTimeoutTask := []persistence.Task{&persistence.DecisionTimeoutTask{VisibilityTimestamp: now}}
 				e.txProcessor.NotifyNewTask(e.currentClusterName, fakeDecisionTask)
 				e.timerProcessor.NotifyNewTask(e.currentClusterName, fakeDecisionTimeoutTask)
-<<<<<<< HEAD
-=======
 			}
 
 			// handle graceful failover on active to passive
@@ -478,7 +476,6 @@
 					// fail this failover callback and it retries on next domain cache refresh
 					return
 				}
->>>>>>> dd9cb493
 			}
 
 			//nolint:errcheck
