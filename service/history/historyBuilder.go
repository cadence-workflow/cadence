--- conflicted
+++ resolved
@@ -30,18 +30,12 @@
 )
 
 const (
-<<<<<<< HEAD
 	emptyVersion int64 = 0
 
-	firstEventID    int64 = 1
-	emptyEventID    int64 = -23
-	bufferedEventID int64 = -123
-=======
 	firstEventID     int64 = 1
 	emptyEventID     int64 = -23
 	bufferedEventID  int64 = -123
 	transientEventID int64 = -124
->>>>>>> 42052002
 )
 
 type (
