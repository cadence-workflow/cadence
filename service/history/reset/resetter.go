// Copyright (c) 2020 Uber Technologies, Inc.
//
// Permission is hereby granted, free of charge, to any person obtaining a copy
// of this software and associated documentation files (the "Software"), to deal
// in the Software without restriction, including without limitation the rights
// to use, copy, modify, merge, publish, distribute, sublicense, and/or sell
// copies of the Software, and to permit persons to whom the Software is
// furnished to do so, subject to the following conditions:
//
// The above copyright notice and this permission notice shall be included in
// all copies or substantial portions of the Software.
//
// THE SOFTWARE IS PROVIDED "AS IS", WITHOUT WARRANTY OF ANY KIND, EXPRESS OR
// IMPLIED, INCLUDING BUT NOT LIMITED TO THE WARRANTIES OF MERCHANTABILITY,
// FITNESS FOR A PARTICULAR PURPOSE AND NONINFRINGEMENT. IN NO EVENT SHALL THE
// AUTHORS OR COPYRIGHT HOLDERS BE LIABLE FOR ANY CLAIM, DAMAGES OR OTHER
// LIABILITY, WHETHER IN AN ACTION OF CONTRACT, TORT OR OTHERWISE, ARISING FROM,
// OUT OF OR IN CONNECTION WITH THE SOFTWARE OR THE USE OR OTHER DEALINGS IN
// THE SOFTWARE.

//go:generate mockgen -package $GOPACKAGE -source $GOFILE -destination resetter_mock.go

package reset

import (
	context "context"
	ctx "context"
	"fmt"

	"github.com/uber/cadence/.gen/go/shared"
	"github.com/uber/cadence/common"
	"github.com/uber/cadence/common/cache"
	"github.com/uber/cadence/common/cluster"
	"github.com/uber/cadence/common/collection"
	"github.com/uber/cadence/common/definition"
	"github.com/uber/cadence/common/log"
	"github.com/uber/cadence/common/persistence"
	"github.com/uber/cadence/common/types"
	"github.com/uber/cadence/service/history/execution"
	"github.com/uber/cadence/service/history/shard"
)

type (
	// WorkflowResetter is the new NDC compatible workflow reset component
	WorkflowResetter interface {
		ResetWorkflow(
			ctx ctx.Context,
			domainID string,
			workflowID string,
			baseRunID string,
			baseBranchToken []byte,
			baseRebuildLastEventID int64,
			baseRebuildLastEventVersion int64,
			baseNextEventID int64,
			resetRunID string,
			resetRequestID string,
			currentWorkflow execution.Workflow,
			resetReason string,
			additionalReapplyEvents []*types.HistoryEvent,
			skipSignalReapply bool,
		) error
	}

	workflowResetterImpl struct {
		shard             shard.Context
		domainCache       cache.DomainCache
		clusterMetadata   cluster.Metadata
		historyV2Mgr      persistence.HistoryManager
		executionCache    *execution.Cache
		newStateRebuilder nDCStateRebuilderProvider
		logger            log.Logger
	}

	nDCStateRebuilderProvider func() execution.StateRebuilder
)

var _ WorkflowResetter = (*workflowResetterImpl)(nil)

// NewWorkflowResetter creates a workflow resetter
func NewWorkflowResetter(
	shard shard.Context,
	executionCache *execution.Cache,
	logger log.Logger,
) WorkflowResetter {
	return &workflowResetterImpl{
		shard:           shard,
		domainCache:     shard.GetDomainCache(),
		clusterMetadata: shard.GetClusterMetadata(),
		historyV2Mgr:    shard.GetHistoryManager(),
		executionCache:  executionCache,
		newStateRebuilder: func() execution.StateRebuilder {
			return execution.NewStateRebuilder(shard, logger)
		},
		logger: logger,
	}
}

func (r *workflowResetterImpl) ResetWorkflow(
	ctx ctx.Context,
	domainID string,
	workflowID string,
	baseRunID string,
	baseBranchToken []byte,
	baseRebuildLastEventID int64,
	baseRebuildLastEventVersion int64,
	baseNextEventID int64,
	resetRunID string,
	resetRequestID string,
	currentWorkflow execution.Workflow,
	resetReason string,
	additionalReapplyEvents []*types.HistoryEvent,
	skipSignalReapply bool,
) (retError error) {

	domainEntry, err := r.domainCache.GetDomainByID(domainID)
	if err != nil {
		return err
	}
	resetWorkflowVersion := domainEntry.GetFailoverVersion()

	currentMutableState := currentWorkflow.GetMutableState()
	currentWorkflowTerminated := false
	if currentMutableState.IsWorkflowExecutionRunning() {
		if err := r.terminateWorkflow(
			currentMutableState,
			resetReason,
		); err != nil {
			return err
		}
		resetWorkflowVersion = currentMutableState.GetCurrentVersion()
		currentWorkflowTerminated = true
	}

	resetWorkflow, err := r.prepareResetWorkflow(
		ctx,
		domainID,
		workflowID,
		baseRunID,
		baseBranchToken,
		baseRebuildLastEventID,
		baseRebuildLastEventVersion,
		baseNextEventID,
		resetRunID,
		resetRequestID,
		resetWorkflowVersion,
		resetReason,
		additionalReapplyEvents,
		skipSignalReapply,
	)
	if err != nil {
		return err
	}
	defer resetWorkflow.GetReleaseFn()(retError)

	return r.persistToDB(
		ctx,
		currentWorkflowTerminated,
		currentWorkflow,
		resetWorkflow,
	)
}

func (r *workflowResetterImpl) prepareResetWorkflow(
	ctx ctx.Context,
	domainID string,
	workflowID string,
	baseRunID string,
	baseBranchToken []byte,
	baseRebuildLastEventID int64,
	baseRebuildLastEventVersion int64,
	baseNextEventID int64,
	resetRunID string,
	resetRequestID string,
	resetWorkflowVersion int64,
	resetReason string,
	additionalReapplyEvents []*types.HistoryEvent,
	skipSignalReapply bool,
) (execution.Workflow, error) {

	resetWorkflow, err := r.replayResetWorkflow(
		ctx,
		domainID,
		workflowID,
		baseRunID,
		baseBranchToken,
		baseRebuildLastEventID,
		baseRebuildLastEventVersion,
		resetRunID,
		resetRequestID,
	)
	if err != nil {
		return nil, err
	}

	resetMutableState := resetWorkflow.GetMutableState()

	baseLastEventVersion := resetMutableState.GetCurrentVersion()
	if baseLastEventVersion > resetWorkflowVersion {
		return nil, &types.InternalServiceError{
			Message: "workflowResetter encounter version mismatch.",
		}
	}
	if err := resetMutableState.UpdateCurrentVersion(
		resetWorkflowVersion,
		false,
	); err != nil {
		return nil, err
	}

<<<<<<< HEAD
	resetMutableState, err = r.closePendingDecisionTask(
		resetMutableState,
=======
	// TODO add checking of reset until event ID == decision task started ID + 1
	decision, ok := resetMutableState.GetInFlightDecision()
	if !ok || decision.StartedID+1 != resetMutableState.GetNextEventID() {
		return nil, &types.BadRequestError{
			Message: fmt.Sprintf("Can only reset workflow to DecisionTaskStarted + 1: %v", baseRebuildLastEventID+1),
		}
	}
	if len(resetMutableState.GetPendingChildExecutionInfos()) > 0 {
		return nil, &types.BadRequestError{
			Message: fmt.Sprintf("Can only reset workflow with pending child workflows"),
		}
	}

	_, err = resetMutableState.AddDecisionTaskFailedEvent(
		decision.ScheduleID,
		decision.StartedID, types.DecisionTaskFailedCauseResetWorkflow,
		nil,
		execution.IdentityHistoryService,
		resetReason,
		"",
>>>>>>> ea35743c
		baseRunID,
		resetRunID,
		baseLastEventVersion,
		resetReason,
	)
	if err != nil {
		return nil, err
	}

	if err := r.failInflightActivity(resetMutableState, resetReason); err != nil {
		return nil, err
	}

	// TODO right now only signals are eligible for reapply, so we can directly skip the whole reapply process
	// for the sake of performance. In the future, if there are other events that need to be reapplied, remove this check
	// For example, we may want to re-apply activity/timer results for https://github.com/uber/cadence/issues/2934
	if !skipSignalReapply {
		if err := r.reapplyResetAndContinueAsNewWorkflowEvents(
			ctx,
			resetMutableState,
			domainID,
			workflowID,
			baseRunID,
			baseBranchToken,
			baseRebuildLastEventID+1,
			baseNextEventID,
		); err != nil {
			return nil, err
		}

	}

	// NOTE: this is reapplying events that are passing into the API that we shouldn't skip
	if err := r.reapplyEvents(resetMutableState, additionalReapplyEvents); err != nil {
		return nil, err
	}

	if err := execution.ScheduleDecision(resetMutableState); err != nil {
		return nil, err
	}

	return resetWorkflow, nil
}

func (r *workflowResetterImpl) persistToDB(
	ctx context.Context,
	currentWorkflowTerminated bool,
	currentWorkflow execution.Workflow,
	resetWorkflow execution.Workflow,
) error {

	if currentWorkflowTerminated {
		return currentWorkflow.GetContext().UpdateWorkflowExecutionWithNewAsActive(
			ctx,
			r.shard.GetTimeSource().Now(),
			resetWorkflow.GetContext(),
			resetWorkflow.GetMutableState(),
		)
	}

	currentMutableState := currentWorkflow.GetMutableState()
	currentRunID := currentMutableState.GetExecutionInfo().RunID
	currentLastWriteVersion, err := currentMutableState.GetLastWriteVersion()
	if err != nil {
		return err
	}

	now := r.shard.GetTimeSource().Now()
	resetWorkflowSnapshot, resetWorkflowEventsSeq, err := resetWorkflow.GetMutableState().CloseTransactionAsSnapshot(
		now,
		execution.TransactionPolicyActive,
	)
	if err != nil {
		return err
	}

	resetHistorySize := int64(0)
	if len(resetWorkflowEventsSeq) != 1 {
		return &types.InternalServiceError{
			Message: "there should be EXACTLY one batch of events for reset",
		}
	}

	// reset workflow with decision task failed or timed out
	resetHistorySize, err = resetWorkflow.GetContext().PersistNonFirstWorkflowEvents(ctx, resetWorkflowEventsSeq[0])
	if err != nil {
		return err
	}

	return resetWorkflow.GetContext().CreateWorkflowExecution(
		ctx,
		resetWorkflowSnapshot,
		resetHistorySize,
		now,
		persistence.CreateWorkflowModeContinueAsNew,
		currentRunID,
		currentLastWriteVersion,
	)
}

func (r *workflowResetterImpl) replayResetWorkflow(
	ctx ctx.Context,
	domainID string,
	workflowID string,
	baseRunID string,
	baseBranchToken []byte,
	baseRebuildLastEventID int64,
	baseRebuildLastEventVersion int64,
	resetRunID string,
	resetRequestID string,
) (execution.Workflow, error) {

	resetBranchToken, err := r.forkAndGenerateBranchToken(
		ctx,
		domainID,
		workflowID,
		baseBranchToken,
		baseRebuildLastEventID+1,
		resetRunID,
	)
	if err != nil {
		return nil, err
	}

	resetContext := execution.NewContext(
		domainID,
		types.WorkflowExecution{
			WorkflowID: common.StringPtr(workflowID),
			RunID:      common.StringPtr(resetRunID),
		},
		r.shard,
		r.shard.GetExecutionManager(),
		r.logger,
	)
	resetMutableState, resetHistorySize, err := r.newStateRebuilder().Rebuild(
		ctx,
		r.shard.GetTimeSource().Now(),
		definition.NewWorkflowIdentifier(
			domainID,
			workflowID,
			baseRunID,
		),
		baseBranchToken,
		baseRebuildLastEventID,
		baseRebuildLastEventVersion,
		definition.NewWorkflowIdentifier(
			domainID,
			workflowID,
			resetRunID,
		),
		resetBranchToken,
		resetRequestID,
	)
	if err != nil {
		return nil, err
	}

	resetContext.SetHistorySize(resetHistorySize)
	return execution.NewWorkflow(
		ctx,
		r.domainCache,
		r.clusterMetadata,
		resetContext,
		resetMutableState,
		execution.NoopReleaseFn,
	), nil
}

func (r *workflowResetterImpl) failInflightActivity(
	mutableState execution.MutableState,
	terminateReason string,
) error {

	for _, ai := range mutableState.GetPendingActivityInfos() {
		switch ai.StartedID {
		case common.EmptyEventID:
			// activity not started, noop
		case common.TransientEventID:
			// activity is started (with retry policy)
			// should not encounter this case when rebuilding mutable state
			return &types.InternalServiceError{
				Message: "workflowResetter encounter transient activity",
			}
		default:
			if _, err := mutableState.AddActivityTaskFailedEvent(
				ai.ScheduleID,
				ai.StartedID,
				&shared.RespondActivityTaskFailedRequest{
					Reason:   common.StringPtr(terminateReason),
					Details:  ai.Details,
					Identity: common.StringPtr(ai.StartedIdentity),
				},
			); err != nil {
				return err
			}
		}
	}
	return nil
}

func (r *workflowResetterImpl) forkAndGenerateBranchToken(
	ctx context.Context,
	domainID string,
	workflowID string,
	forkBranchToken []byte,
	forkNodeID int64,
	resetRunID string,
) ([]byte, error) {
	// fork a new history branch
	shardID := r.shard.GetShardID()
	resp, err := r.historyV2Mgr.ForkHistoryBranch(ctx, &persistence.ForkHistoryBranchRequest{
		ForkBranchToken: forkBranchToken,
		ForkNodeID:      forkNodeID,
		Info:            persistence.BuildHistoryGarbageCleanupInfo(domainID, workflowID, resetRunID),
		ShardID:         common.IntPtr(shardID),
	})
	if err != nil {
		return nil, err
	}

	return resp.NewBranchToken, nil
}

func (r *workflowResetterImpl) terminateWorkflow(
	mutableState execution.MutableState,
	terminateReason string,
) error {

	eventBatchFirstEventID := mutableState.GetNextEventID()
	return execution.TerminateWorkflow(
		mutableState,
		eventBatchFirstEventID,
		terminateReason,
		nil,
		execution.IdentityHistoryService,
	)
}

func (r *workflowResetterImpl) reapplyResetAndContinueAsNewWorkflowEvents(
	ctx ctx.Context,
	resetMutableState execution.MutableState,
	domainID string,
	workflowID string,
	baseRunID string,
	baseBranchToken []byte,
	baseRebuildNextEventID int64,
	baseNextEventID int64,
) error {

	// TODO change this logic to fetching all workflow [baseWorkflow, currentWorkflow]
	//  from visibility for better coverage of events eligible for re-application.

	var nextRunID string
	var err error

	// first special handling the remaining events for base workflow
	if nextRunID, err = r.reapplyWorkflowEvents(
		ctx,
		resetMutableState,
		baseRebuildNextEventID,
		baseNextEventID,
		baseBranchToken,
	); err != nil {
		return err
	}

	getNextEventIDBranchToken := func(runID string) (nextEventID int64, branchToken []byte, retError error) {
		context, release, err := r.executionCache.GetOrCreateWorkflowExecution(
			ctx,
			domainID,
			types.WorkflowExecution{
				WorkflowID: common.StringPtr(workflowID),
				RunID:      common.StringPtr(runID),
			},
		)
		if err != nil {
			return 0, nil, err
		}
		defer func() { release(retError) }()

		mutableState, err := context.LoadWorkflowExecution(ctx)
		if err != nil {
			// no matter what error happen, we need to retry
			return 0, nil, err
		}

		nextEventID = mutableState.GetNextEventID()
		branchToken, err = mutableState.GetCurrentBranchToken()
		if err != nil {
			return 0, nil, err
		}
		return nextEventID, branchToken, nil
	}

	// second for remaining continue as new workflow, reapply eligible events
	for len(nextRunID) != 0 {
		nextWorkflowNextEventID, nextWorkflowBranchToken, err := getNextEventIDBranchToken(nextRunID)
		if err != nil {
			return err
		}

		if nextRunID, err = r.reapplyWorkflowEvents(
			ctx,
			resetMutableState,
			common.FirstEventID,
			nextWorkflowNextEventID,
			nextWorkflowBranchToken,
		); err != nil {
			return err
		}
	}
	return nil
}

func (r *workflowResetterImpl) reapplyWorkflowEvents(
	ctx context.Context,
	mutableState execution.MutableState,
	firstEventID int64,
	nextEventID int64,
	branchToken []byte,
) (string, error) {

	// TODO change this logic to fetching all workflow [baseWorkflow, currentWorkflow]
	//  from visibility for better coverage of events eligible for re-application.
	//  after the above change, this API do not have to return the continue as new run ID

	if firstEventID == nextEventID {
		// This means the workflow reset to a pending decision task
		// and the decision task is the latest event in the workflow.
		return "", nil
	}

	iter := collection.NewPagingIterator(r.getPaginationFn(
		ctx,
		firstEventID,
		nextEventID,
		branchToken,
	))

	var nextRunID string
	var lastEvents []*types.HistoryEvent

	for iter.HasNext() {
		batch, err := iter.Next()
		if err != nil {
			return "", err
		}
		lastEvents = batch.(*types.History).Events
		if err := r.reapplyEvents(mutableState, lastEvents); err != nil {
			return "", err
		}
	}

	if len(lastEvents) > 0 {
		lastEvent := lastEvents[len(lastEvents)-1]
		if lastEvent.GetEventType() == types.EventTypeWorkflowExecutionContinuedAsNew {
			nextRunID = lastEvent.GetWorkflowExecutionContinuedAsNewEventAttributes().GetNewExecutionRunID()
		}
	}
	return nextRunID, nil
}

func (r *workflowResetterImpl) reapplyEvents(
	mutableState execution.MutableState,
	events []*types.HistoryEvent,
) error {

	for _, event := range events {
		switch event.GetEventType() {
		case types.EventTypeWorkflowExecutionSignaled:
			attr := event.GetWorkflowExecutionSignaledEventAttributes()
			if _, err := mutableState.AddWorkflowExecutionSignaled(
				attr.GetSignalName(),
				attr.GetInput(),
				attr.GetIdentity(),
			); err != nil {
				return err
			}
		default:
			// events other than signal will be ignored
		}
	}
	return nil
}

func (r *workflowResetterImpl) getPaginationFn(
	ctx context.Context,
	firstEventID int64,
	nextEventID int64,
	branchToken []byte,
) collection.PaginationFn {

	return func(paginationToken []byte) ([]interface{}, []byte, error) {

		_, historyBatches, token, _, err := persistence.PaginateHistory(
			ctx,
			r.historyV2Mgr,
			true,
			branchToken,
			firstEventID,
			nextEventID,
			paginationToken,
			execution.NDCDefaultPageSize,
			common.IntPtr(r.shard.GetShardID()),
		)
		if err != nil {
			return nil, nil, err
		}

		var paginateItems []interface{}
		for _, history := range historyBatches {
			paginateItems = append(paginateItems, history)
		}
		return paginateItems, token, nil
	}
}

func (r *workflowResetterImpl) closePendingDecisionTask(
	resetMutableState execution.MutableState,
	baseRunID string,
	resetRunID string,
	baseLastEventVersion int64,
	resetReason string,
) (execution.MutableState, error) {

	if len(resetMutableState.GetPendingChildExecutionInfos()) > 0 {
		return nil, &shared.BadRequestError{
			Message: fmt.Sprintf("Can not reset workflow with pending child workflows"),
		}
	}

	if decision, ok := resetMutableState.GetInFlightDecision(); ok {
		// reset workflow has decision task start
		_, err := resetMutableState.AddDecisionTaskFailedEvent(
			decision.ScheduleID,
			decision.StartedID,
			shared.DecisionTaskFailedCauseResetWorkflow,
			nil,
			execution.IdentityHistoryService,
			resetReason,
			"",
			baseRunID,
			resetRunID,
			baseLastEventVersion,
		)
		if err != nil {
			return nil, err
		}
	} else if decision, ok := resetMutableState.GetPendingDecision(); ok {
		if ok {
			//reset workflow has decision task schedule
			_, err := resetMutableState.AddDecisionTaskResetTimeoutEvent(
				decision.ScheduleID,
				baseRunID,
				resetRunID,
				baseLastEventVersion,
				resetReason,
			)
			if err != nil {
				return nil, err
			}
		}
	}
	return resetMutableState, nil
}<|MERGE_RESOLUTION|>--- conflicted
+++ resolved
@@ -207,31 +207,8 @@
 		return nil, err
 	}
 
-<<<<<<< HEAD
 	resetMutableState, err = r.closePendingDecisionTask(
 		resetMutableState,
-=======
-	// TODO add checking of reset until event ID == decision task started ID + 1
-	decision, ok := resetMutableState.GetInFlightDecision()
-	if !ok || decision.StartedID+1 != resetMutableState.GetNextEventID() {
-		return nil, &types.BadRequestError{
-			Message: fmt.Sprintf("Can only reset workflow to DecisionTaskStarted + 1: %v", baseRebuildLastEventID+1),
-		}
-	}
-	if len(resetMutableState.GetPendingChildExecutionInfos()) > 0 {
-		return nil, &types.BadRequestError{
-			Message: fmt.Sprintf("Can only reset workflow with pending child workflows"),
-		}
-	}
-
-	_, err = resetMutableState.AddDecisionTaskFailedEvent(
-		decision.ScheduleID,
-		decision.StartedID, types.DecisionTaskFailedCauseResetWorkflow,
-		nil,
-		execution.IdentityHistoryService,
-		resetReason,
-		"",
->>>>>>> ea35743c
 		baseRunID,
 		resetRunID,
 		baseLastEventVersion,
@@ -668,7 +645,7 @@
 		_, err := resetMutableState.AddDecisionTaskFailedEvent(
 			decision.ScheduleID,
 			decision.StartedID,
-			shared.DecisionTaskFailedCauseResetWorkflow,
+			types.DecisionTaskFailedCauseResetWorkflow,
 			nil,
 			execution.IdentityHistoryService,
 			resetReason,
