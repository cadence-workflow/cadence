// Copyright (c) 2020 Uber Technologies, Inc.
//
// Permission is hereby granted, free of charge, to any person obtaining a copy
// of this software and associated documentation files (the "Software"), to deal
// in the Software without restriction, including without limitation the rights
// to use, copy, modify, merge, publish, distribute, sublicense, and/or sell
// copies of the Software, and to permit persons to whom the Software is
// furnished to do so, subject to the following conditions:
//
// The above copyright notice and this permission notice shall be included in
// all copies or substantial portions of the Software.
//
// THE SOFTWARE IS PROVIDED "AS IS", WITHOUT WARRANTY OF ANY KIND, EXPRESS OR
// IMPLIED, INCLUDING BUT NOT LIMITED TO THE WARRANTIES OF MERCHANTABILITY,
// FITNESS FOR A PARTICULAR PURPOSE AND NONINFRINGEMENT. IN NO EVENT SHALL THE
// AUTHORS OR COPYRIGHT HOLDERS BE LIABLE FOR ANY CLAIM, DAMAGES OR OTHER
// LIABILITY, WHETHER IN AN ACTION OF CONTRACT, TORT OR OTHERWISE, ARISING FROM,
// OUT OF OR IN CONNECTION WITH THE SOFTWARE OR THE USE OR OTHER DEALINGS IN
// THE SOFTWARE.

package shard

import (
	"context"
	"errors"
	"fmt"
	"math"
	"sync"
	"sync/atomic"
	"time"

	"github.com/uber/cadence/common"
	"github.com/uber/cadence/common/backoff"
	"github.com/uber/cadence/common/cache"
	"github.com/uber/cadence/common/clock"
	"github.com/uber/cadence/common/cluster"
	"github.com/uber/cadence/common/log"
	"github.com/uber/cadence/common/log/tag"
	"github.com/uber/cadence/common/metrics"
	"github.com/uber/cadence/common/persistence"
	"github.com/uber/cadence/common/types"
	"github.com/uber/cadence/service/history/config"
	"github.com/uber/cadence/service/history/engine"
	"github.com/uber/cadence/service/history/events"
	"github.com/uber/cadence/service/history/resource"
)

type (
	// Context represents a history engine shard
	Context interface {
		GetShardID() int
		GetService() resource.Resource
		GetExecutionManager() persistence.ExecutionManager
		GetHistoryManager() persistence.HistoryManager
		GetDomainCache() cache.DomainCache
		GetClusterMetadata() cluster.Metadata
		GetConfig() *config.Config
		GetEventsCache() events.Cache
		GetLogger() log.Logger
		GetThrottledLogger() log.Logger
		GetMetricsClient() metrics.Client
		GetTimeSource() clock.TimeSource
		PreviousShardOwnerWasDifferent() bool

		GetEngine() engine.Engine
		SetEngine(engine.Engine)

		GenerateTransferTaskID() (int64, error)
		GenerateTransferTaskIDs(number int) ([]int64, error)

		GetTransferMaxReadLevel() int64
		UpdateTimerMaxReadLevel(cluster string) time.Time

		SetCurrentTime(cluster string, currentTime time.Time)
		GetCurrentTime(cluster string) time.Time
		GetLastUpdatedTime() time.Time
		GetTimerMaxReadLevel(cluster string) time.Time

		GetTransferAckLevel() int64
		UpdateTransferAckLevel(ackLevel int64) error
		GetTransferClusterAckLevel(cluster string) int64
		UpdateTransferClusterAckLevel(cluster string, ackLevel int64) error
		// Note: caller should not modify the returned processing queue states
		GetTransferProcessingQueueStates(cluster string) []*types.ProcessingQueueState
		UpdateTransferProcessingQueueStates(cluster string, states []*types.ProcessingQueueState) error

		// Note: caller should not modify the returned processing queue states
		GetCrossClusterProcessingQueueStates(cluster string) []*types.ProcessingQueueState
		UpdateCrossClusterProcessingQueueStates(cluster string, states []*types.ProcessingQueueState) error

		GetClusterReplicationLevel(cluster string) int64
		UpdateClusterReplicationLevel(cluster string, lastTaskID int64) error

		GetTimerAckLevel() time.Time
		UpdateTimerAckLevel(ackLevel time.Time) error
		GetTimerClusterAckLevel(cluster string) time.Time
		UpdateTimerClusterAckLevel(cluster string, ackLevel time.Time) error
		// Note: caller should not modify the returned processing queue states
		GetTimerProcessingQueueStates(cluster string) []*types.ProcessingQueueState
		UpdateTimerProcessingQueueStates(cluster string, states []*types.ProcessingQueueState) error

		UpdateTransferFailoverLevel(failoverID string, level TransferFailoverLevel) error
		DeleteTransferFailoverLevel(failoverID string) error
		GetAllTransferFailoverLevels() map[string]TransferFailoverLevel

		UpdateTimerFailoverLevel(failoverID string, level TimerFailoverLevel) error
		DeleteTimerFailoverLevel(failoverID string) error
		GetAllTimerFailoverLevels() map[string]TimerFailoverLevel

		GetDomainNotificationVersion() int64
		UpdateDomainNotificationVersion(domainNotificationVersion int64) error

		CreateWorkflowExecution(ctx context.Context, request *persistence.CreateWorkflowExecutionRequest) (*persistence.CreateWorkflowExecutionResponse, error)
		UpdateWorkflowExecution(ctx context.Context, request *persistence.UpdateWorkflowExecutionRequest) (*persistence.UpdateWorkflowExecutionResponse, error)
		ConflictResolveWorkflowExecution(ctx context.Context, request *persistence.ConflictResolveWorkflowExecutionRequest) (*persistence.ConflictResolveWorkflowExecutionResponse, error)
		AppendHistoryV2Events(ctx context.Context, request *persistence.AppendHistoryNodesRequest, domainID string, execution types.WorkflowExecution) (int, error)

		ReplicateFailoverMarkers(ctx context.Context, makers []*persistence.FailoverMarkerTask) error
		AddingPendingFailoverMarker(*types.FailoverMarkerAttributes) error
		// Note: caller should not modify the returned failover markers
		ValidateAndUpdateFailoverMarkers() ([]*types.FailoverMarkerAttributes, error)
	}

	// TransferFailoverLevel contains corresponding start / end level
	TransferFailoverLevel struct {
		StartTime    time.Time
		MinLevel     int64
		CurrentLevel int64
		MaxLevel     int64
		DomainIDs    map[string]struct{}
	}

	// TimerFailoverLevel contains domain IDs and corresponding start / end level
	TimerFailoverLevel struct {
		StartTime    time.Time
		MinLevel     time.Time
		CurrentLevel time.Time
		MaxLevel     time.Time
		DomainIDs    map[string]struct{}
	}

	contextImpl struct {
		resource.Resource

		shardItem        *historyShardsItem
		shardID          int
		rangeID          int64
		executionManager persistence.ExecutionManager
		eventsCache      events.Cache
		closeCallback    func(int, *historyShardsItem)
		closed           int32
		config           *config.Config
		logger           log.Logger
		throttledLogger  log.Logger
		engine           engine.Engine

		sync.RWMutex
<<<<<<< HEAD
		lastUpdated               time.Time
		shardInfo                 *persistence.ShardInfo
		transferSequenceNumber    int64
		maxTransferSequenceNumber int64
		transferMaxReadLevel      int64
		timerMaxReadLevelMap      map[string]time.Time // cluster -> timerMaxReadLevel

		// TODO: use the corresponding fields in shardInfo directly
		//pendingFailoverMarkers []*types.FailoverMarkerAttributes
=======
		lastUpdated                   time.Time
		shardInfo                     *persistence.ShardInfo
		transferSequenceNumber        int64
		maxTransferSequenceNumber     int64
		transferMaxReadLevel          int64
		timerMaxReadLevelMap          map[string]time.Time             // cluster -> timerMaxReadLevel
		transferProcessingQueueStates *types.ProcessingQueueStates     // deserialized shardInfo.TransferProcessingQueueStates
		timerProcessingQueueStates    *types.ProcessingQueueStates     // deserialized shardInfo.TimerProcessingQueueStates
		transferFailoverLevels        map[string]TransferFailoverLevel // uuid -> TransferFailoverLevel
		timerFailoverLevels           map[string]TimerFailoverLevel    // uuid -> TimerFailoverLevel
		pendingFailoverMarkers        []*types.FailoverMarkerAttributes
>>>>>>> 8d3e54e3

		// exist only in memory
		remoteClusterCurrentTime map[string]time.Time

		// true if previous owner was different from the acquirer's identity.
		previousShardOwnerWasDifferent bool
	}
)

var _ Context = (*contextImpl)(nil)

var (
	// ErrShardClosed is returned when shard is closed and a req cannot be processed
	ErrShardClosed = errors.New("shard closed")
)

var (
	errMaxAttemptsExceeded = errors.New("maximum attempts exceeded to update history")
)

const (
	conditionalRetryCount    = 5
	logWarnTransferLevelDiff = 3000000 // 3 million
	logWarnTimerLevelDiff    = time.Duration(30 * time.Minute)
	historySizeLogThreshold  = 10 * 1024 * 1024
	minContextTimeout        = 1 * time.Second
)

func (s *contextImpl) GetShardID() int {
	return s.shardID
}

func (s *contextImpl) GetService() resource.Resource {
	return s.Resource
}

func (s *contextImpl) GetExecutionManager() persistence.ExecutionManager {
	return s.executionManager
}

func (s *contextImpl) GetEngine() engine.Engine {
	return s.engine
}

func (s *contextImpl) SetEngine(engine engine.Engine) {
	s.engine = engine
}

func (s *contextImpl) GenerateTransferTaskID() (int64, error) {
	s.Lock()
	defer s.Unlock()

	return s.generateTransferTaskIDLocked()
}

func (s *contextImpl) GenerateTransferTaskIDs(number int) ([]int64, error) {
	s.Lock()
	defer s.Unlock()

	result := []int64{}
	for i := 0; i < number; i++ {
		id, err := s.generateTransferTaskIDLocked()
		if err != nil {
			return nil, err
		}
		result = append(result, id)
	}
	return result, nil
}

func (s *contextImpl) GetTransferMaxReadLevel() int64 {
	s.RLock()
	defer s.RUnlock()
	return s.transferMaxReadLevel
}

func (s *contextImpl) GetTransferAckLevel() int64 {
	s.RLock()
	defer s.RUnlock()

	return s.shardInfo.TransferAckLevel
}

func (s *contextImpl) UpdateTransferAckLevel(ackLevel int64) error {
	s.Lock()
	defer s.Unlock()

	s.shardInfo.TransferAckLevel = ackLevel
	s.shardInfo.StolenSinceRenew = 0
	return s.updateShardInfoLocked()
}

func (s *contextImpl) GetTransferClusterAckLevel(cluster string) int64 {
	s.RLock()
	defer s.RUnlock()

	// if we can find corresponding ack level
	if ackLevel, ok := s.shardInfo.ClusterTransferAckLevel[cluster]; ok {
		return ackLevel
	}
	// otherwise, default to existing ack level, which belongs to local cluster
	// this can happen if you add more cluster
	return s.shardInfo.TransferAckLevel
}

func (s *contextImpl) UpdateTransferClusterAckLevel(cluster string, ackLevel int64) error {
	s.Lock()
	defer s.Unlock()

	s.shardInfo.ClusterTransferAckLevel[cluster] = ackLevel
	s.shardInfo.StolenSinceRenew = 0
	return s.updateShardInfoLocked()
}

func (s *contextImpl) GetTransferProcessingQueueStates(cluster string) []*types.ProcessingQueueState {
	s.RLock()
	defer s.RUnlock()

	// if we can find corresponding processing queue states
	if states, ok := s.shardInfo.TransferProcessingQueueStates.StatesByCluster[cluster]; ok {
		return states
	}

	// check if we can find corresponding ack level
	var ackLevel int64
	var ok bool
	if ackLevel, ok = s.shardInfo.ClusterTransferAckLevel[cluster]; !ok {
		// otherwise, default to existing ack level, which belongs to local cluster
		// this can happen if you add more cluster
		ackLevel = s.shardInfo.TransferAckLevel
	}

	// otherwise, create default queue state based on existing ack level,
	// which belongs to local cluster. this can happen if you add more cluster
	return []*types.ProcessingQueueState{
		{
			Level:    common.Int32Ptr(0),
			AckLevel: common.Int64Ptr(ackLevel),
			MaxLevel: common.Int64Ptr(math.MaxInt64),
			DomainFilter: &types.DomainFilter{
				ReverseMatch: true,
			},
		},
	}
}

func (s *contextImpl) UpdateTransferProcessingQueueStates(cluster string, states []*types.ProcessingQueueState) error {
	s.Lock()
	defer s.Unlock()

	if len(states) == 0 {
		return errors.New("Empty transfer processing queue states")
	}

	if s.shardInfo.TransferProcessingQueueStates.StatesByCluster == nil {
		s.shardInfo.TransferProcessingQueueStates.StatesByCluster = make(map[string][]*types.ProcessingQueueState)
	}
	s.shardInfo.TransferProcessingQueueStates.StatesByCluster[cluster] = states

	// for backward compatibility
	ackLevel := states[0].GetAckLevel()
	for _, state := range states {
		ackLevel = common.MinInt64(ackLevel, state.GetAckLevel())
	}
	s.shardInfo.ClusterTransferAckLevel[cluster] = ackLevel

	s.shardInfo.StolenSinceRenew = 0
	return s.updateShardInfoLocked()
}

func (s *contextImpl) GetCrossClusterProcessingQueueStates(cluster string) []*types.ProcessingQueueState {
	s.RLock()
	defer s.RUnlock()

	// if we can find corresponding processing queue states
	if states, ok := s.shardInfo.CrossClusterProcessingQueueStates.StatesByCluster[cluster]; ok {
		return states
	}

	// otherwise, create default processing queue state
	// this can happen if you add more cluster
	return []*types.ProcessingQueueState{
		{
			Level:    common.Int32Ptr(0),
			AckLevel: common.Int64Ptr(0),
			MaxLevel: common.Int64Ptr(math.MaxInt64),
			DomainFilter: &types.DomainFilter{
				ReverseMatch: true,
			},
		},
	}
}

func (s *contextImpl) UpdateCrossClusterProcessingQueueStates(cluster string, states []*types.ProcessingQueueState) error {
	s.Lock()
	defer s.Unlock()

	if len(states) == 0 {
		return errors.New("Empty cross-cluster processing queue states")
	}

	if s.shardInfo.CrossClusterProcessingQueueStates.StatesByCluster == nil {
		s.shardInfo.CrossClusterProcessingQueueStates.StatesByCluster = make(map[string][]*types.ProcessingQueueState)
	}
	s.shardInfo.CrossClusterProcessingQueueStates.StatesByCluster[cluster] = states

	s.shardInfo.StolenSinceRenew = 0
	return s.updateShardInfoLocked()
}

func (s *contextImpl) GetClusterReplicationLevel(cluster string) int64 {
	s.RLock()
	defer s.RUnlock()

	// if we can find corresponding replication level
	if replicationLevel, ok := s.shardInfo.ClusterReplicationLevel[cluster]; ok {
		return replicationLevel
	}

	// New cluster always starts from -1
	return -1
}

func (s *contextImpl) UpdateClusterReplicationLevel(cluster string, lastTaskID int64) error {
	s.Lock()
	defer s.Unlock()

	s.shardInfo.ClusterReplicationLevel[cluster] = lastTaskID
	s.shardInfo.StolenSinceRenew = 0
	return s.updateShardInfoLocked()
}

func (s *contextImpl) GetTimerAckLevel() time.Time {
	s.RLock()
	defer s.RUnlock()

	return s.shardInfo.TimerAckLevel
}

func (s *contextImpl) UpdateTimerAckLevel(ackLevel time.Time) error {
	s.Lock()
	defer s.Unlock()

	s.shardInfo.TimerAckLevel = ackLevel
	s.shardInfo.StolenSinceRenew = 0
	return s.updateShardInfoLocked()
}

func (s *contextImpl) GetTimerClusterAckLevel(cluster string) time.Time {
	s.RLock()
	defer s.RUnlock()

	// if we can find corresponding ack level
	if ackLevel, ok := s.shardInfo.ClusterTimerAckLevel[cluster]; ok {
		return ackLevel
	}
	// otherwise, default to existing ack level, which belongs to local cluster
	// this can happen if you add more cluster
	return s.shardInfo.TimerAckLevel
}

func (s *contextImpl) UpdateTimerClusterAckLevel(cluster string, ackLevel time.Time) error {
	s.Lock()
	defer s.Unlock()

	s.shardInfo.ClusterTimerAckLevel[cluster] = ackLevel
	s.shardInfo.StolenSinceRenew = 0
	return s.updateShardInfoLocked()
}

func (s *contextImpl) GetTimerProcessingQueueStates(cluster string) []*types.ProcessingQueueState {
	s.RLock()
	defer s.RUnlock()

	// if we can find corresponding processing queue states
	if states, ok := s.shardInfo.TimerProcessingQueueStates.StatesByCluster[cluster]; ok {
		return states
	}

	// check if we can find corresponding ack level
	var ackLevel time.Time
	var ok bool
	if ackLevel, ok = s.shardInfo.ClusterTimerAckLevel[cluster]; !ok {
		// otherwise, default to existing ack level, which belongs to local cluster
		// this can happen if you add more cluster
		ackLevel = s.shardInfo.TimerAckLevel
	}

	// otherwise, create default queue state based on existing ack level,
	// which belongs to local cluster. this can happen if you add more cluster
	return []*types.ProcessingQueueState{
		{
			Level:    common.Int32Ptr(0),
			AckLevel: common.Int64Ptr(ackLevel.UnixNano()),
			MaxLevel: common.Int64Ptr(math.MaxInt64),
			DomainFilter: &types.DomainFilter{
				ReverseMatch: true,
			},
		},
	}
}

func (s *contextImpl) UpdateTimerProcessingQueueStates(cluster string, states []*types.ProcessingQueueState) error {
	s.Lock()
	defer s.Unlock()

	if len(states) == 0 {
		return errors.New("Empty transfer processing queue states")
	}

	if s.shardInfo.TimerProcessingQueueStates.StatesByCluster == nil {
		s.shardInfo.TimerProcessingQueueStates.StatesByCluster = make(map[string][]*types.ProcessingQueueState)
	}
	s.shardInfo.TimerProcessingQueueStates.StatesByCluster[cluster] = states

	// for backward compatibility
	ackLevel := states[0].GetAckLevel()
	for _, state := range states {
		ackLevel = common.MinInt64(ackLevel, state.GetAckLevel())
	}
	s.shardInfo.ClusterTimerAckLevel[cluster] = time.Unix(0, ackLevel)

	s.shardInfo.StolenSinceRenew = 0
	return s.updateShardInfoLocked()
}

func (s *contextImpl) UpdateTransferFailoverLevel(failoverID string, level TransferFailoverLevel) error {
	s.Lock()
	defer s.Unlock()

	s.transferFailoverLevels[failoverID] = level
	return nil
}

func (s *contextImpl) DeleteTransferFailoverLevel(failoverID string) error {
	s.Lock()
	defer s.Unlock()

	if level, ok := s.transferFailoverLevels[failoverID]; ok {
		s.GetMetricsClient().RecordTimer(metrics.ShardInfoScope, metrics.ShardInfoTransferFailoverLatencyTimer, time.Since(level.StartTime))
		delete(s.transferFailoverLevels, failoverID)
	}
	return nil
}

func (s *contextImpl) GetAllTransferFailoverLevels() map[string]TransferFailoverLevel {
	s.RLock()
	defer s.RUnlock()

	ret := map[string]TransferFailoverLevel{}
	for k, v := range s.transferFailoverLevels {
		ret[k] = v
	}
	return ret
}

func (s *contextImpl) UpdateTimerFailoverLevel(failoverID string, level TimerFailoverLevel) error {
	s.Lock()
	defer s.Unlock()

	s.timerFailoverLevels[failoverID] = level
	return nil
}

func (s *contextImpl) DeleteTimerFailoverLevel(failoverID string) error {
	s.Lock()
	defer s.Unlock()

	if level, ok := s.timerFailoverLevels[failoverID]; ok {
		s.GetMetricsClient().RecordTimer(metrics.ShardInfoScope, metrics.ShardInfoTimerFailoverLatencyTimer, time.Since(level.StartTime))
		delete(s.timerFailoverLevels, failoverID)
	}
	return nil
}

func (s *contextImpl) GetAllTimerFailoverLevels() map[string]TimerFailoverLevel {
	s.RLock()
	defer s.RUnlock()

	ret := map[string]TimerFailoverLevel{}
	for k, v := range s.timerFailoverLevels {
		ret[k] = v
	}
	return ret
}

func (s *contextImpl) GetDomainNotificationVersion() int64 {
	s.RLock()
	defer s.RUnlock()

	return s.shardInfo.DomainNotificationVersion
}

func (s *contextImpl) UpdateDomainNotificationVersion(domainNotificationVersion int64) error {
	s.Lock()
	defer s.Unlock()

	s.shardInfo.DomainNotificationVersion = domainNotificationVersion
	return s.updateShardInfoLocked()
}

func (s *contextImpl) GetTimerMaxReadLevel(cluster string) time.Time {
	s.RLock()
	defer s.RUnlock()

	return s.timerMaxReadLevelMap[cluster]
}

func (s *contextImpl) UpdateTimerMaxReadLevel(cluster string) time.Time {
	s.Lock()
	defer s.Unlock()

	currentTime := s.GetTimeSource().Now()
	if cluster != "" && cluster != s.GetClusterMetadata().GetCurrentClusterName() {
		currentTime = s.remoteClusterCurrentTime[cluster]
	}

	s.timerMaxReadLevelMap[cluster] = currentTime.Add(s.config.TimerProcessorMaxTimeShift()).Truncate(time.Millisecond)
	return s.timerMaxReadLevelMap[cluster]
}

func (s *contextImpl) CreateWorkflowExecution(
	ctx context.Context,
	request *persistence.CreateWorkflowExecutionRequest,
) (*persistence.CreateWorkflowExecutionResponse, error) {
	ctx, cancel, err := s.ensureMinContextTimeout(ctx)
	if err != nil {
		return nil, err
	}
	if cancel != nil {
		defer cancel()
	}

	domainID := request.NewWorkflowSnapshot.ExecutionInfo.DomainID
	workflowID := request.NewWorkflowSnapshot.ExecutionInfo.WorkflowID

	// do not try to get domain cache within shard lock
	domainEntry, err := s.GetDomainCache().GetDomainByID(domainID)
	if err != nil {
		return nil, err
	}

	s.Lock()
	defer s.Unlock()

	transferMaxReadLevel := int64(0)
	if err := s.allocateTaskIDsLocked(
		domainEntry,
		workflowID,
		request.NewWorkflowSnapshot.TransferTasks,
		request.NewWorkflowSnapshot.ReplicationTasks,
		request.NewWorkflowSnapshot.TimerTasks,
		&transferMaxReadLevel,
	); err != nil {
		return nil, err
	}
	defer s.updateMaxReadLevelLocked(transferMaxReadLevel)

Create_Loop:
	for attempt := 0; attempt < conditionalRetryCount && ctx.Err() == nil; attempt++ {
		currentRangeID := s.getRangeID()
		request.RangeID = currentRangeID

		response, err := s.executionManager.CreateWorkflowExecution(ctx, request)
		if err != nil {
			switch err.(type) {
			case *types.WorkflowExecutionAlreadyStartedError,
				*persistence.WorkflowExecutionAlreadyStartedError,
				*persistence.CurrentWorkflowConditionFailedError,
				*types.ServiceBusyError,
				*persistence.TimeoutError,
				*types.LimitExceededError:
				// No special handling required for these errors
			case *persistence.ShardOwnershipLostError:
				{
					// RangeID might have been renewed by the same host while this update was in flight
					// Retry the operation if we still have the shard ownership
					if currentRangeID != s.getRangeID() {
						continue Create_Loop
					} else {
						// Shard is stolen, trigger shutdown of history engine
						s.logger.Warn(
							"Closing shard: CreateWorkflowExecution failed due to stolen shard.",
							tag.ShardID(s.GetShardID()),
							tag.Error(err),
						)
						s.closeShard()
						return nil, err
					}
				}
			default:
				{
					// We have no idea if the write failed or will eventually make it to
					// persistence. Increment RangeID to guarantee that subsequent reads
					// will either see that write, or know for certain that it failed.
					// This allows the callers to reliably check the outcome by performing
					// a read.
					err1 := s.renewRangeLocked(false)
					if err1 != nil {
						// At this point we have no choice but to unload the shard, so that it
						// gets a new RangeID when it's reloaded.
						s.logger.Warn(
							"Closing shard: CreateWorkflowExecution failed due to unknown error.",
							tag.ShardID(s.GetShardID()),
							tag.Error(err),
						)
						s.closeShard()
						break Create_Loop
					}
				}
			}
		}

		return response, err
	}

	return nil, errMaxAttemptsExceeded
}

func (s *contextImpl) getDefaultEncoding(domainName string) common.EncodingType {
	return common.EncodingType(s.config.EventEncodingType(domainName))
}

func (s *contextImpl) UpdateWorkflowExecution(
	ctx context.Context,
	request *persistence.UpdateWorkflowExecutionRequest,
) (*persistence.UpdateWorkflowExecutionResponse, error) {
	ctx, cancel, err := s.ensureMinContextTimeout(ctx)
	if err != nil {
		return nil, err
	}
	if cancel != nil {
		defer cancel()
	}

	domainID := request.UpdateWorkflowMutation.ExecutionInfo.DomainID
	workflowID := request.UpdateWorkflowMutation.ExecutionInfo.WorkflowID

	// do not try to get domain cache within shard lock
	domainEntry, err := s.GetDomainCache().GetDomainByID(domainID)
	if err != nil {
		return nil, err
	}
	request.Encoding = s.getDefaultEncoding(domainEntry.GetInfo().Name)

	s.Lock()
	defer s.Unlock()

	transferMaxReadLevel := int64(0)
	if err := s.allocateTaskIDsLocked(
		domainEntry,
		workflowID,
		request.UpdateWorkflowMutation.TransferTasks,
		request.UpdateWorkflowMutation.ReplicationTasks,
		request.UpdateWorkflowMutation.TimerTasks,
		&transferMaxReadLevel,
	); err != nil {
		return nil, err
	}
	if request.NewWorkflowSnapshot != nil {
		if err := s.allocateTaskIDsLocked(
			domainEntry,
			workflowID,
			request.NewWorkflowSnapshot.TransferTasks,
			request.NewWorkflowSnapshot.ReplicationTasks,
			request.NewWorkflowSnapshot.TimerTasks,
			&transferMaxReadLevel,
		); err != nil {
			return nil, err
		}
	}
	defer s.updateMaxReadLevelLocked(transferMaxReadLevel)

Update_Loop:
	for attempt := 0; attempt < conditionalRetryCount && ctx.Err() == nil; attempt++ {
		currentRangeID := s.getRangeID()
		request.RangeID = currentRangeID

		resp, err := s.executionManager.UpdateWorkflowExecution(ctx, request)
		if err != nil {
			switch err.(type) {
			case *persistence.ConditionFailedError,
				*types.ServiceBusyError,
				*types.LimitExceededError:
				// No special handling required for these errors
			case *persistence.ShardOwnershipLostError:
				{
					// RangeID might have been renewed by the same host while this update was in flight
					// Retry the operation if we still have the shard ownership
					if currentRangeID != s.getRangeID() {
						continue Update_Loop
					} else {
						// Shard is stolen, trigger shutdown of history engine
						s.logger.Warn(
							"Closing shard: UpdateWorkflowExecution failed due to stolen shard.",
							tag.ShardID(s.GetShardID()),
							tag.Error(err),
						)
						s.closeShard()
						break Update_Loop
					}
				}
			default:
				{
					// We have no idea if the write failed or will eventually make it to
					// persistence. Increment RangeID to guarantee that subsequent reads
					// will either see that write, or know for certain that it failed.
					// This allows the callers to reliably check the outcome by performing
					// a read.
					err1 := s.renewRangeLocked(false)
					if err1 != nil {
						// At this point we have no choice but to unload the shard, so that it
						// gets a new RangeID when it's reloaded.
						s.logger.Warn(
							"Closing shard: UpdateWorkflowExecution failed due to unknown error.",
							tag.ShardID(s.GetShardID()),
							tag.Error(err),
						)
						s.closeShard()
						break Update_Loop
					}
				}
			}
		}

		return resp, err
	}

	return nil, errMaxAttemptsExceeded
}

func (s *contextImpl) ConflictResolveWorkflowExecution(
	ctx context.Context,
	request *persistence.ConflictResolveWorkflowExecutionRequest,
) (*persistence.ConflictResolveWorkflowExecutionResponse, error) {
	ctx, cancel, err := s.ensureMinContextTimeout(ctx)
	if err != nil {
		return nil, err
	}
	if cancel != nil {
		defer cancel()
	}

	domainID := request.ResetWorkflowSnapshot.ExecutionInfo.DomainID
	workflowID := request.ResetWorkflowSnapshot.ExecutionInfo.WorkflowID

	// do not try to get domain cache within shard lock
	domainEntry, err := s.GetDomainCache().GetDomainByID(domainID)
	if err != nil {
		return nil, err
	}
	request.Encoding = s.getDefaultEncoding(domainEntry.GetInfo().Name)

	s.Lock()
	defer s.Unlock()

	transferMaxReadLevel := int64(0)
	if request.CurrentWorkflowMutation != nil {
		if err := s.allocateTaskIDsLocked(
			domainEntry,
			workflowID,
			request.CurrentWorkflowMutation.TransferTasks,
			request.CurrentWorkflowMutation.ReplicationTasks,
			request.CurrentWorkflowMutation.TimerTasks,
			&transferMaxReadLevel,
		); err != nil {
			return nil, err
		}
	}
	if err := s.allocateTaskIDsLocked(
		domainEntry,
		workflowID,
		request.ResetWorkflowSnapshot.TransferTasks,
		request.ResetWorkflowSnapshot.ReplicationTasks,
		request.ResetWorkflowSnapshot.TimerTasks,
		&transferMaxReadLevel,
	); err != nil {
		return nil, err
	}
	if request.NewWorkflowSnapshot != nil {
		if err := s.allocateTaskIDsLocked(
			domainEntry,
			workflowID,
			request.NewWorkflowSnapshot.TransferTasks,
			request.NewWorkflowSnapshot.ReplicationTasks,
			request.NewWorkflowSnapshot.TimerTasks,
			&transferMaxReadLevel,
		); err != nil {
			return nil, err
		}
	}
	defer s.updateMaxReadLevelLocked(transferMaxReadLevel)

Conflict_Resolve_Loop:
	for attempt := 0; attempt < conditionalRetryCount && ctx.Err() == nil; attempt++ {
		currentRangeID := s.getRangeID()
		request.RangeID = currentRangeID
		resp, err := s.executionManager.ConflictResolveWorkflowExecution(ctx, request)
		if err != nil {
			switch err.(type) {
			case *persistence.ConditionFailedError,
				*types.ServiceBusyError,
				*types.LimitExceededError:
				// No special handling required for these errors
			case *persistence.ShardOwnershipLostError:
				{
					// RangeID might have been renewed by the same host while this update was in flight
					// Retry the operation if we still have the shard ownership
					if currentRangeID != s.getRangeID() {
						continue Conflict_Resolve_Loop
					} else {
						// Shard is stolen, trigger shutdown of history engine
						s.logger.Warn(
							"Closing shard: ConflictResolveWorkflowExecution failed due to stolen shard.",
							tag.ShardID(s.GetShardID()),
							tag.Error(err),
						)
						s.closeShard()
						break Conflict_Resolve_Loop
					}
				}
			default:
				{
					// We have no idea if the write failed or will eventually make it to
					// persistence. Increment RangeID to guarantee that subsequent reads
					// will either see that write, or know for certain that it failed.
					// This allows the callers to reliably check the outcome by performing
					// a read.
					err1 := s.renewRangeLocked(false)
					if err1 != nil {
						// At this point we have no choice but to unload the shard, so that it
						// gets a new RangeID when it's reloaded.
						s.logger.Warn(
							"Closing shard: ConflictResolveWorkflowExecution failed due to unknown error.",
							tag.ShardID(s.GetShardID()),
							tag.Error(err),
						)
						s.closeShard()
						break Conflict_Resolve_Loop
					}
				}
			}
		}

		return resp, err
	}

	return nil, errMaxAttemptsExceeded
}

func (s *contextImpl) ensureMinContextTimeout(
	parent context.Context,
) (context.Context, context.CancelFunc, error) {
	if err := parent.Err(); err != nil {
		return nil, nil, err
	}

	deadline, ok := parent.Deadline()
	if !ok || deadline.Sub(s.GetTimeSource().Now()) >= minContextTimeout {
		return parent, nil, nil
	}

	childCtx, cancel := context.WithTimeout(context.Background(), minContextTimeout)
	return childCtx, cancel, nil
}

func (s *contextImpl) AppendHistoryV2Events(
	ctx context.Context,
	request *persistence.AppendHistoryNodesRequest,
	domainID string,
	execution types.WorkflowExecution,
) (int, error) {

	domainName, err := s.GetDomainCache().GetDomainName(domainID)
	if err != nil {
		return 0, err
	}

	// NOTE: do not use generateNextTransferTaskIDLocked since
	// generateNextTransferTaskIDLocked is not guarded by lock
	transactionID, err := s.GenerateTransferTaskID()
	if err != nil {
		return 0, err
	}

	request.Encoding = s.getDefaultEncoding(domainName)
	request.ShardID = common.IntPtr(s.shardID)
	request.TransactionID = transactionID

	size := 0
	defer func() {
		s.GetMetricsClient().Scope(metrics.SessionSizeStatsScope, metrics.DomainTag(domainName)).
			RecordTimer(metrics.HistorySize, time.Duration(size))
		if size >= historySizeLogThreshold {
			s.throttledLogger.Warn("history size threshold breached",
				tag.WorkflowID(execution.GetWorkflowID()),
				tag.WorkflowRunID(execution.GetRunID()),
				tag.WorkflowDomainID(domainID),
				tag.WorkflowHistorySizeBytes(size))
		}
	}()
	resp, err0 := s.GetHistoryManager().AppendHistoryNodes(ctx, request)
	if resp != nil {
		size = resp.Size
	}
	return size, err0
}

func (s *contextImpl) GetConfig() *config.Config {
	return s.config
}

func (s *contextImpl) PreviousShardOwnerWasDifferent() bool {
	return s.previousShardOwnerWasDifferent
}

func (s *contextImpl) GetEventsCache() events.Cache {
	// the shard needs to be restarted to release the shard cache once global mode is on.
	if s.config.EventsCacheGlobalEnable() {
		return s.GetEventCache()
	}
	return s.eventsCache
}

func (s *contextImpl) GetLogger() log.Logger {
	return s.logger
}

func (s *contextImpl) GetThrottledLogger() log.Logger {
	return s.throttledLogger
}

func (s *contextImpl) getRangeID() int64 {
	return s.shardInfo.RangeID
}

func (s *contextImpl) isClosed() bool {
	return atomic.LoadInt32(&s.closed) != 0
}

func (s *contextImpl) closeShard() {
	if !atomic.CompareAndSwapInt32(&s.closed, 0, 1) {
		return
	}

	go func() {
		s.closeCallback(s.shardID, s.shardItem)
	}()

	// fails any writes that may start after this point.
	s.shardInfo.RangeID = -1
	atomic.StoreInt64(&s.rangeID, s.shardInfo.RangeID)
}

func (s *contextImpl) generateTransferTaskIDLocked() (int64, error) {
	if err := s.updateRangeIfNeededLocked(); err != nil {
		return -1, err
	}

	taskID := s.transferSequenceNumber
	s.transferSequenceNumber++

	return taskID, nil
}

func (s *contextImpl) updateRangeIfNeededLocked() error {
	if s.transferSequenceNumber < s.maxTransferSequenceNumber {
		return nil
	}

	return s.renewRangeLocked(false)
}

func (s *contextImpl) renewRangeLocked(isStealing bool) error {
	updatedShardInfo := s.shardInfo.Copy()
	updatedShardInfo.RangeID++
	if isStealing {
		updatedShardInfo.StolenSinceRenew++
	}

	var err error
	var attempt int32
Retry_Loop:
	for attempt = 0; attempt < conditionalRetryCount; attempt++ {
		err = s.GetShardManager().UpdateShard(context.Background(), &persistence.UpdateShardRequest{
			ShardInfo:       updatedShardInfo,
			PreviousRangeID: s.shardInfo.RangeID})
		switch err.(type) {
		case nil:
			break Retry_Loop
		case *persistence.ShardOwnershipLostError:
			// Shard is stolen, trigger history engine shutdown
			s.logger.Warn(
				"Closing shard: renewRangeLocked failed due to stolen shard.",
				tag.ShardID(s.GetShardID()),
				tag.Error(err),
				tag.Attempt(attempt),
			)
			s.closeShard()
			break Retry_Loop
		default:
			s.logger.Warn("UpdateShard failed with an unknown error.",
				tag.Error(err),
				tag.ShardRangeID(updatedShardInfo.RangeID),
				tag.PreviousShardRangeID(s.shardInfo.RangeID),
				tag.Attempt(attempt))
		}
	}
	if err != nil {
		// Failure in updating shard to grab new RangeID
		s.logger.Error("renewRangeLocked failed.",
			tag.StoreOperationUpdateShard,
			tag.Error(err),
			tag.ShardRangeID(updatedShardInfo.RangeID),
			tag.PreviousShardRangeID(s.shardInfo.RangeID),
			tag.Attempt(attempt))
		return err
	}

	// Range is successfully updated in cassandra now update shard context to reflect new range
	s.transferSequenceNumber = updatedShardInfo.RangeID << s.config.RangeSizeBits
	s.maxTransferSequenceNumber = (updatedShardInfo.RangeID + 1) << s.config.RangeSizeBits
	s.transferMaxReadLevel = s.transferSequenceNumber - 1
	atomic.StoreInt64(&s.rangeID, updatedShardInfo.RangeID)
	s.shardInfo = updatedShardInfo

	s.logger.Info("Range updated for shardID",
		tag.ShardID(s.shardInfo.ShardID),
		tag.ShardRangeID(s.shardInfo.RangeID),
		tag.Number(s.transferSequenceNumber),
		tag.NextNumber(s.maxTransferSequenceNumber))
	return nil
}

func (s *contextImpl) updateMaxReadLevelLocked(rl int64) {
	if rl > s.transferMaxReadLevel {
		s.logger.Debug(fmt.Sprintf("Updating MaxReadLevel: %v", rl))
		s.transferMaxReadLevel = rl
	}
}

func (s *contextImpl) updateShardInfoLocked() error {
	return s.persistShardInfoLocked(false)
}

func (s *contextImpl) forceUpdateShardInfoLocked() error {
	return s.persistShardInfoLocked(true)
}

func (s *contextImpl) persistShardInfoLocked(
	isForced bool,
) error {

	if s.isClosed() {
		return ErrShardClosed
	}

	var err error
	now := clock.NewRealTimeSource().Now()
	if !isForced && s.lastUpdated.Add(s.config.ShardUpdateMinInterval()).After(now) {
		return nil
	}
	updatedShardInfo := s.shardInfo.Copy()
	s.emitShardInfoMetricsLogsLocked()

	err = s.GetShardManager().UpdateShard(context.Background(), &persistence.UpdateShardRequest{
		ShardInfo:       updatedShardInfo,
		PreviousRangeID: s.shardInfo.RangeID,
	})

	if err != nil {
		// Shard is stolen, trigger history engine shutdown
		if _, ok := err.(*persistence.ShardOwnershipLostError); ok {
			s.logger.Warn(
				"Closing shard: updateShardInfoLocked failed due to stolen shard.",
				tag.ShardID(s.GetShardID()),
				tag.Error(err),
			)
			s.closeShard()
		}
	} else {
		s.lastUpdated = now
	}

	return err
}

func (s *contextImpl) emitShardInfoMetricsLogsLocked() {
	currentCluster := s.GetClusterMetadata().GetCurrentClusterName()

	minTransferLevel := s.shardInfo.ClusterTransferAckLevel[currentCluster]
	maxTransferLevel := s.shardInfo.ClusterTransferAckLevel[currentCluster]
	for _, v := range s.shardInfo.ClusterTransferAckLevel {
		if v < minTransferLevel {
			minTransferLevel = v
		}
		if v > maxTransferLevel {
			maxTransferLevel = v
		}
	}
	diffTransferLevel := maxTransferLevel - minTransferLevel

	minTimerLevel := s.shardInfo.ClusterTimerAckLevel[currentCluster]
	maxTimerLevel := s.shardInfo.ClusterTimerAckLevel[currentCluster]
	for _, v := range s.shardInfo.ClusterTimerAckLevel {
		if v.Before(minTimerLevel) {
			minTimerLevel = v
		}
		if v.After(maxTimerLevel) {
			maxTimerLevel = v
		}
	}
	diffTimerLevel := maxTimerLevel.Sub(minTimerLevel)

	replicationLag := s.transferMaxReadLevel - s.shardInfo.ReplicationAckLevel
	transferLag := s.transferMaxReadLevel - s.shardInfo.TransferAckLevel
	timerLag := time.Since(s.shardInfo.TimerAckLevel)

	transferFailoverInProgress := len(s.transferFailoverLevels)
	timerFailoverInProgress := len(s.timerFailoverLevels)

	if s.config.EmitShardDiffLog() &&
		(logWarnTransferLevelDiff < diffTransferLevel ||
			logWarnTimerLevelDiff < diffTimerLevel ||
			logWarnTransferLevelDiff < transferLag ||
			logWarnTimerLevelDiff < timerLag) {

		logger := s.logger.WithTags(
			tag.ShardTime(s.remoteClusterCurrentTime),
			tag.ShardReplicationAck(s.shardInfo.ReplicationAckLevel),
			tag.ShardTimerAcks(s.shardInfo.ClusterTimerAckLevel),
			tag.ShardTransferAcks(s.shardInfo.ClusterTransferAckLevel))

		logger.Warn("Shard ack levels diff exceeds warn threshold.")
	}

	s.GetMetricsClient().RecordTimer(metrics.ShardInfoScope, metrics.ShardInfoTransferDiffTimer, time.Duration(diffTransferLevel))
	s.GetMetricsClient().RecordTimer(metrics.ShardInfoScope, metrics.ShardInfoTimerDiffTimer, diffTimerLevel)

	s.GetMetricsClient().RecordTimer(metrics.ShardInfoScope, metrics.ShardInfoReplicationLagTimer, time.Duration(replicationLag))
	s.GetMetricsClient().RecordTimer(metrics.ShardInfoScope, metrics.ShardInfoTransferLagTimer, time.Duration(transferLag))
	s.GetMetricsClient().RecordTimer(metrics.ShardInfoScope, metrics.ShardInfoTimerLagTimer, timerLag)

	s.GetMetricsClient().RecordTimer(metrics.ShardInfoScope, metrics.ShardInfoTransferFailoverInProgressTimer, time.Duration(transferFailoverInProgress))
	s.GetMetricsClient().RecordTimer(metrics.ShardInfoScope, metrics.ShardInfoTimerFailoverInProgressTimer, time.Duration(timerFailoverInProgress))
}

func (s *contextImpl) allocateTaskIDsLocked(
	domainEntry *cache.DomainCacheEntry,
	workflowID string,
	transferTasks []persistence.Task,
	replicationTasks []persistence.Task,
	timerTasks []persistence.Task,
	transferMaxReadLevel *int64,
) error {

	if err := s.allocateTransferIDsLocked(
		transferTasks,
		transferMaxReadLevel,
	); err != nil {
		return err
	}
	if err := s.allocateTransferIDsLocked(
		replicationTasks,
		transferMaxReadLevel,
	); err != nil {
		return err
	}
	return s.allocateTimerIDsLocked(
		domainEntry,
		workflowID,
		timerTasks,
	)
}

func (s *contextImpl) allocateTransferIDsLocked(
	tasks []persistence.Task,
	transferMaxReadLevel *int64,
) error {
	now := s.GetTimeSource().Now()

	for _, task := range tasks {
		id, err := s.generateTransferTaskIDLocked()
		if err != nil {
			return err
		}
		s.logger.Debug(fmt.Sprintf("Assigning task ID: %v", id))
		task.SetTaskID(id)
		task.SetVisibilityTimestamp(now)
		*transferMaxReadLevel = id
	}
	return nil
}

// NOTE: allocateTimerIDsLocked should always been called after assigning taskID for transferTasks when assigning taskID together,
// because Cadence Indexer assume timer taskID of deleteWorkflowExecution is larger than transfer taskID of closeWorkflowExecution
// for a given workflow.
func (s *contextImpl) allocateTimerIDsLocked(
	domainEntry *cache.DomainCacheEntry,
	workflowID string,
	timerTasks []persistence.Task,
) error {

	// assign IDs for the timer tasks. They need to be assigned under shard lock.
	currentCluster := s.GetClusterMetadata().GetCurrentClusterName()
	for _, task := range timerTasks {
		ts := task.GetVisibilityTimestamp()
		if task.GetVersion() != common.EmptyVersion {
			// cannot use version to determine the corresponding cluster for timer task
			// this is because during failover, timer task should be created as active
			// or otherwise, failover + active processing logic may not pick up the task.
			currentCluster = domainEntry.GetReplicationConfig().ActiveClusterName
		}
		readCursorTS := s.timerMaxReadLevelMap[currentCluster]
		if ts.Before(readCursorTS) {
			// This can happen if shard move and new host have a time SKU, or there is db write delay.
			// We generate a new timer ID using timerMaxReadLevel.
			s.logger.Warn("New timer generated is less than read level",
				tag.WorkflowDomainID(domainEntry.GetInfo().ID),
				tag.WorkflowID(workflowID),
				tag.Timestamp(ts),
				tag.CursorTimestamp(readCursorTS),
				tag.ValueShardAllocateTimerBeforeRead)
			task.SetVisibilityTimestamp(s.timerMaxReadLevelMap[currentCluster].Add(time.Millisecond))
		}

		seqNum, err := s.generateTransferTaskIDLocked()
		if err != nil {
			return err
		}
		task.SetTaskID(seqNum)
		visibilityTs := task.GetVisibilityTimestamp()
		s.logger.Debug(fmt.Sprintf("Assigning new timer (timestamp: %v, seq: %v)) ackLeveL: %v",
			visibilityTs, task.GetTaskID(), s.shardInfo.TimerAckLevel))
	}
	return nil
}

func (s *contextImpl) SetCurrentTime(cluster string, currentTime time.Time) {
	s.Lock()
	defer s.Unlock()
	if cluster != s.GetClusterMetadata().GetCurrentClusterName() {
		prevTime := s.remoteClusterCurrentTime[cluster]
		if prevTime.Before(currentTime) {
			s.remoteClusterCurrentTime[cluster] = currentTime
		}
	} else {
		panic("Cannot set current time for current cluster")
	}
}

func (s *contextImpl) GetCurrentTime(cluster string) time.Time {
	s.RLock()
	defer s.RUnlock()
	if cluster != s.GetClusterMetadata().GetCurrentClusterName() {
		return s.remoteClusterCurrentTime[cluster]
	}
	return s.GetTimeSource().Now()
}

func (s *contextImpl) GetLastUpdatedTime() time.Time {
	s.RLock()
	defer s.RUnlock()
	return s.lastUpdated
}

func (s *contextImpl) ReplicateFailoverMarkers(
	ctx context.Context,
	markers []*persistence.FailoverMarkerTask,
) error {

	tasks := make([]persistence.Task, 0, len(markers))
	for _, marker := range markers {
		tasks = append(tasks, marker)
	}

	s.Lock()
	defer s.Unlock()

	transferMaxReadLevel := int64(0)
	if err := s.allocateTransferIDsLocked(
		tasks,
		&transferMaxReadLevel,
	); err != nil {
		return err
	}
	defer s.updateMaxReadLevelLocked(transferMaxReadLevel)

	var err error
Retry_Loop:
	for attempt := int32(0); attempt < conditionalRetryCount && ctx.Err() == nil; attempt++ {
		err = s.executionManager.CreateFailoverMarkerTasks(
			ctx,
			&persistence.CreateFailoverMarkersRequest{
				RangeID: s.getRangeID(),
				Markers: markers,
			},
		)
		switch err.(type) {
		case nil:
			break Retry_Loop
		case *persistence.ShardOwnershipLostError:
			// do not retry on ShardOwnershipLostError
			s.logger.Warn(
				"Closing shard: ReplicateFailoverMarkers failed due to stolen shard.",
				tag.ShardID(s.GetShardID()),
				tag.Error(err),
			)
			s.closeShard()
			break Retry_Loop
		default:
			s.logger.Error(
				"Failed to insert the failover marker into replication queue.",
				tag.Error(err),
				tag.Attempt(attempt),
			)
		}
	}
	return err
}

func (s *contextImpl) AddingPendingFailoverMarker(
	marker *types.FailoverMarkerAttributes,
) error {

	domainEntry, err := s.GetDomainCache().GetDomainByID(marker.GetDomainID())
	if err != nil {
		return err
	}
	// domain is active, the marker is expired
	if domainEntry.IsDomainActive() || domainEntry.GetFailoverVersion() > marker.GetFailoverVersion() {
		s.logger.Info("Skipped out-of-date failover marker", tag.WorkflowDomainName(domainEntry.GetInfo().Name))
		return nil
	}

	s.Lock()
	defer s.Unlock()

	s.shardInfo.PendingFailoverMarkers = append(s.shardInfo.PendingFailoverMarkers, marker)
	return s.forceUpdateShardInfoLocked()
}

func (s *contextImpl) ValidateAndUpdateFailoverMarkers() ([]*types.FailoverMarkerAttributes, error) {

	completedFailoverMarkers := make(map[*types.FailoverMarkerAttributes]struct{})
	s.RLock()
	for _, marker := range s.shardInfo.PendingFailoverMarkers {
		domainEntry, err := s.GetDomainCache().GetDomainByID(marker.GetDomainID())
		if err != nil {
			s.RUnlock()
			return nil, err
		}
		if domainEntry.IsDomainActive() || domainEntry.GetFailoverVersion() > marker.GetFailoverVersion() {
			completedFailoverMarkers[marker] = struct{}{}
		}
	}

	if len(completedFailoverMarkers) == 0 {
		s.RUnlock()
		return s.shardInfo.PendingFailoverMarkers, nil
	}
	s.RUnlock()

	// clean up all pending failover tasks
	s.Lock()
	defer s.Unlock()

	for idx, marker := range s.shardInfo.PendingFailoverMarkers {
		if _, ok := completedFailoverMarkers[marker]; ok {
			s.shardInfo.PendingFailoverMarkers[idx] = s.shardInfo.PendingFailoverMarkers[len(s.shardInfo.PendingFailoverMarkers)-1]
			s.shardInfo.PendingFailoverMarkers[len(s.shardInfo.PendingFailoverMarkers)-1] = nil
			s.shardInfo.PendingFailoverMarkers = s.shardInfo.PendingFailoverMarkers[:len(s.shardInfo.PendingFailoverMarkers)-1]
		}
	}
	if err := s.updateShardInfoLocked(); err != nil {
		return nil, err
	}

	return s.shardInfo.PendingFailoverMarkers, nil
}

func acquireShard(
	shardItem *historyShardsItem,
	closeCallback func(int, *historyShardsItem),
) (Context, error) {

	var shardInfo *persistence.ShardInfo

	retryPolicy := backoff.NewExponentialRetryPolicy(50 * time.Millisecond)
	retryPolicy.SetMaximumInterval(time.Second)
	retryPolicy.SetExpirationInterval(5 * time.Second)

	retryPredicate := func(err error) bool {
		if persistence.IsTransientError(err) {
			return true
		}
		_, ok := err.(*persistence.ShardAlreadyExistError)
		return ok
	}

	getShard := func() error {
		resp, err := shardItem.GetShardManager().GetShard(context.Background(), &persistence.GetShardRequest{
			ShardID: shardItem.shardID,
		})
		if err == nil {
			shardInfo = resp.ShardInfo
			return nil
		}
		if _, ok := err.(*types.EntityNotExistsError); !ok {
			return err
		}

		// EntityNotExistsError error
		shardInfo = &persistence.ShardInfo{
			ShardID:          shardItem.shardID,
			RangeID:          0,
			TransferAckLevel: 0,
		}
		return shardItem.GetShardManager().CreateShard(context.Background(), &persistence.CreateShardRequest{ShardInfo: shardInfo})
	}

	err := backoff.Retry(getShard, retryPolicy, retryPredicate)
	if err != nil {
		shardItem.logger.Error("Fail to acquire shard.", tag.ShardID(shardItem.shardID), tag.Error(err))
		return nil, err
	}

	updatedShardInfo := shardInfo.Copy()
	ownershipChanged := shardInfo.Owner != shardItem.GetHostInfo().Identity()
	updatedShardInfo.Owner = shardItem.GetHostInfo().Identity()

	// initialize the cluster current time to be the same as ack level
	remoteClusterCurrentTime := make(map[string]time.Time)
	timerMaxReadLevelMap := make(map[string]time.Time)
	for clusterName, info := range shardItem.GetClusterMetadata().GetAllClusterInfo() {
		if !info.Enabled {
			continue
		}

		if clusterName != shardItem.GetClusterMetadata().GetCurrentClusterName() {
			if currentTime, ok := shardInfo.ClusterTimerAckLevel[clusterName]; ok {
				remoteClusterCurrentTime[clusterName] = currentTime
				timerMaxReadLevelMap[clusterName] = currentTime
			} else {
				remoteClusterCurrentTime[clusterName] = shardInfo.TimerAckLevel
				timerMaxReadLevelMap[clusterName] = shardInfo.TimerAckLevel
			}
		} else { // active cluster
			timerMaxReadLevelMap[clusterName] = shardInfo.TimerAckLevel
		}

		timerMaxReadLevelMap[clusterName] = timerMaxReadLevelMap[clusterName].Truncate(time.Millisecond)
	}

	if updatedShardInfo.TransferProcessingQueueStates == nil {
		updatedShardInfo.TransferProcessingQueueStates = &types.ProcessingQueueStates{
			StatesByCluster: make(map[string][]*types.ProcessingQueueState),
		}
	}
	if updatedShardInfo.CrossClusterProcessingQueueStates == nil {
		updatedShardInfo.CrossClusterProcessingQueueStates = &types.ProcessingQueueStates{
			StatesByCluster: make(map[string][]*types.ProcessingQueueState),
		}
	}
	if updatedShardInfo.TimerProcessingQueueStates == nil {
		updatedShardInfo.TimerProcessingQueueStates = &types.ProcessingQueueStates{
			StatesByCluster: make(map[string][]*types.ProcessingQueueState),
		}
	}

	executionMgr, err := shardItem.GetExecutionManager(shardItem.shardID)
	if err != nil {
		return nil, err
	}

	context := &contextImpl{
		Resource:                       shardItem.Resource,
		shardItem:                      shardItem,
		shardID:                        shardItem.shardID,
		executionManager:               executionMgr,
		shardInfo:                      updatedShardInfo,
		closeCallback:                  closeCallback,
		config:                         shardItem.config,
		remoteClusterCurrentTime:       remoteClusterCurrentTime,
		timerMaxReadLevelMap:           timerMaxReadLevelMap, // use ack to init read level
<<<<<<< HEAD
=======
		transferProcessingQueueStates:  transferProcessingQueueStates,
		timerProcessingQueueStates:     timerProcessingQueueStates,
		transferFailoverLevels:         make(map[string]TransferFailoverLevel),
		timerFailoverLevels:            make(map[string]TimerFailoverLevel),
		pendingFailoverMarkers:         []*types.FailoverMarkerAttributes{},
>>>>>>> 8d3e54e3
		logger:                         shardItem.logger,
		throttledLogger:                shardItem.throttledLogger,
		previousShardOwnerWasDifferent: ownershipChanged,
	}

	// TODO remove once migrated to global event cache
	context.eventsCache = events.NewCache(
		context.shardID,
		context.Resource.GetHistoryManager(),
		context.config,
		context.logger,
		context.Resource.GetMetricsClient(),
	)

	context.logger.Debug(fmt.Sprintf("Global event cache mode: %v", context.config.EventsCacheGlobalEnable()))

	err1 := context.renewRangeLocked(true)
	if err1 != nil {
		return nil, err1
	}

	return context, nil
}<|MERGE_RESOLUTION|>--- conflicted
+++ resolved
@@ -155,29 +155,14 @@
 		engine           engine.Engine
 
 		sync.RWMutex
-<<<<<<< HEAD
 		lastUpdated               time.Time
 		shardInfo                 *persistence.ShardInfo
 		transferSequenceNumber    int64
 		maxTransferSequenceNumber int64
 		transferMaxReadLevel      int64
-		timerMaxReadLevelMap      map[string]time.Time // cluster -> timerMaxReadLevel
-
-		// TODO: use the corresponding fields in shardInfo directly
-		//pendingFailoverMarkers []*types.FailoverMarkerAttributes
-=======
-		lastUpdated                   time.Time
-		shardInfo                     *persistence.ShardInfo
-		transferSequenceNumber        int64
-		maxTransferSequenceNumber     int64
-		transferMaxReadLevel          int64
-		timerMaxReadLevelMap          map[string]time.Time             // cluster -> timerMaxReadLevel
-		transferProcessingQueueStates *types.ProcessingQueueStates     // deserialized shardInfo.TransferProcessingQueueStates
-		timerProcessingQueueStates    *types.ProcessingQueueStates     // deserialized shardInfo.TimerProcessingQueueStates
-		transferFailoverLevels        map[string]TransferFailoverLevel // uuid -> TransferFailoverLevel
-		timerFailoverLevels           map[string]TimerFailoverLevel    // uuid -> TimerFailoverLevel
-		pendingFailoverMarkers        []*types.FailoverMarkerAttributes
->>>>>>> 8d3e54e3
+		timerMaxReadLevelMap      map[string]time.Time             // cluster -> timerMaxReadLevel
+		transferFailoverLevels    map[string]TransferFailoverLevel // uuid -> TransferFailoverLevel
+		timerFailoverLevels       map[string]TimerFailoverLevel    // uuid -> TimerFailoverLevel
 
 		// exist only in memory
 		remoteClusterCurrentTime map[string]time.Time
@@ -1563,14 +1548,8 @@
 		config:                         shardItem.config,
 		remoteClusterCurrentTime:       remoteClusterCurrentTime,
 		timerMaxReadLevelMap:           timerMaxReadLevelMap, // use ack to init read level
-<<<<<<< HEAD
-=======
-		transferProcessingQueueStates:  transferProcessingQueueStates,
-		timerProcessingQueueStates:     timerProcessingQueueStates,
 		transferFailoverLevels:         make(map[string]TransferFailoverLevel),
 		timerFailoverLevels:            make(map[string]TimerFailoverLevel),
-		pendingFailoverMarkers:         []*types.FailoverMarkerAttributes{},
->>>>>>> 8d3e54e3
 		logger:                         shardItem.logger,
 		throttledLogger:                shardItem.throttledLogger,
 		previousShardOwnerWasDifferent: ownershipChanged,
