--- conflicted
+++ resolved
@@ -378,13 +378,8 @@
 				Version:   common.Int64Ptr(21),
 				EventType: types.EventTypeWorkflowExecutionStarted.Ptr(),
 				WorkflowExecutionStartedEventAttributes: &types.WorkflowExecutionStartedEventAttributes{
-<<<<<<< HEAD
-					WorkflowType:                        &types.WorkflowType{Name: common.StringPtr(workflowType)},
+					WorkflowType:                        &types.WorkflowType{Name: workflowType},
 					TaskList:                            &types.TaskList{Name: tasklist},
-=======
-					WorkflowType:                        &types.WorkflowType{Name: workflowType},
-					TaskList:                            &types.TaskList{Name: common.StringPtr(tasklist)},
->>>>>>> d11708d1
 					Input:                               nil,
 					ExecutionStartToCloseTimeoutSeconds: common.Int32Ptr(1000),
 					TaskStartToCloseTimeoutSeconds:      common.Int32Ptr(1000),
@@ -442,13 +437,8 @@
 				ActivityTaskScheduledEventAttributes: &types.ActivityTaskScheduledEventAttributes{
 					DecisionTaskCompletedEventID:  common.Int64Ptr(4),
 					ActivityID:                    common.StringPtr("0"),
-<<<<<<< HEAD
-					ActivityType:                  &types.ActivityType{Name: common.StringPtr("activity-type")},
+					ActivityType:                  &types.ActivityType{Name: "activity-type"},
 					TaskList:                      &types.TaskList{Name: tasklist},
-=======
-					ActivityType:                  &types.ActivityType{Name: "activity-type"},
-					TaskList:                      &types.TaskList{Name: common.StringPtr(tasklist)},
->>>>>>> d11708d1
 					Input:                         nil,
 					ScheduleToCloseTimeoutSeconds: common.Int32Ptr(20),
 					ScheduleToStartTimeoutSeconds: common.Int32Ptr(20),
@@ -693,13 +683,8 @@
 				Version:   common.Int64Ptr(21),
 				EventType: types.EventTypeWorkflowExecutionStarted.Ptr(),
 				WorkflowExecutionStartedEventAttributes: &types.WorkflowExecutionStartedEventAttributes{
-<<<<<<< HEAD
-					WorkflowType:                        &types.WorkflowType{Name: common.StringPtr(workflowType)},
+					WorkflowType:                        &types.WorkflowType{Name: workflowType},
 					TaskList:                            &types.TaskList{Name: tasklist},
-=======
-					WorkflowType:                        &types.WorkflowType{Name: workflowType},
-					TaskList:                            &types.TaskList{Name: common.StringPtr(tasklist)},
->>>>>>> d11708d1
 					Input:                               nil,
 					ExecutionStartToCloseTimeoutSeconds: common.Int32Ptr(1000),
 					TaskStartToCloseTimeoutSeconds:      common.Int32Ptr(1000),
@@ -757,13 +742,8 @@
 				ActivityTaskScheduledEventAttributes: &types.ActivityTaskScheduledEventAttributes{
 					DecisionTaskCompletedEventID:  common.Int64Ptr(4),
 					ActivityID:                    common.StringPtr("0"),
-<<<<<<< HEAD
-					ActivityType:                  &types.ActivityType{Name: common.StringPtr("activity-type")},
+					ActivityType:                  &types.ActivityType{Name: "activity-type"},
 					TaskList:                      &types.TaskList{Name: tasklist},
-=======
-					ActivityType:                  &types.ActivityType{Name: "activity-type"},
-					TaskList:                      &types.TaskList{Name: common.StringPtr(tasklist)},
->>>>>>> d11708d1
 					Input:                         nil,
 					ScheduleToCloseTimeoutSeconds: common.Int32Ptr(20),
 					ScheduleToStartTimeoutSeconds: common.Int32Ptr(20),
@@ -897,13 +877,8 @@
 				EventType: types.EventTypeWorkflowExecutionContinuedAsNew.Ptr(),
 				WorkflowExecutionContinuedAsNewEventAttributes: &types.WorkflowExecutionContinuedAsNewEventAttributes{
 					NewExecutionRunID:                   uuid.New(),
-<<<<<<< HEAD
-					WorkflowType:                        &types.WorkflowType{Name: common.StringPtr(workflowType)},
+					WorkflowType:                        &types.WorkflowType{Name: workflowType},
 					TaskList:                            &types.TaskList{Name: tasklist},
-=======
-					WorkflowType:                        &types.WorkflowType{Name: workflowType},
-					TaskList:                            &types.TaskList{Name: common.StringPtr(tasklist)},
->>>>>>> d11708d1
 					Input:                               nil,
 					ExecutionStartToCloseTimeoutSeconds: common.Int32Ptr(1000),
 					TaskStartToCloseTimeoutSeconds:      common.Int32Ptr(1000),
@@ -1175,13 +1150,8 @@
 				Version:   common.Int64Ptr(21),
 				EventType: types.EventTypeWorkflowExecutionStarted.Ptr(),
 				WorkflowExecutionStartedEventAttributes: &types.WorkflowExecutionStartedEventAttributes{
-<<<<<<< HEAD
-					WorkflowType:                        &types.WorkflowType{Name: common.StringPtr(workflowType)},
+					WorkflowType:                        &types.WorkflowType{Name: workflowType},
 					TaskList:                            &types.TaskList{Name: tasklist},
-=======
-					WorkflowType:                        &types.WorkflowType{Name: workflowType},
-					TaskList:                            &types.TaskList{Name: common.StringPtr(tasklist)},
->>>>>>> d11708d1
 					Input:                               nil,
 					ExecutionStartToCloseTimeoutSeconds: common.Int32Ptr(1000),
 					TaskStartToCloseTimeoutSeconds:      common.Int32Ptr(1000),
@@ -1239,13 +1209,8 @@
 				ActivityTaskScheduledEventAttributes: &types.ActivityTaskScheduledEventAttributes{
 					DecisionTaskCompletedEventID:  common.Int64Ptr(4),
 					ActivityID:                    common.StringPtr("0"),
-<<<<<<< HEAD
-					ActivityType:                  &types.ActivityType{Name: common.StringPtr("activity-type")},
+					ActivityType:                  &types.ActivityType{Name: "activity-type"},
 					TaskList:                      &types.TaskList{Name: tasklist},
-=======
-					ActivityType:                  &types.ActivityType{Name: "activity-type"},
-					TaskList:                      &types.TaskList{Name: common.StringPtr(tasklist)},
->>>>>>> d11708d1
 					Input:                         nil,
 					ScheduleToCloseTimeoutSeconds: common.Int32Ptr(20),
 					ScheduleToStartTimeoutSeconds: common.Int32Ptr(20),
@@ -1364,13 +1329,8 @@
 				ActivityTaskScheduledEventAttributes: &types.ActivityTaskScheduledEventAttributes{
 					DecisionTaskCompletedEventID:  common.Int64Ptr(4),
 					ActivityID:                    common.StringPtr("0"),
-<<<<<<< HEAD
-					ActivityType:                  &types.ActivityType{Name: common.StringPtr("activity-type")},
+					ActivityType:                  &types.ActivityType{Name: "activity-type"},
 					TaskList:                      &types.TaskList{Name: tasklist},
-=======
-					ActivityType:                  &types.ActivityType{Name: "activity-type"},
-					TaskList:                      &types.TaskList{Name: common.StringPtr(tasklist)},
->>>>>>> d11708d1
 					Input:                         nil,
 					ScheduleToCloseTimeoutSeconds: common.Int32Ptr(20),
 					ScheduleToStartTimeoutSeconds: common.Int32Ptr(20),
