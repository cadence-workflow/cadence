package history

import (
	"os"
	"testing"
	"time"

	"github.com/uber/cadence/common"
	"github.com/uber/cadence/common/mocks"
	"github.com/uber/cadence/common/persistence"

	log "github.com/Sirupsen/logrus"
	"github.com/pborman/uuid"
	"github.com/stretchr/testify/suite"
	"github.com/uber-common/bark"
	workflow "github.com/uber/cadence/.gen/go/shared"
	"github.com/uber/cadence/common/cache"
)

type (
	timerQueueProcessorSuite struct {
		suite.Suite
		persistence.TestBase
		engineImpl       *historyEngineImpl
		mockShardManager *mocks.ShardManager
		shardClosedCh    chan int
		logger           bark.Logger

		mockHistoryEngine  *historyEngineImpl
		mockMatchingClient *mocks.MatchingClient
		mockMetadataMgr    *mocks.MetadataManager
		mockVisibilityMgr  *mocks.VisibilityManager
		mockExecutionMgr   *mocks.ExecutionManager
		mockHistoryMgr     *mocks.HistoryManager
	}
)

func TestTimerQueueProcessorSuite(t *testing.T) {
	s := new(timerQueueProcessorSuite)
	suite.Run(t, s)
}

func (s *timerQueueProcessorSuite) SetupSuite() {
	if testing.Verbose() {
		log.SetOutput(os.Stdout)
	}

	s.SetupWorkflowStore()

	log2 := log.New()
	log2.Level = log.DebugLevel
	s.logger = bark.NewLoggerFromLogrus(log2)

	shardID := 0
	s.mockShardManager = &mocks.ShardManager{}
	s.mockMetadataMgr = &mocks.MetadataManager{}
	resp, err := s.ShardMgr.GetShard(&persistence.GetShardRequest{ShardID: shardID})
	if err != nil {
		log.Fatal(err)
	}

	shard := &shardContextImpl{
		shardInfo:                 resp.ShardInfo,
		transferSequenceNumber:    1,
		executionManager:          s.WorkflowMgr,
		shardManager:              s.mockShardManager,
		historyMgr:                s.HistoryMgr,
		rangeSize:                 defaultRangeSize,
		maxTransferSequenceNumber: 100000,
		closeCh:                   s.shardClosedCh,
		logger:                    s.logger,
	}
	historyCache := newHistoryCache(historyCacheMaxSize, shard, s.logger)
	historyCache.disabled = true
	txProcessor := newTransferQueueProcessor(shard, s.mockVisibilityMgr, &mocks.MatchingClient{}, &mocks.HistoryClient{}, historyCache)
	s.engineImpl = &historyEngineImpl{
		shard:            shard,
		historyMgr:       s.HistoryMgr,
		executionManager: s.WorkflowMgr,
		txProcessor:      txProcessor,
		historyCache:     historyCache,
		domainCache:      cache.NewDomainCache(s.mockMetadataMgr, s.logger),
		logger:           s.logger,
		tokenSerializer:  common.NewJSONTaskTokenSerializer(),
		hSerializer:      common.NewJSONHistorySerializer(),
	}
}

func (s *timerQueueProcessorSuite) SetupTest() {
	shardID := 0
	s.mockMatchingClient = &mocks.MatchingClient{}
	s.mockExecutionMgr = &mocks.ExecutionManager{}
	s.mockShardManager = &mocks.ShardManager{}
	s.mockHistoryMgr = &mocks.HistoryManager{}
	s.mockVisibilityMgr = &mocks.VisibilityManager{}
	s.shardClosedCh = make(chan int, 100)

	mockShard := &shardContextImpl{
		shardInfo:                 &persistence.ShardInfo{ShardID: shardID, RangeID: 1, TransferAckLevel: 0},
		transferSequenceNumber:    1,
		executionManager:          s.mockExecutionMgr,
		shardManager:              s.mockShardManager,
		historyMgr:                s.mockHistoryMgr,
		rangeSize:                 defaultRangeSize,
		maxTransferSequenceNumber: 100000,
		closeCh:                   s.shardClosedCh,
		logger:                    s.logger,
	}

<<<<<<< HEAD
	historyCache := newHistoryCache(mockShard, s.logger)
	txProcessor := newTransferQueueProcessor(mockShard, s.mockVisibilityMgr, s.mockMatchingClient, &mocks.HistoryClient{}, historyCache)
=======
	historyCache := newHistoryCache(historyCacheMaxSize, mockShard, s.logger)
	txProcessor := newTransferQueueProcessor(mockShard, s.mockVisibilityMgr, s.mockMatchingClient, historyCache)
>>>>>>> e5e44dba
	h := &historyEngineImpl{
		shard:            mockShard,
		historyMgr:       s.mockHistoryMgr,
		executionManager: s.mockExecutionMgr,
		txProcessor:      txProcessor,
		historyCache:     historyCache,
		logger:           s.logger,
		tokenSerializer:  common.NewJSONTaskTokenSerializer(),
		hSerializer:      common.NewJSONHistorySerializer(),
	}
	h.timerProcessor = newTimerQueueProcessor(h, s.mockExecutionMgr, s.logger)
	s.mockHistoryEngine = h
}

func (s *timerQueueProcessorSuite) TearDownSuite() {
	s.TearDownWorkflowStore()
}

func (s *timerQueueProcessorSuite) TearDownTest() {
	s.mockShardManager.AssertExpectations(s.T())
	s.mockMatchingClient.AssertExpectations(s.T())
	s.mockExecutionMgr.AssertExpectations(s.T())
	s.mockHistoryMgr.AssertExpectations(s.T())
	s.mockVisibilityMgr.AssertExpectations(s.T())
}

func (s *timerQueueProcessorSuite) createExecutionWithTimers(domainID string, we workflow.WorkflowExecution, tl,
	identity string, timeOuts []int32) (*persistence.WorkflowMutableState, []persistence.Task) {

	// Generate first decision task event.
	logger := bark.NewLoggerFromLogrus(log.New())
	builder := newMutableStateBuilder(logger)
	addWorkflowExecutionStartedEvent(builder, we, "wType", tl, []byte("input"), 100, 200, identity)
	scheduleEvent, _ := addDecisionTaskScheduledEvent(builder)

	createState := createMutableState(builder)
	info := createState.ExecutionInfo
	task0, err0 := s.CreateWorkflowExecution(domainID, we, tl, info.WorkflowTypeName, info.DecisionTimeoutValue,
		info.ExecutionContext, info.NextEventID, info.LastProcessedEvent, info.DecisionScheduleID, nil)
	s.Nil(err0, "No error expected.")
	s.NotEmpty(task0, "Expected non empty task identifier.")

	state0, err2 := s.GetWorkflowExecutionInfo(domainID, we)
	s.Nil(err2, "No error expected.")

	builder = newMutableStateBuilder(logger)
	builder.Load(state0)
	startedEvent := addDecisionTaskStartedEvent(builder, scheduleEvent.GetEventId(), tl, identity)
	addDecisionTaskCompletedEvent(builder, scheduleEvent.GetEventId(), startedEvent.GetEventId(), nil, identity)
	timerTasks := []persistence.Task{}
	timerInfos := []*persistence.TimerInfo{}
	decisionCompletedID := int64(4)
	tBuilder := newTimerBuilder(&localSeqNumGenerator{counter: 1}, logger)
	for _, timeOut := range timeOuts {
		_, ti := builder.AddTimerStartedEvent(decisionCompletedID,
			&workflow.StartTimerDecisionAttributes{
				TimerId:                   common.StringPtr(uuid.New()),
				StartToFireTimeoutSeconds: common.Int64Ptr(int64(timeOut)),
			})

		timerInfos = append(timerInfos, ti)
		if t := tBuilder.AddUserTimer(ti, builder); t != nil {
			timerTasks = append(timerTasks, t)
		}
	}

	updatedState := createMutableState(builder)
	err3 := s.UpdateWorkflowExecution(updatedState.ExecutionInfo, nil, nil, int64(3), timerTasks, nil, nil, nil, timerInfos, nil)
	s.Nil(err3)

	return createMutableState(builder), timerTasks
}

func (s *timerQueueProcessorSuite) TestSingleTimerTask() {
	domainID := "7b3fe0f6-e98f-4960-bdb7-220d0fb3f521"
	workflowExecution := workflow.WorkflowExecution{
		WorkflowId: common.StringPtr("single-timer-test"),
		RunId:      common.StringPtr("6cc028d3-b4be-4038-80c9-bbcf99f7f109"),
	}
	taskList := "single-timer-queue"
	identity := "testIdentity"
	s.createExecutionWithTimers(domainID, workflowExecution, taskList, identity, []int32{1})

	timerInfo, err := s.GetTimerIndexTasks(int64(MinTimerKey), int64(MaxTimerKey))
	s.Nil(err, "No error expected.")
	s.NotEmpty(timerInfo, "Expected non empty timers list")
	s.Equal(1, len(timerInfo))

	processor := newTimerQueueProcessor(s.engineImpl, s.WorkflowMgr, s.logger).(*timerQueueProcessorImpl)
	processor.Start()

	for {
		timerInfo, err := s.GetTimerIndexTasks(int64(MinTimerKey), int64(MaxTimerKey))
		s.Nil(err, "No error expected.")
		if len(timerInfo) == 0 {
			processor.Stop()
			break
		}
		time.Sleep(10 * time.Millisecond)
	}

	timerInfo, err = s.GetTimerIndexTasks(int64(MinTimerKey), int64(MaxTimerKey))
	s.Nil(err, "No error expected.")
	s.Equal(0, len(timerInfo))
}

func (s *timerQueueProcessorSuite) TestManyTimerTasks() {
	domainID := "5bb49df8-71bc-4c63-b57f-05f2a508e7b5"
	workflowExecution := workflow.WorkflowExecution{WorkflowId: common.StringPtr("multiple-timer-test"),
		RunId: common.StringPtr("0d00698f-08e1-4d36-a3e2-3bf109f5d2d6")}

	taskList := "multiple-timer-queue"
	identity := "testIdentity"
	s.createExecutionWithTimers(domainID, workflowExecution, taskList, identity, []int32{1, 2, 3})

	timerInfo, err := s.GetTimerIndexTasks(int64(MinTimerKey), int64(MaxTimerKey))
	s.Nil(err, "No error expected.")
	s.NotEmpty(timerInfo, "Expected non empty timers list")
	s.Equal(1, len(timerInfo))

	processor := newTimerQueueProcessor(s.engineImpl, s.WorkflowMgr, s.logger).(*timerQueueProcessorImpl)
	processor.Start()

	for {
		timerInfo, err := s.GetTimerIndexTasks(int64(MinTimerKey), int64(MaxTimerKey))
		s.logger.Infof("TestManyTimerTasks: GetTimerIndexTasks: Response Count: %d \n", len(timerInfo))
		s.Nil(err, "No error expected.")
		if len(timerInfo) == 0 {
			processor.Stop()
			break
		}
		time.Sleep(1000 * time.Millisecond)
	}

	timerInfo, err = s.GetTimerIndexTasks(int64(MinTimerKey), int64(MaxTimerKey))
	s.Nil(err, "No error expected.")
	s.Equal(0, len(timerInfo))

	s.Equal(uint64(3), processor.timerFiredCount)
}

/*
func (s *timerQueueProcessorSuite) TestTimerTaskAfterProcessorStart() {
	workflowExecution := workflow.WorkflowExecution{WorkflowId: common.StringPtr("After-timer-test"),
		RunId: common.StringPtr("0d00698f-08e1-4d36-a3e2-3bf109f5d2d6")}

	taskList := "After-timer-queue"
	identity := "testIdentity"

	s.createExecutionWithTimers()

	tBuilder := newTimerBuilder(&localSeqNumGenerator{counter: 1}, s.logger)
	builder := newHistoryBuilder(s.logger)
	builder.AddWorkflowExecutionStartedEvent(&workflow.StartWorkflowExecutionRequest{
		TaskList:                       common.TaskListPtr(workflow.TaskList{Name: common.StringPtr(taskList)}),
		TaskStartToCloseTimeoutSeconds: common.Int32Ptr(1),
	})
	decisionScheduledEvent := builder.AddDecisionTaskScheduledEvent(taskList, 1)
	decisionStartedEvent := builder.AddDecisionTaskStartedEvent(decisionScheduledEvent.GetEventId(), uuid.New(),
		&workflow.PollForDecisionTaskRequest{Identity: common.StringPtr("test-ID")})
	h, serializedError := builder.Serialize()
	s.Nil(serializedError)

	task0, err0 := s.CreateWorkflowExecution(workflowExecution, taskList, h, nil, 4, 0, 2, nil)
	s.Nil(err0, "No error expected.")
	s.NotEmpty(task0, "Expected non empty task identifier.")

	timerInfo, err := s.GetTimerIndexTasks(int64(MinTimerKey), int64(MaxTimerKey))
	s.Nil(err, "No error expected.")
	s.Empty(timerInfo, "Expected empty timers list")

	processor := newTimerQueueProcessor(s.engineImpl, s.WorkflowMgr, s.logger).(*timerQueueProcessorImpl)
	processor.Start()

	timeOutTask := tBuilder.createDecisionTimeoutTask(1, decisionScheduledEvent.GetEventId())
	timerTasks := []persistence.Task{timeOutTask}

	info, err1 := s.GetWorkflowExecutionInfo(workflowExecution)
	s.Nil(err1)
	info.DecisionScheduleID = decisionScheduledEvent.GetEventId()
	info.DecisionStartedID = decisionStartedEvent.GetEventId()
	err2 := s.UpdateWorkflowExecution(info, nil, nil, int64(4), timerTasks, nil, nil, nil, nil, nil)
	s.Nil(err2, "No error expected.")

	processor.NotifyNewTimer(timeOutTask.GetTaskID())

	for {
		timerInfo, err := s.GetTimerIndexTasks(int64(MinTimerKey), int64(MaxTimerKey))
		//fmt.Printf("TestAfterTimerTasks: GetTimerIndexTasks: Response Count: %d \n", len(timerInfo))
		s.Nil(err, "No error expected.")
		if len(timerInfo) == 0 {
			processor.Stop()
			break
		}
		time.Sleep(1000 * time.Millisecond)
	}

	timerInfo, err = s.GetTimerIndexTasks(int64(MinTimerKey), int64(MaxTimerKey))
	s.Nil(err, "No error expected.")
	s.Equal(0, len(timerInfo))

	s.Equal(uint64(1), processor.timerFiredCount)
}

func (s *timerQueueProcessorSuite) waitForTimerTasksToProcess(p timerQueueProcessor) {
	for {
		timerInfo, err := s.GetTimerIndexTasks(int64(MinTimerKey), int64(MaxTimerKey))
		//fmt.Printf("TestAfterTimerTasks: GetTimerIndexTasks: Response Count: %d \n", len(timerInfo))
		s.Nil(err, "No error expected.")
		if len(timerInfo) == 0 {
			p.Stop()
			break
		}
		time.Sleep(1000 * time.Millisecond)
	}
}

func (s *timerQueueProcessorSuite) checkTimedOutEventFor(workflowExecution workflow.WorkflowExecution,
	scheduleID int64) (bool, bool, *historyBuilder) {
	info, err1 := s.GetWorkflowExecutionInfo(workflowExecution)
	s.Nil(err1)
	builder := newHistoryBuilder(s.logger)
	builder.loadExecutionInfo(info)
	isRunning, _ := builder.isActivityTaskRunning(scheduleID)

	minfo, err1 := s.GetWorkflowMutableState(workflowExecution)
	s.Nil(err1)
	msBuilder := newMutableStateBuilder(s.logger)
	msBuilder.Load(minfo.ActivitInfos, minfo.TimerInfos, minfo.ExecutionInfo)
	_, isRunningFromMutableState := msBuilder.GetActivityInfo(scheduleID)

	return isRunning, isRunningFromMutableState, builder
}

func (s *timerQueueProcessorSuite) checkTimedOutEventForUserTimer(workflowExecution workflow.WorkflowExecution,
	startedID int64) (bool, *historyBuilder) {
	info, err1 := s.GetWorkflowExecutionInfo(workflowExecution)
	s.Nil(err1)
	builder := newHistoryBuilder(s.logger)
	builder.loadExecutionInfo(info)
	startedEvent := builder.GetEvent(startedID)

	minfo, err1 := s.GetWorkflowMutableState(workflowExecution)
	s.Nil(err1)
	msBuilder := newMutableStateBuilder(s.logger)
	msBuilder.Load(minfo.ActivitInfos, minfo.TimerInfos, minfo.ExecutionInfo)
	isRunning, _ := msBuilder.GetUserTimer(startedEvent.GetTimerStartedEventAttributes().GetTimerId())
	return isRunning, builder
}

func (s *timerQueueProcessorSuite) updateHistoryAndTimers(workflowExecution workflow.WorkflowExecution, history []byte, nextEventID int64,
	timerTasks []persistence.Task, activityInfos []*persistence.ActivityInfo, timerInfos []*persistence.TimerInfo) {
	info, err1 := s.GetWorkflowExecutionInfo(workflowExecution)
	s.Nil(err1)
	condition := info.NextEventID
	info.History = history
	info.NextEventID = nextEventID
	err2 := s.UpdateWorkflowExecution(info, nil, nil, condition, timerTasks, nil, activityInfos, nil, timerInfos, nil)
	s.Nil(err2, "No error expected.")
}

func (s *timerQueueProcessorSuite) TestTimerActivityTaskScheduleToStart_WithOutStart() {
	workflowExecution := workflow.WorkflowExecution{WorkflowId: common.StringPtr("activity-timer-SCHEDULE_TO_START-test"),
		RunId: common.StringPtr("0d00698f-08e1-4d36-a3e2-3bf109f5d2d6")}

	taskList := "activity-timer-queue"
	tBuilder := newTimerBuilder(&localSeqNumGenerator{counter: 1}, s.logger)
	builder := newHistoryBuilder(s.logger)
	builder.AddWorkflowExecutionStartedEvent(&workflow.StartWorkflowExecutionRequest{
		TaskList:                       common.TaskListPtr(workflow.TaskList{Name: common.StringPtr(taskList)}),
		TaskStartToCloseTimeoutSeconds: common.Int32Ptr(1),
	})
	scheduledEvent := builder.AddDecisionTaskScheduledEvent(taskList, 1)
	decisionTaskStartEvent := builder.AddDecisionTaskStartedEvent(scheduledEvent.GetEventId(), uuid.New(),
		&workflow.PollForDecisionTaskRequest{Identity: common.StringPtr("test-ID")})
	h, serializedError := builder.Serialize()
	s.Nil(serializedError)

	task0, err0 := s.CreateWorkflowExecution(workflowExecution, taskList, h, nil, 4, 0, 2, nil)
	s.Nil(err0, "No error expected.")
	s.NotEmpty(task0, "Expected non empty task identifier.")

	// TimeoutType_SCHEDULE_TO_START - Without Start
	processor := newTimerQueueProcessor(s.engineImpl, s.WorkflowMgr, s.logger).(*timerQueueProcessorImpl)
	processor.Start()

	activityScheduled := builder.AddActivityTaskScheduledEvent(decisionTaskStartEvent.GetEventId(),
		&workflow.ScheduleActivityTaskDecisionAttributes{
			ScheduleToStartTimeoutSeconds: common.Int32Ptr(1),
		})
	history, err := builder.Serialize()
	s.Nil(err)

	msBuilder := newMutableStateBuilder(s.logger)
	t := tBuilder.AddScheduleToStartActivityTimeout(activityScheduled.GetEventId(), activityScheduled, msBuilder)
	s.NotNil(t)
	timerTasks := []persistence.Task{t}

	s.updateHistoryAndTimers(workflowExecution, history, builder.nextEventID, timerTasks, msBuilder.updateActivityInfos, nil)
	processor.NotifyNewTimer(t.GetTaskID())

	s.waitForTimerTasksToProcess(processor)
	s.Equal(uint64(1), processor.timerFiredCount)
	running, isRunningFromMS, b := s.checkTimedOutEventFor(workflowExecution, activityScheduled.GetEventId())
	if running {
		common.PrettyPrintHistory(b.getHistory(), s.logger)
	}
	s.False(running)
	s.False(isRunningFromMS)
}

func (s *timerQueueProcessorSuite) TestTimerActivityTaskScheduleToStart_WithStart() {
	workflowExecution := workflow.WorkflowExecution{WorkflowId: common.StringPtr("activity-timer-SCHEDULE_TO_START-Started-test"),
		RunId: common.StringPtr("0d00698f-08e1-4d36-a3e2-3bf109f5d2d6")}

	taskList := "activity-timer-queue"
	tBuilder := newTimerBuilder(&localSeqNumGenerator{counter: 1}, s.logger)
	builder := newHistoryBuilder(s.logger)
	builder.AddWorkflowExecutionStartedEvent(&workflow.StartWorkflowExecutionRequest{
		TaskList:                       common.TaskListPtr(workflow.TaskList{Name: common.StringPtr(taskList)}),
		TaskStartToCloseTimeoutSeconds: common.Int32Ptr(1),
	})
	scheduledEvent := builder.AddDecisionTaskScheduledEvent(taskList, 1)
	decisionTaskStartEvent := builder.AddDecisionTaskStartedEvent(scheduledEvent.GetEventId(), uuid.New(),
		&workflow.PollForDecisionTaskRequest{Identity: common.StringPtr("test-ID")})
	h, serializedError := builder.Serialize()
	s.Nil(serializedError)

	task0, err0 := s.CreateWorkflowExecution(workflowExecution, taskList, h, nil, 4, 0, 2, nil)
	s.Nil(err0, "No error expected.")
	s.NotEmpty(task0, "Expected non empty task identifier.")

	// TimeoutType_SCHEDULE_TO_START - With Start
	p := newTimerQueueProcessor(s.engineImpl, s.WorkflowMgr, s.logger).(*timerQueueProcessorImpl)
	p.Start()

	ase := builder.AddActivityTaskScheduledEvent(decisionTaskStartEvent.GetEventId(),
		&workflow.ScheduleActivityTaskDecisionAttributes{
			ScheduleToStartTimeoutSeconds: common.Int32Ptr(1),
		})
	aste := builder.AddActivityTaskStartedEvent(ase.GetEventId(), uuid.New(), &workflow.PollForActivityTaskRequest{})
	history, err := builder.Serialize()
	s.Nil(err)
	s.logger.Infof("Added Schedule Activity ID: %v, Start Activity ID: %v", ase.GetEventId(), aste.GetEventId())
	common.PrettyPrintHistory(builder.getHistory(), s.logger)

	msBuilder := newMutableStateBuilder(s.logger)
	t := tBuilder.AddScheduleToStartActivityTimeout(ase.GetEventId(), ase, msBuilder)
	s.NotNil(t)
	timerTasks := []persistence.Task{t}
	msBuilder.updateActivityInfos[0].StartedID = aste.GetEventId()

	s.updateHistoryAndTimers(workflowExecution, history, builder.nextEventID, timerTasks, msBuilder.updateActivityInfos, nil)
	p.NotifyNewTimer(t.GetTaskID())

	s.waitForTimerTasksToProcess(p)
	s.Equal(uint64(1), p.timerFiredCount)
	running, isRunningFromMS, builder := s.checkTimedOutEventFor(workflowExecution, ase.GetEventId())
	s.logger.Infof("HERE!!!! Running: %v, TimerID: %v", running, t.GetTaskID())
	if !running {
		s.logger.Info("Printing History: ")
		common.PrettyPrintHistory(builder.getHistory(), s.logger)
	}
	s.True(running)
	s.True(isRunningFromMS)
}

func (s *timerQueueProcessorSuite) TestTimerActivityTaskStartToClose_WithStart() {
	workflowExecution := workflow.WorkflowExecution{WorkflowId: common.StringPtr("activity-timer-START_TO_CLOSE-Started-test"),
		RunId: common.StringPtr("0d00698f-08e1-4d36-a3e2-3bf109f5d2d6")}

	taskList := "activity-timer-queue"
	tBuilder := newTimerBuilder(&localSeqNumGenerator{counter: 1}, s.logger)
	builder := newHistoryBuilder(s.logger)
	builder.AddWorkflowExecutionStartedEvent(&workflow.StartWorkflowExecutionRequest{
		TaskList:                       common.TaskListPtr(workflow.TaskList{Name: common.StringPtr(taskList)}),
		TaskStartToCloseTimeoutSeconds: common.Int32Ptr(1),
	})
	scheduledEvent := builder.AddDecisionTaskScheduledEvent(taskList, 1)
	decisionTaskStartEvent := builder.AddDecisionTaskStartedEvent(scheduledEvent.GetEventId(), uuid.New(),
		&workflow.PollForDecisionTaskRequest{Identity: common.StringPtr("test-ID")})
	h, serializedError := builder.Serialize()
	s.Nil(serializedError)

	task0, err0 := s.CreateWorkflowExecution(workflowExecution, taskList, h, nil, 4, 0, 2, nil)
	s.Nil(err0, "No error expected.")
	s.NotEmpty(task0, "Expected non empty task identifier.")

	// TimeoutType_START_TO_CLOSE - Just start.
	p := newTimerQueueProcessor(s.engineImpl, s.WorkflowMgr, s.logger).(*timerQueueProcessorImpl)
	p.Start()

	ase := builder.AddActivityTaskScheduledEvent(decisionTaskStartEvent.GetEventId(),
		&workflow.ScheduleActivityTaskDecisionAttributes{
			StartToCloseTimeoutSeconds: common.Int32Ptr(1),
		})
	aste := builder.AddActivityTaskStartedEvent(ase.GetEventId(), uuid.New(), &workflow.PollForActivityTaskRequest{})

	msBuilder := newMutableStateBuilder(s.logger)
	msBuilder.UpdateActivity(ase.GetEventId(), &persistence.ActivityInfo{
		ScheduleID: ase.GetEventId(), StartedID: aste.GetEventId(), StartToCloseTimeout: 1})
	t, err := tBuilder.AddStartToCloseActivityTimeout(ase.GetEventId(), msBuilder)
	s.Nil(err)
	s.NotNil(t)
	timerTasks := []persistence.Task{t}

	history, err := builder.Serialize()
	s.Nil(err)

	s.updateHistoryAndTimers(workflowExecution, history, builder.nextEventID, timerTasks, msBuilder.updateActivityInfos, nil)
	p.NotifyNewTimer(t.GetTaskID())

	s.waitForTimerTasksToProcess(p)
	s.Equal(uint64(1), p.timerFiredCount)
	running, isRunningFromMS, builder := s.checkTimedOutEventFor(workflowExecution, ase.GetEventId())
	s.False(running)
	s.False(isRunningFromMS)
}

func (s *timerQueueProcessorSuite) TestTimerActivityTaskStartToClose_CompletedActivity() {
	workflowExecution := workflow.WorkflowExecution{WorkflowId: common.StringPtr("activity-timer-START_TO_CLOSE-Completed-test"),
		RunId: common.StringPtr("0d00698f-08e1-4d36-a3e2-3bf109f5d2d6")}

	taskList := "activity-timer-queue"
	tBuilder := newTimerBuilder(&localSeqNumGenerator{counter: 1}, s.logger)
	builder := newHistoryBuilder(s.logger)
	builder.AddWorkflowExecutionStartedEvent(&workflow.StartWorkflowExecutionRequest{
		TaskList:                       common.TaskListPtr(workflow.TaskList{Name: common.StringPtr(taskList)}),
		TaskStartToCloseTimeoutSeconds: common.Int32Ptr(1),
	})
	scheduledEvent := builder.AddDecisionTaskScheduledEvent(taskList, 1)
	decisionTaskStartEvent := builder.AddDecisionTaskStartedEvent(scheduledEvent.GetEventId(), uuid.New(),
		&workflow.PollForDecisionTaskRequest{Identity: common.StringPtr("test-ID")})
	h, serializedError := builder.Serialize()
	s.Nil(serializedError)

	task0, err0 := s.CreateWorkflowExecution(workflowExecution, taskList, h, nil, 4, 0, 2, nil)
	s.Nil(err0, "No error expected.")
	s.NotEmpty(task0, "Expected non empty task identifier.")

	// TimeoutType_START_TO_CLOSE - Start and Completed activity.
	p := newTimerQueueProcessor(s.engineImpl, s.WorkflowMgr, s.logger).(*timerQueueProcessorImpl)
	p.Start()

	ase := builder.AddActivityTaskScheduledEvent(decisionTaskStartEvent.GetEventId(),
		&workflow.ScheduleActivityTaskDecisionAttributes{
			StartToCloseTimeoutSeconds: common.Int32Ptr(1),
		})
	aste := builder.AddActivityTaskStartedEvent(ase.GetEventId(), uuid.New(), &workflow.PollForActivityTaskRequest{})

	msBuilder := newMutableStateBuilder(s.logger)
	msBuilder.UpdateActivity(ase.GetEventId(), &persistence.ActivityInfo{StartToCloseTimeout: 1})
	t, err := tBuilder.AddStartToCloseActivityTimeout(ase.GetEventId(), msBuilder)
	s.Nil(err)
	s.NotNil(t)
	timerTasks := []persistence.Task{t}

	builder.AddActivityTaskCompletedEvent(ase.GetEventId(), aste.GetEventId(), &workflow.RespondActivityTaskCompletedRequest{
		Identity: common.StringPtr("test-id"),
		Result_:  []byte("result"),
	})

	history, err := builder.Serialize()
	s.Nil(err)

	s.updateHistoryAndTimers(workflowExecution, history, builder.nextEventID, timerTasks, nil, nil)
	p.NotifyNewTimer(t.GetTaskID())

	s.waitForTimerTasksToProcess(p)
	s.Equal(uint64(1), p.timerFiredCount)
	running, isRunningFromMS, builder := s.checkTimedOutEventFor(workflowExecution, ase.GetEventId())
	s.False(running)
	s.False(isRunningFromMS)
}

func (s *timerQueueProcessorSuite) TestTimerActivityTaskScheduleToClose_JustScheduled() {
	workflowExecution := workflow.WorkflowExecution{WorkflowId: common.StringPtr("activity-timer-SCHEDULE_TO_CLOSE-Scheduled-test"),
		RunId: common.StringPtr("0d00698f-08e1-4d36-a3e2-3bf109f5d2d6")}

	taskList := "activity-timer-queue"
	tBuilder := newTimerBuilder(&localSeqNumGenerator{counter: 1}, s.logger)
	builder := newHistoryBuilder(s.logger)
	builder.AddWorkflowExecutionStartedEvent(&workflow.StartWorkflowExecutionRequest{
		TaskList:                       common.TaskListPtr(workflow.TaskList{Name: common.StringPtr(taskList)}),
		TaskStartToCloseTimeoutSeconds: common.Int32Ptr(1),
	})
	scheduledEvent := builder.AddDecisionTaskScheduledEvent(taskList, 1)
	decisionTaskStartEvent := builder.AddDecisionTaskStartedEvent(scheduledEvent.GetEventId(), uuid.New(),
		&workflow.PollForDecisionTaskRequest{Identity: common.StringPtr("test-ID")})
	h, serializedError := builder.Serialize()
	s.Nil(serializedError)

	task0, err0 := s.CreateWorkflowExecution(workflowExecution, taskList, h, nil, 4, 0, 2, nil)
	s.Nil(err0, "No error expected.")
	s.NotEmpty(task0, "Expected non empty task identifier.")

	// TimeoutType_SCHEDULE_TO_CLOSE - Just Scheduled.
	p := newTimerQueueProcessor(s.engineImpl, s.WorkflowMgr, s.logger).(*timerQueueProcessorImpl)
	p.Start()

	ase := builder.AddActivityTaskScheduledEvent(decisionTaskStartEvent.GetEventId(),
		&workflow.ScheduleActivityTaskDecisionAttributes{
			ScheduleToCloseTimeoutSeconds: common.Int32Ptr(1),
		})

	msBuilder := newMutableStateBuilder(s.logger)
	msBuilder.UpdateActivity(ase.GetEventId(), &persistence.ActivityInfo{
		ScheduleID: ase.GetEventId(), StartedID: emptyEventID, ScheduleToCloseTimeout: 1})
	t, err := tBuilder.AddScheduleToCloseActivityTimeout(ase.GetEventId(), msBuilder)
	s.Nil(err)
	s.NotNil(t)
	timerTasks := []persistence.Task{t}

	history, err := builder.Serialize()
	s.Nil(err)

	s.updateHistoryAndTimers(workflowExecution, history, builder.nextEventID, timerTasks, msBuilder.updateActivityInfos, nil)
	p.NotifyNewTimer(t.GetTaskID())

	s.waitForTimerTasksToProcess(p)
	s.Equal(uint64(1), p.timerFiredCount)
	running, isRunningFromMS, _ := s.checkTimedOutEventFor(workflowExecution, ase.GetEventId())
	s.False(running)
	s.False(isRunningFromMS)
}

func (s *timerQueueProcessorSuite) TestTimerActivityTaskScheduleToClose_Started() {
	workflowExecution := workflow.WorkflowExecution{WorkflowId: common.StringPtr("activity-timer-SCHEDULE_TO_CLOSE-Started-test"),
		RunId: common.StringPtr("0d00698f-08e1-4d36-a3e2-3bf109f5d2d6")}

	taskList := "activity-timer-queue"
	tBuilder := newTimerBuilder(&localSeqNumGenerator{counter: 1}, s.logger)
	builder := newHistoryBuilder(s.logger)
	builder.AddWorkflowExecutionStartedEvent(&workflow.StartWorkflowExecutionRequest{
		TaskList:                       common.TaskListPtr(workflow.TaskList{Name: common.StringPtr(taskList)}),
		TaskStartToCloseTimeoutSeconds: common.Int32Ptr(1),
	})
	scheduledEvent := builder.AddDecisionTaskScheduledEvent(taskList, 1)
	decisionTaskStartEvent := builder.AddDecisionTaskStartedEvent(scheduledEvent.GetEventId(), uuid.New(),
		&workflow.PollForDecisionTaskRequest{Identity: common.StringPtr("test-ID")})
	h, serializedError := builder.Serialize()
	s.Nil(serializedError)

	task0, err0 := s.CreateWorkflowExecution(workflowExecution, taskList, h, nil, 4, 0, 2, nil)
	s.Nil(err0, "No error expected.")
	s.NotEmpty(task0, "Expected non empty task identifier.")

	// TimeoutType_SCHEDULE_TO_CLOSE - Scheduled and started.
	p := newTimerQueueProcessor(s.engineImpl, s.WorkflowMgr, s.logger).(*timerQueueProcessorImpl)
	p.Start()

	ase := builder.AddActivityTaskScheduledEvent(decisionTaskStartEvent.GetEventId(),
		&workflow.ScheduleActivityTaskDecisionAttributes{
			ScheduleToCloseTimeoutSeconds: common.Int32Ptr(1),
		})
	aste := builder.AddActivityTaskStartedEvent(ase.GetEventId(), uuid.New(), &workflow.PollForActivityTaskRequest{})

	msBuilder := newMutableStateBuilder(s.logger)
	msBuilder.UpdateActivity(ase.GetEventId(), &persistence.ActivityInfo{
		ScheduleID: ase.GetEventId(), StartedID: aste.GetEventId(), ScheduleToCloseTimeout: 1})
	t, err := tBuilder.AddScheduleToCloseActivityTimeout(ase.GetEventId(), msBuilder)
	s.Nil(err)
	s.NotNil(t)
	timerTasks := []persistence.Task{t}

	history, err := builder.Serialize()
	s.Nil(err)

	s.updateHistoryAndTimers(workflowExecution, history, builder.nextEventID, timerTasks, msBuilder.updateActivityInfos, nil)
	p.NotifyNewTimer(t.GetTaskID())

	s.waitForTimerTasksToProcess(p)
	s.Equal(uint64(1), p.timerFiredCount)
	running, isRunningFromMS, _ := s.checkTimedOutEventFor(workflowExecution, ase.GetEventId())
	s.False(running)
	s.False(isRunningFromMS)
}

func (s *timerQueueProcessorSuite) TestTimerActivityTaskScheduleToClose_Completed() {
	workflowExecution := workflow.WorkflowExecution{WorkflowId: common.StringPtr("activity-timer-SCHEDULE_TO_CLOSE-Completed-test"),
		RunId: common.StringPtr("0d00698f-08e1-4d36-a3e2-3bf109f5d2d6")}

	taskList := "activity-timer-queue"
	tBuilder := newTimerBuilder(&localSeqNumGenerator{counter: 1}, s.logger)
	builder := newHistoryBuilder(s.logger)
	builder.AddWorkflowExecutionStartedEvent(&workflow.StartWorkflowExecutionRequest{
		TaskList:                       common.TaskListPtr(workflow.TaskList{Name: common.StringPtr(taskList)}),
		TaskStartToCloseTimeoutSeconds: common.Int32Ptr(1),
	})
	scheduledEvent := builder.AddDecisionTaskScheduledEvent(taskList, 1)
	decisionTaskStartEvent := builder.AddDecisionTaskStartedEvent(scheduledEvent.GetEventId(), uuid.New(),
		&workflow.PollForDecisionTaskRequest{Identity: common.StringPtr("test-ID")})
	h, serializedError := builder.Serialize()
	s.Nil(serializedError)

	task0, err0 := s.CreateWorkflowExecution(workflowExecution, taskList, h, nil, 4, 0, 2, nil)
	s.Nil(err0, "No error expected.")
	s.NotEmpty(task0, "Expected non empty task identifier.")

	// TimeoutType_SCHEDULE_TO_CLOSE - Scheduled, started, completed.
	p := newTimerQueueProcessor(s.engineImpl, s.WorkflowMgr, s.logger).(*timerQueueProcessorImpl)
	p.Start()

	ase := builder.AddActivityTaskScheduledEvent(decisionTaskStartEvent.GetEventId(),
		&workflow.ScheduleActivityTaskDecisionAttributes{
			ScheduleToCloseTimeoutSeconds: common.Int32Ptr(1),
		})
	aste := builder.AddActivityTaskStartedEvent(ase.GetEventId(), uuid.New(), &workflow.PollForActivityTaskRequest{})

	msBuilder := newMutableStateBuilder(s.logger)
	msBuilder.UpdateActivity(ase.GetEventId(), &persistence.ActivityInfo{ScheduleToCloseTimeout: 1})
	t, err := tBuilder.AddScheduleToCloseActivityTimeout(ase.GetEventId(), msBuilder)
	s.Nil(err)
	s.NotNil(t)
	timerTasks := []persistence.Task{t}

	builder.AddActivityTaskCompletedEvent(ase.GetEventId(), aste.GetEventId(), &workflow.RespondActivityTaskCompletedRequest{
		Identity: common.StringPtr("test-id"),
		Result_:  []byte("result"),
	})

	history, err := builder.Serialize()
	s.Nil(err)

	s.updateHistoryAndTimers(workflowExecution, history, builder.nextEventID, timerTasks, nil, nil)
	p.NotifyNewTimer(t.GetTaskID())

	s.waitForTimerTasksToProcess(p)
	s.Equal(uint64(1), p.timerFiredCount)
	running, isRunningFromMS, _ := s.checkTimedOutEventFor(workflowExecution, ase.GetEventId())
	s.False(running)
	s.False(isRunningFromMS)
}

func (s *timerQueueProcessorSuite) TestTimerActivityTaskHeartBeat_JustStarted() {
	workflowExecution := workflow.WorkflowExecution{WorkflowId: common.StringPtr("activity-timer-hb-started-test"),
		RunId: common.StringPtr("0d00698f-08e1-4d36-a3e2-3bf109f5d2d6")}

	taskList := "activity-timer-queue"
	tBuilder := newTimerBuilder(&localSeqNumGenerator{counter: 1}, s.logger)
	builder := newHistoryBuilder(s.logger)
	builder.AddWorkflowExecutionStartedEvent(&workflow.StartWorkflowExecutionRequest{
		TaskList:                       common.TaskListPtr(workflow.TaskList{Name: common.StringPtr(taskList)}),
		TaskStartToCloseTimeoutSeconds: common.Int32Ptr(1),
	})
	scheduledEvent := builder.AddDecisionTaskScheduledEvent(taskList, 1)
	decisionTaskStartEvent := builder.AddDecisionTaskStartedEvent(scheduledEvent.GetEventId(), uuid.New(),
		&workflow.PollForDecisionTaskRequest{Identity: common.StringPtr("test-ID")})
	h, serializedError := builder.Serialize()
	s.Nil(serializedError)

	task0, err0 := s.CreateWorkflowExecution(workflowExecution, taskList, h, nil, 4, 0, 2, nil)
	s.Nil(err0, "No error expected.")
	s.NotEmpty(task0, "Expected non empty task identifier.")

	// TimeoutType_HEARTBEAT - Scheduled, started.
	p := newTimerQueueProcessor(s.engineImpl, s.WorkflowMgr, s.logger).(*timerQueueProcessorImpl)
	p.Start()

	ase := builder.AddActivityTaskScheduledEvent(decisionTaskStartEvent.GetEventId(),
		&workflow.ScheduleActivityTaskDecisionAttributes{
			HeartbeatTimeoutSeconds: common.Int32Ptr(1),
		})
	aste := builder.AddActivityTaskStartedEvent(ase.GetEventId(), uuid.New(), &workflow.PollForActivityTaskRequest{})

	msBuilder := newMutableStateBuilder(s.logger)
	msBuilder.UpdateActivity(ase.GetEventId(), &persistence.ActivityInfo{
		ScheduleID: ase.GetEventId(), StartedID: aste.GetEventId(), HeartbeatTimeout: 1})

	t, err := tBuilder.AddHeartBeatActivityTimeout(ase.GetEventId(), msBuilder)
	s.Nil(err)
	s.NotNil(t)
	timerTasks := []persistence.Task{t}

	history, err := builder.Serialize()
	s.Nil(err)

	s.updateHistoryAndTimers(workflowExecution, history, builder.nextEventID, timerTasks, msBuilder.updateActivityInfos, nil)
	p.NotifyNewTimer(t.GetTaskID())

	s.waitForTimerTasksToProcess(p)
	s.Equal(uint64(1), p.timerFiredCount)
	running, isRunningFromMS, _ := s.checkTimedOutEventFor(workflowExecution, ase.GetEventId())
	s.False(running)
	s.False(isRunningFromMS)
}

func (s *timerQueueProcessorSuite) TestTimerUserTimers() {
	workflowExecution := workflow.WorkflowExecution{WorkflowId: common.StringPtr("user-timer-test"),
		RunId: common.StringPtr("0d00698f-08e1-4d36-a3e2-3bf109f5d2d6")}

	taskList := "user-timer-queue"
	tBuilder := newTimerBuilder(&localSeqNumGenerator{counter: 1}, s.logger)
	builder := newHistoryBuilder(s.logger)
	builder.AddWorkflowExecutionStartedEvent(&workflow.StartWorkflowExecutionRequest{
		TaskList:                       common.TaskListPtr(workflow.TaskList{Name: common.StringPtr(taskList)}),
		TaskStartToCloseTimeoutSeconds: common.Int32Ptr(1),
	})
	scheduledEvent := builder.AddDecisionTaskScheduledEvent(taskList, 1)
	decisionTaskStartEvent := builder.AddDecisionTaskStartedEvent(scheduledEvent.GetEventId(), uuid.New(),
		&workflow.PollForDecisionTaskRequest{Identity: common.StringPtr("test-ID")})
	h, serializedError := builder.Serialize()
	s.Nil(serializedError)

	task0, err0 := s.CreateWorkflowExecution(workflowExecution, taskList, h, nil, 4, 0, 2, nil)
	s.Nil(err0, "No error expected.")
	s.NotEmpty(task0, "Expected non empty task identifier.")

	// Single timer.
	processor := newTimerQueueProcessor(s.engineImpl, s.WorkflowMgr, s.logger).(*timerQueueProcessorImpl)
	processor.Start()

	msBuilder := newMutableStateBuilder(s.logger)
	startTimerEvent := builder.AddTimerStartedEvent(decisionTaskStartEvent.GetEventId(),
		&workflow.StartTimerDecisionAttributes{TimerId: common.StringPtr("tid1"), StartToFireTimeoutSeconds: common.Int64Ptr(1)})
	t1, err := tBuilder.AddUserTimer("tid1", 1, startTimerEvent.GetEventId(), msBuilder)
	s.Nil(err)

	history, err := builder.Serialize()
	s.Nil(err)

	timerTasks := []persistence.Task{t1}

	s.updateHistoryAndTimers(workflowExecution, history, builder.nextEventID, timerTasks, nil, msBuilder.updateTimerInfos)
	processor.NotifyNewTimer(t1.GetTaskID())

	s.waitForTimerTasksToProcess(processor)
	s.Equal(uint64(1), processor.timerFiredCount)
	running, _ := s.checkTimedOutEventForUserTimer(workflowExecution, startTimerEvent.GetEventId())
	s.False(running)
}

func (s *timerQueueProcessorSuite) TestTimerUserTimersSameExpiry() {
	workflowExecution := workflow.WorkflowExecution{WorkflowId: common.StringPtr("user-timer-same-expiry-test"),
		RunId: common.StringPtr("0d00698f-08e1-4d36-a3e2-3bf109f5d2d6")}

	taskList := "user-timer-same-expiry-queue"
	tBuilder := newTimerBuilder(&localSeqNumGenerator{counter: 1}, s.logger)
	builder := newHistoryBuilder(s.logger)
	builder.AddWorkflowExecutionStartedEvent(&workflow.StartWorkflowExecutionRequest{
		TaskList:                       common.TaskListPtr(workflow.TaskList{Name: common.StringPtr(taskList)}),
		TaskStartToCloseTimeoutSeconds: common.Int32Ptr(1),
	})
	scheduledEvent := builder.AddDecisionTaskScheduledEvent(taskList, 1)
	decisionTaskStartEvent := builder.AddDecisionTaskStartedEvent(scheduledEvent.GetEventId(), uuid.New(),
		&workflow.PollForDecisionTaskRequest{Identity: common.StringPtr("test-ID")})
	h, serializedError := builder.Serialize()
	s.Nil(serializedError)

	task0, err0 := s.CreateWorkflowExecution(workflowExecution, taskList, h, nil, 4, 0, 2, nil)
	s.Nil(err0, "No error expected.")
	s.NotEmpty(task0, "Expected non empty task identifier.")

	// Two timers.
	processor := newTimerQueueProcessor(s.engineImpl, s.WorkflowMgr, s.logger).(*timerQueueProcessorImpl)
	processor.Start()

	msBuilder := newMutableStateBuilder(s.logger)
	startTimerEvent1 := builder.AddTimerStartedEvent(decisionTaskStartEvent.GetEventId(),
		&workflow.StartTimerDecisionAttributes{TimerId: common.StringPtr("tid1"), StartToFireTimeoutSeconds: common.Int64Ptr(1)})
	startTimerEvent2 := builder.AddTimerStartedEvent(decisionTaskStartEvent.GetEventId(),
		&workflow.StartTimerDecisionAttributes{TimerId: common.StringPtr("tid2"), StartToFireTimeoutSeconds: common.Int64Ptr(1)})

	t1, err := tBuilder.AddUserTimer("tid1", 1, startTimerEvent1.GetEventId(), msBuilder)
	s.Nil(err)

	msBuilder = newMutableStateBuilder(s.logger)
	t2, err := tBuilder.AddUserTimer("tid2", 1, startTimerEvent2.GetEventId(), msBuilder)
	s.Nil(err)

	history, err := builder.Serialize()
	s.Nil(err)

	timerTasks := []persistence.Task{t2}

	s.updateHistoryAndTimers(workflowExecution, history, builder.nextEventID, timerTasks, nil, msBuilder.updateTimerInfos)
	processor.NotifyNewTimer(t1.GetTaskID())

	s.waitForTimerTasksToProcess(processor)
	s.Equal(uint64(1), processor.timerFiredCount)
	running, _ := s.checkTimedOutEventForUserTimer(workflowExecution, startTimerEvent1.GetEventId())
	s.False(running)
	running, _ = s.checkTimedOutEventForUserTimer(workflowExecution, startTimerEvent2.GetEventId())
	s.False(running)
}

func (s *timerQueueProcessorSuite) TestTimerUpdateTimesOut() {
	taskList := "user-timer-update-times-out"
	builder := newHistoryBuilder(s.logger)
	builder.AddWorkflowExecutionStartedEvent(&workflow.StartWorkflowExecutionRequest{
		TaskList:                       common.TaskListPtr(workflow.TaskList{Name: common.StringPtr(taskList)}),
		TaskStartToCloseTimeoutSeconds: common.Int32Ptr(1),
	})

	decisionScheduledEvent := addDecisionTaskScheduledEvent(builder, taskList, 1)
	decisionStartedEvent := addDecisionTaskStartedEvent(builder, decisionScheduledEvent.GetEventId(), taskList, uuid.New())

	h, serializedError := builder.Serialize()
	s.Nil(serializedError)

	waitCh := make(chan struct{})

	taskID := int64(100)
	timerTask := &persistence.TimerTaskInfo{WorkflowID: "wid", RunID: "rid", TaskID: taskID,
		TaskType: persistence.TaskTypeDecisionTimeout, TimeoutType: int(workflow.TimeoutType_START_TO_CLOSE),
		EventID: decisionScheduledEvent.GetEventId()}
	timerIndexResponse := &persistence.GetTimerIndexTasksResponse{Timers: []*persistence.TimerTaskInfo{timerTask}}

	s.mockExecutionMgr.On("GetTimerIndexTasks", mock.Anything).Return(timerIndexResponse, nil).Once() // initial

	for i := 0; i < 2; i++ {
		s.mockExecutionMgr.On("GetTimerIndexTasks",
			&persistence.GetTimerIndexTasksRequest{MinKey: 100, MaxKey: 101, BatchSize: 1}).Return(timerIndexResponse, nil).Once()
		wfResponse := &persistence.GetWorkflowExecutionResponse{
			ExecutionInfo: &persistence.WorkflowExecutionInfo{
				WorkflowID:           "wId",
				RunID:                "rId",
				TaskList:             taskList,
				History:              h,
				ExecutionContext:     nil,
				State:                persistence.WorkflowStateRunning,
				NextEventID:          builder.nextEventID,
				LastProcessedEvent:   emptyEventID,
				LastUpdatedTimestamp: time.Time{}},
		}
		s.mockExecutionMgr.On("GetWorkflowExecution", mock.Anything).Return(wfResponse, nil).Once()

		ms := createMutableState(builder.nextEventID)
		addDecisionToMutableState(ms, decisionScheduledEvent.GetEventId(), decisionStartedEvent.GetEventId(), uuid.New(), 1)
		gwmsResponse := &persistence.GetWorkflowMutableStateResponse{State: ms}

		s.mockExecutionMgr.On("GetWorkflowMutableState", mock.Anything).Return(gwmsResponse, nil).Run(func(args mock.Arguments) {
			s.logger.Infof("GetWorkflowMutableState Count: EventID: %v ", builder.nextEventID)
		}).Once()
	}

	s.mockExecutionMgr.On("GetTimerIndexTasks", mock.Anything).Return(
		&persistence.GetTimerIndexTasksResponse{Timers: []*persistence.TimerTaskInfo{}}, nil)

	s.mockExecutionMgr.On("UpdateWorkflowExecution", mock.Anything).Return(errors.New("FAILED")).Once()
	s.mockExecutionMgr.On("UpdateWorkflowExecution", mock.Anything).Return(nil).Run(func(arguments mock.Arguments) {
		// Done.
		waitCh <- struct{}{}
	}).Once()

	processor := newTimerQueueProcessor(s.mockHistoryEngine, s.mockExecutionMgr, s.logger).(*timerQueueProcessorImpl)
	processor.NotifyNewTimer(taskID)

	// Start timer Processor.
	processor.Start()
	<-waitCh
	processor.Stop()
}
*/<|MERGE_RESOLUTION|>--- conflicted
+++ resolved
@@ -107,13 +107,8 @@
 		logger:                    s.logger,
 	}
 
-<<<<<<< HEAD
-	historyCache := newHistoryCache(mockShard, s.logger)
+	historyCache := newHistoryCache(historyCacheMaxSize, mockShard, s.logger)
 	txProcessor := newTransferQueueProcessor(mockShard, s.mockVisibilityMgr, s.mockMatchingClient, &mocks.HistoryClient{}, historyCache)
-=======
-	historyCache := newHistoryCache(historyCacheMaxSize, mockShard, s.logger)
-	txProcessor := newTransferQueueProcessor(mockShard, s.mockVisibilityMgr, s.mockMatchingClient, historyCache)
->>>>>>> e5e44dba
 	h := &historyEngineImpl{
 		shard:            mockShard,
 		historyMgr:       s.mockHistoryMgr,
