// Copyright (c) 2017 Uber Technologies, Inc.
//
// Permission is hereby granted, free of charge, to any person obtaining a copy
// of this software and associated documentation files (the "Software"), to deal
// in the Software without restriction, including without limitation the rights
// to use, copy, modify, merge, publish, distribute, sublicense, and/or sell
// copies of the Software, and to permit persons to whom the Software is
// furnished to do so, subject to the following conditions:
//
// The above copyright notice and this permission notice shall be included in
// all copies or substantial portions of the Software.
//
// THE SOFTWARE IS PROVIDED "AS IS", WITHOUT WARRANTY OF ANY KIND, EXPRESS OR
// IMPLIED, INCLUDING BUT NOT LIMITED TO THE WARRANTIES OF MERCHANTABILITY,
// FITNESS FOR A PARTICULAR PURPOSE AND NONINFRINGEMENT. IN NO EVENT SHALL THE
// AUTHORS OR COPYRIGHT HOLDERS BE LIABLE FOR ANY CLAIM, DAMAGES OR OTHER
// LIABILITY, WHETHER IN AN ACTION OF CONTRACT, TORT OR OTHERWISE, ARISING FROM,
// OUT OF OR IN CONNECTION WITH THE SOFTWARE OR THE USE OR OTHER DEALINGS IN
// THE SOFTWARE.

package persistence

import (
	"fmt"
	"time"

	workflow "github.com/uber/cadence/.gen/go/shared"
	"github.com/uber/cadence/common"
)

// TODO remove this table version
// this is a temp version indicating where is the domain resides
// either V1 or V2
const (
	DomainTableVersionV1 = 1
	DomainTableVersionV2 = 2
)

// Domain status
const (
	DomainStatusRegistered = iota
	DomainStatusDeprecated
	DomainStatusDeleted
)

// Workflow execution states
const (
	WorkflowStateCreated = iota
	WorkflowStateRunning
	WorkflowStateCompleted
)

// Workflow execution close status
const (
	WorkflowCloseStatusNone = iota
	WorkflowCloseStatusCompleted
	WorkflowCloseStatusFailed
	WorkflowCloseStatusCanceled
	WorkflowCloseStatusTerminated
	WorkflowCloseStatusContinuedAsNew
	WorkflowCloseStatusTimedOut
)

// Types of task lists
const (
	TaskListTypeDecision = iota
	TaskListTypeActivity
)

// Kinds of task lists
const (
	TaskListKindNormal = iota
	TaskListKindSticky
)

// Transfer task types
const (
	TransferTaskTypeDecisionTask = iota
	TransferTaskTypeActivityTask
	TransferTaskTypeCloseExecution
	TransferTaskTypeCancelExecution
	TransferTaskTypeStartChildExecution
	TransferTaskTypeSignalExecution
)

// Types of replication tasks
const (
	ReplicationTaskTypeHistory = iota
	ReplicationTaskTypeHeartbeat
)

// Types of timers
const (
	TaskTypeDecisionTimeout = iota
	TaskTypeActivityTimeout
	TaskTypeUserTimer
	TaskTypeWorkflowTimeout
	TaskTypeDeleteHistoryEvent
	TaskTypeActivityRetryTimer
	TaskTypeWorkflowRetryTimer
)

const (
	// InitialFailoverNotificationVersion is the initial failover version for a domain
	InitialFailoverNotificationVersion int64 = 0
<<<<<<< HEAD
)

const (
	// TransferTaskTransferTargetWorkflowID is the the dummy workflow ID for transfer tasks of types
	// that do not have a target workflow
	TransferTaskTransferTargetWorkflowID = "20000000-0000-f000-f000-000000000001"
=======

	// TransferTaskTransferTargetWorkflowID is the the dummy workflow ID for transfer tasks of types
	// that do not have a target workflow
	TransferTaskTransferTargetWorkflowID = "20000000-0000-f000-f000-000000000001"
	// TransferTaskTransferTargetRunID is the the dummy run ID for transfer tasks of types
	// that do not have a target workflow
	TransferTaskTypeTransferTargetRunID = "30000000-0000-f000-f000-000000000002"
>>>>>>> 1a22c019
)

type (
	// CurrentWorkflowConditionFailedError represents a failed conditional update for current workflow record
	CurrentWorkflowConditionFailedError struct {
		Msg string
	}

	// ConditionFailedError represents a failed conditional update for execution record
	ConditionFailedError struct {
		Msg string
	}

	// ShardAlreadyExistError is returned when conditionally creating a shard fails
	ShardAlreadyExistError struct {
		Msg string
	}

	// ShardOwnershipLostError is returned when conditional update fails due to RangeID for the shard
	ShardOwnershipLostError struct {
		ShardID int
		Msg     string
	}

	// WorkflowExecutionAlreadyStartedError is returned when creating a new workflow failed.
	WorkflowExecutionAlreadyStartedError struct {
		Msg              string
		StartRequestID   string
		RunID            string
		State            int
		CloseStatus      int
		LastWriteVersion int64
	}

	// TimeoutError is returned when a write operation fails due to a timeout
	TimeoutError struct {
		Msg string
	}

	// ShardInfo describes a shard
	ShardInfo struct {
		ShardID                   int
		Owner                     string
		RangeID                   int64
		StolenSinceRenew          int
		UpdatedAt                 time.Time
		ReplicationAckLevel       int64
		TransferAckLevel          int64
		TimerAckLevel             time.Time
		ClusterTransferAckLevel   map[string]int64
		ClusterTimerAckLevel      map[string]time.Time
		TransferFailoverLevels    map[string]TransferFailoverLevel // uuid -> TransferFailoverLevel
		TimerFailoverLevels       map[string]TimerFailoverLevel    // uuid -> TimerFailoverLevel
		DomainNotificationVersion int64
	}

	// TransferFailoverLevel contains corresponding start / end level
	TransferFailoverLevel struct {
		MinLevel     int64
		CurrentLevel int64
		MaxLevel     int64
		DomainIDs    []string
	}

	// TimerFailoverLevel contains domain IDs and corresponding start / end level
	TimerFailoverLevel struct {
		MinLevel     time.Time
		CurrentLevel time.Time
		MaxLevel     time.Time
		DomainIDs    []string
	}

	// WorkflowExecutionInfo describes a workflow execution
	WorkflowExecutionInfo struct {
		DomainID                     string
		WorkflowID                   string
		RunID                        string
		ParentDomainID               string
		ParentWorkflowID             string
		ParentRunID                  string
		InitiatedID                  int64
		CompletionEvent              []byte
		TaskList                     string
		WorkflowTypeName             string
		WorkflowTimeout              int32
		DecisionTimeoutValue         int32
		ExecutionContext             []byte
		State                        int
		CloseStatus                  int
		LastFirstEventID             int64
		NextEventID                  int64
		LastProcessedEvent           int64
		StartTimestamp               time.Time
		LastUpdatedTimestamp         time.Time
		CreateRequestID              string
		DecisionVersion              int64
		DecisionScheduleID           int64
		DecisionStartedID            int64
		DecisionRequestID            string
		DecisionTimeout              int32
		DecisionAttempt              int64
		DecisionTimestamp            int64
		CancelRequested              bool
		CancelRequestID              string
		StickyTaskList               string
		StickyScheduleToStartTimeout int32
		ClientLibraryVersion         string
		ClientFeatureVersion         string
		ClientImpl                   string
		// for retry
		Attempt            int32
		HasRetryPolicy     bool
		InitialInterval    int32
		BackoffCoefficient float64
		MaximumInterval    int32
		ExpirationTime     time.Time
		MaximumAttempts    int32
		NonRetriableErrors []string
	}

	// ReplicationState represents mutable state information for global domains.
	// This information is used by replication protocol when applying events from remote clusters
	ReplicationState struct {
		CurrentVersion      int64
		StartVersion        int64
		LastWriteVersion    int64
		LastWriteEventID    int64
		LastReplicationInfo map[string]*ReplicationInfo
	}

	// TransferTaskInfo describes a transfer task
	TransferTaskInfo struct {
		DomainID                string
		WorkflowID              string
		RunID                   string
		VisibilityTimestamp     time.Time
		TaskID                  int64
		TargetDomainID          string
		TargetWorkflowID        string
		TargetRunID             string
		TargetChildWorkflowOnly bool
		TaskList                string
		TaskType                int
		ScheduleID              int64
		Version                 int64
	}

	// ReplicationTaskInfo describes the replication task created for replication of history events
	ReplicationTaskInfo struct {
		DomainID            string
		WorkflowID          string
		RunID               string
		TaskID              int64
		TaskType            int
		FirstEventID        int64
		NextEventID         int64
		Version             int64
		LastReplicationInfo map[string]*ReplicationInfo
	}

	// TimerTaskInfo describes a timer task.
	TimerTaskInfo struct {
		DomainID            string
		WorkflowID          string
		RunID               string
		VisibilityTimestamp time.Time
		TaskID              int64
		TaskType            int
		TimeoutType         int
		EventID             int64
		ScheduleAttempt     int64
		Version             int64
	}

	// TaskListInfo describes a state of a task list implementation.
	TaskListInfo struct {
		DomainID string
		Name     string
		TaskType int
		RangeID  int64
		AckLevel int64
		Kind     int
	}

	// TaskInfo describes either activity or decision task
	TaskInfo struct {
		DomainID               string
		WorkflowID             string
		RunID                  string
		TaskID                 int64
		ScheduleID             int64
		ScheduleToStartTimeout int32
	}

	// Task is the generic interface for workflow tasks
	Task interface {
		GetType() int
		GetVersion() int64
		SetVersion(version int64)
		GetTaskID() int64
		SetTaskID(id int64)
		GetVisibilityTimestamp() time.Time
		SetVisibilityTimestamp(timestamp time.Time)
	}

	// ActivityTask identifies a transfer task for activity
	ActivityTask struct {
		VisibilityTimestamp time.Time
		TaskID              int64
		DomainID            string
		TaskList            string
		ScheduleID          int64
		Version             int64
	}

	// DecisionTask identifies a transfer task for decision
	DecisionTask struct {
		VisibilityTimestamp time.Time
		TaskID              int64
		DomainID            string
		TaskList            string
		ScheduleID          int64
		Version             int64
	}

	// CloseExecutionTask identifies a transfer task for deletion of execution
	CloseExecutionTask struct {
		VisibilityTimestamp time.Time
		TaskID              int64
		Version             int64
	}

	// DeleteHistoryEventTask identifies a timer task for deletion of history events of completed execution.
	DeleteHistoryEventTask struct {
		VisibilityTimestamp time.Time
		TaskID              int64
		Version             int64
	}

	// DecisionTimeoutTask identifies a timeout task.
	DecisionTimeoutTask struct {
		VisibilityTimestamp time.Time
		TaskID              int64
		EventID             int64
		ScheduleAttempt     int64
		TimeoutType         int
		Version             int64
	}

	// WorkflowTimeoutTask identifies a timeout task.
	WorkflowTimeoutTask struct {
		VisibilityTimestamp time.Time
		TaskID              int64
		Version             int64
	}

	// CancelExecutionTask identifies a transfer task for cancel of execution
	CancelExecutionTask struct {
		VisibilityTimestamp     time.Time
		TaskID                  int64
		TargetDomainID          string
		TargetWorkflowID        string
		TargetRunID             string
		TargetChildWorkflowOnly bool
		InitiatedID             int64
		Version                 int64
	}

	// SignalExecutionTask identifies a transfer task for signal execution
	SignalExecutionTask struct {
		VisibilityTimestamp     time.Time
		TaskID                  int64
		TargetDomainID          string
		TargetWorkflowID        string
		TargetRunID             string
		TargetChildWorkflowOnly bool
		InitiatedID             int64
		Version                 int64
	}

	// StartChildExecutionTask identifies a transfer task for starting child execution
	StartChildExecutionTask struct {
		VisibilityTimestamp time.Time
		TaskID              int64
		TargetDomainID      string
		TargetWorkflowID    string
		InitiatedID         int64
		Version             int64
	}

	// ActivityTimeoutTask identifies a timeout task.
	ActivityTimeoutTask struct {
		VisibilityTimestamp time.Time
		TaskID              int64
		TimeoutType         int
		EventID             int64
		Attempt             int64
		Version             int64
	}

	// UserTimerTask identifies a timeout task.
	UserTimerTask struct {
		VisibilityTimestamp time.Time
		TaskID              int64
		EventID             int64
		Version             int64
	}

	// ActivityRetryTimerTask to schedule a retry task for activity
	ActivityRetryTimerTask struct {
		VisibilityTimestamp time.Time
		TaskID              int64
		EventID             int64
		Version             int64
		Attempt             int32
	}

	// WorkflowRetryTimerTask to schedule first decision task for retried workflow
	WorkflowRetryTimerTask struct {
		VisibilityTimestamp time.Time
		TaskID              int64
		EventID             int64
		Version             int64
	}

	// HistoryReplicationTask is the transfer task created for shipping history replication events to other clusters
	HistoryReplicationTask struct {
		VisibilityTimestamp time.Time
		TaskID              int64
		FirstEventID        int64
		NextEventID         int64
		Version             int64
		LastReplicationInfo map[string]*ReplicationInfo
	}

	// ReplicationInfo represents the information stored for last replication event details per cluster
	ReplicationInfo struct {
		Version     int64
		LastEventID int64
	}

	// WorkflowMutableState indicates workflow related state
	WorkflowMutableState struct {
		ActivitInfos             map[int64]*ActivityInfo
		TimerInfos               map[string]*TimerInfo
		ChildExecutionInfos      map[int64]*ChildExecutionInfo
		RequestCancelInfos       map[int64]*RequestCancelInfo
		SignalInfos              map[int64]*SignalInfo
		SignalRequestedIDs       map[string]struct{}
		ExecutionInfo            *WorkflowExecutionInfo
		ReplicationState         *ReplicationState
		BufferedEvents           []*SerializedHistoryEventBatch
		BufferedReplicationTasks map[int64]*BufferedReplicationTask
	}

	// ActivityInfo details.
	ActivityInfo struct {
		Version                  int64
		ScheduleID               int64
		ScheduledEvent           []byte
		ScheduledTime            time.Time
		StartedID                int64
		StartedEvent             []byte
		StartedTime              time.Time
		ActivityID               string
		RequestID                string
		Details                  []byte
		ScheduleToStartTimeout   int32
		ScheduleToCloseTimeout   int32
		StartToCloseTimeout      int32
		HeartbeatTimeout         int32
		CancelRequested          bool
		CancelRequestID          int64
		LastHeartBeatUpdatedTime time.Time
		TimerTaskStatus          int32
		// For retry
		Attempt            int32
		DomainID           string
		StartedIdentity    string
		TaskList           string
		HasRetryPolicy     bool
		InitialInterval    int32
		BackoffCoefficient float64
		MaximumInterval    int32
		ExpirationTime     time.Time
		MaximumAttempts    int32
		NonRetriableErrors []string
		// Not written to database - This is used only for deduping heartbeat timer creation
		LastTimeoutVisibility int64
	}

	// TimerInfo details - metadata about user timer info.
	TimerInfo struct {
		Version    int64
		TimerID    string
		StartedID  int64
		ExpiryTime time.Time
		TaskID     int64
	}

	// ChildExecutionInfo has details for pending child executions.
	ChildExecutionInfo struct {
		Version         int64
		InitiatedID     int64
		InitiatedEvent  []byte
		StartedID       int64
		StartedEvent    []byte
		CreateRequestID string
	}

	// RequestCancelInfo has details for pending external workflow cancellations
	RequestCancelInfo struct {
		Version         int64
		InitiatedID     int64
		CancelRequestID string
	}

	// SignalInfo has details for pending external workflow signal
	SignalInfo struct {
		Version         int64
		InitiatedID     int64
		SignalRequestID string
		SignalName      string
		Input           []byte
		Control         []byte
	}

	// BufferedReplicationTask has details to handle out of order receive of history events
	BufferedReplicationTask struct {
		FirstEventID  int64
		NextEventID   int64
		Version       int64
		History       *SerializedHistoryEventBatch
		NewRunHistory *SerializedHistoryEventBatch
	}

	// CreateShardRequest is used to create a shard in executions table
	CreateShardRequest struct {
		ShardInfo *ShardInfo
	}

	// GetShardRequest is used to get shard information
	GetShardRequest struct {
		ShardID int
	}

	// GetShardResponse is the response to GetShard
	GetShardResponse struct {
		ShardInfo *ShardInfo
	}

	// UpdateShardRequest  is used to update shard information
	UpdateShardRequest struct {
		ShardInfo       *ShardInfo
		PreviousRangeID int64
	}

	// CreateWorkflowExecutionRequest is used to write a new workflow execution
	CreateWorkflowExecutionRequest struct {
		RequestID                   string
		DomainID                    string
		Execution                   workflow.WorkflowExecution
		ParentDomainID              string
		ParentExecution             *workflow.WorkflowExecution
		InitiatedID                 int64
		TaskList                    string
		WorkflowTypeName            string
		WorkflowTimeout             int32
		DecisionTimeoutValue        int32
		ExecutionContext            []byte
		NextEventID                 int64
		LastProcessedEvent          int64
		TransferTasks               []Task
		ReplicationTasks            []Task
		TimerTasks                  []Task
		RangeID                     int64
		DecisionVersion             int64
		DecisionScheduleID          int64
		DecisionStartedID           int64
		DecisionStartToCloseTimeout int32
		ContinueAsNew               bool
		PreviousRunID               string
		ReplicationState            *ReplicationState
		Attempt                     int32
		HasRetryPolicy              bool
		InitialInterval             int32
		BackoffCoefficient          float64
		MaximumInterval             int32
		ExpirationTime              time.Time
		MaximumAttempts             int32
		NonRetriableErrors          []string
	}

	// CreateWorkflowExecutionResponse is the response to CreateWorkflowExecutionRequest
	CreateWorkflowExecutionResponse struct {
	}

	// GetWorkflowExecutionRequest is used to retrieve the info of a workflow execution
	GetWorkflowExecutionRequest struct {
		DomainID  string
		Execution workflow.WorkflowExecution
	}

	// GetWorkflowExecutionResponse is the response to GetworkflowExecutionRequest
	GetWorkflowExecutionResponse struct {
		State *WorkflowMutableState
	}

	// GetCurrentExecutionRequest is used to retrieve the current RunId for an execution
	GetCurrentExecutionRequest struct {
		DomainID   string
		WorkflowID string
	}

	// GetCurrentExecutionResponse is the response to GetCurrentExecution
	GetCurrentExecutionResponse struct {
		StartRequestID string
		RunID          string
		State          int
		CloseStatus    int
	}

	// UpdateWorkflowExecutionRequest is used to update a workflow execution
	UpdateWorkflowExecutionRequest struct {
		ExecutionInfo        *WorkflowExecutionInfo
		ReplicationState     *ReplicationState
		TransferTasks        []Task
		TimerTasks           []Task
		ReplicationTasks     []Task
		DeleteTimerTask      Task
		Condition            int64
		RangeID              int64
		ContinueAsNew        *CreateWorkflowExecutionRequest
		FinishExecution      bool
		FinishedExecutionTTL int32

		// Mutable state
		UpsertActivityInfos           []*ActivityInfo
		DeleteActivityInfos           []int64
		UpserTimerInfos               []*TimerInfo
		DeleteTimerInfos              []string
		UpsertChildExecutionInfos     []*ChildExecutionInfo
		DeleteChildExecutionInfo      *int64
		UpsertRequestCancelInfos      []*RequestCancelInfo
		DeleteRequestCancelInfo       *int64
		UpsertSignalInfos             []*SignalInfo
		DeleteSignalInfo              *int64
		UpsertSignalRequestedIDs      []string
		DeleteSignalRequestedID       string
		NewBufferedEvents             *SerializedHistoryEventBatch
		ClearBufferedEvents           bool
		NewBufferedReplicationTask    *BufferedReplicationTask
		DeleteBufferedReplicationTask *int64
	}

	// ResetMutableStateRequest is used to reset workflow execution state
	ResetMutableStateRequest struct {
		PrevRunID        string
		ExecutionInfo    *WorkflowExecutionInfo
		ReplicationState *ReplicationState
		Condition        int64
		RangeID          int64

		// Mutable state
		InsertActivityInfos       []*ActivityInfo
		InsertTimerInfos          []*TimerInfo
		InsertChildExecutionInfos []*ChildExecutionInfo
		InsertRequestCancelInfos  []*RequestCancelInfo
		InsertSignalInfos         []*SignalInfo
		InsertSignalRequestedIDs  []string
	}

	// DeleteWorkflowExecutionRequest is used to delete a workflow execution
	DeleteWorkflowExecutionRequest struct {
		DomainID   string
		WorkflowID string
		RunID      string
	}

	// GetTransferTasksRequest is used to read tasks from the transfer task queue
	GetTransferTasksRequest struct {
		ReadLevel     int64
		MaxReadLevel  int64
		BatchSize     int
		NextPageToken []byte
	}

	// GetTransferTasksResponse is the response to GetTransferTasksRequest
	GetTransferTasksResponse struct {
		Tasks         []*TransferTaskInfo
		NextPageToken []byte
	}

	// GetReplicationTasksRequest is used to read tasks from the replication task queue
	GetReplicationTasksRequest struct {
		ReadLevel     int64
		MaxReadLevel  int64
		BatchSize     int
		NextPageToken []byte
	}

	// GetReplicationTasksResponse is the response to GetReplicationTask
	GetReplicationTasksResponse struct {
		Tasks         []*ReplicationTaskInfo
		NextPageToken []byte
	}

	// CompleteTransferTaskRequest is used to complete a task in the transfer task queue
	CompleteTransferTaskRequest struct {
		TaskID int64
	}

	// RangeCompleteTransferTaskRequest is used to complete a range of tasks in the transfer task queue
	RangeCompleteTransferTaskRequest struct {
		ExclusiveBeginTaskID int64
		InclusiveEndTaskID   int64
	}

	// CompleteReplicationTaskRequest is used to complete a task in the replication task queue
	CompleteReplicationTaskRequest struct {
		TaskID int64
	}

	// RangeCompleteTimerTaskRequest is used to complete a range of tasks in the timer task queue
	RangeCompleteTimerTaskRequest struct {
		InclusiveBeginTimestamp time.Time
		ExclusiveEndTimestamp   time.Time
	}

	// CompleteTimerTaskRequest is used to complete a task in the timer task queue
	CompleteTimerTaskRequest struct {
		VisibilityTimestamp time.Time
		TaskID              int64
	}

	// LeaseTaskListRequest is used to request lease of a task list
	LeaseTaskListRequest struct {
		DomainID     string
		TaskList     string
		TaskType     int
		TaskListKind int
	}

	// LeaseTaskListResponse is response to LeaseTaskListRequest
	LeaseTaskListResponse struct {
		TaskListInfo *TaskListInfo
	}

	// UpdateTaskListRequest is used to update task list implementation information
	UpdateTaskListRequest struct {
		TaskListInfo *TaskListInfo
	}

	// UpdateTaskListResponse is the response to UpdateTaskList
	UpdateTaskListResponse struct {
	}

	// CreateTasksRequest is used to create a new task for a workflow exectution
	CreateTasksRequest struct {
		TaskListInfo *TaskListInfo
		Tasks        []*CreateTaskInfo
	}

	// CreateTaskInfo describes a task to be created in CreateTasksRequest
	CreateTaskInfo struct {
		Execution workflow.WorkflowExecution
		Data      *TaskInfo
		TaskID    int64
	}

	// CreateTasksResponse is the response to CreateTasksRequest
	CreateTasksResponse struct {
	}

	// GetTasksRequest is used to retrieve tasks of a task list
	GetTasksRequest struct {
		DomainID     string
		TaskList     string
		TaskType     int
		ReadLevel    int64
		MaxReadLevel int64 // inclusive
		BatchSize    int
		RangeID      int64
	}

	// GetTasksResponse is the response to GetTasksRequests
	GetTasksResponse struct {
		Tasks []*TaskInfo
	}

	// CompleteTaskRequest is used to complete a task
	CompleteTaskRequest struct {
		TaskList *TaskListInfo
		TaskID   int64
	}

	// GetTimerIndexTasksRequest is the request for GetTimerIndexTasks
	// TODO: replace this with an iterator that can configure min and max index.
	GetTimerIndexTasksRequest struct {
		MinTimestamp  time.Time
		MaxTimestamp  time.Time
		BatchSize     int
		NextPageToken []byte
	}

	// GetTimerIndexTasksResponse is the response for GetTimerIndexTasks
	GetTimerIndexTasksResponse struct {
		Timers        []*TimerTaskInfo
		NextPageToken []byte
	}

	// SerializedHistoryEventBatch represents a serialized batch of history events
	SerializedHistoryEventBatch struct {
		EncodingType common.EncodingType
		Version      int
		Data         []byte
	}

	// HistoryEventBatch represents a batch of history events
	HistoryEventBatch struct {
		Version int
		Events  []*workflow.HistoryEvent
	}

	// AppendHistoryEventsRequest is used to append new events to workflow execution history
	AppendHistoryEventsRequest struct {
		DomainID          string
		Execution         workflow.WorkflowExecution
		FirstEventID      int64
		EventBatchVersion int64
		RangeID           int64
		TransactionID     int64
		Events            *SerializedHistoryEventBatch
		Overwrite         bool
	}

	// GetWorkflowExecutionHistoryRequest is used to retrieve history of a workflow execution
	GetWorkflowExecutionHistoryRequest struct {
		DomainID  string
		Execution workflow.WorkflowExecution
		// Get the history events from FirstEventID. Inclusive.
		FirstEventID int64
		// Get the history events upto NextEventID.  Not Inclusive.
		NextEventID int64
		// Maximum number of history append transactions per page
		PageSize int
		// Token to continue reading next page of history append transactions.  Pass in empty slice for first page
		NextPageToken []byte
	}

	// GetWorkflowExecutionHistoryResponse is the response to GetWorkflowExecutionHistoryRequest
	GetWorkflowExecutionHistoryResponse struct {
		History *workflow.History
		// Token to read next page if there are more events beyond page size.
		// Use this to set NextPageToken on GetworkflowExecutionHistoryRequest to read the next page.
		NextPageToken []byte
		// the first_event_id of last loaded batch
		LastFirstEventID int64
	}

	// DeleteWorkflowExecutionHistoryRequest is used to delete workflow execution history
	DeleteWorkflowExecutionHistoryRequest struct {
		DomainID  string
		Execution workflow.WorkflowExecution
	}

	// DomainInfo describes the domain entity
	DomainInfo struct {
		ID          string
		Name        string
		Status      int
		Description string
		OwnerEmail  string
		Data        map[string]string
	}

	// DomainConfig describes the domain configuration
	DomainConfig struct {
		// NOTE: this retention is in days, not in seconds
		Retention  int32
		EmitMetric bool
	}

	// DomainReplicationConfig describes the cross DC domain replication configuration
	DomainReplicationConfig struct {
		ActiveClusterName string
		Clusters          []*ClusterReplicationConfig
	}

	// ClusterReplicationConfig describes the cross DC cluster replication configuration
	ClusterReplicationConfig struct {
		ClusterName string
	}

	// CreateDomainRequest is used to create the domain
	CreateDomainRequest struct {
		Info              *DomainInfo
		Config            *DomainConfig
		ReplicationConfig *DomainReplicationConfig
		IsGlobalDomain    bool
		ConfigVersion     int64
		FailoverVersion   int64
	}

	// CreateDomainResponse is the response for CreateDomain
	CreateDomainResponse struct {
		ID string
	}

	// GetDomainRequest is used to read domain
	GetDomainRequest struct {
		ID   string
		Name string
	}

	// GetDomainResponse is the response for GetDomain
	GetDomainResponse struct {
		Info                        *DomainInfo
		Config                      *DomainConfig
		ReplicationConfig           *DomainReplicationConfig
		IsGlobalDomain              bool
		ConfigVersion               int64
		FailoverVersion             int64
		FailoverNotificationVersion int64
		NotificationVersion         int64
		TableVersion                int
	}

	// UpdateDomainRequest is used to update domain
	UpdateDomainRequest struct {
		Info                        *DomainInfo
		Config                      *DomainConfig
		ReplicationConfig           *DomainReplicationConfig
		ConfigVersion               int64
		FailoverVersion             int64
		FailoverNotificationVersion int64
		NotificationVersion         int64
		TableVersion                int
	}

	// DeleteDomainRequest is used to delete domain entry from domains table
	DeleteDomainRequest struct {
		ID string
	}

	// DeleteDomainByNameRequest is used to delete domain entry from domains_by_name table
	DeleteDomainByNameRequest struct {
		Name string
	}

	// ListDomainsRequest is used to list domains
	ListDomainsRequest struct {
		PageSize      int
		NextPageToken []byte
	}

	// ListDomainsResponse is the response for GetDomain
	ListDomainsResponse struct {
		Domains       []*GetDomainResponse
		NextPageToken []byte
	}

	// GetMetadataResponse is the response for GetMetadata
	GetMetadataResponse struct {
		NotificationVersion int64
	}

	// Closeable is an interface for any entity that supports a close operation to release resources
	Closeable interface {
		Close()
	}

	// ShardManager is used to manage all shards
	ShardManager interface {
		Closeable
		CreateShard(request *CreateShardRequest) error
		GetShard(request *GetShardRequest) (*GetShardResponse, error)
		UpdateShard(request *UpdateShardRequest) error
	}

	// ExecutionManager is used to manage workflow executions
	ExecutionManager interface {
		Closeable
		CreateWorkflowExecution(request *CreateWorkflowExecutionRequest) (*CreateWorkflowExecutionResponse, error)
		GetWorkflowExecution(request *GetWorkflowExecutionRequest) (*GetWorkflowExecutionResponse, error)
		UpdateWorkflowExecution(request *UpdateWorkflowExecutionRequest) error
		ResetMutableState(request *ResetMutableStateRequest) error
		DeleteWorkflowExecution(request *DeleteWorkflowExecutionRequest) error
		GetCurrentExecution(request *GetCurrentExecutionRequest) (*GetCurrentExecutionResponse, error)

		// Transfer task related methods
		GetTransferTasks(request *GetTransferTasksRequest) (*GetTransferTasksResponse, error)
		CompleteTransferTask(request *CompleteTransferTaskRequest) error
		RangeCompleteTransferTask(request *RangeCompleteTransferTaskRequest) error

		// Replication task related methods
		GetReplicationTasks(request *GetReplicationTasksRequest) (*GetReplicationTasksResponse, error)
		CompleteReplicationTask(request *CompleteReplicationTaskRequest) error

		// Timer related methods.
		GetTimerIndexTasks(request *GetTimerIndexTasksRequest) (*GetTimerIndexTasksResponse, error)
		CompleteTimerTask(request *CompleteTimerTaskRequest) error
		RangeCompleteTimerTask(request *RangeCompleteTimerTaskRequest) error
	}

	// ExecutionManagerFactory creates an instance of ExecutionManager for a given shard
	ExecutionManagerFactory interface {
		Closeable
		CreateExecutionManager(shardID int) (ExecutionManager, error)
	}

	// TaskManager is used to manage tasks
	TaskManager interface {
		Closeable
		LeaseTaskList(request *LeaseTaskListRequest) (*LeaseTaskListResponse, error)
		UpdateTaskList(request *UpdateTaskListRequest) (*UpdateTaskListResponse, error)
		CreateTasks(request *CreateTasksRequest) (*CreateTasksResponse, error)
		GetTasks(request *GetTasksRequest) (*GetTasksResponse, error)
		CompleteTask(request *CompleteTaskRequest) error
	}

	// HistoryManager is used to manage Workflow Execution HistoryEventBatch
	HistoryManager interface {
		Closeable
		AppendHistoryEvents(request *AppendHistoryEventsRequest) error
		// GetWorkflowExecutionHistory retrieves the paginated list of history events for given execution
		GetWorkflowExecutionHistory(request *GetWorkflowExecutionHistoryRequest) (*GetWorkflowExecutionHistoryResponse,
			error)
		DeleteWorkflowExecutionHistory(request *DeleteWorkflowExecutionHistoryRequest) error
	}

	// MetadataManager is used to manage metadata CRUD for domain entities
	MetadataManager interface {
		Closeable
		CreateDomain(request *CreateDomainRequest) (*CreateDomainResponse, error)
		GetDomain(request *GetDomainRequest) (*GetDomainResponse, error)
		UpdateDomain(request *UpdateDomainRequest) error
		DeleteDomain(request *DeleteDomainRequest) error
		DeleteDomainByName(request *DeleteDomainByNameRequest) error
		ListDomains(request *ListDomainsRequest) (*ListDomainsResponse, error)
		GetMetadata() (*GetMetadataResponse, error)
	}
)

func (e *CurrentWorkflowConditionFailedError) Error() string {
	return e.Msg
}

func (e *ConditionFailedError) Error() string {
	return e.Msg
}

func (e *ShardAlreadyExistError) Error() string {
	return e.Msg
}

func (e *ShardOwnershipLostError) Error() string {
	return e.Msg
}

func (e *WorkflowExecutionAlreadyStartedError) Error() string {
	return e.Msg
}

func (e *TimeoutError) Error() string {
	return e.Msg
}

// GetType returns the type of the activity task
func (a *ActivityTask) GetType() int {
	return TransferTaskTypeActivityTask
}

// GetVersion returns the version of the activity task
func (a *ActivityTask) GetVersion() int64 {
	return a.Version
}

// SetVersion returns the version of the activity task
func (a *ActivityTask) SetVersion(version int64) {
	a.Version = version
}

// GetTaskID returns the sequence ID of the activity task
func (a *ActivityTask) GetTaskID() int64 {
	return a.TaskID
}

// SetTaskID sets the sequence ID of the activity task
func (a *ActivityTask) SetTaskID(id int64) {
	a.TaskID = id
}

// GetVisibilityTimestamp get the visibility timestamp
func (a *ActivityTask) GetVisibilityTimestamp() time.Time {
	return a.VisibilityTimestamp
}

// SetVisibilityTimestamp set the visibility timestamp
func (a *ActivityTask) SetVisibilityTimestamp(timestamp time.Time) {
	a.VisibilityTimestamp = timestamp
}

// GetType returns the type of the decision task
func (d *DecisionTask) GetType() int {
	return TransferTaskTypeDecisionTask
}

// GetVersion returns the version of the decision task
func (d *DecisionTask) GetVersion() int64 {
	return d.Version
}

// SetVersion returns the version of the decision task
func (d *DecisionTask) SetVersion(version int64) {
	d.Version = version
}

// GetTaskID returns the sequence ID of the decision task.
func (d *DecisionTask) GetTaskID() int64 {
	return d.TaskID
}

// SetTaskID sets the sequence ID of the decision task
func (d *DecisionTask) SetTaskID(id int64) {
	d.TaskID = id
}

// GetVisibilityTimestamp get the visibility timestamp
func (d *DecisionTask) GetVisibilityTimestamp() time.Time {
	return d.VisibilityTimestamp
}

// SetVisibilityTimestamp set the visibility timestamp
func (d *DecisionTask) SetVisibilityTimestamp(timestamp time.Time) {
	d.VisibilityTimestamp = timestamp
}

// GetType returns the type of the close execution task
func (a *CloseExecutionTask) GetType() int {
	return TransferTaskTypeCloseExecution
}

// GetVersion returns the version of the close execution task
func (a *CloseExecutionTask) GetVersion() int64 {
	return a.Version
}

// SetVersion returns the version of the close execution task
func (a *CloseExecutionTask) SetVersion(version int64) {
	a.Version = version
}

// GetTaskID returns the sequence ID of the close execution task
func (a *CloseExecutionTask) GetTaskID() int64 {
	return a.TaskID
}

// SetTaskID sets the sequence ID of the close execution task
func (a *CloseExecutionTask) SetTaskID(id int64) {
	a.TaskID = id
}

// GetVisibilityTimestamp get the visibility timestamp
func (a *CloseExecutionTask) GetVisibilityTimestamp() time.Time {
	return a.VisibilityTimestamp
}

// SetVisibilityTimestamp set the visibility timestamp
func (a *CloseExecutionTask) SetVisibilityTimestamp(timestamp time.Time) {
	a.VisibilityTimestamp = timestamp
}

// GetType returns the type of the delete execution task
func (a *DeleteHistoryEventTask) GetType() int {
	return TaskTypeDeleteHistoryEvent
}

// GetVersion returns the version of the delete execution task
func (a *DeleteHistoryEventTask) GetVersion() int64 {
	return a.Version
}

// SetVersion returns the version of the delete execution task
func (a *DeleteHistoryEventTask) SetVersion(version int64) {
	a.Version = version
}

// GetTaskID returns the sequence ID of the delete execution task
func (a *DeleteHistoryEventTask) GetTaskID() int64 {
	return a.TaskID
}

// SetTaskID sets the sequence ID of the delete execution task
func (a *DeleteHistoryEventTask) SetTaskID(id int64) {
	a.TaskID = id
}

// GetVisibilityTimestamp get the visibility timestamp
func (a *DeleteHistoryEventTask) GetVisibilityTimestamp() time.Time {
	return a.VisibilityTimestamp
}

// SetVisibilityTimestamp set the visibility timestamp
func (a *DeleteHistoryEventTask) SetVisibilityTimestamp(timestamp time.Time) {
	a.VisibilityTimestamp = timestamp
}

// GetType returns the type of the timer task
func (d *DecisionTimeoutTask) GetType() int {
	return TaskTypeDecisionTimeout
}

// GetVersion returns the version of the timer task
func (d *DecisionTimeoutTask) GetVersion() int64 {
	return d.Version
}

// SetVersion returns the version of the timer task
func (d *DecisionTimeoutTask) SetVersion(version int64) {
	d.Version = version
}

// GetTaskID returns the sequence ID.
func (d *DecisionTimeoutTask) GetTaskID() int64 {
	return d.TaskID
}

// SetTaskID sets the sequence ID.
func (d *DecisionTimeoutTask) SetTaskID(id int64) {
	d.TaskID = id
}

// GetVisibilityTimestamp gets the visibility time stamp
func (d *DecisionTimeoutTask) GetVisibilityTimestamp() time.Time {
	return d.VisibilityTimestamp
}

// SetVisibilityTimestamp gets the visibility time stamp
func (d *DecisionTimeoutTask) SetVisibilityTimestamp(t time.Time) {
	d.VisibilityTimestamp = t
}

// GetType returns the type of the timer task
func (a *ActivityTimeoutTask) GetType() int {
	return TaskTypeActivityTimeout
}

// GetVersion returns the version of the timer task
func (a *ActivityTimeoutTask) GetVersion() int64 {
	return a.Version
}

// SetVersion returns the version of the timer task
func (a *ActivityTimeoutTask) SetVersion(version int64) {
	a.Version = version
}

// GetTaskID returns the sequence ID.
func (a *ActivityTimeoutTask) GetTaskID() int64 {
	return a.TaskID
}

// SetTaskID sets the sequence ID.
func (a *ActivityTimeoutTask) SetTaskID(id int64) {
	a.TaskID = id
}

// GetVisibilityTimestamp gets the visibility time stamp
func (a *ActivityTimeoutTask) GetVisibilityTimestamp() time.Time {
	return a.VisibilityTimestamp
}

// SetVisibilityTimestamp gets the visibility time stamp
func (a *ActivityTimeoutTask) SetVisibilityTimestamp(t time.Time) {
	a.VisibilityTimestamp = t
}

// GetType returns the type of the timer task
func (u *UserTimerTask) GetType() int {
	return TaskTypeUserTimer
}

// GetVersion returns the version of the timer task
func (u *UserTimerTask) GetVersion() int64 {
	return u.Version
}

// SetVersion returns the version of the timer task
func (u *UserTimerTask) SetVersion(version int64) {
	u.Version = version
}

// GetTaskID returns the sequence ID of the timer task.
func (u *UserTimerTask) GetTaskID() int64 {
	return u.TaskID
}

// SetTaskID sets the sequence ID of the timer task.
func (u *UserTimerTask) SetTaskID(id int64) {
	u.TaskID = id
}

// GetVisibilityTimestamp gets the visibility time stamp
func (u *UserTimerTask) GetVisibilityTimestamp() time.Time {
	return u.VisibilityTimestamp
}

// SetVisibilityTimestamp gets the visibility time stamp
func (u *UserTimerTask) SetVisibilityTimestamp(t time.Time) {
	u.VisibilityTimestamp = t
}

// GetType returns the type of the retry timer task
func (r *ActivityRetryTimerTask) GetType() int {
	return TaskTypeActivityRetryTimer
}

// GetVersion returns the version of the retry timer task
func (r *ActivityRetryTimerTask) GetVersion() int64 {
	return r.Version
}

// SetVersion returns the version of the retry timer task
func (r *ActivityRetryTimerTask) SetVersion(version int64) {
	r.Version = version
}

// GetTaskID returns the sequence ID.
func (r *ActivityRetryTimerTask) GetTaskID() int64 {
	return r.TaskID
}

// SetTaskID sets the sequence ID.
func (r *ActivityRetryTimerTask) SetTaskID(id int64) {
	r.TaskID = id
}

// GetVisibilityTimestamp gets the visibility time stamp
func (r *ActivityRetryTimerTask) GetVisibilityTimestamp() time.Time {
	return r.VisibilityTimestamp
}

// SetVisibilityTimestamp gets the visibility time stamp
func (r *ActivityRetryTimerTask) SetVisibilityTimestamp(t time.Time) {
	r.VisibilityTimestamp = t
}

// GetType returns the type of the retry timer task
func (r *WorkflowRetryTimerTask) GetType() int {
	return TaskTypeWorkflowRetryTimer
}

// GetVersion returns the version of the retry timer task
func (r *WorkflowRetryTimerTask) GetVersion() int64 {
	return r.Version
}

// SetVersion returns the version of the retry timer task
func (r *WorkflowRetryTimerTask) SetVersion(version int64) {
	r.Version = version
}

// GetTaskID returns the sequence ID.
func (r *WorkflowRetryTimerTask) GetTaskID() int64 {
	return r.TaskID
}

// SetTaskID sets the sequence ID.
func (r *WorkflowRetryTimerTask) SetTaskID(id int64) {
	r.TaskID = id
}

// GetVisibilityTimestamp gets the visibility time stamp
func (r *WorkflowRetryTimerTask) GetVisibilityTimestamp() time.Time {
	return r.VisibilityTimestamp
}

// SetVisibilityTimestamp gets the visibility time stamp
func (r *WorkflowRetryTimerTask) SetVisibilityTimestamp(t time.Time) {
	r.VisibilityTimestamp = t
}

// GetType returns the type of the timeout task.
func (u *WorkflowTimeoutTask) GetType() int {
	return TaskTypeWorkflowTimeout
}

// GetVersion returns the version of the timeout task
func (u *WorkflowTimeoutTask) GetVersion() int64 {
	return u.Version
}

// SetVersion returns the version of the timeout task
func (u *WorkflowTimeoutTask) SetVersion(version int64) {
	u.Version = version
}

// GetTaskID returns the sequence ID of the cancel transfer task.
func (u *WorkflowTimeoutTask) GetTaskID() int64 {
	return u.TaskID
}

// SetTaskID sets the sequence ID of the cancel transfer task.
func (u *WorkflowTimeoutTask) SetTaskID(id int64) {
	u.TaskID = id
}

// GetVisibilityTimestamp gets the visibility time stamp
func (u *WorkflowTimeoutTask) GetVisibilityTimestamp() time.Time {
	return u.VisibilityTimestamp
}

// SetVisibilityTimestamp gets the visibility time stamp
func (u *WorkflowTimeoutTask) SetVisibilityTimestamp(t time.Time) {
	u.VisibilityTimestamp = t
}

// GetType returns the type of the cancel transfer task
func (u *CancelExecutionTask) GetType() int {
	return TransferTaskTypeCancelExecution
}

// GetVersion returns the version of the cancel transfer task
func (u *CancelExecutionTask) GetVersion() int64 {
	return u.Version
}

// SetVersion returns the version of the cancel transfer task
func (u *CancelExecutionTask) SetVersion(version int64) {
	u.Version = version
}

// GetTaskID returns the sequence ID of the cancel transfer task.
func (u *CancelExecutionTask) GetTaskID() int64 {
	return u.TaskID
}

// SetTaskID sets the sequence ID of the cancel transfer task.
func (u *CancelExecutionTask) SetTaskID(id int64) {
	u.TaskID = id
}

// GetVisibilityTimestamp get the visibility timestamp
func (u *CancelExecutionTask) GetVisibilityTimestamp() time.Time {
	return u.VisibilityTimestamp
}

// SetVisibilityTimestamp set the visibility timestamp
func (u *CancelExecutionTask) SetVisibilityTimestamp(timestamp time.Time) {
	u.VisibilityTimestamp = timestamp
}

// GetType returns the type of the signal transfer task
func (u *SignalExecutionTask) GetType() int {
	return TransferTaskTypeSignalExecution
}

// GetVersion returns the version of the signal transfer task
func (u *SignalExecutionTask) GetVersion() int64 {
	return u.Version
}

// SetVersion returns the version of the signal transfer task
func (u *SignalExecutionTask) SetVersion(version int64) {
	u.Version = version
}

// GetTaskID returns the sequence ID of the signal transfer task.
func (u *SignalExecutionTask) GetTaskID() int64 {
	return u.TaskID
}

// SetTaskID sets the sequence ID of the signal transfer task.
func (u *SignalExecutionTask) SetTaskID(id int64) {
	u.TaskID = id
}

// GetVisibilityTimestamp get the visibility timestamp
func (u *SignalExecutionTask) GetVisibilityTimestamp() time.Time {
	return u.VisibilityTimestamp
}

// SetVisibilityTimestamp set the visibility timestamp
func (u *SignalExecutionTask) SetVisibilityTimestamp(timestamp time.Time) {
	u.VisibilityTimestamp = timestamp
}

// GetType returns the type of the start child transfer task
func (u *StartChildExecutionTask) GetType() int {
	return TransferTaskTypeStartChildExecution
}

// GetVersion returns the version of the start child transfer task
func (u *StartChildExecutionTask) GetVersion() int64 {
	return u.Version
}

// SetVersion returns the version of the start child transfer task
func (u *StartChildExecutionTask) SetVersion(version int64) {
	u.Version = version
}

// GetTaskID returns the sequence ID of the start child transfer task
func (u *StartChildExecutionTask) GetTaskID() int64 {
	return u.TaskID
}

// SetTaskID sets the sequence ID of the start child transfer task
func (u *StartChildExecutionTask) SetTaskID(id int64) {
	u.TaskID = id
}

// GetVisibilityTimestamp get the visibility timestamp
func (u *StartChildExecutionTask) GetVisibilityTimestamp() time.Time {
	return u.VisibilityTimestamp
}

// SetVisibilityTimestamp set the visibility timestamp
func (u *StartChildExecutionTask) SetVisibilityTimestamp(timestamp time.Time) {
	u.VisibilityTimestamp = timestamp
}

// GetType returns the type of the history replication task
func (a *HistoryReplicationTask) GetType() int {
	return ReplicationTaskTypeHistory
}

// GetVersion returns the version of the history replication task
func (a *HistoryReplicationTask) GetVersion() int64 {
	return a.Version
}

// SetVersion returns the version of the history replication task
func (a *HistoryReplicationTask) SetVersion(version int64) {
	a.Version = version
}

// GetTaskID returns the sequence ID of the history replication task
func (a *HistoryReplicationTask) GetTaskID() int64 {
	return a.TaskID
}

// SetTaskID sets the sequence ID of the history replication task
func (a *HistoryReplicationTask) SetTaskID(id int64) {
	a.TaskID = id
}

// GetVisibilityTimestamp get the visibility timestamp
func (a *HistoryReplicationTask) GetVisibilityTimestamp() time.Time {
	return a.VisibilityTimestamp
}

// SetVisibilityTimestamp set the visibility timestamp
func (a *HistoryReplicationTask) SetVisibilityTimestamp(timestamp time.Time) {
	a.VisibilityTimestamp = timestamp
}

// GetTaskID returns the task ID for transfer task
func (t *TransferTaskInfo) GetTaskID() int64 {
	return t.TaskID
}

// GetVersion returns the task version for transfer task
func (t *TransferTaskInfo) GetVersion() int64 {
	return t.Version
}

// GetTaskType returns the task type for transfer task
func (t *TransferTaskInfo) GetTaskType() int {
	return t.TaskType
}

// GetVisibilityTimestamp returns the task type for transfer task
func (t *TransferTaskInfo) GetVisibilityTimestamp() time.Time {
	return t.VisibilityTimestamp
}

// String returns string
func (t *TransferTaskInfo) String() string {
	return fmt.Sprintf(
		"{DomainID: %v, WorkflowID: %v, RunID: %v, TaskID: %v, TargetDomainID: %v, TargetWorkflowID %v, TargetRunID: %v, TargetChildWorkflowOnly: %v, TaskList: %v, TaskType: %v, ScheduleID: %v, Version: %v.}",
		t.DomainID, t.WorkflowID, t.RunID, t.TaskID, t.TargetDomainID, t.TargetWorkflowID, t.TargetRunID, t.TargetChildWorkflowOnly, t.TaskList, t.TaskType, t.ScheduleID, t.Version,
	)
}

// GetTaskID returns the task ID for replication task
func (t *ReplicationTaskInfo) GetTaskID() int64 {
	return t.TaskID
}

// GetVersion returns the task version for replication task
func (t *ReplicationTaskInfo) GetVersion() int64 {
	return t.Version
}

// GetTaskType returns the task type for replication task
func (t *ReplicationTaskInfo) GetTaskType() int {
	return t.TaskType
}

// GetVisibilityTimestamp returns the task type for transfer task
func (t *ReplicationTaskInfo) GetVisibilityTimestamp() time.Time {
	return time.Time{}
}

// GetTaskID returns the task ID for timer task
func (t *TimerTaskInfo) GetTaskID() int64 {
	return t.TaskID
}

// GetVersion returns the task version for timer task
func (t *TimerTaskInfo) GetVersion() int64 {
	return t.Version
}

// GetTaskType returns the task type for timer task
func (t *TimerTaskInfo) GetTaskType() int {
	return t.TaskType
}

// GetVisibilityTimestamp returns the task type for transfer task
func (t *TimerTaskInfo) GetVisibilityTimestamp() time.Time {
	return t.VisibilityTimestamp
}

// GetTaskType returns the task type for timer task
func (t *TimerTaskInfo) String() string {
	return fmt.Sprintf(
		"{DomainID: %v, WorkflowID: %v, RunID: %v, VisibilityTimestamp: %v, TaskID: %v, TaskType: %v, TimeoutType: %v, EventID: %v, ScheduleAttempt: %v, Version: %v.}",
		t.DomainID, t.WorkflowID, t.RunID, t.VisibilityTimestamp, t.TaskID, t.TaskType, t.TimeoutType, t.EventID, t.ScheduleAttempt, t.Version,
	)
}

// NewHistoryEventBatch returns a new instance of HistoryEventBatch
func NewHistoryEventBatch(version int, events []*workflow.HistoryEvent) *HistoryEventBatch {
	return &HistoryEventBatch{
		Version: version,
		Events:  events,
	}
}

func (b *HistoryEventBatch) String() string {
	return fmt.Sprintf("[version:%v, events:%v]", b.Version, b.Events)
}

// NewSerializedHistoryEventBatch constructs and returns a new instance of of SerializedHistoryEventBatch
func NewSerializedHistoryEventBatch(data []byte, encoding common.EncodingType, version int) *SerializedHistoryEventBatch {
	return &SerializedHistoryEventBatch{
		EncodingType: encoding,
		Version:      version,
		Data:         data,
	}
}

func (h *SerializedHistoryEventBatch) String() string {
	return fmt.Sprintf("[encodingType:%v,historyVersion:%v,history:%v]",
		h.EncodingType, h.Version, string(h.Data))
}

// SetSerializedHistoryDefaults  sets the version and encoding types to defaults if they
// are missing from persistence. This is purely for backwards compatibility
func SetSerializedHistoryDefaults(history *SerializedHistoryEventBatch) {
	if history.Version == 0 {
		history.Version = GetDefaultHistoryVersion()
	}
	if len(history.EncodingType) == 0 {
		history.EncodingType = DefaultEncodingType
	}
}

// SerializeClusterConfigs makes an array of *ClusterReplicationConfig serializable
// by flattening them into map[string]interface{}
func SerializeClusterConfigs(replicationConfigs []*ClusterReplicationConfig) []map[string]interface{} {
	seriaizedReplicationConfigs := []map[string]interface{}{}
	for index := range replicationConfigs {
		seriaizedReplicationConfigs = append(seriaizedReplicationConfigs, replicationConfigs[index].serialize())
	}
	return seriaizedReplicationConfigs
}

// DeserializeClusterConfigs creates an array of ClusterReplicationConfigs from an array of map representations
func DeserializeClusterConfigs(replicationConfigs []map[string]interface{}) []*ClusterReplicationConfig {
	deseriaizedReplicationConfigs := []*ClusterReplicationConfig{}
	for index := range replicationConfigs {
		deseriaizedReplicationConfig := &ClusterReplicationConfig{}
		deseriaizedReplicationConfig.deserialize(replicationConfigs[index])
		deseriaizedReplicationConfigs = append(deseriaizedReplicationConfigs, deseriaizedReplicationConfig)
	}

	return deseriaizedReplicationConfigs
}

func (config *ClusterReplicationConfig) serialize() map[string]interface{} {
	output := make(map[string]interface{})
	output["cluster_name"] = config.ClusterName
	return output
}

func (config *ClusterReplicationConfig) deserialize(input map[string]interface{}) {
	config.ClusterName = input["cluster_name"].(string)
}

// GetVisibilityTSFrom - helper method to get visibility timestamp
func GetVisibilityTSFrom(task Task) (time.Time, error) {
	switch task.GetType() {
	case TaskTypeDecisionTimeout:
		if t, ok := task.(*DecisionTimeoutTask); ok {
			return t.VisibilityTimestamp, nil
		}
		return time.Time{}, &workflow.InternalServiceError{
			Message: fmt.Sprintf("Failed to cast %v to DecisionTimeoutTask", task),
		}

	case TaskTypeActivityTimeout:
		if t, ok := task.(*ActivityTimeoutTask); ok {
			return t.VisibilityTimestamp, nil
		}
		return time.Time{}, &workflow.InternalServiceError{
			Message: fmt.Sprintf("Failed to cast %v to ActivityTimeoutTask", task),
		}

	case TaskTypeUserTimer:
		if t, ok := task.(*UserTimerTask); ok {
			return t.VisibilityTimestamp, nil
		}
		return time.Time{}, &workflow.InternalServiceError{
			Message: fmt.Sprintf("Failed to cast %v to UserTimerTask", task),
		}

	case TaskTypeWorkflowTimeout:
		if t, ok := task.(*WorkflowTimeoutTask); ok {
			return t.VisibilityTimestamp, nil
		}
		return time.Time{}, &workflow.InternalServiceError{
			Message: fmt.Sprintf("Failed to cast %v to WorkflowTimeoutTask", task),
		}

	case TaskTypeDeleteHistoryEvent:
		if t, ok := task.(*DeleteHistoryEventTask); ok {
			return t.VisibilityTimestamp, nil
		}
		return time.Time{}, &workflow.InternalServiceError{
			Message: fmt.Sprintf("Failed to cast %v to DeleteHistoryEventTask", task),
		}

	case TaskTypeActivityRetryTimer:
		if t, ok := task.(*ActivityRetryTimerTask); ok {
			return t.VisibilityTimestamp, nil
		}
		return time.Time{}, &workflow.InternalServiceError{
			Message: fmt.Sprintf("Failed to cast %v to ActivityRetryTimerTask", task),
		}
	case TaskTypeWorkflowRetryTimer:
		if t, ok := task.(*WorkflowRetryTimerTask); ok {
			return t.VisibilityTimestamp, nil
		}
		return time.Time{}, &workflow.InternalServiceError{
			Message: fmt.Sprintf("Failed to cast %v to TaskTypeWorkflowRetryTimer", task),
		}
	}

	return time.Time{}, nil
}

// SetVisibilityTSFrom - helper method to set visibility timestamp
func SetVisibilityTSFrom(task Task, t time.Time) {
	switch task.GetType() {
	case TaskTypeDecisionTimeout:
		task.(*DecisionTimeoutTask).VisibilityTimestamp = t

	case TaskTypeActivityTimeout:
		task.(*ActivityTimeoutTask).VisibilityTimestamp = t

	case TaskTypeUserTimer:
		task.(*UserTimerTask).VisibilityTimestamp = t

	case TaskTypeWorkflowTimeout:
		task.(*WorkflowTimeoutTask).VisibilityTimestamp = t

	case TaskTypeDeleteHistoryEvent:
		task.(*DeleteHistoryEventTask).VisibilityTimestamp = t

	case TaskTypeActivityRetryTimer:
		task.(*ActivityRetryTimerTask).VisibilityTimestamp = t

	case TaskTypeWorkflowRetryTimer:
		task.(*WorkflowRetryTimerTask).VisibilityTimestamp = t
	}
}<|MERGE_RESOLUTION|>--- conflicted
+++ resolved
@@ -103,14 +103,6 @@
 const (
 	// InitialFailoverNotificationVersion is the initial failover version for a domain
 	InitialFailoverNotificationVersion int64 = 0
-<<<<<<< HEAD
-)
-
-const (
-	// TransferTaskTransferTargetWorkflowID is the the dummy workflow ID for transfer tasks of types
-	// that do not have a target workflow
-	TransferTaskTransferTargetWorkflowID = "20000000-0000-f000-f000-000000000001"
-=======
 
 	// TransferTaskTransferTargetWorkflowID is the the dummy workflow ID for transfer tasks of types
 	// that do not have a target workflow
@@ -118,7 +110,6 @@
 	// TransferTaskTransferTargetRunID is the the dummy run ID for transfer tasks of types
 	// that do not have a target workflow
 	TransferTaskTypeTransferTargetRunID = "30000000-0000-f000-f000-000000000002"
->>>>>>> 1a22c019
 )
 
 type (
