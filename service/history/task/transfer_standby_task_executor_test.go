--- conflicted
+++ resolved
@@ -191,13 +191,8 @@
 		&types.HistoryStartWorkflowExecutionRequest{
 			DomainUUID: s.domainID,
 			StartRequest: &types.StartWorkflowExecutionRequest{
-<<<<<<< HEAD
-				WorkflowType:                        &types.WorkflowType{Name: common.StringPtr(workflowType)},
-				TaskList:                            &types.TaskList{Name: taskListName},
-=======
-				WorkflowType:                        &types.WorkflowType{Name: workflowType},
-				TaskList:                            &types.TaskList{Name: common.StringPtr(taskListName)},
->>>>>>> d11708d1
+				WorkflowType:                        &types.WorkflowType{Name: workflowType},
+				TaskList:                            &types.TaskList{Name: taskListName},
 				ExecutionStartToCloseTimeoutSeconds: common.Int32Ptr(2),
 				TaskStartToCloseTimeoutSeconds:      common.Int32Ptr(1),
 			},
@@ -257,13 +252,8 @@
 		&types.HistoryStartWorkflowExecutionRequest{
 			DomainUUID: s.domainID,
 			StartRequest: &types.StartWorkflowExecutionRequest{
-<<<<<<< HEAD
-				WorkflowType:                        &types.WorkflowType{Name: common.StringPtr(workflowType)},
-				TaskList:                            &types.TaskList{Name: taskListName},
-=======
-				WorkflowType:                        &types.WorkflowType{Name: workflowType},
-				TaskList:                            &types.TaskList{Name: common.StringPtr(taskListName)},
->>>>>>> d11708d1
+				WorkflowType:                        &types.WorkflowType{Name: workflowType},
+				TaskList:                            &types.TaskList{Name: taskListName},
 				ExecutionStartToCloseTimeoutSeconds: common.Int32Ptr(2),
 				TaskStartToCloseTimeoutSeconds:      common.Int32Ptr(1),
 			},
@@ -325,13 +315,8 @@
 		&types.HistoryStartWorkflowExecutionRequest{
 			DomainUUID: s.domainID,
 			StartRequest: &types.StartWorkflowExecutionRequest{
-<<<<<<< HEAD
-				WorkflowType:                        &types.WorkflowType{Name: common.StringPtr(workflowType)},
-				TaskList:                            &types.TaskList{Name: taskListName},
-=======
-				WorkflowType:                        &types.WorkflowType{Name: workflowType},
-				TaskList:                            &types.TaskList{Name: common.StringPtr(taskListName)},
->>>>>>> d11708d1
+				WorkflowType:                        &types.WorkflowType{Name: workflowType},
+				TaskList:                            &types.TaskList{Name: taskListName},
 				ExecutionStartToCloseTimeoutSeconds: common.Int32Ptr(2),
 				TaskStartToCloseTimeoutSeconds:      common.Int32Ptr(1),
 			},
@@ -394,13 +379,8 @@
 		&types.HistoryStartWorkflowExecutionRequest{
 			DomainUUID: s.domainID,
 			StartRequest: &types.StartWorkflowExecutionRequest{
-<<<<<<< HEAD
-				WorkflowType:                        &types.WorkflowType{Name: common.StringPtr(workflowType)},
-				TaskList:                            &types.TaskList{Name: taskListName},
-=======
-				WorkflowType:                        &types.WorkflowType{Name: workflowType},
-				TaskList:                            &types.TaskList{Name: common.StringPtr(taskListName)},
->>>>>>> d11708d1
+				WorkflowType:                        &types.WorkflowType{Name: workflowType},
+				TaskList:                            &types.TaskList{Name: taskListName},
 				ExecutionStartToCloseTimeoutSeconds: common.Int32Ptr(2),
 				TaskStartToCloseTimeoutSeconds:      common.Int32Ptr(1),
 			},
@@ -453,13 +433,8 @@
 		&types.HistoryStartWorkflowExecutionRequest{
 			DomainUUID: s.domainID,
 			StartRequest: &types.StartWorkflowExecutionRequest{
-<<<<<<< HEAD
-				WorkflowType:                        &types.WorkflowType{Name: common.StringPtr(workflowType)},
-				TaskList:                            &types.TaskList{Name: taskListName},
-=======
-				WorkflowType:                        &types.WorkflowType{Name: workflowType},
-				TaskList:                            &types.TaskList{Name: common.StringPtr(taskListName)},
->>>>>>> d11708d1
+				WorkflowType:                        &types.WorkflowType{Name: workflowType},
+				TaskList:                            &types.TaskList{Name: taskListName},
 				ExecutionStartToCloseTimeoutSeconds: common.Int32Ptr(2),
 				TaskStartToCloseTimeoutSeconds:      common.Int32Ptr(1),
 			},
@@ -514,13 +489,8 @@
 		&types.HistoryStartWorkflowExecutionRequest{
 			DomainUUID: s.domainID,
 			StartRequest: &types.StartWorkflowExecutionRequest{
-<<<<<<< HEAD
-				WorkflowType:                        &types.WorkflowType{Name: common.StringPtr(workflowType)},
-				TaskList:                            &types.TaskList{Name: taskListName},
-=======
-				WorkflowType:                        &types.WorkflowType{Name: workflowType},
-				TaskList:                            &types.TaskList{Name: common.StringPtr(taskListName)},
->>>>>>> d11708d1
+				WorkflowType:                        &types.WorkflowType{Name: workflowType},
+				TaskList:                            &types.TaskList{Name: taskListName},
 				ExecutionStartToCloseTimeoutSeconds: common.Int32Ptr(2),
 				TaskStartToCloseTimeoutSeconds:      common.Int32Ptr(1),
 			},
@@ -576,13 +546,8 @@
 		&types.HistoryStartWorkflowExecutionRequest{
 			DomainUUID: s.domainID,
 			StartRequest: &types.StartWorkflowExecutionRequest{
-<<<<<<< HEAD
-				WorkflowType:                        &types.WorkflowType{Name: common.StringPtr(workflowType)},
-				TaskList:                            &types.TaskList{Name: taskListName},
-=======
-				WorkflowType:                        &types.WorkflowType{Name: workflowType},
-				TaskList:                            &types.TaskList{Name: common.StringPtr(taskListName)},
->>>>>>> d11708d1
+				WorkflowType:                        &types.WorkflowType{Name: workflowType},
+				TaskList:                            &types.TaskList{Name: taskListName},
 				ExecutionStartToCloseTimeoutSeconds: common.Int32Ptr(2),
 				TaskStartToCloseTimeoutSeconds:      common.Int32Ptr(1),
 			},
@@ -643,13 +608,8 @@
 		&types.HistoryStartWorkflowExecutionRequest{
 			DomainUUID: s.domainID,
 			StartRequest: &types.StartWorkflowExecutionRequest{
-<<<<<<< HEAD
-				WorkflowType:                        &types.WorkflowType{Name: common.StringPtr(workflowType)},
-				TaskList:                            &types.TaskList{Name: taskListName},
-=======
-				WorkflowType:                        &types.WorkflowType{Name: workflowType},
-				TaskList:                            &types.TaskList{Name: common.StringPtr(taskListName)},
->>>>>>> d11708d1
+				WorkflowType:                        &types.WorkflowType{Name: workflowType},
+				TaskList:                            &types.TaskList{Name: taskListName},
 				ExecutionStartToCloseTimeoutSeconds: common.Int32Ptr(2),
 				TaskStartToCloseTimeoutSeconds:      common.Int32Ptr(1),
 			},
@@ -714,13 +674,8 @@
 		&types.HistoryStartWorkflowExecutionRequest{
 			DomainUUID: s.domainID,
 			StartRequest: &types.StartWorkflowExecutionRequest{
-<<<<<<< HEAD
-				WorkflowType:                        &types.WorkflowType{Name: common.StringPtr(workflowType)},
-				TaskList:                            &types.TaskList{Name: taskListName},
-=======
-				WorkflowType:                        &types.WorkflowType{Name: workflowType},
-				TaskList:                            &types.TaskList{Name: common.StringPtr(taskListName)},
->>>>>>> d11708d1
+				WorkflowType:                        &types.WorkflowType{Name: workflowType},
+				TaskList:                            &types.TaskList{Name: taskListName},
 				ExecutionStartToCloseTimeoutSeconds: common.Int32Ptr(2),
 				TaskStartToCloseTimeoutSeconds:      common.Int32Ptr(1),
 			},
@@ -803,13 +758,8 @@
 		&types.HistoryStartWorkflowExecutionRequest{
 			DomainUUID: s.domainID,
 			StartRequest: &types.StartWorkflowExecutionRequest{
-<<<<<<< HEAD
-				WorkflowType:                        &types.WorkflowType{Name: common.StringPtr(workflowType)},
-				TaskList:                            &types.TaskList{Name: taskListName},
-=======
-				WorkflowType:                        &types.WorkflowType{Name: workflowType},
-				TaskList:                            &types.TaskList{Name: common.StringPtr(taskListName)},
->>>>>>> d11708d1
+				WorkflowType:                        &types.WorkflowType{Name: workflowType},
+				TaskList:                            &types.TaskList{Name: taskListName},
 				ExecutionStartToCloseTimeoutSeconds: common.Int32Ptr(2),
 				TaskStartToCloseTimeoutSeconds:      common.Int32Ptr(1),
 			},
@@ -879,13 +829,8 @@
 		&types.HistoryStartWorkflowExecutionRequest{
 			DomainUUID: s.domainID,
 			StartRequest: &types.StartWorkflowExecutionRequest{
-<<<<<<< HEAD
-				WorkflowType:                        &types.WorkflowType{Name: common.StringPtr(workflowType)},
-				TaskList:                            &types.TaskList{Name: taskListName},
-=======
-				WorkflowType:                        &types.WorkflowType{Name: workflowType},
-				TaskList:                            &types.TaskList{Name: common.StringPtr(taskListName)},
->>>>>>> d11708d1
+				WorkflowType:                        &types.WorkflowType{Name: workflowType},
+				TaskList:                            &types.TaskList{Name: taskListName},
 				ExecutionStartToCloseTimeoutSeconds: common.Int32Ptr(2),
 				TaskStartToCloseTimeoutSeconds:      common.Int32Ptr(1),
 			},
@@ -971,13 +916,8 @@
 		&types.HistoryStartWorkflowExecutionRequest{
 			DomainUUID: s.domainID,
 			StartRequest: &types.StartWorkflowExecutionRequest{
-<<<<<<< HEAD
-				WorkflowType:                        &types.WorkflowType{Name: common.StringPtr(workflowType)},
-				TaskList:                            &types.TaskList{Name: taskListName},
-=======
-				WorkflowType:                        &types.WorkflowType{Name: workflowType},
-				TaskList:                            &types.TaskList{Name: common.StringPtr(taskListName)},
->>>>>>> d11708d1
+				WorkflowType:                        &types.WorkflowType{Name: workflowType},
+				TaskList:                            &types.TaskList{Name: taskListName},
 				ExecutionStartToCloseTimeoutSeconds: common.Int32Ptr(2),
 				TaskStartToCloseTimeoutSeconds:      common.Int32Ptr(1),
 			},
@@ -1046,13 +986,8 @@
 		&types.HistoryStartWorkflowExecutionRequest{
 			DomainUUID: s.domainID,
 			StartRequest: &types.StartWorkflowExecutionRequest{
-<<<<<<< HEAD
-				WorkflowType:                        &types.WorkflowType{Name: common.StringPtr(workflowType)},
-				TaskList:                            &types.TaskList{Name: taskListName},
-=======
-				WorkflowType:                        &types.WorkflowType{Name: workflowType},
-				TaskList:                            &types.TaskList{Name: common.StringPtr(taskListName)},
->>>>>>> d11708d1
+				WorkflowType:                        &types.WorkflowType{Name: workflowType},
+				TaskList:                            &types.TaskList{Name: taskListName},
 				ExecutionStartToCloseTimeoutSeconds: common.Int32Ptr(2),
 				TaskStartToCloseTimeoutSeconds:      common.Int32Ptr(1),
 			},
@@ -1136,13 +1071,8 @@
 		&types.HistoryStartWorkflowExecutionRequest{
 			DomainUUID: s.domainID,
 			StartRequest: &types.StartWorkflowExecutionRequest{
-<<<<<<< HEAD
-				WorkflowType:                        &types.WorkflowType{Name: common.StringPtr(workflowType)},
-				TaskList:                            &types.TaskList{Name: taskListName},
-=======
-				WorkflowType:                        &types.WorkflowType{Name: workflowType},
-				TaskList:                            &types.TaskList{Name: common.StringPtr(taskListName)},
->>>>>>> d11708d1
+				WorkflowType:                        &types.WorkflowType{Name: workflowType},
+				TaskList:                            &types.TaskList{Name: taskListName},
 				ExecutionStartToCloseTimeoutSeconds: common.Int32Ptr(2),
 				TaskStartToCloseTimeoutSeconds:      common.Int32Ptr(1),
 			},
@@ -1208,13 +1138,8 @@
 		&types.HistoryStartWorkflowExecutionRequest{
 			DomainUUID: s.domainID,
 			StartRequest: &types.StartWorkflowExecutionRequest{
-<<<<<<< HEAD
-				WorkflowType:                        &types.WorkflowType{Name: common.StringPtr(workflowType)},
-				TaskList:                            &types.TaskList{Name: taskListName},
-=======
-				WorkflowType:                        &types.WorkflowType{Name: workflowType},
-				TaskList:                            &types.TaskList{Name: common.StringPtr(taskListName)},
->>>>>>> d11708d1
+				WorkflowType:                        &types.WorkflowType{Name: workflowType},
+				TaskList:                            &types.TaskList{Name: taskListName},
 				ExecutionStartToCloseTimeoutSeconds: common.Int32Ptr(2),
 				TaskStartToCloseTimeoutSeconds:      common.Int32Ptr(1),
 			},
@@ -1282,13 +1207,8 @@
 		&types.HistoryStartWorkflowExecutionRequest{
 			DomainUUID: s.domainID,
 			StartRequest: &types.StartWorkflowExecutionRequest{
-<<<<<<< HEAD
-				WorkflowType:                        &types.WorkflowType{Name: common.StringPtr(workflowType)},
-				TaskList:                            &types.TaskList{Name: taskListName},
-=======
-				WorkflowType:                        &types.WorkflowType{Name: workflowType},
-				TaskList:                            &types.TaskList{Name: common.StringPtr(taskListName)},
->>>>>>> d11708d1
+				WorkflowType:                        &types.WorkflowType{Name: workflowType},
+				TaskList:                            &types.TaskList{Name: taskListName},
 				ExecutionStartToCloseTimeoutSeconds: common.Int32Ptr(2),
 				TaskStartToCloseTimeoutSeconds:      common.Int32Ptr(1),
 			},
