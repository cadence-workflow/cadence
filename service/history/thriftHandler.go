// Copyright (c) 2020 Uber Technologies Inc.
//
// Permission is hereby granted, free of charge, to any person obtaining a copy
// of this software and associated documentation files (the "Software"), to deal
// in the Software without restriction, including without limitation the rights
// to use, copy, modify, merge, publish, distribute, sublicense, and/or sell
// copies of the Software, and to permit persons to whom the Software is
// furnished to do so, subject to the following conditions:
//
// The above copyright notice and this permission notice shall be included in
// all copies or substantial portions of the Software.
//
// THE SOFTWARE IS PROVIDED "AS IS", WITHOUT WARRANTY OF ANY KIND, EXPRESS OR
// IMPLIED, INCLUDING BUT NOT LIMITED TO THE WARRANTIES OF MERCHANTABILITY,
// FITNESS FOR A PARTICULAR PURPOSE AND NONINFRINGEMENT. IN NO EVENT SHALL THE
// AUTHORS OR COPYRIGHT HOLDERS BE LIABLE FOR ANY CLAIM, DAMAGES OR OTHER
// LIABILITY, WHETHER IN AN ACTION OF CONTRACT, TORT OR OTHERWISE, ARISING FROM,
// OUT OF OR IN CONNECTION WITH THE SOFTWARE OR THE USE OR OTHER DEALINGS IN
// THE SOFTWARE.

package history

import (
	"context"

	"go.uber.org/yarpc"

	"github.com/uber/cadence/.gen/go/health"
	"github.com/uber/cadence/.gen/go/health/metaserver"
	h "github.com/uber/cadence/.gen/go/history"
	"github.com/uber/cadence/.gen/go/history/historyserviceserver"
	"github.com/uber/cadence/.gen/go/replicator"
	"github.com/uber/cadence/.gen/go/shared"
	"github.com/uber/cadence/common/types/mapper/thrift"
)

// ThriftHandler wrap underlying handler and handles Thrift related type conversions
type ThriftHandler struct {
	h Handler
}

// NewThriftHandler creates Thrift handler on top of underlying handler
func NewThriftHandler(h Handler) ThriftHandler {
	return ThriftHandler{h}
}

func (t ThriftHandler) register(dispatcher *yarpc.Dispatcher) {
	dispatcher.Register(historyserviceserver.New(&t))
	dispatcher.Register(metaserver.New(&t))
}

// Health forwards request to the underlying handler
func (t ThriftHandler) Health(ctx context.Context) (*health.HealthStatus, error) {
	response, err := t.h.Health(ctx)
<<<<<<< HEAD
	return thrift.FromHealthStatus(response), thrift.FromError(err)
=======
	return response, thrift.FromError(err)
>>>>>>> 435f1e8f
}

// CloseShard forwards request to the underlying handler
func (t ThriftHandler) CloseShard(ctx context.Context, request *shared.CloseShardRequest) error {
	err := t.h.CloseShard(ctx, thrift.ToCloseShardRequest(request))
	return thrift.FromError(err)
}

// DescribeHistoryHost forwards request to the underlying handler
func (t ThriftHandler) DescribeHistoryHost(ctx context.Context, request *shared.DescribeHistoryHostRequest) (*shared.DescribeHistoryHostResponse, error) {
	response, err := t.h.DescribeHistoryHost(ctx, thrift.ToDescribeHistoryHostRequest(request))
	return thrift.FromDescribeHistoryHostResponse(response), thrift.FromError(err)
}

// DescribeMutableState forwards request to the underlying handler
func (t ThriftHandler) DescribeMutableState(ctx context.Context, request *h.DescribeMutableStateRequest) (*h.DescribeMutableStateResponse, error) {
	response, err := t.h.DescribeMutableState(ctx, thrift.ToDescribeMutableStateRequest(request))
	return thrift.FromDescribeMutableStateResponse(response), thrift.FromError(err)
}

// DescribeQueue forwards request to the underlying handler
func (t ThriftHandler) DescribeQueue(ctx context.Context, request *shared.DescribeQueueRequest) (*shared.DescribeQueueResponse, error) {
	response, err := t.h.DescribeQueue(ctx, thrift.ToDescribeQueueRequest(request))
	return thrift.FromDescribeQueueResponse(response), thrift.FromError(err)
}

// DescribeWorkflowExecution forwards request to the underlying handler
func (t ThriftHandler) DescribeWorkflowExecution(ctx context.Context, request *h.DescribeWorkflowExecutionRequest) (*shared.DescribeWorkflowExecutionResponse, error) {
	response, err := t.h.DescribeWorkflowExecution(ctx, thrift.ToHistoryDescribeWorkflowExecutionRequest(request))
	return thrift.FromDescribeWorkflowExecutionResponse(response), thrift.FromError(err)
}

// GetDLQReplicationMessages forwards request to the underlying handler
func (t ThriftHandler) GetDLQReplicationMessages(ctx context.Context, request *replicator.GetDLQReplicationMessagesRequest) (*replicator.GetDLQReplicationMessagesResponse, error) {
	response, err := t.h.GetDLQReplicationMessages(ctx, thrift.ToGetDLQReplicationMessagesRequest(request))
	return thrift.FromGetDLQReplicationMessagesResponse(response), thrift.FromError(err)
}

// GetMutableState forwards request to the underlying handler
func (t ThriftHandler) GetMutableState(ctx context.Context, request *h.GetMutableStateRequest) (*h.GetMutableStateResponse, error) {
	response, err := t.h.GetMutableState(ctx, thrift.ToGetMutableStateRequest(request))
	return thrift.FromGetMutableStateResponse(response), thrift.FromError(err)
}

// GetReplicationMessages forwards request to the underlying handler
func (t ThriftHandler) GetReplicationMessages(ctx context.Context, request *replicator.GetReplicationMessagesRequest) (*replicator.GetReplicationMessagesResponse, error) {
	response, err := t.h.GetReplicationMessages(ctx, thrift.ToGetReplicationMessagesRequest(request))
	return thrift.FromGetReplicationMessagesResponse(response), thrift.FromError(err)
}

// MergeDLQMessages forwards request to the underlying handler
func (t ThriftHandler) MergeDLQMessages(ctx context.Context, request *replicator.MergeDLQMessagesRequest) (*replicator.MergeDLQMessagesResponse, error) {
	response, err := t.h.MergeDLQMessages(ctx, thrift.ToMergeDLQMessagesRequest(request))
	return thrift.FromMergeDLQMessagesResponse(response), thrift.FromError(err)
}

// NotifyFailoverMarkers forwards request to the underlying handler
func (t ThriftHandler) NotifyFailoverMarkers(ctx context.Context, request *h.NotifyFailoverMarkersRequest) error {
	err := t.h.NotifyFailoverMarkers(ctx, thrift.ToNotifyFailoverMarkersRequest(request))
	return thrift.FromError(err)
}

// PollMutableState forwards request to the underlying handler
func (t ThriftHandler) PollMutableState(ctx context.Context, request *h.PollMutableStateRequest) (*h.PollMutableStateResponse, error) {
	response, err := t.h.PollMutableState(ctx, thrift.ToPollMutableStateRequest(request))
	return thrift.FromPollMutableStateResponse(response), thrift.FromError(err)
}

// PurgeDLQMessages forwards request to the underlying handler
func (t ThriftHandler) PurgeDLQMessages(ctx context.Context, request *replicator.PurgeDLQMessagesRequest) error {
	err := t.h.PurgeDLQMessages(ctx, thrift.ToPurgeDLQMessagesRequest(request))
	return thrift.FromError(err)
}

// QueryWorkflow forwards request to the underlying handler
func (t ThriftHandler) QueryWorkflow(ctx context.Context, request *h.QueryWorkflowRequest) (*h.QueryWorkflowResponse, error) {
	response, err := t.h.QueryWorkflow(ctx, thrift.ToHistoryQueryWorkflowRequest(request))
	return thrift.FromHistoryQueryWorkflowResponse(response), thrift.FromError(err)
}

// ReadDLQMessages forwards request to the underlying handler
func (t ThriftHandler) ReadDLQMessages(ctx context.Context, request *replicator.ReadDLQMessagesRequest) (*replicator.ReadDLQMessagesResponse, error) {
	response, err := t.h.ReadDLQMessages(ctx, thrift.ToReadDLQMessagesRequest(request))
	return thrift.FromReadDLQMessagesResponse(response), thrift.FromError(err)
}

// ReapplyEvents forwards request to the underlying handler
func (t ThriftHandler) ReapplyEvents(ctx context.Context, request *h.ReapplyEventsRequest) error {
	err := t.h.ReapplyEvents(ctx, thrift.ToHistoryReapplyEventsRequest(request))
	return thrift.FromError(err)
}

// RecordActivityTaskHeartbeat forwards request to the underlying handler
func (t ThriftHandler) RecordActivityTaskHeartbeat(ctx context.Context, request *h.RecordActivityTaskHeartbeatRequest) (*shared.RecordActivityTaskHeartbeatResponse, error) {
	response, err := t.h.RecordActivityTaskHeartbeat(ctx, thrift.ToHistoryRecordActivityTaskHeartbeatRequest(request))
	return thrift.FromRecordActivityTaskHeartbeatResponse(response), thrift.FromError(err)
}

// RecordActivityTaskStarted forwards request to the underlying handler
func (t ThriftHandler) RecordActivityTaskStarted(ctx context.Context, request *h.RecordActivityTaskStartedRequest) (*h.RecordActivityTaskStartedResponse, error) {
	response, err := t.h.RecordActivityTaskStarted(ctx, thrift.ToRecordActivityTaskStartedRequest(request))
	return thrift.FromRecordActivityTaskStartedResponse(response), thrift.FromError(err)
}

// RecordChildExecutionCompleted forwards request to the underlying handler
func (t ThriftHandler) RecordChildExecutionCompleted(ctx context.Context, request *h.RecordChildExecutionCompletedRequest) error {
	err := t.h.RecordChildExecutionCompleted(ctx, thrift.ToRecordChildExecutionCompletedRequest(request))
	return thrift.FromError(err)
}

// RecordDecisionTaskStarted forwards request to the underlying handler
func (t ThriftHandler) RecordDecisionTaskStarted(ctx context.Context, request *h.RecordDecisionTaskStartedRequest) (*h.RecordDecisionTaskStartedResponse, error) {
	response, err := t.h.RecordDecisionTaskStarted(ctx, thrift.ToRecordDecisionTaskStartedRequest(request))
	return thrift.FromRecordDecisionTaskStartedResponse(response), thrift.FromError(err)
}

// RefreshWorkflowTasks forwards request to the underlying handler
func (t ThriftHandler) RefreshWorkflowTasks(ctx context.Context, request *h.RefreshWorkflowTasksRequest) error {
	err := t.h.RefreshWorkflowTasks(ctx, thrift.ToHistoryRefreshWorkflowTasksRequest(request))
	return thrift.FromError(err)
}

// RemoveSignalMutableState forwards request to the underlying handler
func (t ThriftHandler) RemoveSignalMutableState(ctx context.Context, request *h.RemoveSignalMutableStateRequest) error {
	err := t.h.RemoveSignalMutableState(ctx, thrift.ToRemoveSignalMutableStateRequest(request))
	return thrift.FromError(err)
}

// RemoveTask forwards request to the underlying handler
func (t ThriftHandler) RemoveTask(ctx context.Context, request *shared.RemoveTaskRequest) error {
	err := t.h.RemoveTask(ctx, thrift.ToRemoveTaskRequest(request))
	return thrift.FromError(err)
}

// ReplicateEventsV2 forwards request to the underlying handler
func (t ThriftHandler) ReplicateEventsV2(ctx context.Context, request *h.ReplicateEventsV2Request) error {
	err := t.h.ReplicateEventsV2(ctx, thrift.ToReplicateEventsV2Request(request))
	return thrift.FromError(err)
}

// RequestCancelWorkflowExecution forwards request to the underlying handler
func (t ThriftHandler) RequestCancelWorkflowExecution(ctx context.Context, request *h.RequestCancelWorkflowExecutionRequest) error {
	err := t.h.RequestCancelWorkflowExecution(ctx, thrift.ToHistoryRequestCancelWorkflowExecutionRequest(request))
	return thrift.FromError(err)
}

// ResetQueue forwards request to the underlying handler
func (t ThriftHandler) ResetQueue(ctx context.Context, request *shared.ResetQueueRequest) error {
	err := t.h.ResetQueue(ctx, thrift.ToResetQueueRequest(request))
	return thrift.FromError(err)
}

// ResetStickyTaskList forwards request to the underlying handler
func (t ThriftHandler) ResetStickyTaskList(ctx context.Context, request *h.ResetStickyTaskListRequest) (*h.ResetStickyTaskListResponse, error) {
	response, err := t.h.ResetStickyTaskList(ctx, thrift.ToHistoryResetStickyTaskListRequest(request))
	return thrift.FromHistoryResetStickyTaskListResponse(response), thrift.FromError(err)
}

// ResetWorkflowExecution forwards request to the underlying handler
func (t ThriftHandler) ResetWorkflowExecution(ctx context.Context, request *h.ResetWorkflowExecutionRequest) (*shared.ResetWorkflowExecutionResponse, error) {
	response, err := t.h.ResetWorkflowExecution(ctx, thrift.ToHistoryResetWorkflowExecutionRequest(request))
	return thrift.FromResetWorkflowExecutionResponse(response), thrift.FromError(err)
}

// RespondActivityTaskCanceled forwards request to the underlying handler
func (t ThriftHandler) RespondActivityTaskCanceled(ctx context.Context, request *h.RespondActivityTaskCanceledRequest) error {
	err := t.h.RespondActivityTaskCanceled(ctx, thrift.ToHistoryRespondActivityTaskCanceledRequest(request))
	return thrift.FromError(err)
}

// RespondActivityTaskCompleted forwards request to the underlying handler
func (t ThriftHandler) RespondActivityTaskCompleted(ctx context.Context, request *h.RespondActivityTaskCompletedRequest) error {
	err := t.h.RespondActivityTaskCompleted(ctx, thrift.ToHistoryRespondActivityTaskCompletedRequest(request))
	return thrift.FromError(err)
}

// RespondActivityTaskFailed forwards request to the underlying handler
func (t ThriftHandler) RespondActivityTaskFailed(ctx context.Context, request *h.RespondActivityTaskFailedRequest) error {
	err := t.h.RespondActivityTaskFailed(ctx, thrift.ToHistoryRespondActivityTaskFailedRequest(request))
	return thrift.FromError(err)
}

// RespondDecisionTaskCompleted forwards request to the underlying handler
func (t ThriftHandler) RespondDecisionTaskCompleted(ctx context.Context, request *h.RespondDecisionTaskCompletedRequest) (*h.RespondDecisionTaskCompletedResponse, error) {
	response, err := t.h.RespondDecisionTaskCompleted(ctx, thrift.ToHistoryRespondDecisionTaskCompletedRequest(request))
	return thrift.FromHistoryRespondDecisionTaskCompletedResponse(response), thrift.FromError(err)
}

// RespondDecisionTaskFailed forwards request to the underlying handler
func (t ThriftHandler) RespondDecisionTaskFailed(ctx context.Context, request *h.RespondDecisionTaskFailedRequest) error {
	err := t.h.RespondDecisionTaskFailed(ctx, thrift.ToHistoryRespondDecisionTaskFailedRequest(request))
	return thrift.FromError(err)
}

// ScheduleDecisionTask forwards request to the underlying handler
func (t ThriftHandler) ScheduleDecisionTask(ctx context.Context, request *h.ScheduleDecisionTaskRequest) error {
	err := t.h.ScheduleDecisionTask(ctx, thrift.ToScheduleDecisionTaskRequest(request))
	return thrift.FromError(err)
}

// SignalWithStartWorkflowExecution forwards request to the underlying handler
func (t ThriftHandler) SignalWithStartWorkflowExecution(ctx context.Context, request *h.SignalWithStartWorkflowExecutionRequest) (*shared.StartWorkflowExecutionResponse, error) {
	response, err := t.h.SignalWithStartWorkflowExecution(ctx, thrift.ToHistorySignalWithStartWorkflowExecutionRequest(request))
	return thrift.FromStartWorkflowExecutionResponse(response), thrift.FromError(err)
}

// SignalWorkflowExecution forwards request to the underlying handler
func (t ThriftHandler) SignalWorkflowExecution(ctx context.Context, request *h.SignalWorkflowExecutionRequest) error {
	err := t.h.SignalWorkflowExecution(ctx, thrift.ToHistorySignalWorkflowExecutionRequest(request))
	return thrift.FromError(err)
}

// StartWorkflowExecution forwards request to the underlying handler
func (t ThriftHandler) StartWorkflowExecution(ctx context.Context, request *h.StartWorkflowExecutionRequest) (*shared.StartWorkflowExecutionResponse, error) {
	response, err := t.h.StartWorkflowExecution(ctx, thrift.ToHistoryStartWorkflowExecutionRequest(request))
	return thrift.FromStartWorkflowExecutionResponse(response), thrift.FromError(err)
}

// SyncActivity forwards request to the underlying handler
func (t ThriftHandler) SyncActivity(ctx context.Context, request *h.SyncActivityRequest) error {
	err := t.h.SyncActivity(ctx, thrift.ToSyncActivityRequest(request))
	return thrift.FromError(err)
}

// SyncShardStatus forwards request to the underlying handler
func (t ThriftHandler) SyncShardStatus(ctx context.Context, request *h.SyncShardStatusRequest) error {
	err := t.h.SyncShardStatus(ctx, thrift.ToSyncShardStatusRequest(request))
	return thrift.FromError(err)
}

// TerminateWorkflowExecution forwards request to the underlying handler
func (t ThriftHandler) TerminateWorkflowExecution(ctx context.Context, request *h.TerminateWorkflowExecutionRequest) error {
	err := t.h.TerminateWorkflowExecution(ctx, thrift.ToHistoryTerminateWorkflowExecutionRequest(request))
	return thrift.FromError(err)
}<|MERGE_RESOLUTION|>--- conflicted
+++ resolved
@@ -52,11 +52,7 @@
 // Health forwards request to the underlying handler
 func (t ThriftHandler) Health(ctx context.Context) (*health.HealthStatus, error) {
 	response, err := t.h.Health(ctx)
-<<<<<<< HEAD
 	return thrift.FromHealthStatus(response), thrift.FromError(err)
-=======
-	return response, thrift.FromError(err)
->>>>>>> 435f1e8f
 }
 
 // CloseShard forwards request to the underlying handler
