--- conflicted
+++ resolved
@@ -190,20 +190,6 @@
 
 	// ActivityInfo details.
 	ActivityInfo struct {
-<<<<<<< HEAD
-		ScheduleID               int64
-		StartedID                int64
-		ActivityID               string
-		RequestID                string
-		Details                  []byte
-		ScheduleToStartTimeout   int32
-		ScheduleToCloseTimeout   int32
-		StartToCloseTimeout      int32
-		HeartbeatTimeout         int32
-		CancelRequested          bool
-		CancelRequestID          int64
-		LastHeartBeatUpdatedTime time.Time
-=======
 		ScheduleID             int64
 		ScheduledEvent         []byte
 		StartedID              int64
@@ -217,7 +203,7 @@
 		HeartbeatTimeout       int32
 		CancelRequested        bool
 		CancelRequestID        int64
->>>>>>> c46512e2
+		LastHeartBeatUpdatedTime time.Time
 	}
 
 	// TimerInfo details - metadata about user timer info.
