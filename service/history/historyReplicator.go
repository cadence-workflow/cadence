--- conflicted
+++ resolved
@@ -180,306 +180,6 @@
 
 	execution := *request.WorkflowExecution
 
-<<<<<<< HEAD
-	transferTasks := []persistence.Task{}
-	timerTasks := []persistence.Task{}
-
-	var lastEvent *shared.HistoryEvent
-	decisionVersionID := common.EmptyVersion
-	decisionScheduleID := common.EmptyEventID
-	decisionStartID := common.EmptyEventID
-	decisionTimeout := int32(0)
-	var requestID string
-	for _, event := range request.History.Events {
-		lastEvent = event
-		switch event.GetEventType() {
-		case shared.EventTypeWorkflowExecutionStarted:
-			attributes := event.WorkflowExecutionStartedEventAttributes
-			requestID = uuid.New()
-			var parentDomainID *string
-			if attributes.ParentWorkflowDomain != nil {
-				parentDomainEntry, err := r.shard.GetDomainCache().GetDomain(attributes.GetParentWorkflowDomain())
-				if err != nil {
-					return err
-				}
-				parentDomainID = &parentDomainEntry.GetInfo().ID
-			}
-			msBuilder.ReplicateWorkflowExecutionStartedEvent(domainID, parentDomainID, execution, requestID, attributes)
-
-			timerTasks = append(timerTasks, r.scheduleWorkflowTimerTask(event, msBuilder))
-
-		case shared.EventTypeDecisionTaskScheduled:
-			attributes := event.DecisionTaskScheduledEventAttributes
-			di := msBuilder.ReplicateDecisionTaskScheduledEvent(event.GetVersion(), event.GetEventId(), attributes.TaskList.GetName(),
-				attributes.GetStartToCloseTimeoutSeconds())
-
-			decisionVersionID = di.Version
-			decisionScheduleID = di.ScheduleID
-			decisionStartID = di.StartedID
-			decisionTimeout = di.DecisionTimeout
-
-			transferTasks = append(transferTasks, r.scheduleDecisionTransferTask(domainID, r.getTaskList(msBuilder), di.ScheduleID))
-			// since we do not use stickyness on the standby side, there shall be no decision schedule to start timeout
-
-		case shared.EventTypeDecisionTaskStarted:
-			attributes := event.DecisionTaskStartedEventAttributes
-			di := msBuilder.ReplicateDecisionTaskStartedEvent(nil, event.GetVersion(), attributes.GetScheduledEventId(), event.GetEventId(),
-				attributes.GetRequestId(), event.GetTimestamp())
-
-			decisionVersionID = di.Version
-			decisionScheduleID = di.ScheduleID
-			decisionStartID = di.StartedID
-			decisionTimeout = di.DecisionTimeout
-
-			timerTasks = append(timerTasks, r.scheduleDecisionTimerTask(event, di.ScheduleID, di.Attempt, di.DecisionTimeout))
-
-		case shared.EventTypeDecisionTaskCompleted:
-			attributes := event.DecisionTaskCompletedEventAttributes
-			msBuilder.ReplicateDecisionTaskCompletedEvent(attributes.GetScheduledEventId(),
-				attributes.GetStartedEventId())
-
-		case shared.EventTypeDecisionTaskTimedOut:
-			attributes := event.DecisionTaskTimedOutEventAttributes
-			msBuilder.ReplicateDecisionTaskTimedOutEvent(attributes.GetScheduledEventId(),
-				attributes.GetStartedEventId())
-
-		case shared.EventTypeDecisionTaskFailed:
-			attributes := event.DecisionTaskFailedEventAttributes
-			msBuilder.ReplicateDecisionTaskFailedEvent(attributes.GetScheduledEventId(),
-				attributes.GetStartedEventId())
-
-		case shared.EventTypeActivityTaskScheduled:
-			ai := msBuilder.ReplicateActivityTaskScheduledEvent(event)
-
-			transferTasks = append(transferTasks, r.scheduleActivityTransferTask(domainID, r.getTaskList(msBuilder), ai.ScheduleID))
-			if timerTask := r.scheduleActivityTimerTask(event, msBuilder); timerTask != nil {
-				timerTasks = append(timerTasks, timerTask)
-			}
-
-		case shared.EventTypeActivityTaskStarted:
-			msBuilder.ReplicateActivityTaskStartedEvent(event)
-
-		case shared.EventTypeActivityTaskCompleted:
-			if err := msBuilder.ReplicateActivityTaskCompletedEvent(event); err != nil {
-				return err
-			}
-
-		case shared.EventTypeActivityTaskFailed:
-			msBuilder.ReplicateActivityTaskFailedEvent(event)
-
-		case shared.EventTypeActivityTaskTimedOut:
-			msBuilder.ReplicateActivityTaskTimedOutEvent(event)
-
-		case shared.EventTypeActivityTaskCancelRequested:
-			msBuilder.ReplicateActivityTaskCancelRequestedEvent(event)
-
-		case shared.EventTypeActivityTaskCanceled:
-			msBuilder.ReplicateActivityTaskCanceledEvent(event)
-
-		case shared.EventTypeRequestCancelActivityTaskFailed:
-			// No mutable state action is needed
-
-		case shared.EventTypeTimerStarted:
-			msBuilder.ReplicateTimerStartedEvent(event)
-			if timerTask := r.scheduleUserTimerTask(event, msBuilder); timerTask != nil {
-				timerTasks = append(timerTasks, timerTask)
-			}
-
-		case shared.EventTypeTimerFired:
-			msBuilder.ReplicateTimerFiredEvent(event)
-
-		case shared.EventTypeTimerCanceled:
-			msBuilder.ReplicateTimerCanceledEvent(event)
-
-		case shared.EventTypeCancelTimerFailed:
-			// No mutable state action is needed
-
-		case shared.EventTypeStartChildWorkflowExecutionInitiated:
-			// Create a new request ID which is used by transfer queue processor if domain is failed over at this point
-			createRequestID := uuid.New()
-			cei := msBuilder.ReplicateStartChildWorkflowExecutionInitiatedEvent(event, createRequestID)
-
-			attributes := event.StartChildWorkflowExecutionInitiatedEventAttributes
-			childDomainEntry, err := r.shard.GetDomainCache().GetDomain(attributes.GetDomain())
-			if err != nil {
-				return err
-			}
-			transferTasks = append(transferTasks, r.scheduleStartChildWorkflowTransferTask(childDomainEntry.GetInfo().ID, attributes.GetWorkflowId(), cei.InitiatedID))
-
-		case shared.EventTypeStartChildWorkflowExecutionFailed:
-			msBuilder.ReplicateStartChildWorkflowExecutionFailedEvent(event)
-
-		case shared.EventTypeChildWorkflowExecutionStarted:
-			msBuilder.ReplicateChildWorkflowExecutionStartedEvent(event)
-
-		case shared.EventTypeChildWorkflowExecutionCompleted:
-			msBuilder.ReplicateChildWorkflowExecutionCompletedEvent(event)
-
-		case shared.EventTypeChildWorkflowExecutionFailed:
-			msBuilder.ReplicateChildWorkflowExecutionFailedEvent(event)
-
-		case shared.EventTypeChildWorkflowExecutionCanceled:
-			msBuilder.ReplicateChildWorkflowExecutionCanceledEvent(event)
-
-		case shared.EventTypeChildWorkflowExecutionTimedOut:
-			msBuilder.ReplicateChildWorkflowExecutionTimedOutEvent(event)
-
-		case shared.EventTypeChildWorkflowExecutionTerminated:
-			msBuilder.ReplicateChildWorkflowExecutionTerminatedEvent(event)
-
-		case shared.EventTypeRequestCancelExternalWorkflowExecutionInitiated:
-			// Create a new request ID which is used by transfer queue processor if domain is failed over at this point
-			cancelRequestID := uuid.New()
-			rci := msBuilder.ReplicateRequestCancelExternalWorkflowExecutionInitiatedEvent(event, cancelRequestID)
-			attributes := event.RequestCancelExternalWorkflowExecutionInitiatedEventAttributes
-			targetDomainEntry, err := r.shard.GetDomainCache().GetDomain(attributes.GetDomain())
-			if err != nil {
-				return err
-			}
-			transferTasks = append(transferTasks, r.scheduleCancelExternalWorkflowTransferTask(
-				targetDomainEntry.GetInfo().ID,
-				attributes.WorkflowExecution.GetWorkflowId(),
-				attributes.WorkflowExecution.GetRunId(),
-				attributes.GetChildWorkflowOnly(),
-				rci.InitiatedID,
-			))
-
-		case shared.EventTypeRequestCancelExternalWorkflowExecutionFailed:
-			msBuilder.ReplicateRequestCancelExternalWorkflowExecutionFailedEvent(event)
-
-		case shared.EventTypeExternalWorkflowExecutionCancelRequested:
-			msBuilder.ReplicateExternalWorkflowExecutionCancelRequested(event)
-
-		case shared.EventTypeSignalExternalWorkflowExecutionInitiated:
-			// Create a new request ID which is used by transfer queue processor if domain is failed over at this point
-			signalRequestID := uuid.New()
-			si := msBuilder.ReplicateSignalExternalWorkflowExecutionInitiatedEvent(event, signalRequestID)
-			attributes := event.SignalExternalWorkflowExecutionInitiatedEventAttributes
-			targetDomainEntry, err := r.shard.GetDomainCache().GetDomain(attributes.GetDomain())
-			if err != nil {
-				return err
-			}
-			transferTasks = append(transferTasks, r.scheduleSignalWorkflowTransferTask(
-				targetDomainEntry.GetInfo().ID,
-				attributes.WorkflowExecution.GetWorkflowId(),
-				attributes.WorkflowExecution.GetRunId(),
-				attributes.GetChildWorkflowOnly(),
-				si.InitiatedID,
-			))
-
-		case shared.EventTypeSignalExternalWorkflowExecutionFailed:
-			msBuilder.ReplicateSignalExternalWorkflowExecutionFailedEvent(event)
-
-		case shared.EventTypeExternalWorkflowExecutionSignaled:
-			msBuilder.ReplicateExternalWorkflowExecutionSignaled(event)
-
-		case shared.EventTypeMarkerRecorded:
-			// No mutable state action is needed
-
-		case shared.EventTypeWorkflowExecutionSignaled:
-			// No mutable state action is needed
-
-		case shared.EventTypeWorkflowExecutionCancelRequested:
-			msBuilder.ReplicateWorkflowExecutionCancelRequestedEvent(event)
-
-		case shared.EventTypeWorkflowExecutionCompleted:
-			msBuilder.ReplicateWorkflowExecutionCompletedEvent(event)
-			transferTasks = append(transferTasks, r.scheduleDeleteHistoryTransferTask())
-			timerTask, err := r.scheduleDeleteHistoryTimerTask(event, domainID)
-			if err != nil {
-				return err
-			}
-			timerTasks = append(timerTasks, timerTask)
-
-		case shared.EventTypeWorkflowExecutionFailed:
-			msBuilder.ReplicateWorkflowExecutionFailedEvent(event)
-			transferTasks = append(transferTasks, r.scheduleDeleteHistoryTransferTask())
-			timerTask, err := r.scheduleDeleteHistoryTimerTask(event, domainID)
-			if err != nil {
-				return err
-			}
-			timerTasks = append(timerTasks, timerTask)
-
-		case shared.EventTypeWorkflowExecutionTimedOut:
-			msBuilder.ReplicateWorkflowExecutionTimedoutEvent(event)
-			transferTasks = append(transferTasks, r.scheduleDeleteHistoryTransferTask())
-			timerTask, err := r.scheduleDeleteHistoryTimerTask(event, domainID)
-			if err != nil {
-				return err
-			}
-			timerTasks = append(timerTasks, timerTask)
-
-		case shared.EventTypeWorkflowExecutionCanceled:
-			msBuilder.ReplicateWorkflowExecutionCanceledEvent(event)
-			transferTasks = append(transferTasks, r.scheduleDeleteHistoryTransferTask())
-			timerTask, err := r.scheduleDeleteHistoryTimerTask(event, domainID)
-			if err != nil {
-				return err
-			}
-			timerTasks = append(timerTasks, timerTask)
-
-		case shared.EventTypeWorkflowExecutionTerminated:
-			msBuilder.ReplicateWorkflowExecutionTerminatedEvent(event)
-			transferTasks = append(transferTasks, r.scheduleDeleteHistoryTransferTask())
-			timerTask, err := r.scheduleDeleteHistoryTimerTask(event, domainID)
-			if err != nil {
-				return err
-			}
-			timerTasks = append(timerTasks, timerTask)
-
-		case shared.EventTypeWorkflowExecutionContinuedAsNew:
-			// ContinuedAsNew event also has history for first 2 events for next run as they are created transactionally
-			newTransferTasks := []persistence.Task{}
-			newTimerTasks := []persistence.Task{}
-			newRunHistory := request.NewRunHistory
-			startedEvent := newRunHistory.Events[0]
-			startedAttributes := startedEvent.WorkflowExecutionStartedEventAttributes
-			dtScheduledEvent := newRunHistory.Events[1]
-
-			// History event only have the parentDomainName.  Lookup the domain ID from cache
-			var parentDomainID *string
-			if startedAttributes.ParentWorkflowDomain != nil {
-				parentDomainEntry, err := r.shard.GetDomainCache().GetDomain(startedAttributes.GetParentWorkflowDomain())
-				if err != nil {
-					return err
-				}
-				parentDomainID = &parentDomainEntry.GetInfo().ID
-			}
-
-			newRunID := event.WorkflowExecutionContinuedAsNewEventAttributes.GetNewExecutionRunId()
-
-			newExecution := shared.WorkflowExecution{
-				WorkflowId: request.WorkflowExecution.WorkflowId,
-				RunId:      common.StringPtr(newRunID),
-			}
-
-			// Create mutable state updates for the new run
-			newStateBuilder := newMutableStateBuilderWithReplicationState(r.shard.GetConfig(), r.logger, request.GetVersion())
-			newStateBuilder.ReplicateWorkflowExecutionStartedEvent(domainID, parentDomainID, newExecution, uuid.New(),
-				startedAttributes)
-			di := newStateBuilder.ReplicateDecisionTaskScheduledEvent(
-				dtScheduledEvent.GetVersion(),
-				dtScheduledEvent.GetEventId(),
-				dtScheduledEvent.DecisionTaskScheduledEventAttributes.TaskList.GetName(),
-				dtScheduledEvent.DecisionTaskScheduledEventAttributes.GetStartToCloseTimeoutSeconds(),
-			)
-			nextEventID := di.ScheduleID + 1
-			newStateBuilder.executionInfo.NextEventID = nextEventID
-			newStateBuilder.executionInfo.LastFirstEventID = startedEvent.GetEventId()
-			// Set the history from replication task on the newStateBuilder
-			newStateBuilder.hBuilder = newHistoryBuilderFromEvents(newRunHistory.Events, r.logger)
-
-			newTransferTasks = append(newTransferTasks, r.scheduleDecisionTransferTask(domainID, r.getTaskList(newStateBuilder), di.ScheduleID))
-			newTimerTasks = append(newTimerTasks, r.scheduleWorkflowTimerTask(event, newStateBuilder))
-
-			msBuilder.ReplicateWorkflowExecutionContinuedAsNewEvent(request.GetSourceCluster(), domainID, event, startedEvent, di, newStateBuilder)
-			transferTasks = append(transferTasks, r.scheduleDeleteHistoryTransferTask())
-			timerTask, err := r.scheduleDeleteHistoryTimerTask(event, domainID)
-			if err != nil {
-				return err
-			}
-			timerTasks = append(timerTasks, timerTask)
-=======
 	requestID := uuid.New() // requestID used for start workflow execution request.  This is not on the history event.
 	sBuilder := newStateBuilder(r.shard, msBuilder, r.logger)
 	lastEvent, di, newRunStateBuilder, err := sBuilder.applyEvents(request.GetVersion(), request.GetSourceCluster(),
@@ -487,7 +187,6 @@
 	if err != nil {
 		return err
 	}
->>>>>>> 3e8c8928
 
 	// If replicated events has ContinueAsNew event, then create the new run history
 	if newRunStateBuilder != nil {
@@ -550,9 +249,9 @@
 		}
 
 		// Set decision attributes after replication of history events
-		decisionVersionID := emptyVersion
-		decisionScheduleID := emptyEventID
-		decisionStartID := emptyEventID
+		decisionVersionID := common.EmptyVersion
+		decisionScheduleID := common.EmptyEventID
+		decisionStartID := common.EmptyEventID
 		decisionTimeout := int32(0)
 		if di != nil {
 			decisionVersionID = di.Version
@@ -576,13 +275,8 @@
 				DecisionTimeoutValue:        msBuilder.executionInfo.DecisionTimeoutValue,
 				ExecutionContext:            nil,
 				NextEventID:                 msBuilder.GetNextEventID(),
-<<<<<<< HEAD
 				LastProcessedEvent:          common.EmptyEventID,
-				TransferTasks:               transferTasks, // TODO: Generate transfer task
-=======
-				LastProcessedEvent:          emptyEventID,
 				TransferTasks:               sBuilder.transferTasks,
->>>>>>> 3e8c8928
 				DecisionVersion:             decisionVersionID,
 				DecisionScheduleID:          decisionScheduleID,
 				DecisionStartedID:           decisionStartID,
