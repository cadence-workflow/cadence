--- conflicted
+++ resolved
@@ -24,16 +24,8 @@
 
 import (
 	"context"
-
-<<<<<<< HEAD
-	"github.com/uber/cadence/common/cache"
-	"github.com/uber/cadence/common/persistence"
-=======
 	"github.com/uber/cadence/common/dynamicconfig"
->>>>>>> 7988288b
-
 	"github.com/uber/cadence/common"
-
 	"github.com/uber/cadence/common/types"
 )
 
@@ -55,7 +47,6 @@
 
 	Subscribe(domainID, key string, notifyChannel chan<- ChangeEvent) error
 	Unsubscribe(domainID, key string) error
-<<<<<<< HEAD
 
 	ProvideDomainCache(cache cache.DomainCache) State
 	ProvideConfigStoreManager(manager persistence.ConfigStoreManager) State
@@ -63,7 +54,6 @@
 	// CRUD operations for state handling
 	GetGlobalState(ctx context.Context) (*types.GetGlobalIsolationGroupsResponse, error)
 	UpdateGlobalState(ctx context.Context, state types.UpdateGlobalIsolationGroupsRequest) error
-=======
 }
 
 // Config values for the partitioning library for segmenting portions of workflows into isolation-groups - a resiliency
@@ -76,5 +66,4 @@
 	// UpdateFrequency refers to the frequency by which the function
 	// polls the configuration store for changes in isolation group drains
 	UpdateFrequency dynamicconfig.DurationPropertyFn
->>>>>>> 7988288b
 }