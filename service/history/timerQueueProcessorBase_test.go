--- conflicted
+++ resolved
@@ -90,14 +90,10 @@
 	s.mockMetadataMgr = &mocks.MetadataManager{}
 	s.mockClusterMetadata = &mocks.ClusterMetadata{}
 	s.mockClientBean = &client.MockClientBean{}
-<<<<<<< HEAD
-	s.mockService = service.NewTestService(s.mockClusterMetadata, nil, metricsClient, s.mockClientBean)
+	s.mockService = service.NewTestService(s.mockClusterMetadata, nil, metricsClient, s.mockClientBean, nil, nil)
 	s.mockExecutionManager = &mocks.ExecutionManager{}
 	s.mockVisibilityManager = &mocks.VisibilityManager{}
 	s.mockHistoryV2Manager = &mocks.HistoryV2Manager{}
-=======
-	s.mockService = service.NewTestService(s.mockClusterMetadata, nil, metricsClient, s.mockClientBean, nil, nil)
->>>>>>> 3df735ab
 	s.mockShard = &shardContextImpl{
 		service:                   s.mockService,
 		shardInfo:                 &persistence.ShardInfo{ShardID: shardID, RangeID: 1, TransferAckLevel: 0},
