--- conflicted
+++ resolved
@@ -549,11 +549,7 @@
 			childInfo *persistence.ChildExecutionInfo,
 		) {
 			// child already started, advance processing to recorded
-<<<<<<< HEAD
-			lastEvent = test.AddChildWorkflowExecutionStartedEvent(mutableState, lastEvent.ID, constants.TestTargetDomainID, targetExecution.GetWorkflowID(), childExecutionRunID, childInfo.WorkflowTypeName)
-=======
-			_ = test.AddChildWorkflowExecutionStartedEvent(mutableState, lastEvent.GetEventID(), constants.TestTargetDomainID, targetExecution.GetWorkflowID(), childExecutionRunID, childInfo.WorkflowTypeName)
->>>>>>> 13f9cf8b
+			_ = test.AddChildWorkflowExecutionStartedEvent(mutableState, lastEvent.ID, constants.TestTargetDomainID, targetExecution.GetWorkflowID(), childExecutionRunID, childInfo.WorkflowTypeName)
 			di := test.AddDecisionTaskScheduledEvent(mutableState)
 			lastEvent = test.AddDecisionTaskStartedEvent(mutableState, di.ScheduleID, mutableState.GetExecutionInfo().TaskList, "some random identity")
 			lastEvent = test.AddDecisionTaskCompletedEvent(mutableState, di.ScheduleID, lastEvent.ID, nil, "some random identity")
@@ -687,13 +683,8 @@
 			TargetWorkflowID: targetExecution.GetWorkflowID(),
 			TaskID:           int64(59),
 			TaskList:         mutableState.GetExecutionInfo().TaskList,
-<<<<<<< HEAD
-			TaskType:         p.CrossClusterTaskTypeStartChildExecution,
+			TaskType:         persistence.CrossClusterTaskTypeStartChildExecution,
 			ScheduleID:       event.ID,
-=======
-			TaskType:         persistence.CrossClusterTaskTypeStartChildExecution,
-			ScheduleID:       event.GetEventID(),
->>>>>>> 13f9cf8b
 		},
 	)
 
@@ -825,13 +816,8 @@
 			TargetRunID:      targetExecution.GetRunID(),
 			TaskID:           int64(59),
 			TaskList:         mutableState.GetExecutionInfo().TaskList,
-<<<<<<< HEAD
-			TaskType:         p.CrossClusterTaskTypeCancelExecution,
+			TaskType:         persistence.CrossClusterTaskTypeCancelExecution,
 			ScheduleID:       event.ID,
-=======
-			TaskType:         persistence.CrossClusterTaskTypeCancelExecution,
-			ScheduleID:       event.GetEventID(),
->>>>>>> 13f9cf8b
 		},
 	)
 
@@ -996,13 +982,8 @@
 			TargetRunID:      targetExecution.GetRunID(),
 			TaskID:           int64(59),
 			TaskList:         mutableState.GetExecutionInfo().TaskList,
-<<<<<<< HEAD
-			TaskType:         p.CrossClusterTaskTypeSignalExecution,
+			TaskType:         persistence.CrossClusterTaskTypeSignalExecution,
 			ScheduleID:       event.ID,
-=======
-			TaskType:         persistence.CrossClusterTaskTypeSignalExecution,
-			ScheduleID:       event.GetEventID(),
->>>>>>> 13f9cf8b
 		},
 	)
 
