--- conflicted
+++ resolved
@@ -914,11 +914,8 @@
 		Memo:                                FromMemo(t.Memo),
 		SearchAttributes:                    FromSearchAttributes(t.SearchAttributes),
 		JitterStartSeconds:                  t.JitterStartSeconds,
-<<<<<<< HEAD
 		ActiveClusterSelectionPolicy:        FromActiveClusterSelectionPolicy(t.ActiveClusterSelectionPolicy),
-=======
 		CronOverlapPolicy:                   FromCronOverlapPolicy(t.CronOverlapPolicy),
->>>>>>> cc499b85
 	}
 }
 
@@ -944,11 +941,8 @@
 		Memo:                                ToMemo(t.Memo),
 		SearchAttributes:                    ToSearchAttributes(t.SearchAttributes),
 		JitterStartSeconds:                  t.JitterStartSeconds,
-<<<<<<< HEAD
 		ActiveClusterSelectionPolicy:        ToActiveClusterSelectionPolicy(t.ActiveClusterSelectionPolicy),
-=======
 		CronOverlapPolicy:                   ToCronOverlapPolicy(t.CronOverlapPolicy),
->>>>>>> cc499b85
 	}
 }
 
@@ -6640,11 +6634,8 @@
 		Header:                              FromHeader(t.Header),
 		PartitionConfig:                     t.PartitionConfig,
 		RequestId:                           &t.RequestID,
-<<<<<<< HEAD
 		ActiveClusterSelectionPolicy:        FromActiveClusterSelectionPolicy(t.ActiveClusterSelectionPolicy),
-=======
 		CronOverlapPolicy:                   FromCronOverlapPolicy(t.CronOverlapPolicy),
->>>>>>> cc499b85
 	}
 }
 
@@ -6683,11 +6674,8 @@
 		Header:                              ToHeader(t.Header),
 		PartitionConfig:                     t.PartitionConfig,
 		RequestID:                           t.GetRequestId(),
-<<<<<<< HEAD
 		ActiveClusterSelectionPolicy:        ToActiveClusterSelectionPolicy(t.ActiveClusterSelectionPolicy),
-=======
 		CronOverlapPolicy:                   ToCronOverlapPolicy(t.CronOverlapPolicy),
->>>>>>> cc499b85
 	}
 }
 
