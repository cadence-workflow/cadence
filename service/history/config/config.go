// Copyright (c) 2020 Uber Technologies, Inc.
//
// Permission is hereby granted, free of charge, to any person obtaining a copy
// of this software and associated documentation files (the "Software"), to deal
// in the Software without restriction, including without limitation the rights
// to use, copy, modify, merge, publish, distribute, sublicense, and/or sell
// copies of the Software, and to permit persons to whom the Software is
// furnished to do so, subject to the following conditions:
//
// The above copyright notice and this permission notice shall be included in
// all copies or substantial portions of the Software.
//
// THE SOFTWARE IS PROVIDED "AS IS", WITHOUT WARRANTY OF ANY KIND, EXPRESS OR
// IMPLIED, INCLUDING BUT NOT LIMITED TO THE WARRANTIES OF MERCHANTABILITY,
// FITNESS FOR A PARTICULAR PURPOSE AND NONINFRINGEMENT. IN NO EVENT SHALL THE
// AUTHORS OR COPYRIGHT HOLDERS BE LIABLE FOR ANY CLAIM, DAMAGES OR OTHER
// LIABILITY, WHETHER IN AN ACTION OF CONTRACT, TORT OR OTHERWISE, ARISING FROM,
// OUT OF OR IN CONNECTION WITH THE SOFTWARE OR THE USE OR OTHER DEALINGS IN
// THE SOFTWARE.

package config

import (
	"time"

	"github.com/uber/cadence/common"
	"github.com/uber/cadence/common/config"
	"github.com/uber/cadence/common/definition"
	"github.com/uber/cadence/common/dynamicconfig"
	"github.com/uber/cadence/common/task"
)

// Config represents configuration for cadence-history service
type Config struct {
	NumberOfShards                  int
	RPS                             dynamicconfig.IntPropertyFn
	MaxIDLengthWarnLimit            dynamicconfig.IntPropertyFn
	DomainNameMaxLength             dynamicconfig.IntPropertyFnWithDomainFilter
	IdentityMaxLength               dynamicconfig.IntPropertyFnWithDomainFilter
	WorkflowIDMaxLength             dynamicconfig.IntPropertyFnWithDomainFilter
	SignalNameMaxLength             dynamicconfig.IntPropertyFnWithDomainFilter
	WorkflowTypeMaxLength           dynamicconfig.IntPropertyFnWithDomainFilter
	RequestIDMaxLength              dynamicconfig.IntPropertyFnWithDomainFilter
	TaskListNameMaxLength           dynamicconfig.IntPropertyFnWithDomainFilter
	ActivityIDMaxLength             dynamicconfig.IntPropertyFnWithDomainFilter
	ActivityTypeMaxLength           dynamicconfig.IntPropertyFnWithDomainFilter
	MarkerNameMaxLength             dynamicconfig.IntPropertyFnWithDomainFilter
	TimerIDMaxLength                dynamicconfig.IntPropertyFnWithDomainFilter
	PersistenceMaxQPS               dynamicconfig.IntPropertyFn
	PersistenceGlobalMaxQPS         dynamicconfig.IntPropertyFn
	EnableVisibilitySampling        dynamicconfig.BoolPropertyFn
	EnableReadFromClosedExecutionV2 dynamicconfig.BoolPropertyFn
	VisibilityOpenMaxQPS            dynamicconfig.IntPropertyFnWithDomainFilter
	VisibilityClosedMaxQPS          dynamicconfig.IntPropertyFnWithDomainFilter
	AdvancedVisibilityWritingMode   dynamicconfig.StringPropertyFn
	EmitShardDiffLog                dynamicconfig.BoolPropertyFn
	MaxAutoResetPoints              dynamicconfig.IntPropertyFnWithDomainFilter
	ThrottledLogRPS                 dynamicconfig.IntPropertyFn
	EnableStickyQuery               dynamicconfig.BoolPropertyFnWithDomainFilter
	ShutdownDrainDuration           dynamicconfig.DurationPropertyFn

	// HistoryCache settings
	// Change of these configs require shard restart
	HistoryCacheInitialSize dynamicconfig.IntPropertyFn
	HistoryCacheMaxSize     dynamicconfig.IntPropertyFn
	HistoryCacheTTL         dynamicconfig.DurationPropertyFn

	// EventsCache settings
	// Change of these configs require shard restart
	EventsCacheInitialCount       dynamicconfig.IntPropertyFn
	EventsCacheMaxCount           dynamicconfig.IntPropertyFn
	EventsCacheMaxSize            dynamicconfig.IntPropertyFn
	EventsCacheTTL                dynamicconfig.DurationPropertyFn
	EventsCacheGlobalEnable       dynamicconfig.BoolPropertyFn
	EventsCacheGlobalInitialCount dynamicconfig.IntPropertyFn
	EventsCacheGlobalMaxCount     dynamicconfig.IntPropertyFn

	// ShardController settings
	RangeSizeBits           uint
	AcquireShardInterval    dynamicconfig.DurationPropertyFn
	AcquireShardConcurrency dynamicconfig.IntPropertyFn

	// the artificial delay added to standby cluster's view of active cluster's time
	StandbyClusterDelay                  dynamicconfig.DurationPropertyFn
	StandbyTaskMissingEventsResendDelay  dynamicconfig.DurationPropertyFn
	StandbyTaskMissingEventsDiscardDelay dynamicconfig.DurationPropertyFn

	// Task process settings
	TaskProcessRPS                          dynamicconfig.IntPropertyFnWithDomainFilter
	TaskSchedulerType                       dynamicconfig.IntPropertyFn
	TaskSchedulerWorkerCount                dynamicconfig.IntPropertyFn
	TaskSchedulerShardWorkerCount           dynamicconfig.IntPropertyFn
	TaskSchedulerQueueSize                  dynamicconfig.IntPropertyFn
	TaskSchedulerShardQueueSize             dynamicconfig.IntPropertyFn
	TaskSchedulerDispatcherCount            dynamicconfig.IntPropertyFn
	TaskSchedulerRoundRobinWeights          dynamicconfig.MapPropertyFn
	TaskCriticalRetryCount                  dynamicconfig.IntPropertyFn
	ActiveTaskRedispatchInterval            dynamicconfig.DurationPropertyFn
	StandbyTaskRedispatchInterval           dynamicconfig.DurationPropertyFn
	TaskRedispatchIntervalJitterCoefficient dynamicconfig.FloatPropertyFn
	StandbyTaskReReplicationContextTimeout  dynamicconfig.DurationPropertyFnWithDomainIDFilter
	EnableDropStuckTaskByDomainID           dynamicconfig.BoolPropertyFnWithDomainIDFilter
	ResurrectionCheckMinDelay               dynamicconfig.DurationPropertyFnWithDomainFilter

	// QueueProcessor settings
	QueueProcessorEnableSplit                          dynamicconfig.BoolPropertyFn
	QueueProcessorSplitMaxLevel                        dynamicconfig.IntPropertyFn
	QueueProcessorEnableRandomSplitByDomainID          dynamicconfig.BoolPropertyFnWithDomainIDFilter
	QueueProcessorRandomSplitProbability               dynamicconfig.FloatPropertyFn
	QueueProcessorEnablePendingTaskSplitByDomainID     dynamicconfig.BoolPropertyFnWithDomainIDFilter
	QueueProcessorPendingTaskSplitThreshold            dynamicconfig.MapPropertyFn
	QueueProcessorEnableStuckTaskSplitByDomainID       dynamicconfig.BoolPropertyFnWithDomainIDFilter
	QueueProcessorStuckTaskSplitThreshold              dynamicconfig.MapPropertyFn
	QueueProcessorSplitLookAheadDurationByDomainID     dynamicconfig.DurationPropertyFnWithDomainIDFilter
	QueueProcessorPollBackoffInterval                  dynamicconfig.DurationPropertyFn
	QueueProcessorPollBackoffIntervalJitterCoefficient dynamicconfig.FloatPropertyFn
	QueueProcessorEnablePersistQueueStates             dynamicconfig.BoolPropertyFn
	QueueProcessorEnableLoadQueueStates                dynamicconfig.BoolPropertyFn

	// TimerQueueProcessor settings
	TimerTaskBatchSize                                dynamicconfig.IntPropertyFn
	TimerTaskDeleteBatchSize                          dynamicconfig.IntPropertyFn
	TimerProcessorGetFailureRetryCount                dynamicconfig.IntPropertyFn
	TimerProcessorCompleteTimerFailureRetryCount      dynamicconfig.IntPropertyFn
	TimerProcessorUpdateAckInterval                   dynamicconfig.DurationPropertyFn
	TimerProcessorUpdateAckIntervalJitterCoefficient  dynamicconfig.FloatPropertyFn
	TimerProcessorCompleteTimerInterval               dynamicconfig.DurationPropertyFn
	TimerProcessorFailoverMaxPollRPS                  dynamicconfig.IntPropertyFn
	TimerProcessorMaxPollRPS                          dynamicconfig.IntPropertyFn
	TimerProcessorMaxPollInterval                     dynamicconfig.DurationPropertyFn
	TimerProcessorMaxPollIntervalJitterCoefficient    dynamicconfig.FloatPropertyFn
	TimerProcessorSplitQueueInterval                  dynamicconfig.DurationPropertyFn
	TimerProcessorSplitQueueIntervalJitterCoefficient dynamicconfig.FloatPropertyFn
	TimerProcessorMaxRedispatchQueueSize              dynamicconfig.IntPropertyFn
	TimerProcessorMaxTimeShift                        dynamicconfig.DurationPropertyFn
	TimerProcessorHistoryArchivalSizeLimit            dynamicconfig.IntPropertyFn
	TimerProcessorArchivalTimeLimit                   dynamicconfig.DurationPropertyFn

	// TransferQueueProcessor settings
	TransferTaskBatchSize                                dynamicconfig.IntPropertyFn
	TransferTaskDeleteBatchSize                          dynamicconfig.IntPropertyFn
	TransferProcessorCompleteTransferFailureRetryCount   dynamicconfig.IntPropertyFn
	TransferProcessorFailoverMaxPollRPS                  dynamicconfig.IntPropertyFn
	TransferProcessorMaxPollRPS                          dynamicconfig.IntPropertyFn
	TransferProcessorMaxPollInterval                     dynamicconfig.DurationPropertyFn
	TransferProcessorMaxPollIntervalJitterCoefficient    dynamicconfig.FloatPropertyFn
	TransferProcessorSplitQueueInterval                  dynamicconfig.DurationPropertyFn
	TransferProcessorSplitQueueIntervalJitterCoefficient dynamicconfig.FloatPropertyFn
	TransferProcessorUpdateAckInterval                   dynamicconfig.DurationPropertyFn
	TransferProcessorUpdateAckIntervalJitterCoefficient  dynamicconfig.FloatPropertyFn
	TransferProcessorCompleteTransferInterval            dynamicconfig.DurationPropertyFn
	TransferProcessorMaxRedispatchQueueSize              dynamicconfig.IntPropertyFn
	TransferProcessorEnableValidator                     dynamicconfig.BoolPropertyFn
	TransferProcessorValidationInterval                  dynamicconfig.DurationPropertyFn
	TransferProcessorVisibilityArchivalTimeLimit         dynamicconfig.DurationPropertyFn

	// CrossClusterQueueProcessor settings
	CrossClusterTaskBatchSize                                     dynamicconfig.IntPropertyFn
	CrossClusterTaskDeleteBatchSize                               dynamicconfig.IntPropertyFn
	CrossClusterTaskFetchBatchSize                                dynamicconfig.IntPropertyFnWithShardIDFilter
	CrossClusterSourceProcessorMaxPollRPS                         dynamicconfig.IntPropertyFn
	CrossClusterSourceProcessorMaxPollInterval                    dynamicconfig.DurationPropertyFn
	CrossClusterSourceProcessorMaxPollIntervalJitterCoefficient   dynamicconfig.FloatPropertyFn
	CrossClusterSourceProcessorUpdateAckInterval                  dynamicconfig.DurationPropertyFn
	CrossClusterSourceProcessorUpdateAckIntervalJitterCoefficient dynamicconfig.FloatPropertyFn
	CrossClusterSourceProcessorMaxRedispatchQueueSize             dynamicconfig.IntPropertyFn
	CrossClusterSourceProcessorMaxPendingTaskSize                 dynamicconfig.IntPropertyFn

	// CrossClusterTargetTaskProcessor settings
	CrossClusterTargetProcessorMaxPendingTasks            dynamicconfig.IntPropertyFn
	CrossClusterTargetProcessorMaxRetryCount              dynamicconfig.IntPropertyFn
	CrossClusterTargetProcessorTaskWaitInterval           dynamicconfig.DurationPropertyFn
	CrossClusterTargetProcessorServiceBusyBackoffInterval dynamicconfig.DurationPropertyFn
	CrossClusterTargetProcessorJitterCoefficient          dynamicconfig.FloatPropertyFn

	// CrossClusterTaskFetcher settings
	CrossClusterFetcherParallelism                dynamicconfig.IntPropertyFn
	CrossClusterFetcherAggregationInterval        dynamicconfig.DurationPropertyFn
	CrossClusterFetcherServiceBusyBackoffInterval dynamicconfig.DurationPropertyFn
	CrossClusterFetcherErrorBackoffInterval       dynamicconfig.DurationPropertyFn
	CrossClusterFetcherJitterCoefficient          dynamicconfig.FloatPropertyFn

	// ReplicatorQueueProcessor settings
	ReplicatorTaskBatchSize                               dynamicconfig.IntPropertyFn
	ReplicatorTaskDeleteBatchSize                         dynamicconfig.IntPropertyFn
	ReplicatorTaskWorkerCount                             dynamicconfig.IntPropertyFn
	ReplicatorReadTaskMaxRetryCount                       dynamicconfig.IntPropertyFn
	ReplicatorProcessorMaxPollRPS                         dynamicconfig.IntPropertyFn
	ReplicatorProcessorMaxPollInterval                    dynamicconfig.DurationPropertyFn
	ReplicatorProcessorMaxPollIntervalJitterCoefficient   dynamicconfig.FloatPropertyFn
	ReplicatorProcessorUpdateAckInterval                  dynamicconfig.DurationPropertyFn
	ReplicatorProcessorUpdateAckIntervalJitterCoefficient dynamicconfig.FloatPropertyFn
	ReplicatorProcessorMaxRedispatchQueueSize             dynamicconfig.IntPropertyFn
	ReplicatorProcessorEnablePriorityTaskProcessor        dynamicconfig.BoolPropertyFn
	ReplicatorProcessorFetchTasksBatchSize                dynamicconfig.IntPropertyFnWithShardIDFilter
	ReplicatorUpperLatency                                dynamicconfig.DurationPropertyFn

	// Persistence settings
	ExecutionMgrNumConns dynamicconfig.IntPropertyFn
	HistoryMgrNumConns   dynamicconfig.IntPropertyFn

	// System Limits
	MaximumBufferedEventsBatch dynamicconfig.IntPropertyFn
	MaximumSignalsPerExecution dynamicconfig.IntPropertyFnWithDomainFilter

	// ShardUpdateMinInterval the minimal time interval which the shard info can be updated
	ShardUpdateMinInterval dynamicconfig.DurationPropertyFn
	// ShardSyncMinInterval the minimal time interval which the shard info should be sync to remote
	ShardSyncMinInterval            dynamicconfig.DurationPropertyFn
	ShardSyncTimerJitterCoefficient dynamicconfig.FloatPropertyFn

	// Time to hold a poll request before returning an empty response
	// right now only used by GetMutableState
	LongPollExpirationInterval dynamicconfig.DurationPropertyFnWithDomainFilter

	// encoding the history events
	EventEncodingType dynamicconfig.StringPropertyFnWithDomainFilter
	// whether or not using ParentClosePolicy
	EnableParentClosePolicy dynamicconfig.BoolPropertyFnWithDomainFilter
	// whether or not enable system workers for processing parent close policy task
	EnableParentClosePolicyWorker dynamicconfig.BoolPropertyFn
	// parent close policy will be processed by sys workers(if enabled) if
	// the number of children greater than or equal to this threshold
	ParentClosePolicyThreshold dynamicconfig.IntPropertyFnWithDomainFilter
	// total number of parentClosePolicy system workflows
	NumParentClosePolicySystemWorkflows dynamicconfig.IntPropertyFn

	// Archival settings
	NumArchiveSystemWorkflows dynamicconfig.IntPropertyFn
	ArchiveRequestRPS         dynamicconfig.IntPropertyFn

	// Size limit related settings
	BlobSizeLimitError     dynamicconfig.IntPropertyFnWithDomainFilter
	BlobSizeLimitWarn      dynamicconfig.IntPropertyFnWithDomainFilter
	HistorySizeLimitError  dynamicconfig.IntPropertyFnWithDomainFilter
	HistorySizeLimitWarn   dynamicconfig.IntPropertyFnWithDomainFilter
	HistoryCountLimitError dynamicconfig.IntPropertyFnWithDomainFilter
	HistoryCountLimitWarn  dynamicconfig.IntPropertyFnWithDomainFilter

	// ValidSearchAttributes is legal indexed keys that can be used in list APIs
	ValidSearchAttributes             dynamicconfig.MapPropertyFn
	SearchAttributesNumberOfKeysLimit dynamicconfig.IntPropertyFnWithDomainFilter
	SearchAttributesSizeOfValueLimit  dynamicconfig.IntPropertyFnWithDomainFilter
	SearchAttributesTotalSizeLimit    dynamicconfig.IntPropertyFnWithDomainFilter

	// Decision settings
	// StickyTTL is to expire a sticky tasklist if no update more than this duration
	// TODO https://github.com/uber/cadence/issues/2357
	StickyTTL dynamicconfig.DurationPropertyFnWithDomainFilter
	// DecisionHeartbeatTimeout is to timeout behavior of: RespondDecisionTaskComplete with ForceCreateNewDecisionTask == true without any decisions
	// So that decision will be scheduled to another worker(by clear stickyness)
	DecisionHeartbeatTimeout dynamicconfig.DurationPropertyFnWithDomainFilter
	// MaxDecisionStartToCloseSeconds is the StartToCloseSeconds for decision
<<<<<<< HEAD
	MaxDecisionStartToCloseSeconds           dynamicconfig.IntPropertyFnWithDomainFilter
	DecisionRetryCriticalAttempts            dynamicconfig.IntPropertyFn
	NormalDecisionScheduleToStartMaxAttempts dynamicconfig.IntPropertyFnWithDomainFilter
	NormalDecisionScheduleToStartTimeout     dynamicconfig.DurationPropertyFnWithDomainFilter
=======
	MaxDecisionStartToCloseSeconds dynamicconfig.IntPropertyFnWithDomainFilter
	DecisionRetryCriticalAttempts  dynamicconfig.IntPropertyFn
	DecisionRetryMaxAttempts       dynamicconfig.IntPropertyFnWithDomainFilter
>>>>>>> e1e94ee0

	// The following is used by the new RPC replication stack
	ReplicationTaskFetcherParallelism                  dynamicconfig.IntPropertyFn
	ReplicationTaskFetcherAggregationInterval          dynamicconfig.DurationPropertyFn
	ReplicationTaskFetcherTimerJitterCoefficient       dynamicconfig.FloatPropertyFn
	ReplicationTaskFetcherErrorRetryWait               dynamicconfig.DurationPropertyFn
	ReplicationTaskFetcherServiceBusyWait              dynamicconfig.DurationPropertyFn
	ReplicationTaskProcessorErrorRetryWait             dynamicconfig.DurationPropertyFnWithShardIDFilter
	ReplicationTaskProcessorErrorRetryMaxAttempts      dynamicconfig.IntPropertyFnWithShardIDFilter
	ReplicationTaskProcessorErrorSecondRetryWait       dynamicconfig.DurationPropertyFnWithShardIDFilter
	ReplicationTaskProcessorErrorSecondRetryMaxWait    dynamicconfig.DurationPropertyFnWithShardIDFilter
	ReplicationTaskProcessorErrorSecondRetryExpiration dynamicconfig.DurationPropertyFnWithShardIDFilter
	ReplicationTaskProcessorNoTaskRetryWait            dynamicconfig.DurationPropertyFnWithShardIDFilter
	ReplicationTaskProcessorCleanupInterval            dynamicconfig.DurationPropertyFnWithShardIDFilter
	ReplicationTaskProcessorCleanupJitterCoefficient   dynamicconfig.FloatPropertyFnWithShardIDFilter
	ReplicationTaskProcessorReadHistoryBatchSize       dynamicconfig.IntPropertyFn
	ReplicationTaskProcessorStartWait                  dynamicconfig.DurationPropertyFnWithShardIDFilter
	ReplicationTaskProcessorStartWaitJitterCoefficient dynamicconfig.FloatPropertyFnWithShardIDFilter
	ReplicationTaskProcessorHostQPS                    dynamicconfig.FloatPropertyFn
	ReplicationTaskProcessorShardQPS                   dynamicconfig.FloatPropertyFn
	ReplicationTaskGenerationQPS                       dynamicconfig.FloatPropertyFn

	// The following are used by consistent query
	EnableConsistentQuery         dynamicconfig.BoolPropertyFn
	EnableConsistentQueryByDomain dynamicconfig.BoolPropertyFnWithDomainFilter
	MaxBufferedQueryCount         dynamicconfig.IntPropertyFn

	EnableCrossClusterOperations dynamicconfig.BoolPropertyFnWithDomainFilter

	// Data integrity check related config knobs
	MutableStateChecksumGenProbability    dynamicconfig.IntPropertyFnWithDomainFilter
	MutableStateChecksumVerifyProbability dynamicconfig.IntPropertyFnWithDomainFilter
	MutableStateChecksumInvalidateBefore  dynamicconfig.FloatPropertyFn

	// Failover marker heartbeat
	NotifyFailoverMarkerInterval               dynamicconfig.DurationPropertyFn
	NotifyFailoverMarkerTimerJitterCoefficient dynamicconfig.FloatPropertyFn
	EnableGracefulFailover                     dynamicconfig.BoolPropertyFn

	// Allows worker to dispatch activity tasks through local tunnel after decisions are made. This is an performance optimization to skip activity scheduling efforts.
	EnableActivityLocalDispatchByDomain dynamicconfig.BoolPropertyFnWithDomainFilter

	ActivityMaxScheduleToStartTimeoutForRetry dynamicconfig.DurationPropertyFnWithDomainFilter

	// Debugging configurations
	EnableDebugMode             bool // note that this value is initialized once on service start
	EnableTaskInfoLogByDomainID dynamicconfig.BoolPropertyFnWithDomainIDFilter
}

const (
	// DefaultHistoryMaxAutoResetPoints is the default maximum number for auto reset points
	DefaultHistoryMaxAutoResetPoints = 20
)

var (
	// DefaultTaskPriorityWeight is the default round robin weight used by task scheduler
	DefaultTaskPriorityWeight = map[int]int{
		task.GetTaskPriority(task.HighPriorityClass, task.DefaultPrioritySubclass):    500,
		task.GetTaskPriority(task.DefaultPriorityClass, task.DefaultPrioritySubclass): 20,
		task.GetTaskPriority(task.LowPriorityClass, task.DefaultPrioritySubclass):     5,
	}

	// DefaultPendingTaskSplitThreshold is the default pending task split threshold
	DefaultPendingTaskSplitThreshold = map[int]int{ // processing queue level -> threshold for # of pending tasks per domain
		0: 1000,
		1: 10000,
	}

	// DefaultStuckTaskSplitThreshold is the default stuck task split threshold
	DefaultStuckTaskSplitThreshold = map[int]int{ // processing queue level -> threshold for # of task attempts
		0: 100,
		1: 10000,
	}
)

// New returns new service config with default values
func New(dc *dynamicconfig.Collection, numberOfShards int, storeType string, isAdvancedVisConfigExist bool) *Config {
	cfg := &Config{
		NumberOfShards:                       numberOfShards,
		RPS:                                  dc.GetIntProperty(dynamicconfig.HistoryRPS, 3000),
		MaxIDLengthWarnLimit:                 dc.GetIntProperty(dynamicconfig.MaxIDLengthWarnLimit, common.DefaultIDLengthWarnLimit),
		DomainNameMaxLength:                  dc.GetIntPropertyFilteredByDomain(dynamicconfig.DomainNameMaxLength, common.DefaultIDLengthErrorLimit),
		IdentityMaxLength:                    dc.GetIntPropertyFilteredByDomain(dynamicconfig.IdentityMaxLength, common.DefaultIDLengthErrorLimit),
		WorkflowIDMaxLength:                  dc.GetIntPropertyFilteredByDomain(dynamicconfig.WorkflowIDMaxLength, common.DefaultIDLengthErrorLimit),
		SignalNameMaxLength:                  dc.GetIntPropertyFilteredByDomain(dynamicconfig.SignalNameMaxLength, common.DefaultIDLengthErrorLimit),
		WorkflowTypeMaxLength:                dc.GetIntPropertyFilteredByDomain(dynamicconfig.WorkflowTypeMaxLength, common.DefaultIDLengthErrorLimit),
		RequestIDMaxLength:                   dc.GetIntPropertyFilteredByDomain(dynamicconfig.RequestIDMaxLength, common.DefaultIDLengthErrorLimit),
		TaskListNameMaxLength:                dc.GetIntPropertyFilteredByDomain(dynamicconfig.TaskListNameMaxLength, common.DefaultIDLengthErrorLimit),
		ActivityIDMaxLength:                  dc.GetIntPropertyFilteredByDomain(dynamicconfig.ActivityIDMaxLength, common.DefaultIDLengthErrorLimit),
		ActivityTypeMaxLength:                dc.GetIntPropertyFilteredByDomain(dynamicconfig.ActivityTypeMaxLength, common.DefaultIDLengthErrorLimit),
		MarkerNameMaxLength:                  dc.GetIntPropertyFilteredByDomain(dynamicconfig.MarkerNameMaxLength, common.DefaultIDLengthErrorLimit),
		TimerIDMaxLength:                     dc.GetIntPropertyFilteredByDomain(dynamicconfig.TimerIDMaxLength, common.DefaultIDLengthErrorLimit),
		PersistenceMaxQPS:                    dc.GetIntProperty(dynamicconfig.HistoryPersistenceMaxQPS, 9000),
		PersistenceGlobalMaxQPS:              dc.GetIntProperty(dynamicconfig.HistoryPersistenceGlobalMaxQPS, 0),
		ShutdownDrainDuration:                dc.GetDurationProperty(dynamicconfig.HistoryShutdownDrainDuration, 0),
		EnableVisibilitySampling:             dc.GetBoolProperty(dynamicconfig.EnableVisibilitySampling, false),
		EnableReadFromClosedExecutionV2:      dc.GetBoolProperty(dynamicconfig.EnableReadFromClosedExecutionV2, false),
		VisibilityOpenMaxQPS:                 dc.GetIntPropertyFilteredByDomain(dynamicconfig.HistoryVisibilityOpenMaxQPS, 300),
		VisibilityClosedMaxQPS:               dc.GetIntPropertyFilteredByDomain(dynamicconfig.HistoryVisibilityClosedMaxQPS, 300),
		MaxAutoResetPoints:                   dc.GetIntPropertyFilteredByDomain(dynamicconfig.HistoryMaxAutoResetPoints, DefaultHistoryMaxAutoResetPoints),
		MaxDecisionStartToCloseSeconds:       dc.GetIntPropertyFilteredByDomain(dynamicconfig.MaxDecisionStartToCloseSeconds, 240),
		AdvancedVisibilityWritingMode:        dc.GetStringProperty(dynamicconfig.AdvancedVisibilityWritingMode, common.GetDefaultAdvancedVisibilityWritingMode(isAdvancedVisConfigExist)),
		EmitShardDiffLog:                     dc.GetBoolProperty(dynamicconfig.EmitShardDiffLog, false),
		HistoryCacheInitialSize:              dc.GetIntProperty(dynamicconfig.HistoryCacheInitialSize, 128),
		HistoryCacheMaxSize:                  dc.GetIntProperty(dynamicconfig.HistoryCacheMaxSize, 512),
		HistoryCacheTTL:                      dc.GetDurationProperty(dynamicconfig.HistoryCacheTTL, time.Hour),
		EventsCacheInitialCount:              dc.GetIntProperty(dynamicconfig.EventsCacheInitialCount, 128),
		EventsCacheMaxCount:                  dc.GetIntProperty(dynamicconfig.EventsCacheMaxCount, 512),
		EventsCacheMaxSize:                   dc.GetIntProperty(dynamicconfig.EventsCacheMaxSize, 0),
		EventsCacheTTL:                       dc.GetDurationProperty(dynamicconfig.EventsCacheTTL, time.Hour),
		EventsCacheGlobalEnable:              dc.GetBoolProperty(dynamicconfig.EventsCacheGlobalEnable, false),
		EventsCacheGlobalInitialCount:        dc.GetIntProperty(dynamicconfig.EventsCacheGlobalInitialCount, 4096),
		EventsCacheGlobalMaxCount:            dc.GetIntProperty(dynamicconfig.EventsCacheGlobalMaxCount, 131072),
		RangeSizeBits:                        20, // 20 bits for sequencer, 2^20 sequence number for any range
		AcquireShardInterval:                 dc.GetDurationProperty(dynamicconfig.AcquireShardInterval, time.Minute),
		AcquireShardConcurrency:              dc.GetIntProperty(dynamicconfig.AcquireShardConcurrency, 1),
		StandbyClusterDelay:                  dc.GetDurationProperty(dynamicconfig.StandbyClusterDelay, 5*time.Minute),
		StandbyTaskMissingEventsResendDelay:  dc.GetDurationProperty(dynamicconfig.StandbyTaskMissingEventsResendDelay, 15*time.Minute),
		StandbyTaskMissingEventsDiscardDelay: dc.GetDurationProperty(dynamicconfig.StandbyTaskMissingEventsDiscardDelay, 25*time.Minute),

		TaskProcessRPS:                          dc.GetIntPropertyFilteredByDomain(dynamicconfig.TaskProcessRPS, 1000),
		TaskSchedulerType:                       dc.GetIntProperty(dynamicconfig.TaskSchedulerType, int(task.SchedulerTypeWRR)),
		TaskSchedulerWorkerCount:                dc.GetIntProperty(dynamicconfig.TaskSchedulerWorkerCount, 200),
		TaskSchedulerShardWorkerCount:           dc.GetIntProperty(dynamicconfig.TaskSchedulerShardWorkerCount, 0),
		TaskSchedulerQueueSize:                  dc.GetIntProperty(dynamicconfig.TaskSchedulerQueueSize, 10000),
		TaskSchedulerShardQueueSize:             dc.GetIntProperty(dynamicconfig.TaskSchedulerShardQueueSize, 200),
		TaskSchedulerDispatcherCount:            dc.GetIntProperty(dynamicconfig.TaskSchedulerDispatcherCount, 1),
		TaskSchedulerRoundRobinWeights:          dc.GetMapProperty(dynamicconfig.TaskSchedulerRoundRobinWeights, common.ConvertIntMapToDynamicConfigMapProperty(DefaultTaskPriorityWeight)),
		TaskCriticalRetryCount:                  dc.GetIntProperty(dynamicconfig.TaskCriticalRetryCount, 50),
		ActiveTaskRedispatchInterval:            dc.GetDurationProperty(dynamicconfig.ActiveTaskRedispatchInterval, 5*time.Second),
		StandbyTaskRedispatchInterval:           dc.GetDurationProperty(dynamicconfig.StandbyTaskRedispatchInterval, 30*time.Second),
		TaskRedispatchIntervalJitterCoefficient: dc.GetFloat64Property(dynamicconfig.TaskRedispatchIntervalJitterCoefficient, 0.15),
		StandbyTaskReReplicationContextTimeout:  dc.GetDurationPropertyFilteredByDomainID(dynamicconfig.StandbyTaskReReplicationContextTimeout, 3*time.Minute),
		EnableDropStuckTaskByDomainID:           dc.GetBoolPropertyFilteredByDomainID(dynamicconfig.EnableDropStuckTaskByDomainID, false),
		ResurrectionCheckMinDelay:               dc.GetDurationPropertyFilteredByDomain(dynamicconfig.ResurrectionCheckMinDelay, 24*time.Hour),

		QueueProcessorEnableSplit:                          dc.GetBoolProperty(dynamicconfig.QueueProcessorEnableSplit, false),
		QueueProcessorSplitMaxLevel:                        dc.GetIntProperty(dynamicconfig.QueueProcessorSplitMaxLevel, 2), // 3 levels, start from 0
		QueueProcessorEnableRandomSplitByDomainID:          dc.GetBoolPropertyFilteredByDomainID(dynamicconfig.QueueProcessorEnableRandomSplitByDomainID, false),
		QueueProcessorRandomSplitProbability:               dc.GetFloat64Property(dynamicconfig.QueueProcessorRandomSplitProbability, 0.01),
		QueueProcessorEnablePendingTaskSplitByDomainID:     dc.GetBoolPropertyFilteredByDomainID(dynamicconfig.QueueProcessorEnablePendingTaskSplitByDomainID, false),
		QueueProcessorPendingTaskSplitThreshold:            dc.GetMapProperty(dynamicconfig.QueueProcessorPendingTaskSplitThreshold, common.ConvertIntMapToDynamicConfigMapProperty(DefaultPendingTaskSplitThreshold)),
		QueueProcessorEnableStuckTaskSplitByDomainID:       dc.GetBoolPropertyFilteredByDomainID(dynamicconfig.QueueProcessorEnableStuckTaskSplitByDomainID, false),
		QueueProcessorStuckTaskSplitThreshold:              dc.GetMapProperty(dynamicconfig.QueueProcessorStuckTaskSplitThreshold, common.ConvertIntMapToDynamicConfigMapProperty(DefaultStuckTaskSplitThreshold)),
		QueueProcessorSplitLookAheadDurationByDomainID:     dc.GetDurationPropertyFilteredByDomainID(dynamicconfig.QueueProcessorSplitLookAheadDurationByDomainID, 20*time.Minute),
		QueueProcessorPollBackoffInterval:                  dc.GetDurationProperty(dynamicconfig.QueueProcessorPollBackoffInterval, 5*time.Second),
		QueueProcessorPollBackoffIntervalJitterCoefficient: dc.GetFloat64Property(dynamicconfig.QueueProcessorPollBackoffIntervalJitterCoefficient, 0.15),
		QueueProcessorEnablePersistQueueStates:             dc.GetBoolProperty(dynamicconfig.QueueProcessorEnablePersistQueueStates, true),
		QueueProcessorEnableLoadQueueStates:                dc.GetBoolProperty(dynamicconfig.QueueProcessorEnableLoadQueueStates, true),

		TimerTaskBatchSize:                                dc.GetIntProperty(dynamicconfig.TimerTaskBatchSize, 100),
		TimerTaskDeleteBatchSize:                          dc.GetIntProperty(dynamicconfig.TimerTaskDeleteBatchSize, 4000),
		TimerProcessorGetFailureRetryCount:                dc.GetIntProperty(dynamicconfig.TimerProcessorGetFailureRetryCount, 5),
		TimerProcessorCompleteTimerFailureRetryCount:      dc.GetIntProperty(dynamicconfig.TimerProcessorCompleteTimerFailureRetryCount, 10),
		TimerProcessorUpdateAckInterval:                   dc.GetDurationProperty(dynamicconfig.TimerProcessorUpdateAckInterval, 30*time.Second),
		TimerProcessorUpdateAckIntervalJitterCoefficient:  dc.GetFloat64Property(dynamicconfig.TimerProcessorUpdateAckIntervalJitterCoefficient, 0.15),
		TimerProcessorCompleteTimerInterval:               dc.GetDurationProperty(dynamicconfig.TimerProcessorCompleteTimerInterval, 60*time.Second),
		TimerProcessorFailoverMaxPollRPS:                  dc.GetIntProperty(dynamicconfig.TimerProcessorFailoverMaxPollRPS, 1),
		TimerProcessorMaxPollRPS:                          dc.GetIntProperty(dynamicconfig.TimerProcessorMaxPollRPS, 20),
		TimerProcessorMaxPollInterval:                     dc.GetDurationProperty(dynamicconfig.TimerProcessorMaxPollInterval, 5*time.Minute),
		TimerProcessorMaxPollIntervalJitterCoefficient:    dc.GetFloat64Property(dynamicconfig.TimerProcessorMaxPollIntervalJitterCoefficient, 0.15),
		TimerProcessorSplitQueueInterval:                  dc.GetDurationProperty(dynamicconfig.TimerProcessorSplitQueueInterval, 1*time.Minute),
		TimerProcessorSplitQueueIntervalJitterCoefficient: dc.GetFloat64Property(dynamicconfig.TimerProcessorSplitQueueIntervalJitterCoefficient, 0.15),
		TimerProcessorMaxRedispatchQueueSize:              dc.GetIntProperty(dynamicconfig.TimerProcessorMaxRedispatchQueueSize, 10000),
		TimerProcessorMaxTimeShift:                        dc.GetDurationProperty(dynamicconfig.TimerProcessorMaxTimeShift, 1*time.Second),
		TimerProcessorHistoryArchivalSizeLimit:            dc.GetIntProperty(dynamicconfig.TimerProcessorHistoryArchivalSizeLimit, 500*1024),
		TimerProcessorArchivalTimeLimit:                   dc.GetDurationProperty(dynamicconfig.TimerProcessorArchivalTimeLimit, 1*time.Second),

		TransferTaskBatchSize:                                dc.GetIntProperty(dynamicconfig.TransferTaskBatchSize, 100),
		TransferTaskDeleteBatchSize:                          dc.GetIntProperty(dynamicconfig.TransferTaskDeleteBatchSize, 4000),
		TransferProcessorFailoverMaxPollRPS:                  dc.GetIntProperty(dynamicconfig.TransferProcessorFailoverMaxPollRPS, 1),
		TransferProcessorMaxPollRPS:                          dc.GetIntProperty(dynamicconfig.TransferProcessorMaxPollRPS, 20),
		TransferProcessorCompleteTransferFailureRetryCount:   dc.GetIntProperty(dynamicconfig.TransferProcessorCompleteTransferFailureRetryCount, 10),
		TransferProcessorMaxPollInterval:                     dc.GetDurationProperty(dynamicconfig.TransferProcessorMaxPollInterval, 1*time.Minute),
		TransferProcessorMaxPollIntervalJitterCoefficient:    dc.GetFloat64Property(dynamicconfig.TransferProcessorMaxPollIntervalJitterCoefficient, 0.15),
		TransferProcessorSplitQueueInterval:                  dc.GetDurationProperty(dynamicconfig.TransferProcessorSplitQueueInterval, 1*time.Minute),
		TransferProcessorSplitQueueIntervalJitterCoefficient: dc.GetFloat64Property(dynamicconfig.TransferProcessorSplitQueueIntervalJitterCoefficient, 0.15),
		TransferProcessorUpdateAckInterval:                   dc.GetDurationProperty(dynamicconfig.TransferProcessorUpdateAckInterval, 30*time.Second),
		TransferProcessorUpdateAckIntervalJitterCoefficient:  dc.GetFloat64Property(dynamicconfig.TransferProcessorUpdateAckIntervalJitterCoefficient, 0.15),
		TransferProcessorCompleteTransferInterval:            dc.GetDurationProperty(dynamicconfig.TransferProcessorCompleteTransferInterval, 60*time.Second),
		TransferProcessorMaxRedispatchQueueSize:              dc.GetIntProperty(dynamicconfig.TransferProcessorMaxRedispatchQueueSize, 10000),
		TransferProcessorEnableValidator:                     dc.GetBoolProperty(dynamicconfig.TransferProcessorEnableValidator, false),
		TransferProcessorValidationInterval:                  dc.GetDurationProperty(dynamicconfig.TransferProcessorValidationInterval, 30*time.Second),
		TransferProcessorVisibilityArchivalTimeLimit:         dc.GetDurationProperty(dynamicconfig.TransferProcessorVisibilityArchivalTimeLimit, 200*time.Millisecond),

		CrossClusterTaskBatchSize:                                     dc.GetIntProperty(dynamicconfig.CrossClusterTaskBatchSize, 100),
		CrossClusterTaskDeleteBatchSize:                               dc.GetIntProperty(dynamicconfig.CrossClusterTaskDeleteBatchSize, 4000),
		CrossClusterTaskFetchBatchSize:                                dc.GetIntPropertyFilteredByShardID(dynamicconfig.CrossClusterTaskFetchBatchSize, 100),
		CrossClusterSourceProcessorMaxPollRPS:                         dc.GetIntProperty(dynamicconfig.CrossClusterSourceProcessorMaxPollRPS, 20),
		CrossClusterSourceProcessorMaxPollInterval:                    dc.GetDurationProperty(dynamicconfig.CrossClusterSourceProcessorMaxPollInterval, 1*time.Minute),
		CrossClusterSourceProcessorMaxPollIntervalJitterCoefficient:   dc.GetFloat64Property(dynamicconfig.CrossClusterSourceProcessorMaxPollIntervalJitterCoefficient, 0.15),
		CrossClusterSourceProcessorUpdateAckInterval:                  dc.GetDurationProperty(dynamicconfig.CrossClusterSourceProcessorUpdateAckInterval, 30*time.Second),
		CrossClusterSourceProcessorUpdateAckIntervalJitterCoefficient: dc.GetFloat64Property(dynamicconfig.CrossClusterSourceProcessorUpdateAckIntervalJitterCoefficient, 0.15),
		CrossClusterSourceProcessorMaxRedispatchQueueSize:             dc.GetIntProperty(dynamicconfig.CrossClusterSourceProcessorMaxRedispatchQueueSize, 10000),
		CrossClusterSourceProcessorMaxPendingTaskSize:                 dc.GetIntProperty(dynamicconfig.CrossClusterSourceProcessorMaxPendingTaskSize, 500),

		CrossClusterTargetProcessorMaxPendingTasks:            dc.GetIntProperty(dynamicconfig.CrossClusterTargetProcessorMaxPendingTasks, 200),
		CrossClusterTargetProcessorMaxRetryCount:              dc.GetIntProperty(dynamicconfig.CrossClusterTargetProcessorMaxRetryCount, 20),
		CrossClusterTargetProcessorTaskWaitInterval:           dc.GetDurationProperty(dynamicconfig.CrossClusterTargetProcessorTaskWaitInterval, 3*time.Second),
		CrossClusterTargetProcessorServiceBusyBackoffInterval: dc.GetDurationProperty(dynamicconfig.CrossClusterTargetProcessorServiceBusyBackoffInterval, 5*time.Second),
		CrossClusterTargetProcessorJitterCoefficient:          dc.GetFloat64Property(dynamicconfig.CrossClusterTargetProcessorJitterCoefficient, 0.15),

		CrossClusterFetcherParallelism:                dc.GetIntProperty(dynamicconfig.CrossClusterFetcherParallelism, 1),
		CrossClusterFetcherAggregationInterval:        dc.GetDurationProperty(dynamicconfig.CrossClusterFetcherAggregationInterval, 2*time.Second),
		CrossClusterFetcherServiceBusyBackoffInterval: dc.GetDurationProperty(dynamicconfig.CrossClusterFetcherServiceBusyBackoffInterval, 5*time.Second),
		CrossClusterFetcherErrorBackoffInterval:       dc.GetDurationProperty(dynamicconfig.CrossClusterFetcherServiceBusyBackoffInterval, time.Second),
		CrossClusterFetcherJitterCoefficient:          dc.GetFloat64Property(dynamicconfig.CrossClusterFetcherJitterCoefficient, 0.15),

		ReplicatorTaskBatchSize:                               dc.GetIntProperty(dynamicconfig.ReplicatorTaskBatchSize, 100),
		ReplicatorTaskDeleteBatchSize:                         dc.GetIntProperty(dynamicconfig.ReplicatorTaskDeleteBatchSize, 4000),
		ReplicatorTaskWorkerCount:                             dc.GetIntProperty(dynamicconfig.ReplicatorTaskWorkerCount, 10),
		ReplicatorReadTaskMaxRetryCount:                       dc.GetIntProperty(dynamicconfig.ReplicatorReadTaskMaxRetryCount, 3),
		ReplicatorProcessorMaxPollRPS:                         dc.GetIntProperty(dynamicconfig.ReplicatorProcessorMaxPollRPS, 20),
		ReplicatorProcessorMaxPollInterval:                    dc.GetDurationProperty(dynamicconfig.ReplicatorProcessorMaxPollInterval, 1*time.Minute),
		ReplicatorProcessorMaxPollIntervalJitterCoefficient:   dc.GetFloat64Property(dynamicconfig.ReplicatorProcessorMaxPollIntervalJitterCoefficient, 0.15),
		ReplicatorProcessorUpdateAckInterval:                  dc.GetDurationProperty(dynamicconfig.ReplicatorProcessorUpdateAckInterval, 5*time.Second),
		ReplicatorProcessorUpdateAckIntervalJitterCoefficient: dc.GetFloat64Property(dynamicconfig.ReplicatorProcessorUpdateAckIntervalJitterCoefficient, 0.15),
		ReplicatorProcessorMaxRedispatchQueueSize:             dc.GetIntProperty(dynamicconfig.ReplicatorProcessorMaxRedispatchQueueSize, 10000),
		ReplicatorProcessorEnablePriorityTaskProcessor:        dc.GetBoolProperty(dynamicconfig.ReplicatorProcessorEnablePriorityTaskProcessor, false),
		ReplicatorProcessorFetchTasksBatchSize:                dc.GetIntPropertyFilteredByShardID(dynamicconfig.ReplicatorTaskBatchSize, 25),
		ReplicatorUpperLatency:                                dc.GetDurationProperty(dynamicconfig.ReplicatorUpperLatency, 40*time.Second),

		ExecutionMgrNumConns:       dc.GetIntProperty(dynamicconfig.ExecutionMgrNumConns, 50),
		HistoryMgrNumConns:         dc.GetIntProperty(dynamicconfig.HistoryMgrNumConns, 50),
		MaximumBufferedEventsBatch: dc.GetIntProperty(dynamicconfig.MaximumBufferedEventsBatch, 100),
		// 10K signals should big enough given workflow execution has 200K history lengh limit. It needs to be non-zero to protect continueAsNew from infinit loop
		MaximumSignalsPerExecution:      dc.GetIntPropertyFilteredByDomain(dynamicconfig.MaximumSignalsPerExecution, 10000),
		ShardUpdateMinInterval:          dc.GetDurationProperty(dynamicconfig.ShardUpdateMinInterval, 5*time.Minute),
		ShardSyncMinInterval:            dc.GetDurationProperty(dynamicconfig.ShardSyncMinInterval, 5*time.Minute),
		ShardSyncTimerJitterCoefficient: dc.GetFloat64Property(dynamicconfig.TransferProcessorMaxPollIntervalJitterCoefficient, 0.15),

		// history client: client/history/client.go set the client timeout 30s
		LongPollExpirationInterval:          dc.GetDurationPropertyFilteredByDomain(dynamicconfig.HistoryLongPollExpirationInterval, time.Second*20),
		EventEncodingType:                   dc.GetStringPropertyFilteredByDomain(dynamicconfig.DefaultEventEncoding, string(common.EncodingTypeThriftRW)),
		EnableParentClosePolicy:             dc.GetBoolPropertyFilteredByDomain(dynamicconfig.EnableParentClosePolicy, true),
		NumParentClosePolicySystemWorkflows: dc.GetIntProperty(dynamicconfig.NumParentClosePolicySystemWorkflows, 10),
		EnableParentClosePolicyWorker:       dc.GetBoolProperty(dynamicconfig.EnableParentClosePolicyWorker, true),
		ParentClosePolicyThreshold:          dc.GetIntPropertyFilteredByDomain(dynamicconfig.ParentClosePolicyThreshold, 10),

		NumArchiveSystemWorkflows: dc.GetIntProperty(dynamicconfig.NumArchiveSystemWorkflows, 1000),
		ArchiveRequestRPS:         dc.GetIntProperty(dynamicconfig.ArchiveRequestRPS, 300), // should be much smaller than frontend RPS

		BlobSizeLimitError:     dc.GetIntPropertyFilteredByDomain(dynamicconfig.BlobSizeLimitError, 2*1024*1024),
		BlobSizeLimitWarn:      dc.GetIntPropertyFilteredByDomain(dynamicconfig.BlobSizeLimitWarn, 512*1024),
		HistorySizeLimitError:  dc.GetIntPropertyFilteredByDomain(dynamicconfig.HistorySizeLimitError, 200*1024*1024),
		HistorySizeLimitWarn:   dc.GetIntPropertyFilteredByDomain(dynamicconfig.HistorySizeLimitWarn, 50*1024*1024),
		HistoryCountLimitError: dc.GetIntPropertyFilteredByDomain(dynamicconfig.HistoryCountLimitError, 200*1024),
		HistoryCountLimitWarn:  dc.GetIntPropertyFilteredByDomain(dynamicconfig.HistoryCountLimitWarn, 50*1024),

		ThrottledLogRPS:   dc.GetIntProperty(dynamicconfig.HistoryThrottledLogRPS, 4),
		EnableStickyQuery: dc.GetBoolPropertyFilteredByDomain(dynamicconfig.EnableStickyQuery, true),

<<<<<<< HEAD
		ValidSearchAttributes:                    dc.GetMapProperty(dynamicconfig.ValidSearchAttributes, definition.GetDefaultIndexedKeys()),
		SearchAttributesNumberOfKeysLimit:        dc.GetIntPropertyFilteredByDomain(dynamicconfig.SearchAttributesNumberOfKeysLimit, 100),
		SearchAttributesSizeOfValueLimit:         dc.GetIntPropertyFilteredByDomain(dynamicconfig.SearchAttributesSizeOfValueLimit, 2*1024),
		SearchAttributesTotalSizeLimit:           dc.GetIntPropertyFilteredByDomain(dynamicconfig.SearchAttributesTotalSizeLimit, 40*1024),
		StickyTTL:                                dc.GetDurationPropertyFilteredByDomain(dynamicconfig.StickyTTL, time.Hour*24*365),
		DecisionHeartbeatTimeout:                 dc.GetDurationPropertyFilteredByDomain(dynamicconfig.DecisionHeartbeatTimeout, time.Minute*30),
		DecisionRetryCriticalAttempts:            dc.GetIntProperty(dynamicconfig.DecisionRetryCriticalAttempts, 10), // about 30m
		NormalDecisionScheduleToStartMaxAttempts: dc.GetIntPropertyFilteredByDomain(dynamicconfig.NormalDecisionScheduleToStartMaxAttempts, 0),
		NormalDecisionScheduleToStartTimeout:     dc.GetDurationPropertyFilteredByDomain(dynamicconfig.NormalDecisionScheduleToStartTimeout, time.Minute*5),
=======
		ValidSearchAttributes:             dc.GetMapProperty(dynamicconfig.ValidSearchAttributes, definition.GetDefaultIndexedKeys()),
		SearchAttributesNumberOfKeysLimit: dc.GetIntPropertyFilteredByDomain(dynamicconfig.SearchAttributesNumberOfKeysLimit, 100),
		SearchAttributesSizeOfValueLimit:  dc.GetIntPropertyFilteredByDomain(dynamicconfig.SearchAttributesSizeOfValueLimit, 2*1024),
		SearchAttributesTotalSizeLimit:    dc.GetIntPropertyFilteredByDomain(dynamicconfig.SearchAttributesTotalSizeLimit, 40*1024),
		StickyTTL:                         dc.GetDurationPropertyFilteredByDomain(dynamicconfig.StickyTTL, time.Hour*24*365),
		DecisionHeartbeatTimeout:          dc.GetDurationPropertyFilteredByDomain(dynamicconfig.DecisionHeartbeatTimeout, time.Minute*30),
		DecisionRetryCriticalAttempts:     dc.GetIntProperty(dynamicconfig.DecisionRetryCriticalAttempts, 10), // about 30m
		DecisionRetryMaxAttempts:          dc.GetIntPropertyFilteredByDomain(dynamicconfig.DecisionRetryMaxAttempts, 1000),
>>>>>>> e1e94ee0

		ReplicationTaskFetcherParallelism:                  dc.GetIntProperty(dynamicconfig.ReplicationTaskFetcherParallelism, 1),
		ReplicationTaskFetcherAggregationInterval:          dc.GetDurationProperty(dynamicconfig.ReplicationTaskFetcherAggregationInterval, 2*time.Second),
		ReplicationTaskFetcherTimerJitterCoefficient:       dc.GetFloat64Property(dynamicconfig.ReplicationTaskFetcherTimerJitterCoefficient, 0.15),
		ReplicationTaskFetcherErrorRetryWait:               dc.GetDurationProperty(dynamicconfig.ReplicationTaskFetcherErrorRetryWait, time.Second),
		ReplicationTaskFetcherServiceBusyWait:              dc.GetDurationProperty(dynamicconfig.ReplicationTaskFetcherServiceBusyWait, 60*time.Second),
		ReplicationTaskProcessorErrorRetryWait:             dc.GetDurationPropertyFilteredByShardID(dynamicconfig.ReplicationTaskProcessorErrorRetryWait, 50*time.Millisecond),
		ReplicationTaskProcessorErrorRetryMaxAttempts:      dc.GetIntPropertyFilteredByShardID(dynamicconfig.ReplicationTaskProcessorErrorRetryMaxAttempts, 10),
		ReplicationTaskProcessorErrorSecondRetryWait:       dc.GetDurationPropertyFilteredByShardID(dynamicconfig.ReplicationTaskProcessorErrorSecondRetryWait, 5*time.Second),
		ReplicationTaskProcessorErrorSecondRetryMaxWait:    dc.GetDurationPropertyFilteredByShardID(dynamicconfig.ReplicationTaskProcessorErrorSecondRetryMaxWait, 30*time.Second),
		ReplicationTaskProcessorErrorSecondRetryExpiration: dc.GetDurationPropertyFilteredByShardID(dynamicconfig.ReplicationTaskProcessorErrorSecondRetryExpiration, 5*time.Minute),
		ReplicationTaskProcessorNoTaskRetryWait:            dc.GetDurationPropertyFilteredByShardID(dynamicconfig.ReplicationTaskProcessorNoTaskInitialWait, 2*time.Second),
		ReplicationTaskProcessorCleanupInterval:            dc.GetDurationPropertyFilteredByShardID(dynamicconfig.ReplicationTaskProcessorCleanupInterval, 1*time.Minute),
		ReplicationTaskProcessorCleanupJitterCoefficient:   dc.GetFloat64PropertyFilteredByShardID(dynamicconfig.ReplicationTaskProcessorCleanupJitterCoefficient, 0.15),
		ReplicationTaskProcessorReadHistoryBatchSize:       dc.GetIntProperty(dynamicconfig.ReplicationTaskProcessorReadHistoryBatchSize, 5),
		ReplicationTaskProcessorStartWait:                  dc.GetDurationPropertyFilteredByShardID(dynamicconfig.ReplicationTaskProcessorStartWait, 5*time.Second),
		ReplicationTaskProcessorStartWaitJitterCoefficient: dc.GetFloat64PropertyFilteredByShardID(dynamicconfig.ReplicationTaskProcessorStartWaitJitterCoefficient, 0.9),
		ReplicationTaskProcessorHostQPS:                    dc.GetFloat64Property(dynamicconfig.ReplicationTaskProcessorHostQPS, 1500),
		ReplicationTaskProcessorShardQPS:                   dc.GetFloat64Property(dynamicconfig.ReplicationTaskProcessorShardQPS, 5),
		ReplicationTaskGenerationQPS:                       dc.GetFloat64Property(dynamicconfig.ReplicationTaskGenerationQPS, 100),

		EnableConsistentQuery:                 dc.GetBoolProperty(dynamicconfig.EnableConsistentQuery, true),
		EnableConsistentQueryByDomain:         dc.GetBoolPropertyFilteredByDomain(dynamicconfig.EnableConsistentQueryByDomain, false),
		EnableCrossClusterOperations:          dc.GetBoolPropertyFilteredByDomain(dynamicconfig.EnableCrossClusterOperations, false),
		MaxBufferedQueryCount:                 dc.GetIntProperty(dynamicconfig.MaxBufferedQueryCount, 1),
		MutableStateChecksumGenProbability:    dc.GetIntPropertyFilteredByDomain(dynamicconfig.MutableStateChecksumGenProbability, 0),
		MutableStateChecksumVerifyProbability: dc.GetIntPropertyFilteredByDomain(dynamicconfig.MutableStateChecksumVerifyProbability, 0),
		MutableStateChecksumInvalidateBefore:  dc.GetFloat64Property(dynamicconfig.MutableStateChecksumInvalidateBefore, 0),

		NotifyFailoverMarkerInterval:               dc.GetDurationProperty(dynamicconfig.NotifyFailoverMarkerInterval, 5*time.Second),
		NotifyFailoverMarkerTimerJitterCoefficient: dc.GetFloat64Property(dynamicconfig.NotifyFailoverMarkerTimerJitterCoefficient, 0.15),
		EnableGracefulFailover:                     dc.GetBoolProperty(dynamicconfig.EnableGracefulFailover, true),

		EnableActivityLocalDispatchByDomain: dc.GetBoolPropertyFilteredByDomain(dynamicconfig.EnableActivityLocalDispatchByDomain, false),

		ActivityMaxScheduleToStartTimeoutForRetry: dc.GetDurationPropertyFilteredByDomain(dynamicconfig.ActivityMaxScheduleToStartTimeoutForRetry, 30*time.Minute),

		EnableDebugMode:             dc.GetBoolProperty(dynamicconfig.EnableDebugMode, false)(),
		EnableTaskInfoLogByDomainID: dc.GetBoolPropertyFilteredByDomainID(dynamicconfig.HistoryEnableTaskInfoLogByDomainID, false),
	}

	return cfg
}

// NewForTest create new history service config for test
func NewForTest() *Config {
	return NewForTestByShardNumber(1)
}

// NewForTestByShardNumber create new history service config for test
func NewForTestByShardNumber(shardNumber int) *Config {
	dc := dynamicconfig.NewNopCollection()
	config := New(dc, shardNumber, config.StoreTypeCassandra, false)
	// reduce the duration of long poll to increase test speed
	config.LongPollExpirationInterval = dc.GetDurationPropertyFilteredByDomain(dynamicconfig.HistoryLongPollExpirationInterval, 10*time.Second)
	config.EnableConsistentQueryByDomain = dc.GetBoolPropertyFilteredByDomain(dynamicconfig.EnableConsistentQueryByDomain, true)
	config.ReplicationTaskProcessorHostQPS = dc.GetFloat64Property(dynamicconfig.ReplicationTaskProcessorHostQPS, 10000)
	config.ReplicationTaskProcessorShardQPS = dc.GetFloat64Property(dynamicconfig.ReplicationTaskProcessorShardQPS, 10000)
	config.ReplicationTaskProcessorStartWait = dc.GetDurationPropertyFilteredByShardID(dynamicconfig.ReplicationTaskProcessorStartWait, time.Nanosecond)
	config.EnableActivityLocalDispatchByDomain = dc.GetBoolPropertyFilteredByDomain(dynamicconfig.EnableActivityLocalDispatchByDomain, true)
	config.EnableCrossClusterOperations = dc.GetBoolPropertyFilteredByDomain(dynamicconfig.EnableCrossClusterOperations, true)
	config.NormalDecisionScheduleToStartMaxAttempts = dc.GetIntPropertyFilteredByDomain(dynamicconfig.NormalDecisionScheduleToStartMaxAttempts, 3)
	return config
}

// GetShardID return the corresponding shard ID for a given workflow ID
func (config *Config) GetShardID(workflowID string) int {
	return common.WorkflowIDToHistoryShard(workflowID, config.NumberOfShards)
}<|MERGE_RESOLUTION|>--- conflicted
+++ resolved
@@ -251,16 +251,11 @@
 	// So that decision will be scheduled to another worker(by clear stickyness)
 	DecisionHeartbeatTimeout dynamicconfig.DurationPropertyFnWithDomainFilter
 	// MaxDecisionStartToCloseSeconds is the StartToCloseSeconds for decision
-<<<<<<< HEAD
 	MaxDecisionStartToCloseSeconds           dynamicconfig.IntPropertyFnWithDomainFilter
 	DecisionRetryCriticalAttempts            dynamicconfig.IntPropertyFn
+	DecisionRetryMaxAttempts                 dynamicconfig.IntPropertyFnWithDomainFilter
 	NormalDecisionScheduleToStartMaxAttempts dynamicconfig.IntPropertyFnWithDomainFilter
 	NormalDecisionScheduleToStartTimeout     dynamicconfig.DurationPropertyFnWithDomainFilter
-=======
-	MaxDecisionStartToCloseSeconds dynamicconfig.IntPropertyFnWithDomainFilter
-	DecisionRetryCriticalAttempts  dynamicconfig.IntPropertyFn
-	DecisionRetryMaxAttempts       dynamicconfig.IntPropertyFnWithDomainFilter
->>>>>>> e1e94ee0
 
 	// The following is used by the new RPC replication stack
 	ReplicationTaskFetcherParallelism                  dynamicconfig.IntPropertyFn
@@ -513,7 +508,6 @@
 		ThrottledLogRPS:   dc.GetIntProperty(dynamicconfig.HistoryThrottledLogRPS, 4),
 		EnableStickyQuery: dc.GetBoolPropertyFilteredByDomain(dynamicconfig.EnableStickyQuery, true),
 
-<<<<<<< HEAD
 		ValidSearchAttributes:                    dc.GetMapProperty(dynamicconfig.ValidSearchAttributes, definition.GetDefaultIndexedKeys()),
 		SearchAttributesNumberOfKeysLimit:        dc.GetIntPropertyFilteredByDomain(dynamicconfig.SearchAttributesNumberOfKeysLimit, 100),
 		SearchAttributesSizeOfValueLimit:         dc.GetIntPropertyFilteredByDomain(dynamicconfig.SearchAttributesSizeOfValueLimit, 2*1024),
@@ -521,18 +515,9 @@
 		StickyTTL:                                dc.GetDurationPropertyFilteredByDomain(dynamicconfig.StickyTTL, time.Hour*24*365),
 		DecisionHeartbeatTimeout:                 dc.GetDurationPropertyFilteredByDomain(dynamicconfig.DecisionHeartbeatTimeout, time.Minute*30),
 		DecisionRetryCriticalAttempts:            dc.GetIntProperty(dynamicconfig.DecisionRetryCriticalAttempts, 10), // about 30m
+		DecisionRetryMaxAttempts:                 dc.GetIntPropertyFilteredByDomain(dynamicconfig.DecisionRetryMaxAttempts, 1000),
 		NormalDecisionScheduleToStartMaxAttempts: dc.GetIntPropertyFilteredByDomain(dynamicconfig.NormalDecisionScheduleToStartMaxAttempts, 0),
 		NormalDecisionScheduleToStartTimeout:     dc.GetDurationPropertyFilteredByDomain(dynamicconfig.NormalDecisionScheduleToStartTimeout, time.Minute*5),
-=======
-		ValidSearchAttributes:             dc.GetMapProperty(dynamicconfig.ValidSearchAttributes, definition.GetDefaultIndexedKeys()),
-		SearchAttributesNumberOfKeysLimit: dc.GetIntPropertyFilteredByDomain(dynamicconfig.SearchAttributesNumberOfKeysLimit, 100),
-		SearchAttributesSizeOfValueLimit:  dc.GetIntPropertyFilteredByDomain(dynamicconfig.SearchAttributesSizeOfValueLimit, 2*1024),
-		SearchAttributesTotalSizeLimit:    dc.GetIntPropertyFilteredByDomain(dynamicconfig.SearchAttributesTotalSizeLimit, 40*1024),
-		StickyTTL:                         dc.GetDurationPropertyFilteredByDomain(dynamicconfig.StickyTTL, time.Hour*24*365),
-		DecisionHeartbeatTimeout:          dc.GetDurationPropertyFilteredByDomain(dynamicconfig.DecisionHeartbeatTimeout, time.Minute*30),
-		DecisionRetryCriticalAttempts:     dc.GetIntProperty(dynamicconfig.DecisionRetryCriticalAttempts, 10), // about 30m
-		DecisionRetryMaxAttempts:          dc.GetIntPropertyFilteredByDomain(dynamicconfig.DecisionRetryMaxAttempts, 1000),
->>>>>>> e1e94ee0
 
 		ReplicationTaskFetcherParallelism:                  dc.GetIntProperty(dynamicconfig.ReplicationTaskFetcherParallelism, 1),
 		ReplicationTaskFetcherAggregationInterval:          dc.GetDurationProperty(dynamicconfig.ReplicationTaskFetcherAggregationInterval, 2*time.Second),
