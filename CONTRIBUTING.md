# Developing Cadence

This doc is intended for contributors to Cadence backend. Thanks for considering to contribute ❤️

Once you go through rest of this doc and get familiar with local development setup, take a look at the list of issues labeled with
[good first issue](https://github.com/cadence-workflow/cadence/labels/good%20first%20issue).
These issues are a great way to start contributing to Cadence. Later when you are more familiar with Cadence, look at issues with
[up-for-grabs](https://github.com/cadence-workflow/cadence/labels/up-for-grabs).

Feel free to join our [slack workspace](http://t.uber.com/cadence-slack) to reach out and discuss issues with the team.


:warning: Note:
>All contributors need to fill out the [Uber Contributor License Agreement](http://t.uber.com/cla) before we can merge in any of your changes

## Development Environment
Below are the instructions of how to set up a development Environment.

### 1. Building Environment

* Golang. Install on OS X with.
```
brew install go
```
* Make sure set PATH to include bin path of GO so that other executables like thriftrw can be found.
```bash
# check it first
echo $GOPATH
# append to PATH
PATH=$PATH:$GOPATH/bin
# to confirm, run
echo $PATH
```

* Download golang dependencies.
```bash
go mod download
```

After check out and go to the Cadence repo, compile the `cadence` service and helper tools without running test:

```bash
git submodule update --init --recursive

make bins
```

You should be able to get all the binaries of this repo:
* cadence-server: the server binary
* cadence: the CLI binary
* cadence-cassandra-tool: the Cassandra schema tools
* cadence-sql-tool: the SQL schema tools(for now only supports MySQL and Postgres)
* cadence-canary: the canary test binary
* cadence-bench: the benchmark test binary


:warning: Note:

If running into any compiling issue
>1. For proto/thrift errors, run `git submodule update --init --recursive` to fix
>2. Make sure you upgrade to the latest stable version of Golang.
>3. Check if this document is outdated by comparing with the building steps in [Dockerfile](https://github.com/cadence-workflow/cadence/blob/master/Dockerfile)

### 2. Setup Dependency
NOTE: you may skip this section if you want to use SQLite or you have installed the dependencies in any other ways, for example, using homebrew.

Cadence's core data model can be running with different persistence storages, including Cassandra,MySQL and Postgres.
Please refer to [persistence documentation](https://github.com/cadence-workflow/cadence/blob/master/docs/persistence.md) if you want to learn more.
Cadence's visibility data model can be running with either Cassandra/MySQL/Postgres database, or ElasticSearch+Kafka. The latter provides [advanced visibility feature](./docs/visibility-on-elasticsearch.md)

We recommend to use [docker-compose](https://docs.docker.com/compose/) to start those dependencies:

* If you want to start Cassandra dependency, use `./docker/dev/cassandra.yml`:
```
docker compose -f ./docker/dev/cassandra.yml up
```
You will use `CTRL+C` to stop it. Then `docker compose -f ./docker/dev/cassandra.yml down` to clean up the resources.

Or to run in the background
```
docker compose -f ./docker/dev/cassandra.yml up -d
```
Also use `docker compose -f ./docker/dev/cassandra.yml down` to stop and clean up the resources.

* Alternatively, use `./docker/dev/mysql.yml` for MySQL dependency. (MySQL has been updated from 5.7 to 8.0)
* Alternatively, use `./docker/dev/postgres.yml` for PostgreSQL dependency
* Alternatively, use `./docker/dev/cassandra-esv7-kafka.yml` for Cassandra, ElasticSearch(v7) and Kafka/ZooKeeper dependencies
* Alternatively, use `./docker/dev/mysql-esv7-kafka.yml` for MySQL, ElasticSearch(v7) and Kafka/ZooKeeper dependencies
* Alternatively, use `./docker/dev/cassandra-opensearch-kafka.yml` for Cassandra, OpenSearch(compatible with ElasticSearch v7) and Kafka/ZooKeeper dependencies
* Alternatively, use `./docker/dev/mongo-esv7-kafka.yml` for MongoDB, ElasticSearch(v7) and Kafka/ZooKeeper dependencies

### 3. Schema installation
Based on the above dependency setup, you also need to install the schemas.

* If you use SQLite then run `make install-schema-sqlite` to install SQLite schemas
* If you use `cassandra.yml` then run `make install-schema` to install Cassandra schemas
* If you use `cassandra-esv7-kafka.yml` then run `make install-schema && make install-schema-es-v7` to install Cassandra & ElasticSearch schemas
* If you use `cassandra-opensearch-kafka.yml` then run `make install-schema && make install-schema-es-opensearch` to install Cassandra & OpenSearch schemas
* If you use `mysql.yml` then run `install-schema-mysql` to install MySQL schemas
* If you use `postgres.yml` then run `install-schema-postgres` to install Postgres schemas
* `mysql-esv7-kafka.yml` can be used for single MySQL + ElasticSearch or multiple MySQL + ElasticSearch mode
  * for single MySQL: run `install-schema-mysql && make install-schema-es-v7`
  * for multiple MySQL: run `make install-schema-multiple-mysql` which will install schemas for 4 mysql databases and ElasticSearch

:warning: Note:
>If you use `cassandra-esv7-kafka.yml` and start server before `make install-schema-es-v7`, ElasticSearch may create a wrong index on demand.
You will have to delete the wrong index and then run the `make install-schema-es-v7` again. To delete the wrong index:
```
curl -X DELETE "http://127.0.0.1:9200/cadence-visibility-dev"
```

### 4. Run
Once you have done all above, try running the local binaries:


Then you will be able to run a basic local Cadence server for development.

  * If you use SQLite, then run `./cadence server start --zone sqlite start`, which load , which will load `config/development.yaml` + `config/development_sqlite.yaml` as config
  * If you use `cassandra.yml`, then run `./cadence-server start`, which will load `config/development.yaml` as config
  * If you use `mysql.yml` then run `./cadence-server --zone mysql start`, which will load `config/development.yaml` + `config/development_mysql.yaml` as config
  * If you use `postgres.yml` then run `./cadence-server --zone postgres start` , which will load `config/development.yaml` + `config/development_postgres.yaml` as config
  * If you use `cassandra-esv7-kafka.yml` then run `./cadence-server --zone es_v7 start`, which will load `config/development.yaml` + `config/development_es_v7.yaml` as config
  * If you use `cassandra-opensearch-kafka.yml` then run `./cadence-server --zone es_opensearch start` , which will load `config/development.yaml` + `config/development_es_opensearch.yaml` as config
  * If you use `mysql-esv7-kafka.yaml`
    * To run with multiple MySQL : `./cadence-server --zone multiple_mysql start`, which will load `config/development.yaml` + `config/development_multiple_mysql.yaml` as config

Then register a domain:
```
./cadence --do samples-domain domain register
```

### Sample Repo
The sample code is available in the [Sample repo]https://github.com/cadence-workflow/cadence-samples

Then run a helloworld from [Go Client Sample](https://github.com/cadence-workflow/cadence-samples) or [Java Client Sample](https://github.com/cadence-workflow/cadence-java-samples)

```
make bins
```
will build all the samples.

Then
```
./bin/helloworld -m worker &
```
will start a worker for helloworld workflow.
You will see like:
```
$./bin/helloworld -m worker &
[1] 16520
2021-09-24T21:07:03.242-0700	INFO	common/sample_helper.go:109	Logger created.
2021-09-24T21:07:03.243-0700	DEBUG	common/factory.go:151	Creating RPC dispatcher outbound	{"ServiceName": "cadence-frontend", "HostPort": "127.0.0.1:7933"}
2021-09-24T21:07:03.250-0700	INFO	common/sample_helper.go:161	Domain successfully registered.	{"Domain": "samples-domain"}
2021-09-24T21:07:03.291-0700	INFO	internal/internal_worker.go:833	Started Workflow Worker	{"Domain": "samples-domain", "TaskList": "helloWorldGroup", "WorkerID": "16520@IT-USA-25920@helloWorldGroup"}
2021-09-24T21:07:03.300-0700	INFO	internal/internal_worker.go:858	Started Activity Worker	{"Domain": "samples-domain", "TaskList": "helloWorldGroup", "WorkerID": "16520@IT-USA-25920@helloWorldGroup"}
```
Then
```
./bin/helloworld
```
to start a helloworld workflow.
You will see the result like :
```
$./bin/helloworld
2021-09-24T21:07:06.220-0700	INFO	common/sample_helper.go:109	Logger created.
2021-09-24T21:07:06.220-0700	DEBUG	common/factory.go:151	Creating RPC dispatcher outbound	{"ServiceName": "cadence-frontend", "HostPort": "127.0.0.1:7933"}
2021-09-24T21:07:06.226-0700	INFO	common/sample_helper.go:161	Domain successfully registered.	{"Domain": "samples-domain"}
2021-09-24T21:07:06.272-0700	INFO	common/sample_helper.go:195	Started Workflow	{"WorkflowID": "helloworld_75cf142b-c0de-407e-9115-1d33e9b7551a", "RunID": "98a229b8-8fdd-4d1f-bf41-df00fb06f441"}
2021-09-24T21:07:06.347-0700	INFO	helloworld/helloworld_workflow.go:31	helloworld workflow started	{"Domain": "samples-domain", "TaskList": "helloWorldGroup", "WorkerID": "16520@IT-USA-25920@helloWorldGroup", "WorkflowType": "helloWorldWorkflow", "WorkflowID": "helloworld_75cf142b-c0de-407e-9115-1d33e9b7551a", "RunID": "98a229b8-8fdd-4d1f-bf41-df00fb06f441"}
2021-09-24T21:07:06.347-0700	DEBUG	internal/internal_event_handlers.go:489	ExecuteActivity	{"Domain": "samples-domain", "TaskList": "helloWorldGroup", "WorkerID": "16520@IT-USA-25920@helloWorldGroup", "WorkflowType": "helloWorldWorkflow", "WorkflowID": "helloworld_75cf142b-c0de-407e-9115-1d33e9b7551a", "RunID": "98a229b8-8fdd-4d1f-bf41-df00fb06f441", "ActivityID": "0", "ActivityType": "main.helloWorldActivity"}
2021-09-24T21:07:06.437-0700	INFO	helloworld/helloworld_workflow.go:62	helloworld activity started	{"Domain": "samples-domain", "TaskList": "helloWorldGroup", "WorkerID": "16520@IT-USA-25920@helloWorldGroup", "ActivityID": "0", "ActivityType": "main.helloWorldActivity", "WorkflowType": "helloWorldWorkflow", "WorkflowID": "helloworld_75cf142b-c0de-407e-9115-1d33e9b7551a", "RunID": "98a229b8-8fdd-4d1f-bf41-df00fb06f441"}
2021-09-24T21:07:06.513-0700	INFO	helloworld/helloworld_workflow.go:55	Workflow completed.	{"Domain": "samples-domain", "TaskList": "helloWorldGroup", "WorkerID": "16520@IT-USA-25920@helloWorldGroup", "WorkflowType": "helloWorldWorkflow", "WorkflowID": "helloworld_75cf142b-c0de-407e-9115-1d33e9b7551a", "RunID": "98a229b8-8fdd-4d1f-bf41-df00fb06f441", "Result": "Hello Cadence!"}
```

See [instructions](service/worker/README.md) for setting up replication(XDC).

## Repository layout
A Cadence server cluster is composed of four different services: Frontend, Matching, History and Worker(system).
Here's what's in each top-level directory in this repository:

* **canary/** : The test code that needs to run periodically to ensure Cadence is healthy
* **client/** : Client wrappers to let the four different services talk to each other
* **cmd/** : The main function to build binaries for servers and CLI tools
* **config/** : Sample configuration files
* **docker/** : Code/scripts to build docker images
* **docs/** : Documentation
* **host/** : End-to-end integration tests
* **schema/** : Versioned persistence schema for Cassandra/MySQL/Postgres/ElasticSearch
* **scripts/** : Scripts for CI build
* **tools/** : CLI tools for Cadence workflows and also schema updates for persistence
* **service/** : Contains four sub-folders that dedicated for each of the four services
* **common/** :  Basically contains all the rest of the code in Cadence server, the names of the sub folder are the topics of the packages

If looking at the Git history of the file/package, there should be some engineers focusing on each area/package/component that you are working on.
You will probably get code review from them. Don't hesitate to ask for some early feedback or help on Slack.

## Testing & Debug

To run all the package tests use the below command.
This will run all the tests excluding end-to-end integration test in host/ package):

```bash
make test
```
:warning: Note:
> You will see some test failures because of errors connecting to MySQL/Postgres if only Cassandra is up. This is okay if you don't write any code related to persistence layer.

To run all end-to-end integration tests in **host/** package:
```bash
make test_e2e
```

To debug a specific test case when you see some failure, you can trigger it from an IDE, or use the command
```
go test -v <path> -run <TestSuite> -testify.m <TestSpercificTaskName>
# example:
go test -v github.com/uber/cadence/common/persistence/persistence-tests -run TestVisibilitySamplingSuite -testify.m TestListClosedWorkflowExecutions
```

## IDL Changes

If you make changes in the idls submodule and want to test them locally, you can easily do that by using go mod to use the local idls directory instead of github.com/uber/cadence-idl. Temporarily add the following to the bottom of go.mod:

```replace github.com/uber/cadence-idl => ./idls```

<<<<<<< HEAD
### Using IDL Changes

Once your [Pull Request](#pull-requests) has been successfully merged you can update cadence to use the new version:

```bash
# Update the IDLs directory
git submodule foreach git pull origin master
# Update go to use the latest idl package
go get github.com/uber/cadence-idl@latest
```
=======
Or alternatively, push your idl changes to a branch in your own fork of idl repo and pull that specific commit to idl submodule. Then apply the go.mod change mentioned above.
>>>>>>> a37892b4

## Pull Requests
After all the preparation you are about to write code and make a Pull Request for the issue.

### When to open a PR
You have a few options for choosing when to submit:

* You can open a PR with an initial prototype with "Draft" option or with "WIP"(work in progress) in the title. This is useful when want to get some early feedback.

* PR is supposed to be or near production ready. You should have fixed all styling, adding new tests if possible, and verified the change doesn't break any existing tests.

* For small changes where the approach seems obvious, you can open a PR with what you believe to be production-ready or near-production-ready code. As you get more experience with how we develop code, you'll find that more PRs will begin falling into this category.

### Commit Messages And Titles of Pull Requests

Overcommit adds some requirements to your commit messages. At Uber, we follow the
[Chris Beams](http://chris.beams.io/posts/git-commit/) guide to writing git
commit messages. Read it, follow it, learn it, love it.

All commit messages are from the titles of your pull requests. So make sure follow the rules when titling them.
Please don't use very generic titles like "bug fixes".

All PR titles should start with UPPER case.

Examples:

- [Make sync activity retry multiple times before fetch history from remote](https://github.com/cadence-workflow/cadence/pull/1379)
- [Enable archival config per domain](https://github.com/cadence-workflow/cadence/pull/1351)

#### Code Format and Licence headers checking

The project has strict rule about Golang format, import ordering and license declarations. You have to run
```bash
make pr
```
which will take care of formatting for you.


### Code review
We take code reviews very seriously at Cadence. Please don't be deterred if you feel like you've received some hefty feedback. That's completely normal and expected—and, if you're an external contributor, we very much appreciate your contribution!

In this repository in particular, merging a PR means accepting responsibility for maintaining that code for, quite possibly, the lifetime of Cadence. To take on that reponsibility, we need to ensure that meets our strict standards for production-ready code.

No one is expected to write perfect code on the first try. That's why we have code reviews in the first place!

Also, don't be embarrassed when your review points out syntax errors, stray whitespace, typos, and missing docstrings! That's why we have reviews. These properties are meant to guide you in your final scan.

### Addressing feedback
If someone leaves line comments on your PR without leaving a top-level "looks good to me" (LGTM), it means they feel you should address their line comments before merging.

You should respond to all unresolved comments whenever you push a new revision or before you merge.

Also, as you gain confidence in Go, you'll find that some of the nitpicky style feedback you get does not make for obviously better code. Don't be afraid to stick to your guns and push back. Much of coding style is subjective.

### Merging
External contributors: you don't need to worry about this section. We'll merge your PR as soon as you've addressed all review feedback(you will get at least one approval) and pipeline runs are all successful(meaning all tests are passing).<|MERGE_RESOLUTION|>--- conflicted
+++ resolved
@@ -223,7 +223,8 @@
 
 ```replace github.com/uber/cadence-idl => ./idls```
 
-<<<<<<< HEAD
+Or alternatively, push your idl changes to a branch in your own fork of idl repo and pull that specific commit to idl submodule. Then apply the go.mod change mentioned above.
+
 ### Using IDL Changes
 
 Once your [Pull Request](#pull-requests) has been successfully merged you can update cadence to use the new version:
@@ -234,9 +235,6 @@
 # Update go to use the latest idl package
 go get github.com/uber/cadence-idl@latest
 ```
-=======
-Or alternatively, push your idl changes to a branch in your own fork of idl repo and pull that specific commit to idl submodule. Then apply the go.mod change mentioned above.
->>>>>>> a37892b4
 
 ## Pull Requests
 After all the preparation you are about to write code and make a Pull Request for the issue.
