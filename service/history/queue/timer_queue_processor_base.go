--- conflicted
+++ resolved
@@ -259,20 +259,12 @@
 
 			// New Timer has arrived.
 			t.metricsScope.IncCounter(metrics.NewTimerNotifyCounter)
-<<<<<<< HEAD
-			for _, queueCollection := range t.processingQueueCollections {
-				t.upsertPollTime(queueCollection.Level(), newTime)
-			}
-=======
-			t.queueCollectionsLock.RLock()
 			// notify all queue collections as they are waiting for the notification when there's
 			// no more task to process. For non-default queue, we choose to do periodic polling
 			// in the future, then we don't need to notify them.
 			for _, queueCollection := range t.processingQueueCollections {
 				t.upsertPollTime(queueCollection.Level(), newTime)
 			}
-			t.queueCollectionsLock.RUnlock()
->>>>>>> 3e8f6a5b
 		case <-splitQueueTimer.C:
 			t.splitQueue()
 			splitQueueTimer.Reset(backoff.JitDuration(
