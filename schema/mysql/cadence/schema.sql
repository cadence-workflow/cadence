CREATE TABLE domains(
/* domain */
  id CHAR(36) PRIMARY KEY NOT NULL,
  name VARCHAR(255) UNIQUE NOT NULL,
  status INT NOT NULL,
  description VARCHAR(255) NOT NULL,
  owner_email VARCHAR(255) NOT NULL,
  data BLOB,
/* end domain */
  retention INT NOT NULL,
  emit_metric TINYINT(1) NOT NULL,
/* end domain_config */
  config_version BIGINT NOT NULL,
  notification_version BIGINT NOT NULL,
  failover_notification_version BIGINT NOT NULL,
  failover_version BIGINT NOT NULL,
  is_global_domain TINYINT(1) NOT NULL,
/* domain_replication_config */
  active_cluster_name VARCHAR(255) NOT NULL,
  clusters BLOB
/* end domain_replication_config */
) DEFAULT CHARACTER SET utf8 COLLATE utf8_unicode_ci;

CREATE TABLE domain_metadata (
  notification_version BIGINT NOT NULL
);

INSERT INTO domain_metadata (notification_version) VALUES (0);

CREATE TABLE shards (
	shard_id INT NOT NULL,
	owner VARCHAR(255) NOT NULL,
	range_id BIGINT NOT NULL,
	stolen_since_renew INT NOT NULL,
	updated_at TIMESTAMP(3) NOT NULL,
	replication_ack_level BIGINT NOT NULL,
	transfer_ack_level BIGINT NOT NULL,
	timer_ack_level TIMESTAMP(3) NOT NULL,
	cluster_transfer_ack_level BLOB NOT NULL,
	cluster_timer_ack_level BLOB NOT NULL,
	domain_notification_version BIGINT NOT NULL,
	PRIMARY KEY (shard_id)
);

CREATE TABLE transfer_tasks(
	shard_id INT NOT NULL,
	domain_id CHAR(64) NOT NULL,
	workflow_id VARCHAR(255) NOT NULL,
	run_id CHAR(64) NOT NULL,
	task_id BIGINT NOT NULL,
	task_type TINYINT NOT NULL,
	target_domain_id CHAR(64) NOT NULL,
	target_workflow_id CHAR(64) NOT NULL,
	target_run_id CHAR(64) NOT NULL,
	target_child_workflow_only TINYINT(1) NOT NULL,
	task_list VARCHAR(255) NOT NULL,
	schedule_id BIGINT NOT NULL,
	version BIGINT NOT NULL,
	visibility_timestamp TIMESTAMP(3) NOT NULL,
	PRIMARY KEY (shard_id, task_id)
);

CREATE TABLE executions(
  shard_id INT NOT NULL,
	domain_id CHAR(64) NOT NULL,
	workflow_id VARCHAR(255) NOT NULL,
	run_id CHAR(64) NOT NULL,
	--
	parent_domain_id CHAR(64), -- 1.
	parent_workflow_id VARCHAR(255), -- 2.
	parent_run_id CHAR(64), -- 3.
	initiated_id BIGINT, -- 4. these (parent-related fields) are nullable as their default values are not checked by tests
	completion_event BLOB, -- 5.
	completion_event_encoding VARCHAR(64),
	task_list VARCHAR(255) NOT NULL,
	workflow_type_name VARCHAR(255) NOT NULL,
	workflow_timeout_seconds INT UNSIGNED NOT NULL,
	decision_task_timeout_minutes INT UNSIGNED NOT NULL,
	execution_context BLOB, -- nullable because test passes in a null blob.
	state INT NOT NULL,
	close_status INT NOT NULL,
	-- replication_state members
  start_version BIGINT,
  current_version BIGINT,
  last_write_version BIGINT,
  last_write_event_id BIGINT,
  last_replication_info BLOB,
  -- replication_state members end
	last_first_event_id BIGINT NOT NULL,
	next_event_id BIGINT NOT NULL, -- very important! for conditional updates of all the dependent tables.
	last_processed_event BIGINT NOT NULL,
	start_time TIMESTAMP(3) NOT NULL,
	last_updated_time TIMESTAMP(3) NOT NULL,
	create_request_id CHAR(64) NOT NULL,
	decision_version BIGINT NOT NULL, -- 1.
	decision_schedule_id BIGINT NOT NULL, -- 2.
	decision_started_id BIGINT NOT NULL, -- 3. cannot be nullable as common.EmptyEventID is checked
	decision_request_id VARCHAR(255), -- not checked
	decision_timeout INT NOT NULL, -- 4.
	decision_attempt BIGINT NOT NULL, -- 5.
	decision_timestamp BIGINT NOT NULL, -- 6.
	cancel_requested TINYINT(1), -- a.
	cancel_request_id VARCHAR(255), -- b. default values not checked
	sticky_task_list VARCHAR(255) NOT NULL, -- 1. defualt value is checked
	sticky_schedule_to_start_timeout INT NOT NULL, -- 2.
	client_library_version VARCHAR(255) NOT NULL, -- 3.
	client_feature_version VARCHAR(255) NOT NULL, -- 4.
	client_impl VARCHAR(255) NOT NULL, -- 5.
	PRIMARY KEY (shard_id, domain_id, workflow_id, run_id)
);

CREATE TABLE current_executions(
  shard_id INT NOT NULL,
  domain_id CHAR(64) NOT NULL,
  workflow_id VARCHAR(255) NOT NULL,
  --
  run_id CHAR(64) NOT NULL,
  create_request_id CHAR(64) NOT NULL,
	state INT NOT NULL,
	close_status INT NOT NULL,
  start_version BIGINT,
	last_write_version BIGINT,
  PRIMARY KEY (shard_id, domain_id, workflow_id)
);

CREATE TABLE buffered_events (
  id BIGINT AUTO_INCREMENT NOT NULL,
  shard_id INT NOT NULL,
	domain_id CHAR(64) NOT NULL,
	workflow_id VARCHAR(255) NOT NULL,
	run_id CHAR(64) NOT NULL,
	--
	data BLOB NOT NULL,
	data_encoding VARCHAR(64) NOT NULL,
	PRIMARY KEY (id)
);

CREATE INDEX buffered_events_by_events_ids ON buffered_events(shard_id, domain_id, workflow_id, run_id);

CREATE TABLE tasks (
  shard_id INT NOT NULL,
  domain_id CHAR(64) NOT NULL,
  workflow_id VARCHAR(255) NOT NULL,
  run_id CHAR(64) NOT NULL,
  schedule_id BIGINT NOT NULL,
  task_list_name VARCHAR(255) NOT NULL,
  task_list_type TINYINT NOT NULL,
  task_id BIGINT NOT NULL,
  expiry_ts TIMESTAMP(3) NOT NULL,
  PRIMARY KEY (shard_id, domain_id, task_list_name, task_list_type, task_id)
);

CREATE TABLE task_lists (
	domain_id CHAR(64) NOT NULL,
	range_id BIGINT NOT NULL,
	name VARCHAR(255) NOT NULL,
	task_type TINYINT NOT NULL, -- {Activity, Decision}
	ack_level BIGINT NOT NULL DEFAULT 0,
	kind TINYINT NOT NULL, -- {Normal, Sticky}
	expiry_ts TIMESTAMP(3) NOT NULL,
	PRIMARY KEY (domain_id, name, task_type)
);

CREATE TABLE replication_tasks (
  shard_id INT NOT NULL,
	task_id BIGINT NOT NULL,
	--
	domain_id CHAR(64) NOT NULL,
	workflow_id VARCHAR(255) NOT NULL,
	run_id CHAR(64) NOT NULL,
	task_type TINYINT NOT NULL,
	first_event_id BIGINT NOT NULL,
	next_event_id BIGINT NOT NULL,
	version BIGINT NOT NULL,
  last_replication_info BLOB NOT NULL,
<<<<<<< HEAD
	scheduled_id BIGINT NOT NULL,
--
shard_id INT NOT NULL,
=======
>>>>>>> bf434b72
PRIMARY KEY (shard_id, task_id)
);

CREATE TABLE timer_tasks (
	shard_id INT NOT NULL,
	visibility_timestamp TIMESTAMP(3) NOT NULL,
	task_id BIGINT NOT NULL,
	--
	domain_id CHAR(64) NOT NULL,
	workflow_id VARCHAR(255) NOT NULL,
	run_id CHAR(64) NOT NULL,
	task_type TINYINT NOT NULL,
	timeout_type TINYINT NOT NULL,
	event_id BIGINT NOT NULL,
	schedule_attempt BIGINT NOT NULL,
	version BIGINT NOT NULL,
	PRIMARY KEY (shard_id, visibility_timestamp, task_id)
);

CREATE TABLE events (
	domain_id      VARCHAR(64) NOT NULL,
	workflow_id    VARCHAR(255) NOT NULL,
	run_id         VARCHAR(64) NOT NULL,
	first_event_id BIGINT NOT NULL,
	batch_version  BIGINT,
	range_id       INT NOT NULL,
	tx_id          INT NOT NULL,
	data BLOB      NOT NULL,
	data_encoding  VARCHAR(64) NOT NULL,
	PRIMARY KEY (domain_id, workflow_id, run_id, first_event_id)
);

CREATE TABLE activity_info_maps (
-- each row corresponds to one key of one map<string, ActivityInfo>
	shard_id INT NOT NULL,
	domain_id CHAR(64) NOT NULL,
	workflow_id VARCHAR(255) NOT NULL,
  run_id CHAR(64) NOT NULL,
	schedule_id BIGINT NOT NULL, -- the key.
-- fields of activity_info type follow
version                     BIGINT NOT NULL,
scheduled_event             BLOB,
scheduled_event_encoding    VARCHAR(64),
scheduled_time              TIMESTAMP(3) NOT NULL,
started_id                  BIGINT NOT NULL,
started_event               BLOB,
started_event_encoding      VARCHAR(64),
started_time                TIMESTAMP(3) NOT NULL,
activity_id                 VARCHAR(255) NOT NULL,
request_id                  VARCHAR(255) NOT NULL,
details                     BLOB,
schedule_to_start_timeout   INT NOT NULL,
schedule_to_close_timeout   INT NOT NULL,
start_to_close_timeout      INT NOT NULL,
heartbeat_timeout           INT NOT NULL,
cancel_requested            TINYINT(1),
cancel_request_id           BIGINT NOT NULL,
last_heartbeat_updated_time TIMESTAMP(3) NOT NULL,
timer_task_status           INT NOT NULL,
attempt                     INT NOT NULL,
task_list                   VARCHAR(255) NOT NULL,
started_identity            VARCHAR(255) NOT NULL,
has_retry_policy            BOOLEAN NOT NULL,
init_interval               INT NOT NULL,
backoff_coefficient         DOUBLE NOT NULL,
max_interval                INT NOT NULL,
expiration_time             TIMESTAMP(3) NOT NULL,
max_attempts                INT NOT NULL,
non_retriable_errors        BLOB, -- this was a list<text>. The use pattern is to replace, no modifications.
	PRIMARY KEY (shard_id, domain_id, workflow_id, run_id, schedule_id)
);

CREATE TABLE timer_info_maps (
shard_id INT NOT NULL,
domain_id CHAR(64) NOT NULL,
workflow_id VARCHAR(255) NOT NULL,
run_id CHAR(64) NOT NULL,
timer_id VARCHAR(255) NOT NULL, -- what string type should this be?
--
  version BIGINT NOT NULL,
  started_id BIGINT NOT NULL,
  expiry_time TIMESTAMP(3) NOT NULL,
  task_id BIGINT NOT NULL,
  PRIMARY KEY (shard_id, domain_id, workflow_id, run_id, timer_id)
);

CREATE TABLE child_execution_info_maps (
  shard_id INT NOT NULL,
domain_id CHAR(64) NOT NULL,
workflow_id VARCHAR(255) NOT NULL,
run_id CHAR(64) NOT NULL,
initiated_id BIGINT NOT NULL,
--
version BIGINT NOT NULL,
initiated_event BLOB,
initiated_event_encoding  VARCHAR(64),
started_id BIGINT NOT NULL,
started_event BLOB,
started_event_encoding  VARCHAR(64),
create_request_id CHAR(64),
PRIMARY KEY (shard_id, domain_id, workflow_id, run_id, initiated_id)
);

CREATE TABLE request_cancel_info_maps (
shard_id INT NOT NULL,
domain_id CHAR(64) NOT NULL,
workflow_id VARCHAR(255) NOT NULL,
run_id CHAR(64) NOT NULL,
initiated_id BIGINT NOT NULL,
--
version BIGINT NOT NULL,
cancel_request_id CHAR(64) NOT NULL, -- a uuid
PRIMARY KEY (shard_id, domain_id, workflow_id, run_id, initiated_id)
);


CREATE TABLE signal_info_maps (
shard_id INT NOT NULL,
domain_id CHAR(64) NOT NULL,
workflow_id VARCHAR(255) NOT NULL,
run_id CHAR(64) NOT NULL,
initiated_id BIGINT NOT NULL,
--
version BIGINT NOT NULL,
signal_request_id CHAR(64) NOT NULL, -- uuid
signal_name VARCHAR(255) NOT NULL,
input BLOB,
control BLOB,
PRIMARY KEY (shard_id, domain_id, workflow_id, run_id, initiated_id)
);

CREATE TABLE buffered_replication_task_maps (
 shard_id INT NOT NULL,
domain_id CHAR(64) NOT NULL,
workflow_id VARCHAR(255) NOT NULL,
run_id CHAR(64) NOT NULL,
first_event_id BIGINT NOT NULL,
--
version BIGINT NOT NULL,
next_event_id BIGINT NOT NULL,
history BLOB,
history_encoding VARCHAR(64) NOT NULL,
new_run_history BLOB,
new_run_history_encoding VARCHAR(64) NOT NULL,
PRIMARY KEY (shard_id, domain_id, workflow_id, run_id, first_event_id)
);

CREATE TABLE signals_requested_sets (
	shard_id INT NOT NULL,
	domain_id VARCHAR(64) NOT NULL,
	workflow_id VARCHAR(255) NOT NULL,
	run_id VARCHAR(64) NOT NULL,
	signal_id VARCHAR(64) NOT NULL,
	--
	PRIMARY KEY (shard_id, domain_id, workflow_id, run_id, signal_id)
);
<|MERGE_RESOLUTION|>--- conflicted
+++ resolved
@@ -173,13 +173,8 @@
 	next_event_id BIGINT NOT NULL,
 	version BIGINT NOT NULL,
   last_replication_info BLOB NOT NULL,
-<<<<<<< HEAD
 	scheduled_id BIGINT NOT NULL,
---
-shard_id INT NOT NULL,
-=======
->>>>>>> bf434b72
-PRIMARY KEY (shard_id, task_id)
+	PRIMARY KEY (shard_id, task_id)
 );
 
 CREATE TABLE timer_tasks (
