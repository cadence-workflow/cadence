--- conflicted
+++ resolved
@@ -10,10 +10,7 @@
 
 	clientv3 "go.etcd.io/etcd/client/v3"
 
-<<<<<<< HEAD
-=======
 	"github.com/uber/cadence/common/backoff"
->>>>>>> daa2f565
 	"github.com/uber/cadence/common/clock"
 	"github.com/uber/cadence/common/log"
 	"github.com/uber/cadence/common/log/tag"
@@ -33,19 +30,17 @@
 type namespaceShardToExecutor struct {
 	sync.RWMutex
 
-<<<<<<< HEAD
-	shardToExecutor     map[string]*store.ShardOwner   // shardID -> shardOwner
-	shardOwners         map[string]*store.ShardOwner   // executorID -> shardOwner
-	executorState       map[*store.ShardOwner][]string // executor -> shardIDs
-	executorRevision    map[string]int64
-	namespace           string
-	etcdPrefix          string
-	changeUpdateChannel clientv3.WatchChan
-	stopCh              chan struct{}
-	logger              log.Logger
-	client              etcdclient.Client
-	pubSub              *executorStatePubSub
-	timeSource          clock.TimeSource
+	shardToExecutor  map[string]*store.ShardOwner   // shardID -> shardOwner
+	shardOwners      map[string]*store.ShardOwner   // executorID -> shardOwner
+	executorState    map[*store.ShardOwner][]string // executor -> shardIDs
+	executorRevision map[string]int64
+	namespace        string
+	etcdPrefix       string
+	stopCh           chan struct{}
+	logger           log.Logger
+	client           etcdclient.Client
+	pubSub           *executorStatePubSub
+	timeSource       clock.TimeSource
 
 	executorStatistics namespaceExecutorStatistics
 }
@@ -102,41 +97,6 @@
 }
 
 func newNamespaceShardToExecutor(etcdPrefix, namespace string, client etcdclient.Client, stopCh chan struct{}, logger log.Logger, timeSource clock.TimeSource) (*namespaceShardToExecutor, error) {
-	// Start listening
-	watchPrefix := etcdkeys.BuildExecutorsPrefix(etcdPrefix, namespace)
-	watchChan := client.Watch(context.Background(), watchPrefix, clientv3.WithPrefix(), clientv3.WithPrevKV())
-
-	return &namespaceShardToExecutor{
-		shardToExecutor:     make(map[string]*store.ShardOwner),
-		executorState:       make(map[*store.ShardOwner][]string),
-		executorRevision:    make(map[string]int64),
-		shardOwners:         make(map[string]*store.ShardOwner),
-		namespace:           namespace,
-		etcdPrefix:          etcdPrefix,
-		changeUpdateChannel: watchChan,
-		stopCh:              stopCh,
-		logger:              logger,
-		client:              client,
-		pubSub:              newExecutorStatePubSub(logger, namespace),
-		timeSource:          timeSource,
-		executorStatistics: namespaceExecutorStatistics{
-			stats: make(map[string]map[string]etcdtypes.ShardStatistics),
-		},
-=======
-	shardToExecutor  map[string]*store.ShardOwner   // shardID -> shardOwner
-	shardOwners      map[string]*store.ShardOwner   // executorID -> shardOwner
-	executorState    map[*store.ShardOwner][]string // executor -> shardIDs
-	executorRevision map[string]int64
-	namespace        string
-	etcdPrefix       string
-	stopCh           chan struct{}
-	logger           log.Logger
-	client           etcdclient.Client
-	timeSource       clock.TimeSource
-	pubSub           *executorStatePubSub
-}
-
-func newNamespaceShardToExecutor(etcdPrefix, namespace string, client etcdclient.Client, stopCh chan struct{}, logger log.Logger, timeSource clock.TimeSource) (*namespaceShardToExecutor, error) {
 	return &namespaceShardToExecutor{
 		shardToExecutor:  make(map[string]*store.ShardOwner),
 		executorState:    make(map[*store.ShardOwner][]string),
@@ -149,7 +109,9 @@
 		client:           client,
 		timeSource:       timeSource,
 		pubSub:           newExecutorStatePubSub(logger, namespace),
->>>>>>> daa2f565
+		executorStatistics: namespaceExecutorStatistics{
+			stats: make(map[string]map[string]etcdtypes.ShardStatistics),
+		},
 	}, nil
 }
 
@@ -299,15 +261,21 @@
 	for {
 		select {
 		case <-n.stopCh:
-<<<<<<< HEAD
-			return
-		case watchResp := <-n.changeUpdateChannel:
-			n.handlePotentialRefresh(watchResp)
-		}
-	}
-}
-
-func (n *namespaceShardToExecutor) handlePotentialRefresh(watchResp clientv3.WatchResponse) {
+			return nil
+		case watchResp, ok := <-watchChan:
+			if !ok {
+				return fmt.Errorf("watch channel closed")
+			}
+			return n.handlePotentialRefresh(watchResp)
+		}
+	}
+}
+
+func (n *namespaceShardToExecutor) handlePotentialRefresh(watchResp clientv3.WatchResponse) error {
+	if err := watchResp.Err(); err != nil {
+		return fmt.Errorf("watch response: %w", err)
+	}
+
 	shouldRefresh := false
 	for _, event := range watchResp.Events {
 		executorID, keyType, keyErr := etcdkeys.ParseExecutorKey(n.etcdPrefix, n.namespace, string(event.Kv.Key))
@@ -331,39 +299,10 @@
 		err := n.refresh(context.Background())
 		if err != nil {
 			n.logger.Error("failed to refresh namespace shard to executor", tag.ShardNamespace(n.namespace), tag.Error(err))
-=======
-			return nil
-
-		case watchResp, ok := <-watchChan:
-			if err := watchResp.Err(); err != nil {
-				return fmt.Errorf("watch response: %w", err)
-			}
-			if !ok {
-				return fmt.Errorf("watch channel closed")
-			}
-
-			shouldRefresh := false
-			for _, event := range watchResp.Events {
-				_, keyType, keyErr := etcdkeys.ParseExecutorKey(n.etcdPrefix, n.namespace, string(event.Kv.Key))
-				if keyErr == nil && (keyType == etcdkeys.ExecutorAssignedStateKey || keyType == etcdkeys.ExecutorMetadataKey) {
-					// Check if value actually changed (skip if same value written again)
-					if event.PrevKv != nil && string(event.Kv.Value) == string(event.PrevKv.Value) {
-						continue
-					}
-					shouldRefresh = true
-					break
-				}
-			}
-
-			if shouldRefresh {
-				err := n.refresh(context.Background())
-				if err != nil {
-					n.logger.Error("failed to refresh namespace shard to executor", tag.Error(err))
-				}
-			}
->>>>>>> daa2f565
-		}
-	}
+			return err
+		}
+	}
+	return nil
 }
 
 func (n *namespaceShardToExecutor) refresh(ctx context.Context) error {
