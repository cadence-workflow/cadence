// Copyright (c) 2017 Uber Technologies, Inc.
//
// Permission is hereby granted, free of charge, to any person obtaining a copy
// of this software and associated documentation files (the "Software"), to deal
// in the Software without restriction, including without limitation the rights
// to use, copy, modify, merge, publish, distribute, sublicense, and/or sell
// copies of the Software, and to permit persons to whom the Software is
// furnished to do so, subject to the following conditions:
//
// The above copyright notice and this permission notice shall be included in
// all copies or substantial portions of the Software.
//
// THE SOFTWARE IS PROVIDED "AS IS", WITHOUT WARRANTY OF ANY KIND, EXPRESS OR
// IMPLIED, INCLUDING BUT NOT LIMITED TO THE WARRANTIES OF MERCHANTABILITY,
// FITNESS FOR A PARTICULAR PURPOSE AND NONINFRINGEMENT. IN NO EVENT SHALL THE
// AUTHORS OR COPYRIGHT HOLDERS BE LIABLE FOR ANY CLAIM, DAMAGES OR OTHER
// LIABILITY, WHETHER IN AN ACTION OF CONTRACT, TORT OR OTHERWISE, ARISING FROM,
// OUT OF OR IN CONNECTION WITH THE SOFTWARE OR THE USE OR OTHER DEALINGS IN
// THE SOFTWARE.

package persistencetests

import (
	"context"
	"os"
	"runtime/debug"
	"testing"
	"time"

	"github.com/uber/cadence/common/checksum"

	"github.com/pborman/uuid"
	log "github.com/sirupsen/logrus"
	"github.com/stretchr/testify/require"

	gen "github.com/uber/cadence/.gen/go/shared"
	"github.com/uber/cadence/common"
	p "github.com/uber/cadence/common/persistence"
)

type (
	// ExecutionManagerSuiteForEventsV2 contains matching persistence tests
	ExecutionManagerSuiteForEventsV2 struct {
		TestBase
		// override suite.Suite.Assertions with require.Assertions; this means that s.NotNil(nil) will stop the test,
		// not merely log an error
		*require.Assertions
	}
)

func failOnPanic(t *testing.T) {
	r := recover()
	if r != nil {
		t.Errorf("test panicked: %v %s", r, debug.Stack())
		t.FailNow()
	}
}

// SetupSuite implementation
func (s *ExecutionManagerSuiteForEventsV2) SetupSuite() {
	defer failOnPanic(s.T())
	if testing.Verbose() {
		log.SetOutput(os.Stdout)
	}
}

// TearDownSuite implementation
func (s *ExecutionManagerSuiteForEventsV2) TearDownSuite() {
	defer failOnPanic(s.T())
	s.TearDownWorkflowStore()
}

// SetupTest implementation
func (s *ExecutionManagerSuiteForEventsV2) SetupTest() {
	defer failOnPanic(s.T())
	// Have to define our overridden assertions in the test setup. If we did it earlier, s.T() will return nil
	s.Assertions = require.New(s.T())
	s.ClearTasks()
}

func (s *ExecutionManagerSuiteForEventsV2) newRandomChecksum() checksum.Checksum {
	return checksum.Checksum{
		Flavor:  checksum.FlavorIEEECRC32OverThriftBinary,
		Version: 22,
		Value:   []byte(uuid.NewRandom()),
	}
}

func (s *ExecutionManagerSuiteForEventsV2) assertChecksumsEqual(expected checksum.Checksum, actual checksum.Checksum) {
	if !actual.Flavor.IsValid() {
		// not all stores support checksum persistence today
		// if its not supported, assert that everything is zero'd out
		expected = checksum.Checksum{}
	}
	s.EqualValues(expected, actual)
}

// TestWorkflowCreation test
func (s *ExecutionManagerSuiteForEventsV2) TestWorkflowCreation() {
	ctx, cancel := context.WithTimeout(context.Background(), testContextTimeout)
	defer cancel()

	defer failOnPanic(s.T())
	domainID := uuid.New()
	workflowExecution := gen.WorkflowExecution{
		WorkflowId: common.StringPtr("test-eventsv2-workflow"),
		RunId:      common.StringPtr("aaaaaaaa-aaaa-aaaa-aaaa-aaaaaaaaaaaa"),
	}

	csum := s.newRandomChecksum()

	_, err0 := s.ExecutionManager.CreateWorkflowExecution(ctx, &p.CreateWorkflowExecutionRequest{
		NewWorkflowSnapshot: p.WorkflowSnapshot{
			ExecutionInfo: &p.WorkflowExecutionInfo{
				CreateRequestID:             uuid.New(),
				DomainID:                    domainID,
				WorkflowID:                  workflowExecution.GetWorkflowId(),
				RunID:                       workflowExecution.GetRunId(),
				TaskList:                    "taskList",
				WorkflowTypeName:            "wType",
				WorkflowTimeout:             20,
				DecisionStartToCloseTimeout: 13,
				ExecutionContext:            nil,
				State:                       p.WorkflowStateRunning,
				CloseStatus:                 p.WorkflowCloseStatusNone,
				NextEventID:                 3,
				LastProcessedEvent:          0,
				DecisionScheduleID:          2,
				DecisionStartedID:           common.EmptyEventID,
				DecisionTimeout:             1,
				BranchToken:                 []byte("branchToken1"),
			},
			ExecutionStats: &p.ExecutionStats{},
			TransferTasks: []p.Task{
				&p.DecisionTask{
					TaskID:              s.GetNextSequenceNumber(),
					DomainID:            domainID,
					TaskList:            "taskList",
					ScheduleID:          2,
					VisibilityTimestamp: time.Now(),
				},
			},
			TimerTasks: nil,
			Checksum:   csum,
		},
		RangeID: s.ShardInfo.RangeID,
	})

	s.NoError(err0)

	state0, err1 := s.GetWorkflowExecutionInfo(ctx, domainID, workflowExecution)
	s.NoError(err1)
	info0 := state0.ExecutionInfo
	s.NotNil(info0, "Valid Workflow info expected.")
	s.Equal([]byte("branchToken1"), info0.BranchToken)
	s.assertChecksumsEqual(csum, state0.Checksum)

	updatedInfo := copyWorkflowExecutionInfo(info0)
	updatedStats := copyExecutionStats(state0.ExecutionStats)
	updatedInfo.NextEventID = int64(5)
	updatedInfo.LastProcessedEvent = int64(2)
	currentTime := time.Now().UTC()
	timerID := "id_1"
	timerInfos := []*p.TimerInfo{{
		Version:    3345,
		TimerID:    timerID,
		ExpiryTime: currentTime,
		TaskStatus: 2,
		StartedID:  5,
	}}
	updatedInfo.BranchToken = []byte("branchToken2")

	err2 := s.UpdateWorkflowExecution(ctx, updatedInfo, updatedStats, nil, []int64{int64(4)}, nil, int64(3), nil, nil, nil, timerInfos, nil)
	s.NoError(err2)

	state, err1 := s.GetWorkflowExecutionInfo(ctx, domainID, workflowExecution)
	s.NoError(err1)
	s.NotNil(state, "expected valid state.")
	s.Equal(1, len(state.TimerInfos))
	s.Equal(int64(3345), state.TimerInfos[timerID].Version)
	s.Equal(timerID, state.TimerInfos[timerID].TimerID)
	s.EqualTimesWithPrecision(currentTime, state.TimerInfos[timerID].ExpiryTime, time.Millisecond*500)
	s.Equal(int64(2), state.TimerInfos[timerID].TaskStatus)
	s.Equal(int64(5), state.TimerInfos[timerID].StartedID)
	s.assertChecksumsEqual(testWorkflowChecksum, state.Checksum)

	err2 = s.UpdateWorkflowExecution(ctx, updatedInfo, updatedStats, nil, nil, nil, int64(5), nil, nil, nil, nil, []string{timerID})
	s.NoError(err2)

	state, err2 = s.GetWorkflowExecutionInfo(ctx, domainID, workflowExecution)
	s.NoError(err2)
	s.NotNil(state, "expected valid state.")
	s.Equal(0, len(state.TimerInfos))
	info1 := state.ExecutionInfo
	s.Equal([]byte("branchToken2"), info1.BranchToken)
	s.assertChecksumsEqual(testWorkflowChecksum, state.Checksum)
}

// TestWorkflowCreationWithVersionHistories test
func (s *ExecutionManagerSuiteForEventsV2) TestWorkflowCreationWithVersionHistories() {
	ctx, cancel := context.WithTimeout(context.Background(), testContextTimeout)
	defer cancel()

	defer failOnPanic(s.T())
	domainID := uuid.New()
	workflowExecution := gen.WorkflowExecution{
		WorkflowId: common.StringPtr("test-eventsv2-workflow-version-history"),
		RunId:      common.StringPtr("aaaaaaaa-aaaa-aaaa-aaaa-aaaaaaaaaaaa"),
	}
	versionHistory := p.NewVersionHistory(
		[]byte{1},
		[]*p.VersionHistoryItem{p.NewVersionHistoryItem(1, 0)},
	)
	versionHistories := p.NewVersionHistories(versionHistory)

	csum := s.newRandomChecksum()

	_, err0 := s.ExecutionManager.CreateWorkflowExecution(ctx, &p.CreateWorkflowExecutionRequest{
		RangeID: s.ShardInfo.RangeID,
		NewWorkflowSnapshot: p.WorkflowSnapshot{
			ExecutionInfo: &p.WorkflowExecutionInfo{
				CreateRequestID:             uuid.New(),
				DomainID:                    domainID,
				WorkflowID:                  workflowExecution.GetWorkflowId(),
				RunID:                       workflowExecution.GetRunId(),
				TaskList:                    "taskList",
				WorkflowTypeName:            "wType",
				WorkflowTimeout:             20,
				DecisionStartToCloseTimeout: 13,
				ExecutionContext:            nil,
				State:                       p.WorkflowStateRunning,
				CloseStatus:                 p.WorkflowCloseStatusNone,
				NextEventID:                 common.EmptyEventID,
				LastProcessedEvent:          0,
				DecisionScheduleID:          2,
				DecisionStartedID:           common.EmptyEventID,
				DecisionTimeout:             1,
				BranchToken:                 nil,
			},
			ExecutionStats:   &p.ExecutionStats{},
			VersionHistories: versionHistories,
			TransferTasks: []p.Task{
				&p.DecisionTask{
					TaskID:              s.GetNextSequenceNumber(),
					DomainID:            domainID,
					TaskList:            "taskList",
					ScheduleID:          2,
					VisibilityTimestamp: time.Now(),
				},
			},
			TimerTasks: nil,
			Checksum:   csum,
		},
	})

	s.NoError(err0)

	state0, err1 := s.GetWorkflowExecutionInfo(ctx, domainID, workflowExecution)
	s.NoError(err1)
	info0 := state0.ExecutionInfo
	s.NotNil(info0, "Valid Workflow info expected.")
	s.Equal(versionHistories, state0.VersionHistories)
	s.assertChecksumsEqual(csum, state0.Checksum)

	updatedInfo := copyWorkflowExecutionInfo(info0)
	updatedStats := copyExecutionStats(state0.ExecutionStats)
	updatedInfo.LastProcessedEvent = int64(2)
	currentTime := time.Now().UTC()
	timerID := "id_1"
	timerInfos := []*p.TimerInfo{{
		Version:    3345,
		TimerID:    timerID,
		ExpiryTime: currentTime,
		TaskStatus: 2,
		StartedID:  5,
	}}
	versionHistory, err := versionHistories.GetCurrentVersionHistory()
	s.NoError(err)
	err = versionHistory.AddOrUpdateItem(p.NewVersionHistoryItem(2, 0))
	s.NoError(err)

	err2 := s.UpdateWorkflowExecution(ctx, updatedInfo, updatedStats, versionHistories, []int64{int64(4)}, nil, common.EmptyEventID, nil, nil, nil, timerInfos, nil)
	s.NoError(err2)

	state, err1 := s.GetWorkflowExecutionInfo(ctx, domainID, workflowExecution)
	s.NoError(err1)
	s.NotNil(state, "expected valid state.")
	s.Equal(1, len(state.TimerInfos))
	s.Equal(int64(3345), state.TimerInfos[timerID].Version)
	s.Equal(timerID, state.TimerInfos[timerID].TimerID)
	s.EqualTimesWithPrecision(currentTime, state.TimerInfos[timerID].ExpiryTime, time.Millisecond*500)
	s.Equal(int64(2), state.TimerInfos[timerID].TaskStatus)
	s.Equal(int64(5), state.TimerInfos[timerID].StartedID)
	s.Equal(state.VersionHistories, versionHistories)
	s.assertChecksumsEqual(testWorkflowChecksum, state.Checksum)
}

//TestContinueAsNew test
func (s *ExecutionManagerSuiteForEventsV2) TestContinueAsNew() {
	ctx, cancel := context.WithTimeout(context.Background(), testContextTimeout)
	defer cancel()

	domainID := uuid.New()
	workflowExecution := gen.WorkflowExecution{
		WorkflowId: common.StringPtr("continue-as-new-workflow-test"),
		RunId:      common.StringPtr("551c88d2-d9e6-404f-8131-9eec14f36643"),
	}

	_, err0 := s.CreateWorkflowExecution(ctx, domainID, workflowExecution, "queue1", "wType", 20, 13, nil, 3, 0, 2, nil)
	s.NoError(err0)

	state0, err1 := s.GetWorkflowExecutionInfo(ctx, domainID, workflowExecution)
	s.NoError(err1)
	info0 := state0.ExecutionInfo
	updatedInfo := copyWorkflowExecutionInfo(info0)
	updatedStats := copyExecutionStats(state0.ExecutionStats)
	updatedInfo.State = p.WorkflowStateCompleted
	updatedInfo.CloseStatus = p.WorkflowCloseStatusCompleted
	updatedInfo.NextEventID = int64(5)
	updatedInfo.LastProcessedEvent = int64(2)

	newWorkflowExecution := gen.WorkflowExecution{
		WorkflowId: common.StringPtr("continue-as-new-workflow-test"),
		RunId:      common.StringPtr("64c7e15a-3fd7-4182-9c6f-6f25a4fa2614"),
	}

	newdecisionTask := &p.DecisionTask{
		TaskID:     s.GetNextSequenceNumber(),
		DomainID:   updatedInfo.DomainID,
		TaskList:   updatedInfo.TaskList,
		ScheduleID: int64(2),
	}

	_, err2 := s.ExecutionManager.UpdateWorkflowExecution(ctx, &p.UpdateWorkflowExecutionRequest{
		UpdateWorkflowMutation: p.WorkflowMutation{
			ExecutionInfo:       updatedInfo,
			ExecutionStats:      updatedStats,
			TransferTasks:       []p.Task{newdecisionTask},
			TimerTasks:          nil,
			Condition:           info0.NextEventID,
			UpsertActivityInfos: nil,
			DeleteActivityInfos: nil,
			UpsertTimerInfos:    nil,
			DeleteTimerInfos:    nil,
		},
		NewWorkflowSnapshot: &p.WorkflowSnapshot{
			ExecutionInfo: &p.WorkflowExecutionInfo{
				CreateRequestID:             uuid.New(),
				DomainID:                    updatedInfo.DomainID,
				WorkflowID:                  newWorkflowExecution.GetWorkflowId(),
				RunID:                       newWorkflowExecution.GetRunId(),
				TaskList:                    updatedInfo.TaskList,
				WorkflowTypeName:            updatedInfo.WorkflowTypeName,
				WorkflowTimeout:             updatedInfo.WorkflowTimeout,
				DecisionStartToCloseTimeout: updatedInfo.DecisionStartToCloseTimeout,
				ExecutionContext:            nil,
				State:                       p.WorkflowStateRunning,
				CloseStatus:                 p.WorkflowCloseStatusNone,
				NextEventID:                 info0.NextEventID,
				LastProcessedEvent:          common.EmptyEventID,
				DecisionScheduleID:          int64(2),
				DecisionStartedID:           common.EmptyEventID,
				DecisionTimeout:             1,
				BranchToken:                 []byte("branchToken1"),
			},
			ExecutionStats: &p.ExecutionStats{},
			TransferTasks:  nil,
			TimerTasks:     nil,
		},
		RangeID:  s.ShardInfo.RangeID,
		Encoding: pickRandomEncoding(),
	})

	s.NoError(err2)

	prevExecutionState, err3 := s.GetWorkflowExecutionInfo(ctx, domainID, workflowExecution)
	s.NoError(err3)
	prevExecutionInfo := prevExecutionState.ExecutionInfo
	s.Equal(p.WorkflowStateCompleted, prevExecutionInfo.State)
	s.Equal(int64(5), prevExecutionInfo.NextEventID)
	s.Equal(int64(2), prevExecutionInfo.LastProcessedEvent)

	newExecutionState, err4 := s.GetWorkflowExecutionInfo(ctx, domainID, newWorkflowExecution)
	s.NoError(err4)
	newExecutionInfo := newExecutionState.ExecutionInfo
	s.Equal(p.WorkflowStateRunning, newExecutionInfo.State)
	s.Equal(p.WorkflowCloseStatusNone, newExecutionInfo.CloseStatus)
	s.Equal(int64(3), newExecutionInfo.NextEventID)
	s.Equal(common.EmptyEventID, newExecutionInfo.LastProcessedEvent)
	s.Equal(int64(2), newExecutionInfo.DecisionScheduleID)
	s.Equal([]byte("branchToken1"), newExecutionInfo.BranchToken)

	newRunID, err5 := s.GetCurrentWorkflowRunID(ctx, domainID, *workflowExecution.WorkflowId)
	s.NoError(err5)
	s.Equal(*newWorkflowExecution.RunId, newRunID)
}

<<<<<<< HEAD
// TestWorkflowWithReplicationState test
func (s *ExecutionManagerSuiteForEventsV2) TestWorkflowWithReplicationState() {
	ctx, cancel := context.WithTimeout(context.Background(), testContextTimeout)
	defer cancel()

	domainID := uuid.New()
	runID := uuid.New()
	workflowExecution := gen.WorkflowExecution{
		WorkflowId: common.StringPtr("test-workflow-replication-state-test"),
		RunId:      common.StringPtr(runID),
	}

	replicationTasks := []p.Task{&p.HistoryReplicationTask{
		TaskID:       s.GetNextSequenceNumber(),
		FirstEventID: int64(1),
		NextEventID:  int64(3),
		Version:      int64(9),
		LastReplicationInfo: map[string]*p.ReplicationInfo{
			"dc1": {
				Version:     int64(3),
				LastEventID: int64(1),
			},
			"dc2": {
				Version:     int64(5),
				LastEventID: int64(2),
			},
		},
		BranchToken:       []byte("branchToken1"),
		NewRunBranchToken: []byte("branchToken2"),
	}}

	task0, err0 := s.createWorkflowExecutionWithReplication(domainID, workflowExecution, "taskList", "wType", 20, 13, 3,
		0, 2, &p.ReplicationState{
			CurrentVersion:   int64(9),
			StartVersion:     int64(8),
			LastWriteVersion: int64(7),
			LastWriteEventID: int64(6),
			LastReplicationInfo: map[string]*p.ReplicationInfo{
				"dc1": {
					Version:     int64(3),
					LastEventID: int64(1),
				},
				"dc2": {
					Version:     int64(5),
					LastEventID: int64(2),
				},
			},
		}, replicationTasks, []byte("branchToken1"))
	s.NoError(err0)
	s.NotNil(task0, "Expected non empty task identifier.")

	taskD, err := s.GetTransferTasks(ctx, 2, false)
	s.Equal(1, len(taskD), "Expected 1 decision task.")
	s.Equal(p.TransferTaskTypeDecisionTask, taskD[0].TaskType)
	err = s.CompleteTransferTask(ctx, taskD[0].TaskID)
	s.NoError(err)

	taskR, err := s.GetReplicationTasks(ctx, 1, false)
	s.Equal(1, len(taskR), "Expected 1 replication task.")
	tsk := taskR[0]
	s.Equal(p.ReplicationTaskTypeHistory, tsk.TaskType)
	s.Equal(domainID, tsk.DomainID)
	s.Equal(*workflowExecution.WorkflowId, tsk.WorkflowID)
	s.Equal(*workflowExecution.RunId, tsk.RunID)
	s.Equal(int64(1), tsk.FirstEventID)
	s.Equal(int64(3), tsk.NextEventID)
	s.Equal(int64(9), tsk.Version)
	s.Equal([]byte("branchToken1"), tsk.BranchToken)
	s.Equal([]byte("branchToken2"), tsk.NewRunBranchToken)
	s.Equal(2, len(tsk.LastReplicationInfo))
	for k, v := range tsk.LastReplicationInfo {
		log.Infof("ReplicationInfo for %v: {Version: %v, LastEventID: %v}", k, v.Version, v.LastEventID)
		switch k {
		case "dc1":
			s.Equal(int64(3), v.Version)
			s.Equal(int64(1), v.LastEventID)
		case "dc2":
			s.Equal(int64(5), v.Version)
			s.Equal(int64(2), v.LastEventID)
		default:
			s.Fail("Unexpected key")
		}
	}
	err = s.CompleteReplicationTask(ctx, taskR[0].TaskID)
	s.NoError(err)

	state0, err1 := s.GetWorkflowExecutionInfo(ctx, domainID, workflowExecution)
	s.NoError(err1)
	info0 := state0.ExecutionInfo
	replicationState0 := state0.ReplicationState
	s.NotNil(info0, "Valid Workflow info expected.")
	s.NotNil(replicationState0, "Valid replication state expected.")
	s.Equal(domainID, info0.DomainID)
	s.Equal("taskList", info0.TaskList)
	s.Equal("wType", info0.WorkflowTypeName)
	s.Equal(int32(20), info0.WorkflowTimeout)
	s.Equal(int32(13), info0.DecisionStartToCloseTimeout)
	s.Equal(int64(3), info0.NextEventID)
	s.Equal(int64(0), info0.LastProcessedEvent)
	s.Equal(int64(2), info0.DecisionScheduleID)
	s.Equal(int64(9), replicationState0.CurrentVersion)
	s.Equal(int64(8), replicationState0.StartVersion)
	s.Equal(int64(7), replicationState0.LastWriteVersion)
	s.Equal(int64(6), replicationState0.LastWriteEventID)
	s.Equal(2, len(replicationState0.LastReplicationInfo))
	s.assertChecksumsEqual(testWorkflowChecksum, state0.Checksum)
	for k, v := range replicationState0.LastReplicationInfo {
		log.Infof("ReplicationInfo for %v: {Version: %v, LastEventID: %v}", k, v.Version, v.LastEventID)
		switch k {
		case "dc1":
			s.Equal(int64(3), v.Version)
			s.Equal(int64(1), v.LastEventID)
		case "dc2":
			s.Equal(int64(5), v.Version)
			s.Equal(int64(2), v.LastEventID)
		default:
			s.Fail("Unexpected key")
		}
	}

	updatedInfo := copyWorkflowExecutionInfo(info0)
	updatedStats := copyExecutionStats(state0.ExecutionStats)
	updatedInfo.NextEventID = int64(5)
	updatedInfo.LastProcessedEvent = int64(2)
	updatedInfo.BranchToken = []byte("branchToken3")

	updatedReplicationState := copyReplicationState(replicationState0)
	updatedReplicationState.CurrentVersion = int64(10)
	updatedReplicationState.StartVersion = int64(11)
	updatedReplicationState.LastWriteVersion = int64(12)
	updatedReplicationState.LastWriteEventID = int64(13)
	updatedReplicationState.LastReplicationInfo["dc1"].Version = int64(4)
	updatedReplicationState.LastReplicationInfo["dc1"].LastEventID = int64(2)

	replicationTasks1 := []p.Task{&p.HistoryReplicationTask{
		TaskID:       s.GetNextSequenceNumber(),
		FirstEventID: int64(3),
		NextEventID:  int64(5),
		Version:      int64(10),
		LastReplicationInfo: map[string]*p.ReplicationInfo{
			"dc1": {
				Version:     int64(4),
				LastEventID: int64(2),
			},
			"dc2": {
				Version:     int64(5),
				LastEventID: int64(2),
			},
		},
		BranchToken:       []byte("branchToken3"),
		NewRunBranchToken: []byte("branchToken4"),
	}}
	err2 := s.UpdateWorklowStateAndReplication(ctx, updatedInfo, updatedStats, updatedReplicationState, nil, int64(3), replicationTasks1)
	s.NoError(err2)

	taskR1, err := s.GetReplicationTasks(ctx, 1, false)
	s.Equal(1, len(taskR1), "Expected 1 replication task.")
	tsk1 := taskR1[0]
	s.Equal(p.ReplicationTaskTypeHistory, tsk1.TaskType)
	s.Equal(domainID, tsk1.DomainID)
	s.Equal(*workflowExecution.WorkflowId, tsk1.WorkflowID)
	s.Equal(*workflowExecution.RunId, tsk1.RunID)
	s.Equal(int64(3), tsk1.FirstEventID)
	s.Equal(int64(5), tsk1.NextEventID)
	s.Equal(int64(10), tsk1.Version)
	s.Equal([]byte("branchToken3"), tsk1.BranchToken)
	s.Equal([]byte("branchToken4"), tsk1.NewRunBranchToken)

	s.Equal(2, len(tsk1.LastReplicationInfo))
	for k, v := range tsk1.LastReplicationInfo {
		log.Infof("ReplicationInfo for %v: {Version: %v, LastEventID: %v}", k, v.Version, v.LastEventID)
		switch k {
		case "dc1":
			s.Equal(int64(4), v.Version)
			s.Equal(int64(2), v.LastEventID)
		case "dc2":
			s.Equal(int64(5), v.Version)
			s.Equal(int64(2), v.LastEventID)
		default:
			s.Fail("Unexpected key")
		}
	}
	err = s.CompleteReplicationTask(ctx, taskR1[0].TaskID)
	s.NoError(err)

	state1, err2 := s.GetWorkflowExecutionInfo(ctx, domainID, workflowExecution)
	s.NoError(err2)
	info1 := state1.ExecutionInfo
	replicationState1 := state1.ReplicationState
	s.NotNil(info1, "Valid Workflow info expected.")
	s.Equal(domainID, info1.DomainID)
	s.Equal("taskList", info1.TaskList)
	s.Equal("wType", info1.WorkflowTypeName)
	s.Equal(int32(20), info1.WorkflowTimeout)
	s.Equal(int32(13), info1.DecisionStartToCloseTimeout)
	s.Equal(int64(5), info1.NextEventID)
	s.Equal([]byte("branchToken3"), info1.BranchToken)
	s.Equal(int64(2), info1.LastProcessedEvent)
	s.Equal(int64(2), info1.DecisionScheduleID)
	s.Equal(int64(10), replicationState1.CurrentVersion)
	s.Equal(int64(11), replicationState1.StartVersion)
	s.Equal(int64(12), replicationState1.LastWriteVersion)
	s.Equal(int64(13), replicationState1.LastWriteEventID)
	s.Equal(2, len(replicationState1.LastReplicationInfo))
	s.assertChecksumsEqual(testWorkflowChecksum, state1.Checksum)
	for k, v := range replicationState1.LastReplicationInfo {
		log.Infof("ReplicationInfo for %v: {Version: %v, LastEventID: %v}", k, v.Version, v.LastEventID)
		switch k {
		case "dc1":
			s.Equal(int64(4), v.Version)
			s.Equal(int64(2), v.LastEventID)
		case "dc2":
			s.Equal(int64(5), v.Version)
			s.Equal(int64(2), v.LastEventID)
		default:
			s.Fail("Unexpected key")
		}
	}
}

func (s *ExecutionManagerSuiteForEventsV2) createWorkflowExecutionWithReplication(domainID string, workflowExecution gen.WorkflowExecution,
	taskList, wType string, wTimeout int32, decisionTimeout int32, nextEventID int64,
	lastProcessedEventID int64, decisionScheduleID int64, state *p.ReplicationState, txTasks []p.Task, brToken []byte,
) (*p.CreateWorkflowExecutionResponse, error) {
	ctx, cancel := context.WithTimeout(context.Background(), testContextTimeout)
	defer cancel()

=======
func (s *ExecutionManagerSuiteForEventsV2) createWorkflowExecution(
	domainID string,
	workflowExecution gen.WorkflowExecution,
	taskList string,
	wType string,
	wTimeout int32,
	decisionTimeout int32,
	nextEventID int64,
	lastProcessedEventID int64,
	decisionScheduleID int64,
	txTasks []p.Task,
	brToken []byte,
) (*p.CreateWorkflowExecutionResponse, error) {

>>>>>>> 50a12eda
	var transferTasks []p.Task
	var replicationTasks []p.Task
	var timerTasks []p.Task
	for _, task := range txTasks {
		switch t := task.(type) {
		case *p.DecisionTask, *p.ActivityTask, *p.CloseExecutionTask, *p.CancelExecutionTask, *p.StartChildExecutionTask, *p.SignalExecutionTask, *p.RecordWorkflowStartedTask:
			transferTasks = append(transferTasks, t)
		case *p.HistoryReplicationTask:
			replicationTasks = append(replicationTasks, t)
		case *p.WorkflowTimeoutTask, *p.DeleteHistoryEventTask:
			timerTasks = append(timerTasks, t)
		default:
			panic("Unknown transfer task type.")
		}
	}

	transferTasks = append(transferTasks, &p.DecisionTask{
		TaskID:     s.GetNextSequenceNumber(),
		DomainID:   domainID,
		TaskList:   taskList,
		ScheduleID: decisionScheduleID,
	})
	response, err := s.ExecutionManager.CreateWorkflowExecution(ctx, &p.CreateWorkflowExecutionRequest{
		NewWorkflowSnapshot: p.WorkflowSnapshot{
			ExecutionInfo: &p.WorkflowExecutionInfo{
				CreateRequestID:             uuid.New(),
				DomainID:                    domainID,
				WorkflowID:                  workflowExecution.GetWorkflowId(),
				RunID:                       workflowExecution.GetRunId(),
				TaskList:                    taskList,
				WorkflowTypeName:            wType,
				WorkflowTimeout:             wTimeout,
				DecisionStartToCloseTimeout: decisionTimeout,
				State:                       p.WorkflowStateRunning,
				CloseStatus:                 p.WorkflowCloseStatusNone,
				NextEventID:                 nextEventID,
				LastProcessedEvent:          lastProcessedEventID,
				DecisionScheduleID:          decisionScheduleID,
				DecisionStartedID:           common.EmptyEventID,
				DecisionTimeout:             1,
				BranchToken:                 brToken,
			},
			ExecutionStats:   &p.ExecutionStats{},
			TimerTasks:       timerTasks,
			TransferTasks:    transferTasks,
			ReplicationTasks: replicationTasks,
			Checksum:         testWorkflowChecksum,
		},
		RangeID: s.ShardInfo.RangeID,
	})

	return response, err
}

// TestWorkflowResetWithCurrWithReplicate test
func (s *ExecutionManagerSuiteForEventsV2) TestWorkflowResetWithCurrWithReplicate() {
	ctx, cancel := context.WithTimeout(context.Background(), testContextTimeout)
	defer cancel()

	domainID := uuid.New()
	runID := uuid.New()
	workflowExecution := gen.WorkflowExecution{
		WorkflowId: common.StringPtr("test-reset-workflow-with-replication-state-test"),
		RunId:      common.StringPtr(runID),
	}

	currentTime := time.Now()
	txTasks := []p.Task{&p.HistoryReplicationTask{
		TaskID:            s.GetNextSequenceNumber(),
		FirstEventID:      int64(1),
		NextEventID:       int64(3),
		Version:           int64(9),
		BranchToken:       []byte("branchToken1"),
		NewRunBranchToken: []byte("branchToken2"),
	},
		&p.WorkflowTimeoutTask{
			TaskID:              s.GetNextSequenceNumber(),
			VisibilityTimestamp: currentTime,
		}}

	task0, err0 := s.createWorkflowExecution(domainID, workflowExecution, "taskList", "wType", 20, 13, 3,
		0, 2, txTasks, []byte("branchToken1"))
	s.NoError(err0)
	s.NotNil(task0, "Expected non empty task identifier.")

	taskD, err := s.GetTransferTasks(ctx, 2, false)
	s.Equal(1, len(taskD), "Expected 1 decision task.")
	s.Equal(p.TransferTaskTypeDecisionTask, taskD[0].TaskType)
	err = s.CompleteTransferTask(ctx, taskD[0].TaskID)
	s.NoError(err)
	taskD, err = s.GetTransferTasks(ctx, 2, false)
	s.Equal(0, len(taskD), "Expected 0 decision task.")

	taskT, err := s.GetTimerIndexTasks(ctx, 2, false)
	s.Equal(1, len(taskT), "Expected 1 timer task.")
	s.Equal(p.TaskTypeWorkflowTimeout, taskT[0].TaskType)
	err = s.CompleteTimerTask(ctx, taskT[0].VisibilityTimestamp, taskT[0].TaskID)
	s.NoError(err)
	taskT, err = s.GetTimerIndexTasks(ctx, 2, false)
	s.Equal(0, len(taskT), "Expected 0 timer task.")

	taskR, err := s.GetReplicationTasks(ctx, 2, false)
	s.Nil(err)
	s.Equal(1, len(taskR), "Expected 1 replication task.")
	tsk := taskR[0]
	s.Equal(p.ReplicationTaskTypeHistory, tsk.TaskType)
	s.Equal(domainID, tsk.DomainID)
	s.Equal(*workflowExecution.WorkflowId, tsk.WorkflowID)
	s.Equal(*workflowExecution.RunId, tsk.RunID)
	s.Equal(int64(1), tsk.FirstEventID)
	s.Equal(int64(3), tsk.NextEventID)
	s.Equal(int64(9), tsk.Version)
	s.Equal([]byte("branchToken1"), tsk.BranchToken)
	s.Equal([]byte("branchToken2"), tsk.NewRunBranchToken)
<<<<<<< HEAD
	s.Equal(2, len(tsk.LastReplicationInfo))
	for k, v := range tsk.LastReplicationInfo {
		log.Infof("ReplicationInfo for %v: {Version: %v, LastEventID: %v}", k, v.Version, v.LastEventID)
		switch k {
		case "dc1":
			s.Equal(int64(3), v.Version)
			s.Equal(int64(1), v.LastEventID)
		case "dc2":
			s.Equal(int64(5), v.Version)
			s.Equal(int64(2), v.LastEventID)
		default:
			s.Fail("Unexpected key")
		}
	}
	err = s.CompleteReplicationTask(ctx, taskR[0].TaskID)
=======
	err = s.CompleteReplicationTask(taskR[0].TaskID)
>>>>>>> 50a12eda
	s.NoError(err)
	taskR, err = s.GetReplicationTasks(ctx, 2, false)
	s.Nil(err)
	s.Equal(0, len(taskR), "Expected 0 replication task.")

	state0, err1 := s.GetWorkflowExecutionInfo(ctx, domainID, workflowExecution)
	s.NoError(err1)
	info0 := state0.ExecutionInfo
	s.NotNil(info0, "Valid Workflow info expected.")
	s.Equal(domainID, info0.DomainID)
	s.Equal("taskList", info0.TaskList)
	s.Equal("wType", info0.WorkflowTypeName)
	s.Equal(int32(20), info0.WorkflowTimeout)
	s.Equal(int32(13), info0.DecisionStartToCloseTimeout)
	s.Equal(int64(3), info0.NextEventID)
	s.Equal(int64(0), info0.LastProcessedEvent)
	s.Equal(int64(2), info0.DecisionScheduleID)

	updatedInfo := copyWorkflowExecutionInfo(info0)
	updateStats := copyExecutionStats(state0.ExecutionStats)
	updatedInfo.NextEventID = int64(5)
	updatedInfo.LastProcessedEvent = int64(2)
	updatedInfo.BranchToken = []byte("branchToken3")

	currTransTasks := []p.Task{
		&p.CloseExecutionTask{
			TaskID:              s.GetNextSequenceNumber(),
			VisibilityTimestamp: time.Now(),
			Version:             100,
		},
	}

	currTimerTasks := []p.Task{
		&p.DeleteHistoryEventTask{
			TaskID:              20,
			VisibilityTimestamp: time.Now(),
			Version:             101,
		},
	}

	newRunID := uuid.New()
	newExecution := gen.WorkflowExecution{
		WorkflowId: workflowExecution.WorkflowId,
		RunId:      common.StringPtr(newRunID),
	}
	insertInfo := copyWorkflowExecutionInfo(info0)
	insertStats := copyExecutionStats(state0.ExecutionStats)
	insertInfo.RunID = newRunID
	insertInfo.NextEventID = int64(50)
	insertInfo.LastProcessedEvent = int64(20)
	insertInfo.BranchToken = []byte("branchToken4")

	insertTransTasks := []p.Task{
		&p.DecisionTask{
			TaskID:              s.GetNextSequenceNumber(),
			DomainID:            domainID,
			VisibilityTimestamp: time.Now(),
			ScheduleID:          13,
			Version:             200,
		},
	}

	insertTimerTasks := []p.Task{
		&p.WorkflowTimeoutTask{
			TaskID:              s.GetNextSequenceNumber(),
			VisibilityTimestamp: time.Now().Add(time.Minute),
			Version:             201,
		},
	}

	insertReplicationTasks := []p.Task{&p.HistoryReplicationTask{
		TaskID:       s.GetNextSequenceNumber(),
		FirstEventID: int64(10),
		NextEventID:  int64(30),
		Version:      int64(90),
		BranchToken:  []byte("branchToken5"),
	}}

	insertTimerInfos := []*p.TimerInfo{{
		Version:    100,
		TimerID:    "id101",
		ExpiryTime: currentTime,
		TaskStatus: 102,
		StartedID:  103,
	}}

	insertActivityInfos := []*p.ActivityInfo{{
		Version:        110,
		ScheduleID:     111,
		StartedID:      112,
		ActivityID:     uuid.New(),
		ScheduledEvent: &gen.HistoryEvent{EventId: int64Ptr(1)},
	}}

	insertRequestCancelInfos := []*p.RequestCancelInfo{{
		Version:         120,
		InitiatedID:     121,
		CancelRequestID: uuid.New(),
	}}

	insertChildExecutionInfos := []*p.ChildExecutionInfo{{
		Version:         130,
		InitiatedID:     131,
		StartedID:       132,
		CreateRequestID: uuid.New(),
		InitiatedEvent:  &gen.HistoryEvent{EventId: int64Ptr(1)},
	}}

	insertSignalInfos := []*p.SignalInfo{{
		Version:         140,
		InitiatedID:     141,
		SignalName:      "142",
		SignalRequestID: uuid.New(),
	}}

	insertSignalRequests := []string{uuid.New()}

<<<<<<< HEAD
	err = s.ResetWorkflowExecution(ctx, 3,
		insertInfo, insertStats, insertReplicationState, insertActivityInfos, insertTimerInfos, insertChildExecutionInfos, insertRequestCancelInfos, insertSignalInfos, insertSignalRequests, insertTransTasks, insertTimerTasks, insertReplicationTasks,
		true, updatedInfo, updateStats, updatedReplicationState, currTransTasks, currTimerTasks, info0.RunID, -1000)
=======
	err = s.ResetWorkflowExecution(
		3,
		insertInfo,
		insertStats,
		insertActivityInfos,
		insertTimerInfos,
		insertChildExecutionInfos,
		insertRequestCancelInfos,
		insertSignalInfos,
		insertSignalRequests,
		insertTransTasks,
		insertTimerTasks,
		insertReplicationTasks,
		true,
		updatedInfo,
		updateStats,
		currTransTasks,
		currTimerTasks,
		info0.RunID,
		-1000,
	)
>>>>>>> 50a12eda
	s.Nil(err)

	//////////////////////////////
	// start verifying resetWF
	///////////////////////////////

	// transfer tasks
	taskD, err = s.GetTransferTasks(ctx, 3, false)
	s.Equal(2, len(taskD), "Expected 2 decision task.")
	s.Equal(p.TransferTaskTypeCloseExecution, taskD[0].TaskType)
	s.Equal(int64(100), taskD[0].Version)
	err = s.CompleteTransferTask(ctx, taskD[0].TaskID)
	s.NoError(err)
	s.Equal(p.TransferTaskTypeDecisionTask, taskD[1].TaskType)
	s.Equal(int64(200), taskD[1].Version)
	err = s.CompleteTransferTask(ctx, taskD[1].TaskID)
	s.NoError(err)
	taskD, err = s.GetTransferTasks(ctx, 2, false)
	s.Equal(0, len(taskD), "Expected 0 decision task.")

	// timer tasks
	taskT, err = s.GetTimerIndexTasks(ctx, 3, false)
	s.Equal(2, len(taskT), "Expected 2 timer task.")
	s.Equal(p.TaskTypeDeleteHistoryEvent, taskT[0].TaskType)
	s.Equal(int64(101), taskT[0].Version)
	err = s.CompleteTimerTask(ctx, taskT[0].VisibilityTimestamp, taskT[0].TaskID)
	s.NoError(err)
	s.Equal(p.TaskTypeWorkflowTimeout, taskT[1].TaskType)
	s.Equal(int64(201), taskT[1].Version)
	err = s.CompleteTimerTask(ctx, taskT[1].VisibilityTimestamp, taskT[1].TaskID)
	s.NoError(err)
	taskT, err = s.GetTimerIndexTasks(ctx, 2, false)
	s.Equal(0, len(taskT), "Expected 0 timer task.")

	// replicaiton tasks
	taskR, err = s.GetReplicationTasks(ctx, 2, false)
	s.Nil(err)
	s.Equal(1, len(taskR), "Expected 1 replication task.")
	tsk = taskR[0]
	s.Equal(p.ReplicationTaskTypeHistory, tsk.TaskType)
	s.Equal(domainID, tsk.DomainID)
	s.Equal(*workflowExecution.WorkflowId, tsk.WorkflowID)
	s.Equal(insertInfo.RunID, tsk.RunID)
	s.Equal(int64(10), tsk.FirstEventID)
	s.Equal(int64(30), tsk.NextEventID)
	s.Equal(int64(90), tsk.Version)
	s.Equal([]byte("branchToken5"), tsk.BranchToken)
	s.Equal(0, len(tsk.NewRunBranchToken))
<<<<<<< HEAD
	s.Equal(2, len(tsk.LastReplicationInfo))
	for k, v := range tsk.LastReplicationInfo {
		log.Infof("ReplicationInfo for %v: {Version: %v, LastEventID: %v}", k, v.Version, v.LastEventID)
		switch k {
		case "dc1":
			s.Equal(int64(30), v.Version)
			s.Equal(int64(10), v.LastEventID)
		case "dc2":
			s.Equal(int64(50), v.Version)
			s.Equal(int64(20), v.LastEventID)
		default:
			s.Fail("Unexpected key")
		}
	}
	err = s.CompleteReplicationTask(ctx, taskR[0].TaskID)
=======
	err = s.CompleteReplicationTask(taskR[0].TaskID)
>>>>>>> 50a12eda
	s.NoError(err)
	taskR, err = s.GetReplicationTasks(ctx, 2, false)
	s.Nil(err)
	s.Equal(0, len(taskR), "Expected 0 replication task.")

	// check current run
	currRunID, err := s.GetCurrentWorkflowRunID(ctx, domainID, workflowExecution.GetWorkflowId())
	s.Nil(err)
	s.Equal(newExecution.GetRunId(), currRunID)

	// the previous execution
	state1, err1 := s.GetWorkflowExecutionInfo(ctx, domainID, workflowExecution)
	s.NoError(err1)
	info1 := state1.ExecutionInfo
	s.NotNil(info1, "Valid Workflow info expected.")
	s.Equal(int64(5), info1.NextEventID)
	s.Equal(int64(2), info1.LastProcessedEvent)
	s.Equal([]byte("branchToken3"), info1.BranchToken)
	s.Equal(domainID, info1.DomainID)
	s.Equal("taskList", info1.TaskList)
	s.Equal("wType", info1.WorkflowTypeName)
	s.Equal(int32(20), info1.WorkflowTimeout)
	s.Equal(int32(13), info1.DecisionStartToCloseTimeout)
	s.Equal(int64(2), info1.DecisionScheduleID)

	// the current execution
	state2, err2 := s.GetWorkflowExecutionInfo(ctx, domainID, newExecution)
	s.NoError(err2)
	info2 := state2.ExecutionInfo

	s.NotNil(info2, "Valid Workflow info expected.")
	s.Equal(int64(50), info2.NextEventID)
	s.Equal(int64(20), info2.LastProcessedEvent)
	s.Equal([]byte("branchToken4"), info2.BranchToken)
	s.Equal(domainID, info2.DomainID)
	s.Equal("taskList", info2.TaskList)
	s.Equal("wType", info2.WorkflowTypeName)
	s.Equal(int32(20), info2.WorkflowTimeout)
	s.Equal(int32(13), info2.DecisionStartToCloseTimeout)
	s.Equal(int64(2), info2.DecisionScheduleID)

	timerInfos2 := state2.TimerInfos
	actInfos2 := state2.ActivityInfos
	reqCanInfos2 := state2.RequestCancelInfos
	childInfos2 := state2.ChildExecutionInfos
	sigInfos2 := state2.SignalInfos
	sigReqIDs2 := state2.SignalRequestedIDs

	s.Equal(1, len(timerInfos2))
	s.Equal(1, len(actInfos2))
	s.Equal(1, len(reqCanInfos2))
	s.Equal(1, len(childInfos2))
	s.Equal(1, len(sigInfos2))
	s.Equal(1, len(sigReqIDs2))

	s.Equal(int64(100), timerInfos2["id101"].Version)
	s.Equal(int64(110), actInfos2[111].Version)
	s.Equal(int64(120), reqCanInfos2[121].Version)
	s.Equal(int64(130), childInfos2[131].Version)
	s.Equal(int64(140), sigInfos2[141].Version)
}

// TestWorkflowResetNoCurrWithReplicate test
func (s *ExecutionManagerSuiteForEventsV2) TestWorkflowResetNoCurrWithReplicate() {
	ctx, cancel := context.WithTimeout(context.Background(), testContextTimeout)
	defer cancel()

	domainID := uuid.New()
	runID := uuid.New()
	workflowExecution := gen.WorkflowExecution{
		WorkflowId: common.StringPtr("test-reset-workflow-with-replication-state-test"),
		RunId:      common.StringPtr(runID),
	}

	currentTime := time.Now()
	txTasks := []p.Task{&p.HistoryReplicationTask{
		TaskID:            s.GetNextSequenceNumber(),
		FirstEventID:      int64(1),
		NextEventID:       int64(3),
		Version:           int64(9),
		BranchToken:       []byte("branchToken1"),
		NewRunBranchToken: []byte("branchToken2"),
	},
		&p.WorkflowTimeoutTask{
			TaskID:              s.GetNextSequenceNumber(),
			VisibilityTimestamp: currentTime,
		}}

	task0, err0 := s.createWorkflowExecution(
		domainID,
		workflowExecution,
		"taskList",
		"wType",
		20,
		13,
		3,
		0,
		2,
		txTasks,
		[]byte("branchToken1"),
	)
	s.NoError(err0)
	s.NotNil(task0, "Expected non empty task identifier.")

	taskD, err := s.GetTransferTasks(ctx, 2, false)
	s.Equal(1, len(taskD), "Expected 1 decision task.")
	s.Equal(p.TransferTaskTypeDecisionTask, taskD[0].TaskType)
	err = s.CompleteTransferTask(ctx, taskD[0].TaskID)
	s.NoError(err)
	taskD, err = s.GetTransferTasks(ctx, 2, false)
	s.Equal(0, len(taskD), "Expected 0 decision task.")

	taskT, err := s.GetTimerIndexTasks(ctx, 2, false)
	s.Equal(1, len(taskT), "Expected 1 timer task.")
	s.Equal(p.TaskTypeWorkflowTimeout, taskT[0].TaskType)
	err = s.CompleteTimerTask(ctx, taskT[0].VisibilityTimestamp, taskT[0].TaskID)
	s.NoError(err)
	taskT, err = s.GetTimerIndexTasks(ctx, 2, false)
	s.Equal(0, len(taskT), "Expected 0 timer task.")

	taskR, err := s.GetReplicationTasks(ctx, 2, false)
	s.Nil(err)
	s.Equal(1, len(taskR), "Expected 1 replication task.")
	tsk := taskR[0]
	s.Equal(p.ReplicationTaskTypeHistory, tsk.TaskType)
	s.Equal(domainID, tsk.DomainID)
	s.Equal(*workflowExecution.WorkflowId, tsk.WorkflowID)
	s.Equal(*workflowExecution.RunId, tsk.RunID)
	s.Equal(int64(1), tsk.FirstEventID)
	s.Equal(int64(3), tsk.NextEventID)
	s.Equal(int64(9), tsk.Version)
	s.Equal([]byte("branchToken1"), tsk.BranchToken)
	s.Equal([]byte("branchToken2"), tsk.NewRunBranchToken)
<<<<<<< HEAD
	s.Equal(2, len(tsk.LastReplicationInfo))
	for k, v := range tsk.LastReplicationInfo {
		log.Infof("ReplicationInfo for %v: {Version: %v, LastEventID: %v}", k, v.Version, v.LastEventID)
		switch k {
		case "dc1":
			s.Equal(int64(3), v.Version)
			s.Equal(int64(1), v.LastEventID)
		case "dc2":
			s.Equal(int64(5), v.Version)
			s.Equal(int64(2), v.LastEventID)
		default:
			s.Fail("Unexpected key")
		}
	}
	err = s.CompleteReplicationTask(ctx, taskR[0].TaskID)
=======
	err = s.CompleteReplicationTask(taskR[0].TaskID)
>>>>>>> 50a12eda
	s.NoError(err)
	taskR, err = s.GetReplicationTasks(ctx, 2, false)
	s.Nil(err)
	s.Equal(0, len(taskR), "Expected 0 replication task.")

	state0, err1 := s.GetWorkflowExecutionInfo(ctx, domainID, workflowExecution)
	s.NoError(err1)
	info0 := state0.ExecutionInfo
	stats0 := state0.ExecutionStats
	s.NotNil(info0, "Valid Workflow info expected.")
	s.Equal(domainID, info0.DomainID)
	s.Equal("taskList", info0.TaskList)
	s.Equal("wType", info0.WorkflowTypeName)
	s.Equal(int32(20), info0.WorkflowTimeout)
	s.Equal(int32(13), info0.DecisionStartToCloseTimeout)
	s.Equal(int64(3), info0.NextEventID)
	s.Equal(int64(0), info0.LastProcessedEvent)
	s.Equal(int64(2), info0.DecisionScheduleID)
	s.Equal(p.WorkflowStateRunning, info0.State)
	s.Equal(p.WorkflowCloseStatusNone, info0.CloseStatus)

	info0.State = p.WorkflowStateCompleted
	info0.CloseStatus = p.WorkflowCloseStatusCompleted
<<<<<<< HEAD
	err = s.UpdateWorklowStateAndReplication(ctx, info0, stats0, replicationState0, nil, info0.NextEventID, nil)
=======
	err = s.UpdateWorklowStateAndReplication(info0, stats0, nil, info0.NextEventID, nil)
>>>>>>> 50a12eda
	s.Nil(err)

	updatedInfo := copyWorkflowExecutionInfo(info0)
	updatedStats := copyExecutionStats(state0.ExecutionStats)

	newRunID := uuid.New()
	newExecution := gen.WorkflowExecution{
		WorkflowId: workflowExecution.WorkflowId,
		RunId:      common.StringPtr(newRunID),
	}
	insertInfo := copyWorkflowExecutionInfo(info0)
	insterStats := copyExecutionStats(state0.ExecutionStats)
	insertInfo.State = p.WorkflowStateRunning
	insertInfo.CloseStatus = p.WorkflowCloseStatusNone
	insertInfo.RunID = newRunID
	insertInfo.NextEventID = int64(50)
	insertInfo.LastProcessedEvent = int64(20)
	insertInfo.BranchToken = []byte("branchToken4")

	insertTransTasks := []p.Task{
		&p.DecisionTask{
			TaskID:              s.GetNextSequenceNumber(),
			DomainID:            domainID,
			VisibilityTimestamp: time.Now(),
			ScheduleID:          13,
			Version:             200,
		},
	}

	insertTimerTasks := []p.Task{
		&p.WorkflowTimeoutTask{
			TaskID:              s.GetNextSequenceNumber(),
			VisibilityTimestamp: time.Now().Add(time.Minute),
			Version:             201,
		},
	}

	insertReplicationTasks := []p.Task{&p.HistoryReplicationTask{
		TaskID:       s.GetNextSequenceNumber(),
		FirstEventID: int64(10),
		NextEventID:  int64(30),
		Version:      int64(90),
		BranchToken:  []byte("branchToken5"),
	}}

	insertTimerInfos := []*p.TimerInfo{{
		Version:    100,
		TimerID:    "id101",
		ExpiryTime: currentTime,
		TaskStatus: 102,
		StartedID:  103,
	}}

	insertActivityInfos := []*p.ActivityInfo{{
		Version:        110,
		ScheduleID:     111,
		StartedID:      112,
		ActivityID:     uuid.New(),
		ScheduledEvent: &gen.HistoryEvent{EventId: int64Ptr(1)},
	}}

	insertRequestCancelInfos := []*p.RequestCancelInfo{{
		Version:         120,
		InitiatedID:     121,
		CancelRequestID: uuid.New(),
	}}

	insertChildExecutionInfos := []*p.ChildExecutionInfo{{
		Version:         130,
		InitiatedID:     131,
		StartedID:       132,
		CreateRequestID: uuid.New(),
		InitiatedEvent:  &gen.HistoryEvent{EventId: int64Ptr(1)},
	}}

	insertSignalInfos := []*p.SignalInfo{{
		Version:         140,
		InitiatedID:     141,
		SignalName:      "142",
		SignalRequestID: uuid.New(),
	}}

	insertSignalRequests := []string{uuid.New()}

<<<<<<< HEAD
	err = s.ResetWorkflowExecution(ctx, 3,
		insertInfo, insterStats, insertReplicationState, insertActivityInfos, insertTimerInfos, insertChildExecutionInfos, insertRequestCancelInfos, insertSignalInfos, insertSignalRequests, insertTransTasks, insertTimerTasks, insertReplicationTasks,
		false, updatedInfo, updatedStats, updatedReplicationState, nil, nil, info0.RunID, -1000)
=======
	err = s.ResetWorkflowExecution(
		3,
		insertInfo,
		insterStats,
		insertActivityInfos,
		insertTimerInfos,
		insertChildExecutionInfos,
		insertRequestCancelInfos,
		insertSignalInfos,
		insertSignalRequests,
		insertTransTasks,
		insertTimerTasks,
		insertReplicationTasks,
		false,
		updatedInfo,
		updatedStats,
		nil,
		nil,
		info0.RunID,
		-1000,
	)
>>>>>>> 50a12eda
	s.Nil(err)

	//////////////////////////////
	// start verifying resetWF
	///////////////////////////////

	// transfer tasks
	taskD, err = s.GetTransferTasks(ctx, 3, false)
	s.Equal(1, len(taskD), "Expected 1 decision task.")

	s.Equal(p.TransferTaskTypeDecisionTask, taskD[0].TaskType)
	s.Equal(int64(200), taskD[0].Version)
	err = s.CompleteTransferTask(ctx, taskD[0].TaskID)
	s.NoError(err)
	taskD, err = s.GetTransferTasks(ctx, 2, false)
	s.Equal(0, len(taskD), "Expected 0 decision task.")

	// timer tasks
	taskT, err = s.GetTimerIndexTasks(ctx, 3, false)
	s.Equal(1, len(taskT), "Expected 1 timer task.")
	s.Equal(p.TaskTypeWorkflowTimeout, taskT[0].TaskType)
	s.Equal(int64(201), taskT[0].Version)
	err = s.CompleteTimerTask(ctx, taskT[0].VisibilityTimestamp, taskT[0].TaskID)
	s.NoError(err)
	taskT, err = s.GetTimerIndexTasks(ctx, 2, false)
	s.Equal(0, len(taskT), "Expected 0 timer task.")

	// replicaiton tasks
	taskR, err = s.GetReplicationTasks(ctx, 2, false)
	s.Nil(err)
	s.Equal(1, len(taskR), "Expected 1 replication task.")
	tsk = taskR[0]
	s.Equal(p.ReplicationTaskTypeHistory, tsk.TaskType)
	s.Equal(domainID, tsk.DomainID)
	s.Equal(*workflowExecution.WorkflowId, tsk.WorkflowID)
	s.Equal(insertInfo.RunID, tsk.RunID)
	s.Equal(int64(10), tsk.FirstEventID)
	s.Equal(int64(30), tsk.NextEventID)
	s.Equal(int64(90), tsk.Version)
	s.Equal([]byte("branchToken5"), tsk.BranchToken)
	s.Equal(0, len(tsk.NewRunBranchToken))
<<<<<<< HEAD
	s.Equal(2, len(tsk.LastReplicationInfo))
	for k, v := range tsk.LastReplicationInfo {
		log.Infof("ReplicationInfo for %v: {Version: %v, LastEventID: %v}", k, v.Version, v.LastEventID)
		switch k {
		case "dc1":
			s.Equal(int64(30), v.Version)
			s.Equal(int64(10), v.LastEventID)
		case "dc2":
			s.Equal(int64(50), v.Version)
			s.Equal(int64(20), v.LastEventID)
		default:
			s.Fail("Unexpected key")
		}
	}
	err = s.CompleteReplicationTask(ctx, taskR[0].TaskID)
=======
	err = s.CompleteReplicationTask(taskR[0].TaskID)
>>>>>>> 50a12eda
	s.NoError(err)
	taskR, err = s.GetReplicationTasks(ctx, 2, false)
	s.Nil(err)
	s.Equal(0, len(taskR), "Expected 0 replication task.")

	// check current run
	currRunID, err := s.GetCurrentWorkflowRunID(ctx, domainID, workflowExecution.GetWorkflowId())
	s.Nil(err)
	s.Equal(newExecution.GetRunId(), currRunID)

	// the previous execution
	state1, err1 := s.GetWorkflowExecutionInfo(ctx, domainID, workflowExecution)
	s.NoError(err1)
	info1 := state1.ExecutionInfo
	s.NotNil(info1, "Valid Workflow info expected.")
	s.Equal(int64(3), info1.NextEventID)
	s.Equal(int64(0), info1.LastProcessedEvent)
	s.Equal([]byte("branchToken1"), info1.BranchToken)
	s.Equal(domainID, info1.DomainID)
	s.Equal("taskList", info1.TaskList)
	s.Equal("wType", info1.WorkflowTypeName)
	s.Equal(int32(20), info1.WorkflowTimeout)
	s.Equal(int32(13), info1.DecisionStartToCloseTimeout)
	s.Equal(int64(2), info1.DecisionScheduleID)

	// the current execution
	state2, err2 := s.GetWorkflowExecutionInfo(ctx, domainID, newExecution)
	s.NoError(err2)
	info2 := state2.ExecutionInfo

	s.NotNil(info2, "Valid Workflow info expected.")
	s.Equal(int64(50), info2.NextEventID)
	s.Equal(int64(20), info2.LastProcessedEvent)
	s.Equal([]byte("branchToken4"), info2.BranchToken)
	s.Equal(domainID, info2.DomainID)
	s.Equal("taskList", info2.TaskList)
	s.Equal("wType", info2.WorkflowTypeName)
	s.Equal(int32(20), info2.WorkflowTimeout)
	s.Equal(int32(13), info2.DecisionStartToCloseTimeout)
	s.Equal(int64(2), info2.DecisionScheduleID)

	timerInfos2 := state2.TimerInfos
	actInfos2 := state2.ActivityInfos
	reqCanInfos2 := state2.RequestCancelInfos
	childInfos2 := state2.ChildExecutionInfos
	sigInfos2 := state2.SignalInfos
	sigReqIDs2 := state2.SignalRequestedIDs

	s.Equal(1, len(timerInfos2))
	s.Equal(1, len(actInfos2))
	s.Equal(1, len(reqCanInfos2))
	s.Equal(1, len(childInfos2))
	s.Equal(1, len(sigInfos2))
	s.Equal(1, len(sigReqIDs2))

	s.Equal(int64(100), timerInfos2["id101"].Version)
	s.Equal(int64(110), actInfos2[111].Version)
	s.Equal(int64(120), reqCanInfos2[121].Version)
	s.Equal(int64(130), childInfos2[131].Version)
	s.Equal(int64(140), sigInfos2[141].Version)
}

// TestWorkflowResetNoCurrNoReplicate test
func (s *ExecutionManagerSuiteForEventsV2) TestWorkflowResetNoCurrNoReplicate() {
	ctx, cancel := context.WithTimeout(context.Background(), testContextTimeout)
	defer cancel()

	domainID := uuid.New()
	runID := uuid.New()
	workflowExecution := gen.WorkflowExecution{
		WorkflowId: common.StringPtr("test-reset-workflow-with-replication-state-test"),
		RunId:      common.StringPtr(runID),
	}

	currentTime := time.Now()
	txTasks := []p.Task{
		&p.WorkflowTimeoutTask{
			TaskID:              s.GetNextSequenceNumber(),
			VisibilityTimestamp: currentTime,
		}}

	task0, err0 := s.CreateWorkflowExecution(ctx, domainID, workflowExecution, "taskList", "wType",
		20, 13, nil, 3, 0, 2, txTasks)
	s.NoError(err0)
	s.NotNil(task0, "Expected non empty task identifier.")

	taskD, err := s.GetTransferTasks(ctx, 2, false)
	s.Equal(1, len(taskD), "Expected 1 decision task.")
	s.Equal(p.TransferTaskTypeDecisionTask, taskD[0].TaskType)
	err = s.CompleteTransferTask(ctx, taskD[0].TaskID)
	s.NoError(err)
	taskD, err = s.GetTransferTasks(ctx, 2, false)
	s.Equal(0, len(taskD), "Expected 0 decision task.")

	taskT, err := s.GetTimerIndexTasks(ctx, 2, false)
	s.Equal(1, len(taskT), "Expected 1 timer task.")
	s.Equal(p.TaskTypeWorkflowTimeout, taskT[0].TaskType)
	err = s.CompleteTimerTask(ctx, taskT[0].VisibilityTimestamp, taskT[0].TaskID)
	s.NoError(err)
	taskT, err = s.GetTimerIndexTasks(ctx, 2, false)
	s.Equal(0, len(taskT), "Expected 0 timer task.")

	state0, err1 := s.GetWorkflowExecutionInfo(ctx, domainID, workflowExecution)
	s.NoError(err1)
	info0 := state0.ExecutionInfo
	s.NotNil(info0, "Valid Workflow info expected.")
	s.Equal(domainID, info0.DomainID)
	s.Equal("taskList", info0.TaskList)
	s.Equal("wType", info0.WorkflowTypeName)
	s.Equal(int32(20), info0.WorkflowTimeout)
	s.Equal(int32(13), info0.DecisionStartToCloseTimeout)
	s.Equal(int64(3), info0.NextEventID)
	s.Equal(int64(0), info0.LastProcessedEvent)
	s.Equal(int64(2), info0.DecisionScheduleID)

	updatedInfo := copyWorkflowExecutionInfo(info0)
	updatedStats := copyExecutionStats(state0.ExecutionStats)

	newRunID := uuid.New()
	newExecution := gen.WorkflowExecution{
		WorkflowId: workflowExecution.WorkflowId,
		RunId:      common.StringPtr(newRunID),
	}
	insertInfo := copyWorkflowExecutionInfo(info0)
	insertStats := copyExecutionStats(state0.ExecutionStats)
	insertInfo.RunID = newRunID
	insertInfo.NextEventID = int64(50)
	insertInfo.LastProcessedEvent = int64(20)
	insertInfo.BranchToken = []byte("branchToken4")

	insertTransTasks := []p.Task{
		&p.DecisionTask{
			TaskID:              s.GetNextSequenceNumber(),
			DomainID:            domainID,
			VisibilityTimestamp: time.Now(),
			ScheduleID:          13,
			Version:             200,
		},
	}

	insertTimerTasks := []p.Task{
		&p.WorkflowTimeoutTask{
			TaskID:              s.GetNextSequenceNumber(),
			VisibilityTimestamp: time.Now().Add(time.Minute),
			Version:             201,
		},
	}

	insertTimerInfos := []*p.TimerInfo{{
		Version:    100,
		TimerID:    "id101",
		ExpiryTime: currentTime,
		TaskStatus: 102,
		StartedID:  103,
	}}

	insertActivityInfos := []*p.ActivityInfo{{
		Version:        110,
		ScheduleID:     111,
		StartedID:      112,
		ActivityID:     uuid.New(),
		ScheduledEvent: &gen.HistoryEvent{EventId: int64Ptr(1)},
	}}

	insertRequestCancelInfos := []*p.RequestCancelInfo{{
		Version:         120,
		InitiatedID:     121,
		CancelRequestID: uuid.New(),
	}}

<<<<<<< HEAD
	err = s.ResetWorkflowExecution(ctx, 3,
		insertInfo, insertStats, nil, insertActivityInfos, insertTimerInfos, nil, insertRequestCancelInfos, nil, nil, insertTransTasks, insertTimerTasks, nil,
		false, updatedInfo, updatedStats, nil, nil, nil, info0.RunID, -1000)
=======
	err = s.ResetWorkflowExecution(
		3,
		insertInfo,
		insertStats,
		insertActivityInfos,
		insertTimerInfos,
		nil,
		insertRequestCancelInfos,
		nil,
		nil,
		insertTransTasks,
		insertTimerTasks,
		nil,
		false,
		updatedInfo,
		updatedStats,
		nil,
		nil,
		info0.RunID,
		-1000,
	)
>>>>>>> 50a12eda
	s.Nil(err)

	//////////////////////////////
	// start verifying resetWF
	///////////////////////////////

	// transfer tasks
	taskD, err = s.GetTransferTasks(ctx, 3, false)
	s.Equal(1, len(taskD), "Expected 1 decision task.")

	s.Equal(p.TransferTaskTypeDecisionTask, taskD[0].TaskType)
	s.Equal(int64(200), taskD[0].Version)
	err = s.CompleteTransferTask(ctx, taskD[0].TaskID)
	s.NoError(err)
	taskD, err = s.GetTransferTasks(ctx, 2, false)
	s.Equal(0, len(taskD), "Expected 0 decision task.")

	// timer tasks
	taskT, err = s.GetTimerIndexTasks(ctx, 3, false)
	s.Equal(1, len(taskT), "Expected 1 timer task.")
	s.Equal(p.TaskTypeWorkflowTimeout, taskT[0].TaskType)
	s.Equal(int64(201), taskT[0].Version)
	err = s.CompleteTimerTask(ctx, taskT[0].VisibilityTimestamp, taskT[0].TaskID)
	s.NoError(err)
	taskT, err = s.GetTimerIndexTasks(ctx, 2, false)
	s.Equal(0, len(taskT), "Expected 0 timer task.")

	// check current run
	currRunID, err := s.GetCurrentWorkflowRunID(ctx, domainID, workflowExecution.GetWorkflowId())
	s.Nil(err)
	s.Equal(newExecution.GetRunId(), currRunID)

	// the previous execution
	state1, err1 := s.GetWorkflowExecutionInfo(ctx, domainID, workflowExecution)
	s.NoError(err1)
	info1 := state1.ExecutionInfo
	s.NotNil(info1, "Valid Workflow info expected.")
	s.Equal(int64(3), info1.NextEventID)
	s.Equal(int64(0), info1.LastProcessedEvent)
	s.Equal(domainID, info1.DomainID)
	s.Equal("taskList", info1.TaskList)
	s.Equal("wType", info1.WorkflowTypeName)
	s.Equal(int32(20), info1.WorkflowTimeout)
	s.Equal(int32(13), info1.DecisionStartToCloseTimeout)
	s.Equal(int64(2), info1.DecisionScheduleID)

	// the current execution
	state2, err2 := s.GetWorkflowExecutionInfo(ctx, domainID, newExecution)
	s.NoError(err2)
	info2 := state2.ExecutionInfo

	s.NotNil(info2, "Valid Workflow info expected.")
	s.Equal(int64(50), info2.NextEventID)
	s.Equal(int64(20), info2.LastProcessedEvent)
	s.Equal([]byte("branchToken4"), info2.BranchToken)
	s.Equal(domainID, info2.DomainID)
	s.Equal("taskList", info2.TaskList)
	s.Equal("wType", info2.WorkflowTypeName)
	s.Equal(int32(20), info2.WorkflowTimeout)
	s.Equal(int32(13), info2.DecisionStartToCloseTimeout)
	s.Equal(int64(2), info2.DecisionScheduleID)

	timerInfos2 := state2.TimerInfos
	actInfos2 := state2.ActivityInfos
	reqCanInfos2 := state2.RequestCancelInfos
	childInfos2 := state2.ChildExecutionInfos
	sigInfos2 := state2.SignalInfos
	sigReqIDs2 := state2.SignalRequestedIDs

	s.Equal(1, len(timerInfos2))
	s.Equal(1, len(actInfos2))
	s.Equal(1, len(reqCanInfos2))
	s.Equal(0, len(childInfos2))
	s.Equal(0, len(sigInfos2))
	s.Equal(0, len(sigReqIDs2))

	s.Equal(int64(100), timerInfos2["id101"].Version)
	s.Equal(int64(110), actInfos2[111].Version)
	s.Equal(int64(120), reqCanInfos2[121].Version)
}<|MERGE_RESOLUTION|>--- conflicted
+++ resolved
@@ -395,236 +395,8 @@
 	s.Equal(*newWorkflowExecution.RunId, newRunID)
 }
 
-<<<<<<< HEAD
-// TestWorkflowWithReplicationState test
-func (s *ExecutionManagerSuiteForEventsV2) TestWorkflowWithReplicationState() {
-	ctx, cancel := context.WithTimeout(context.Background(), testContextTimeout)
-	defer cancel()
-
-	domainID := uuid.New()
-	runID := uuid.New()
-	workflowExecution := gen.WorkflowExecution{
-		WorkflowId: common.StringPtr("test-workflow-replication-state-test"),
-		RunId:      common.StringPtr(runID),
-	}
-
-	replicationTasks := []p.Task{&p.HistoryReplicationTask{
-		TaskID:       s.GetNextSequenceNumber(),
-		FirstEventID: int64(1),
-		NextEventID:  int64(3),
-		Version:      int64(9),
-		LastReplicationInfo: map[string]*p.ReplicationInfo{
-			"dc1": {
-				Version:     int64(3),
-				LastEventID: int64(1),
-			},
-			"dc2": {
-				Version:     int64(5),
-				LastEventID: int64(2),
-			},
-		},
-		BranchToken:       []byte("branchToken1"),
-		NewRunBranchToken: []byte("branchToken2"),
-	}}
-
-	task0, err0 := s.createWorkflowExecutionWithReplication(domainID, workflowExecution, "taskList", "wType", 20, 13, 3,
-		0, 2, &p.ReplicationState{
-			CurrentVersion:   int64(9),
-			StartVersion:     int64(8),
-			LastWriteVersion: int64(7),
-			LastWriteEventID: int64(6),
-			LastReplicationInfo: map[string]*p.ReplicationInfo{
-				"dc1": {
-					Version:     int64(3),
-					LastEventID: int64(1),
-				},
-				"dc2": {
-					Version:     int64(5),
-					LastEventID: int64(2),
-				},
-			},
-		}, replicationTasks, []byte("branchToken1"))
-	s.NoError(err0)
-	s.NotNil(task0, "Expected non empty task identifier.")
-
-	taskD, err := s.GetTransferTasks(ctx, 2, false)
-	s.Equal(1, len(taskD), "Expected 1 decision task.")
-	s.Equal(p.TransferTaskTypeDecisionTask, taskD[0].TaskType)
-	err = s.CompleteTransferTask(ctx, taskD[0].TaskID)
-	s.NoError(err)
-
-	taskR, err := s.GetReplicationTasks(ctx, 1, false)
-	s.Equal(1, len(taskR), "Expected 1 replication task.")
-	tsk := taskR[0]
-	s.Equal(p.ReplicationTaskTypeHistory, tsk.TaskType)
-	s.Equal(domainID, tsk.DomainID)
-	s.Equal(*workflowExecution.WorkflowId, tsk.WorkflowID)
-	s.Equal(*workflowExecution.RunId, tsk.RunID)
-	s.Equal(int64(1), tsk.FirstEventID)
-	s.Equal(int64(3), tsk.NextEventID)
-	s.Equal(int64(9), tsk.Version)
-	s.Equal([]byte("branchToken1"), tsk.BranchToken)
-	s.Equal([]byte("branchToken2"), tsk.NewRunBranchToken)
-	s.Equal(2, len(tsk.LastReplicationInfo))
-	for k, v := range tsk.LastReplicationInfo {
-		log.Infof("ReplicationInfo for %v: {Version: %v, LastEventID: %v}", k, v.Version, v.LastEventID)
-		switch k {
-		case "dc1":
-			s.Equal(int64(3), v.Version)
-			s.Equal(int64(1), v.LastEventID)
-		case "dc2":
-			s.Equal(int64(5), v.Version)
-			s.Equal(int64(2), v.LastEventID)
-		default:
-			s.Fail("Unexpected key")
-		}
-	}
-	err = s.CompleteReplicationTask(ctx, taskR[0].TaskID)
-	s.NoError(err)
-
-	state0, err1 := s.GetWorkflowExecutionInfo(ctx, domainID, workflowExecution)
-	s.NoError(err1)
-	info0 := state0.ExecutionInfo
-	replicationState0 := state0.ReplicationState
-	s.NotNil(info0, "Valid Workflow info expected.")
-	s.NotNil(replicationState0, "Valid replication state expected.")
-	s.Equal(domainID, info0.DomainID)
-	s.Equal("taskList", info0.TaskList)
-	s.Equal("wType", info0.WorkflowTypeName)
-	s.Equal(int32(20), info0.WorkflowTimeout)
-	s.Equal(int32(13), info0.DecisionStartToCloseTimeout)
-	s.Equal(int64(3), info0.NextEventID)
-	s.Equal(int64(0), info0.LastProcessedEvent)
-	s.Equal(int64(2), info0.DecisionScheduleID)
-	s.Equal(int64(9), replicationState0.CurrentVersion)
-	s.Equal(int64(8), replicationState0.StartVersion)
-	s.Equal(int64(7), replicationState0.LastWriteVersion)
-	s.Equal(int64(6), replicationState0.LastWriteEventID)
-	s.Equal(2, len(replicationState0.LastReplicationInfo))
-	s.assertChecksumsEqual(testWorkflowChecksum, state0.Checksum)
-	for k, v := range replicationState0.LastReplicationInfo {
-		log.Infof("ReplicationInfo for %v: {Version: %v, LastEventID: %v}", k, v.Version, v.LastEventID)
-		switch k {
-		case "dc1":
-			s.Equal(int64(3), v.Version)
-			s.Equal(int64(1), v.LastEventID)
-		case "dc2":
-			s.Equal(int64(5), v.Version)
-			s.Equal(int64(2), v.LastEventID)
-		default:
-			s.Fail("Unexpected key")
-		}
-	}
-
-	updatedInfo := copyWorkflowExecutionInfo(info0)
-	updatedStats := copyExecutionStats(state0.ExecutionStats)
-	updatedInfo.NextEventID = int64(5)
-	updatedInfo.LastProcessedEvent = int64(2)
-	updatedInfo.BranchToken = []byte("branchToken3")
-
-	updatedReplicationState := copyReplicationState(replicationState0)
-	updatedReplicationState.CurrentVersion = int64(10)
-	updatedReplicationState.StartVersion = int64(11)
-	updatedReplicationState.LastWriteVersion = int64(12)
-	updatedReplicationState.LastWriteEventID = int64(13)
-	updatedReplicationState.LastReplicationInfo["dc1"].Version = int64(4)
-	updatedReplicationState.LastReplicationInfo["dc1"].LastEventID = int64(2)
-
-	replicationTasks1 := []p.Task{&p.HistoryReplicationTask{
-		TaskID:       s.GetNextSequenceNumber(),
-		FirstEventID: int64(3),
-		NextEventID:  int64(5),
-		Version:      int64(10),
-		LastReplicationInfo: map[string]*p.ReplicationInfo{
-			"dc1": {
-				Version:     int64(4),
-				LastEventID: int64(2),
-			},
-			"dc2": {
-				Version:     int64(5),
-				LastEventID: int64(2),
-			},
-		},
-		BranchToken:       []byte("branchToken3"),
-		NewRunBranchToken: []byte("branchToken4"),
-	}}
-	err2 := s.UpdateWorklowStateAndReplication(ctx, updatedInfo, updatedStats, updatedReplicationState, nil, int64(3), replicationTasks1)
-	s.NoError(err2)
-
-	taskR1, err := s.GetReplicationTasks(ctx, 1, false)
-	s.Equal(1, len(taskR1), "Expected 1 replication task.")
-	tsk1 := taskR1[0]
-	s.Equal(p.ReplicationTaskTypeHistory, tsk1.TaskType)
-	s.Equal(domainID, tsk1.DomainID)
-	s.Equal(*workflowExecution.WorkflowId, tsk1.WorkflowID)
-	s.Equal(*workflowExecution.RunId, tsk1.RunID)
-	s.Equal(int64(3), tsk1.FirstEventID)
-	s.Equal(int64(5), tsk1.NextEventID)
-	s.Equal(int64(10), tsk1.Version)
-	s.Equal([]byte("branchToken3"), tsk1.BranchToken)
-	s.Equal([]byte("branchToken4"), tsk1.NewRunBranchToken)
-
-	s.Equal(2, len(tsk1.LastReplicationInfo))
-	for k, v := range tsk1.LastReplicationInfo {
-		log.Infof("ReplicationInfo for %v: {Version: %v, LastEventID: %v}", k, v.Version, v.LastEventID)
-		switch k {
-		case "dc1":
-			s.Equal(int64(4), v.Version)
-			s.Equal(int64(2), v.LastEventID)
-		case "dc2":
-			s.Equal(int64(5), v.Version)
-			s.Equal(int64(2), v.LastEventID)
-		default:
-			s.Fail("Unexpected key")
-		}
-	}
-	err = s.CompleteReplicationTask(ctx, taskR1[0].TaskID)
-	s.NoError(err)
-
-	state1, err2 := s.GetWorkflowExecutionInfo(ctx, domainID, workflowExecution)
-	s.NoError(err2)
-	info1 := state1.ExecutionInfo
-	replicationState1 := state1.ReplicationState
-	s.NotNil(info1, "Valid Workflow info expected.")
-	s.Equal(domainID, info1.DomainID)
-	s.Equal("taskList", info1.TaskList)
-	s.Equal("wType", info1.WorkflowTypeName)
-	s.Equal(int32(20), info1.WorkflowTimeout)
-	s.Equal(int32(13), info1.DecisionStartToCloseTimeout)
-	s.Equal(int64(5), info1.NextEventID)
-	s.Equal([]byte("branchToken3"), info1.BranchToken)
-	s.Equal(int64(2), info1.LastProcessedEvent)
-	s.Equal(int64(2), info1.DecisionScheduleID)
-	s.Equal(int64(10), replicationState1.CurrentVersion)
-	s.Equal(int64(11), replicationState1.StartVersion)
-	s.Equal(int64(12), replicationState1.LastWriteVersion)
-	s.Equal(int64(13), replicationState1.LastWriteEventID)
-	s.Equal(2, len(replicationState1.LastReplicationInfo))
-	s.assertChecksumsEqual(testWorkflowChecksum, state1.Checksum)
-	for k, v := range replicationState1.LastReplicationInfo {
-		log.Infof("ReplicationInfo for %v: {Version: %v, LastEventID: %v}", k, v.Version, v.LastEventID)
-		switch k {
-		case "dc1":
-			s.Equal(int64(4), v.Version)
-			s.Equal(int64(2), v.LastEventID)
-		case "dc2":
-			s.Equal(int64(5), v.Version)
-			s.Equal(int64(2), v.LastEventID)
-		default:
-			s.Fail("Unexpected key")
-		}
-	}
-}
-
-func (s *ExecutionManagerSuiteForEventsV2) createWorkflowExecutionWithReplication(domainID string, workflowExecution gen.WorkflowExecution,
-	taskList, wType string, wTimeout int32, decisionTimeout int32, nextEventID int64,
-	lastProcessedEventID int64, decisionScheduleID int64, state *p.ReplicationState, txTasks []p.Task, brToken []byte,
-) (*p.CreateWorkflowExecutionResponse, error) {
-	ctx, cancel := context.WithTimeout(context.Background(), testContextTimeout)
-	defer cancel()
-
-=======
 func (s *ExecutionManagerSuiteForEventsV2) createWorkflowExecution(
+	ctx context.Context,
 	domainID string,
 	workflowExecution gen.WorkflowExecution,
 	taskList string,
@@ -638,7 +410,6 @@
 	brToken []byte,
 ) (*p.CreateWorkflowExecutionResponse, error) {
 
->>>>>>> 50a12eda
 	var transferTasks []p.Task
 	var replicationTasks []p.Task
 	var timerTasks []p.Task
@@ -719,7 +490,7 @@
 			VisibilityTimestamp: currentTime,
 		}}
 
-	task0, err0 := s.createWorkflowExecution(domainID, workflowExecution, "taskList", "wType", 20, 13, 3,
+	task0, err0 := s.createWorkflowExecution(ctx, domainID, workflowExecution, "taskList", "wType", 20, 13, 3,
 		0, 2, txTasks, []byte("branchToken1"))
 	s.NoError(err0)
 	s.NotNil(task0, "Expected non empty task identifier.")
@@ -753,25 +524,7 @@
 	s.Equal(int64(9), tsk.Version)
 	s.Equal([]byte("branchToken1"), tsk.BranchToken)
 	s.Equal([]byte("branchToken2"), tsk.NewRunBranchToken)
-<<<<<<< HEAD
-	s.Equal(2, len(tsk.LastReplicationInfo))
-	for k, v := range tsk.LastReplicationInfo {
-		log.Infof("ReplicationInfo for %v: {Version: %v, LastEventID: %v}", k, v.Version, v.LastEventID)
-		switch k {
-		case "dc1":
-			s.Equal(int64(3), v.Version)
-			s.Equal(int64(1), v.LastEventID)
-		case "dc2":
-			s.Equal(int64(5), v.Version)
-			s.Equal(int64(2), v.LastEventID)
-		default:
-			s.Fail("Unexpected key")
-		}
-	}
 	err = s.CompleteReplicationTask(ctx, taskR[0].TaskID)
-=======
-	err = s.CompleteReplicationTask(taskR[0].TaskID)
->>>>>>> 50a12eda
 	s.NoError(err)
 	taskR, err = s.GetReplicationTasks(ctx, 2, false)
 	s.Nil(err)
@@ -889,12 +642,8 @@
 
 	insertSignalRequests := []string{uuid.New()}
 
-<<<<<<< HEAD
-	err = s.ResetWorkflowExecution(ctx, 3,
-		insertInfo, insertStats, insertReplicationState, insertActivityInfos, insertTimerInfos, insertChildExecutionInfos, insertRequestCancelInfos, insertSignalInfos, insertSignalRequests, insertTransTasks, insertTimerTasks, insertReplicationTasks,
-		true, updatedInfo, updateStats, updatedReplicationState, currTransTasks, currTimerTasks, info0.RunID, -1000)
-=======
 	err = s.ResetWorkflowExecution(
+		ctx,
 		3,
 		insertInfo,
 		insertStats,
@@ -915,7 +664,6 @@
 		info0.RunID,
 		-1000,
 	)
->>>>>>> 50a12eda
 	s.Nil(err)
 
 	//////////////////////////////
@@ -964,25 +712,7 @@
 	s.Equal(int64(90), tsk.Version)
 	s.Equal([]byte("branchToken5"), tsk.BranchToken)
 	s.Equal(0, len(tsk.NewRunBranchToken))
-<<<<<<< HEAD
-	s.Equal(2, len(tsk.LastReplicationInfo))
-	for k, v := range tsk.LastReplicationInfo {
-		log.Infof("ReplicationInfo for %v: {Version: %v, LastEventID: %v}", k, v.Version, v.LastEventID)
-		switch k {
-		case "dc1":
-			s.Equal(int64(30), v.Version)
-			s.Equal(int64(10), v.LastEventID)
-		case "dc2":
-			s.Equal(int64(50), v.Version)
-			s.Equal(int64(20), v.LastEventID)
-		default:
-			s.Fail("Unexpected key")
-		}
-	}
 	err = s.CompleteReplicationTask(ctx, taskR[0].TaskID)
-=======
-	err = s.CompleteReplicationTask(taskR[0].TaskID)
->>>>>>> 50a12eda
 	s.NoError(err)
 	taskR, err = s.GetReplicationTasks(ctx, 2, false)
 	s.Nil(err)
@@ -1072,6 +802,7 @@
 		}}
 
 	task0, err0 := s.createWorkflowExecution(
+		ctx,
 		domainID,
 		workflowExecution,
 		"taskList",
@@ -1116,25 +847,7 @@
 	s.Equal(int64(9), tsk.Version)
 	s.Equal([]byte("branchToken1"), tsk.BranchToken)
 	s.Equal([]byte("branchToken2"), tsk.NewRunBranchToken)
-<<<<<<< HEAD
-	s.Equal(2, len(tsk.LastReplicationInfo))
-	for k, v := range tsk.LastReplicationInfo {
-		log.Infof("ReplicationInfo for %v: {Version: %v, LastEventID: %v}", k, v.Version, v.LastEventID)
-		switch k {
-		case "dc1":
-			s.Equal(int64(3), v.Version)
-			s.Equal(int64(1), v.LastEventID)
-		case "dc2":
-			s.Equal(int64(5), v.Version)
-			s.Equal(int64(2), v.LastEventID)
-		default:
-			s.Fail("Unexpected key")
-		}
-	}
 	err = s.CompleteReplicationTask(ctx, taskR[0].TaskID)
-=======
-	err = s.CompleteReplicationTask(taskR[0].TaskID)
->>>>>>> 50a12eda
 	s.NoError(err)
 	taskR, err = s.GetReplicationTasks(ctx, 2, false)
 	s.Nil(err)
@@ -1158,11 +871,7 @@
 
 	info0.State = p.WorkflowStateCompleted
 	info0.CloseStatus = p.WorkflowCloseStatusCompleted
-<<<<<<< HEAD
-	err = s.UpdateWorklowStateAndReplication(ctx, info0, stats0, replicationState0, nil, info0.NextEventID, nil)
-=======
-	err = s.UpdateWorklowStateAndReplication(info0, stats0, nil, info0.NextEventID, nil)
->>>>>>> 50a12eda
+	err = s.UpdateWorklowStateAndReplication(ctx, info0, stats0, nil, info0.NextEventID, nil)
 	s.Nil(err)
 
 	updatedInfo := copyWorkflowExecutionInfo(info0)
@@ -1247,12 +956,8 @@
 
 	insertSignalRequests := []string{uuid.New()}
 
-<<<<<<< HEAD
-	err = s.ResetWorkflowExecution(ctx, 3,
-		insertInfo, insterStats, insertReplicationState, insertActivityInfos, insertTimerInfos, insertChildExecutionInfos, insertRequestCancelInfos, insertSignalInfos, insertSignalRequests, insertTransTasks, insertTimerTasks, insertReplicationTasks,
-		false, updatedInfo, updatedStats, updatedReplicationState, nil, nil, info0.RunID, -1000)
-=======
 	err = s.ResetWorkflowExecution(
+		ctx,
 		3,
 		insertInfo,
 		insterStats,
@@ -1273,7 +978,6 @@
 		info0.RunID,
 		-1000,
 	)
->>>>>>> 50a12eda
 	s.Nil(err)
 
 	//////////////////////////////
@@ -1315,25 +1019,7 @@
 	s.Equal(int64(90), tsk.Version)
 	s.Equal([]byte("branchToken5"), tsk.BranchToken)
 	s.Equal(0, len(tsk.NewRunBranchToken))
-<<<<<<< HEAD
-	s.Equal(2, len(tsk.LastReplicationInfo))
-	for k, v := range tsk.LastReplicationInfo {
-		log.Infof("ReplicationInfo for %v: {Version: %v, LastEventID: %v}", k, v.Version, v.LastEventID)
-		switch k {
-		case "dc1":
-			s.Equal(int64(30), v.Version)
-			s.Equal(int64(10), v.LastEventID)
-		case "dc2":
-			s.Equal(int64(50), v.Version)
-			s.Equal(int64(20), v.LastEventID)
-		default:
-			s.Fail("Unexpected key")
-		}
-	}
 	err = s.CompleteReplicationTask(ctx, taskR[0].TaskID)
-=======
-	err = s.CompleteReplicationTask(taskR[0].TaskID)
->>>>>>> 50a12eda
 	s.NoError(err)
 	taskR, err = s.GetReplicationTasks(ctx, 2, false)
 	s.Nil(err)
@@ -1504,12 +1190,8 @@
 		CancelRequestID: uuid.New(),
 	}}
 
-<<<<<<< HEAD
-	err = s.ResetWorkflowExecution(ctx, 3,
-		insertInfo, insertStats, nil, insertActivityInfos, insertTimerInfos, nil, insertRequestCancelInfos, nil, nil, insertTransTasks, insertTimerTasks, nil,
-		false, updatedInfo, updatedStats, nil, nil, nil, info0.RunID, -1000)
-=======
 	err = s.ResetWorkflowExecution(
+		ctx,
 		3,
 		insertInfo,
 		insertStats,
@@ -1530,7 +1212,6 @@
 		info0.RunID,
 		-1000,
 	)
->>>>>>> 50a12eda
 	s.Nil(err)
 
 	//////////////////////////////
