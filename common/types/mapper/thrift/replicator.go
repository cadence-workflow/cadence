--- conflicted
+++ resolved
@@ -301,15 +301,9 @@
 	}
 	return &replicator.HistoryTaskV2Attributes{
 		TaskId:              t.TaskID,
-<<<<<<< HEAD
-		DomainId:            t.DomainID,
+		DomainId:            &t.DomainID,
 		WorkflowId:          &t.WorkflowID,
 		RunId:               &t.RunID,
-=======
-		DomainId:            &t.DomainID,
-		WorkflowId:          t.WorkflowID,
-		RunId:               t.RunID,
->>>>>>> 2847890a
 		VersionHistoryItems: FromVersionHistoryItemArray(t.VersionHistoryItems),
 		Events:              FromDataBlob(t.Events),
 		NewRunEvents:        FromDataBlob(t.NewRunEvents),
@@ -323,15 +317,9 @@
 	}
 	return &types.HistoryTaskV2Attributes{
 		TaskID:              t.TaskId,
-<<<<<<< HEAD
-		DomainID:            t.DomainId,
+		DomainID:            t.GetDomainId(),
 		WorkflowID:          t.GetWorkflowId(),
 		RunID:               t.GetRunId(),
-=======
-		DomainID:            t.GetDomainId(),
-		WorkflowID:          t.WorkflowId,
-		RunID:               t.RunId,
->>>>>>> 2847890a
 		VersionHistoryItems: ToVersionHistoryItemArray(t.VersionHistoryItems),
 		Events:              ToDataBlob(t.Events),
 		NewRunEvents:        ToDataBlob(t.NewRunEvents),
@@ -536,15 +524,9 @@
 		return nil
 	}
 	return &replicator.ReplicationTaskInfo{
-<<<<<<< HEAD
-		DomainID:     t.DomainID,
+		DomainID:     &t.DomainID,
 		WorkflowID:   &t.WorkflowID,
 		RunID:        &t.RunID,
-=======
-		DomainID:     &t.DomainID,
-		WorkflowID:   t.WorkflowID,
-		RunID:        t.RunID,
->>>>>>> 2847890a
 		TaskType:     t.TaskType,
 		TaskID:       t.TaskID,
 		Version:      t.Version,
@@ -560,15 +542,9 @@
 		return nil
 	}
 	return &types.ReplicationTaskInfo{
-<<<<<<< HEAD
-		DomainID:     t.DomainID,
+		DomainID:     t.GetDomainID(),
 		WorkflowID:   t.GetWorkflowID(),
 		RunID:        t.GetRunID(),
-=======
-		DomainID:     t.GetDomainID(),
-		WorkflowID:   t.WorkflowID,
-		RunID:        t.RunID,
->>>>>>> 2847890a
 		TaskType:     t.TaskType,
 		TaskID:       t.TaskID,
 		Version:      t.Version,
@@ -670,15 +646,9 @@
 		return nil
 	}
 	return &replicator.SyncActivityTaskAttributes{
-<<<<<<< HEAD
-		DomainId:           t.DomainID,
+		DomainId:           &t.DomainID,
 		WorkflowId:         &t.WorkflowID,
 		RunId:              &t.RunID,
-=======
-		DomainId:           &t.DomainID,
-		WorkflowId:         t.WorkflowID,
-		RunId:              t.RunID,
->>>>>>> 2847890a
 		Version:            t.Version,
 		ScheduledId:        t.ScheduledID,
 		ScheduledTime:      t.ScheduledTime,
@@ -700,15 +670,9 @@
 		return nil
 	}
 	return &types.SyncActivityTaskAttributes{
-<<<<<<< HEAD
-		DomainID:           t.DomainId,
+		DomainID:           t.GetDomainId(),
 		WorkflowID:         t.GetWorkflowId(),
 		RunID:              t.GetRunId(),
-=======
-		DomainID:           t.GetDomainId(),
-		WorkflowID:         t.WorkflowId,
-		RunID:              t.RunId,
->>>>>>> 2847890a
 		Version:            t.Version,
 		ScheduledID:        t.ScheduledId,
 		ScheduledTime:      t.ScheduledTime,
