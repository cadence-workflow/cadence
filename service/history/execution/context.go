// Copyright (c) 2020 Uber Technologies, Inc.
// Portions of the Software are attributed to Copyright (c) 2020 Temporal Technologies Inc.
//
// Permission is hereby granted, free of charge, to any person obtaining a copy
// of this software and associated documentation files (the "Software"), to deal
// in the Software without restriction, including without limitation the rights
// to use, copy, modify, merge, publish, distribute, sublicense, and/or sell
// copies of the Software, and to permit persons to whom the Software is
// furnished to do so, subject to the following conditions:
//
// The above copyright notice and this permission notice shall be included in
// all copies or substantial portions of the Software.
//
// THE SOFTWARE IS PROVIDED "AS IS", WITHOUT WARRANTY OF ANY KIND, EXPRESS OR
// IMPLIED, INCLUDING BUT NOT LIMITED TO THE WARRANTIES OF MERCHANTABILITY,
// FITNESS FOR A PARTICULAR PURPOSE AND NONINFRINGEMENT. IN NO EVENT SHALL THE
// AUTHORS OR COPYRIGHT HOLDERS BE LIABLE FOR ANY CLAIM, DAMAGES OR OTHER
// LIABILITY, WHETHER IN AN ACTION OF CONTRACT, TORT OR OTHERWISE, ARISING FROM,
// OUT OF OR IN CONNECTION WITH THE SOFTWARE OR THE USE OR OTHER DEALINGS IN
// THE SOFTWARE.

//go:generate mockgen -package $GOPACKAGE -source $GOFILE -destination context_mock.go -self_package github.com/uber/cadence/service/history/execution

package execution

import (
	"context"
	"errors"
	"fmt"
	"strings"
	"testing"
	"time"

	"github.com/uber/cadence/common"
	"github.com/uber/cadence/common/backoff"
	"github.com/uber/cadence/common/cache"
	"github.com/uber/cadence/common/constants"
	"github.com/uber/cadence/common/locks"
	"github.com/uber/cadence/common/log"
	"github.com/uber/cadence/common/log/tag"
	"github.com/uber/cadence/common/metrics"
	"github.com/uber/cadence/common/persistence"
	"github.com/uber/cadence/common/types"
	hcommon "github.com/uber/cadence/service/history/common"
	"github.com/uber/cadence/service/history/engine"
	"github.com/uber/cadence/service/history/events"
	"github.com/uber/cadence/service/history/shard"
)

const (
	defaultRemoteCallTimeout = 30 * time.Second
	checksumErrorRetryCount  = 3
	maxLockDuration          = 1 * time.Second
)

type conflictError struct {
	Cause error
}

func (e *conflictError) Error() string {
	return fmt.Sprintf("conditional update failed: %v", e.Cause)
}

func (e *conflictError) Unwrap() error {
	return e.Cause
}

// NewConflictError is only public because it used in workflow/util_test.go
// TODO: refactor those tests
func NewConflictError(_ *testing.T, cause error) error {
	return &conflictError{cause}
}

// IsConflictError checks whether a conflict has occurred while updating a workflow execution
func IsConflictError(err error) bool {
	var e *conflictError
	return errors.As(err, &e)
}

type (
	// Context is the processing context for all operations on workflow execution
	Context interface {
		GetDomainName() string
		GetDomainID() string
		GetExecution() *types.WorkflowExecution

		GetWorkflowExecution() MutableState
		SetWorkflowExecution(mutableState MutableState)
		LoadWorkflowExecution(ctx context.Context) (MutableState, error)
		LoadWorkflowExecutionWithTaskVersion(ctx context.Context, incomingVersion int64) (MutableState, error)
		LoadExecutionStats(ctx context.Context) (*persistence.ExecutionStats, error)
		Clear()

		Lock(ctx context.Context) error
		Unlock()

		GetHistorySize() int64
		SetHistorySize(size int64)

		ReapplyEvents(
			eventBatches []*persistence.WorkflowEvents,
		) error

		PersistStartWorkflowBatchEvents(
			ctx context.Context,
			workflowEvents *persistence.WorkflowEvents,
		) (events.PersistedBlob, error)
		PersistNonStartWorkflowBatchEvents(
			ctx context.Context,
			workflowEvents *persistence.WorkflowEvents,
		) (events.PersistedBlob, error)

		CreateWorkflowExecution(
			ctx context.Context,
			newWorkflow *persistence.WorkflowSnapshot,
			persistedHistory events.PersistedBlob,
			createMode persistence.CreateWorkflowMode,
			prevRunID string,
			prevLastWriteVersion int64,
			workflowRequestMode persistence.CreateWorkflowRequestMode,
		) error
		ConflictResolveWorkflowExecution(
			ctx context.Context,
			now time.Time,
			conflictResolveMode persistence.ConflictResolveWorkflowMode,
			resetMutableState MutableState,
			newContext Context,
			newMutableState MutableState,
			currentContext Context,
			currentMutableState MutableState,
			currentTransactionPolicy *TransactionPolicy,
		) error
		UpdateWorkflowExecutionAsActive(
			ctx context.Context,
			now time.Time,
		) error
		UpdateWorkflowExecutionWithNewAsActive(
			ctx context.Context,
			now time.Time,
			newContext Context,
			newMutableState MutableState,
		) error
		UpdateWorkflowExecutionAsPassive(
			ctx context.Context,
			now time.Time,
		) error
		UpdateWorkflowExecutionWithNewAsPassive(
			ctx context.Context,
			now time.Time,
			newContext Context,
			newMutableState MutableState,
		) error
		UpdateWorkflowExecutionWithNew(
			ctx context.Context,
			now time.Time,
			updateMode persistence.UpdateWorkflowMode,
			newContext Context,
			newMutableState MutableState,
			currentWorkflowTransactionPolicy TransactionPolicy,
			newWorkflowTransactionPolicy *TransactionPolicy,
			workflowRequestMode persistence.CreateWorkflowRequestMode,
		) error
		UpdateWorkflowExecutionTasks(
			ctx context.Context,
			now time.Time,
		) error

<<<<<<< HEAD
		Size() uint64
=======
		cache.Sizeable
>>>>>>> b227fdff
	}
)

type (
	contextImpl struct {
		domainID          string
		workflowExecution types.WorkflowExecution
		shard             shard.Context
		executionManager  persistence.ExecutionManager
		logger            log.Logger
		metricsClient     metrics.Client

		mutex           locks.Mutex
		lockTime        time.Time
		maxLockDuration time.Duration
		mutableState    MutableState
		stats           *persistence.ExecutionStats

		appendHistoryNodesFn                  func(context.Context, string, types.WorkflowExecution, *persistence.AppendHistoryNodesRequest) (*persistence.AppendHistoryNodesResponse, error)
		persistStartWorkflowBatchEventsFn     func(context.Context, *persistence.WorkflowEvents) (events.PersistedBlob, error)
		persistNonStartWorkflowBatchEventsFn  func(context.Context, *persistence.WorkflowEvents) (events.PersistedBlob, error)
		getWorkflowExecutionFn                func(context.Context, *persistence.GetWorkflowExecutionRequest) (*persistence.GetWorkflowExecutionResponse, error)
		createWorkflowExecutionFn             func(context.Context, *persistence.CreateWorkflowExecutionRequest) (*persistence.CreateWorkflowExecutionResponse, error)
		updateWorkflowExecutionFn             func(context.Context, *persistence.UpdateWorkflowExecutionRequest) (*persistence.UpdateWorkflowExecutionResponse, error)
		updateWorkflowExecutionWithNewFn      func(context.Context, time.Time, persistence.UpdateWorkflowMode, Context, MutableState, TransactionPolicy, *TransactionPolicy, persistence.CreateWorkflowRequestMode) error
		notifyTasksFromWorkflowSnapshotFn     func(*persistence.WorkflowSnapshot, events.PersistedBlobs, bool)
		notifyTasksFromWorkflowMutationFn     func(*persistence.WorkflowMutation, events.PersistedBlobs, bool)
		emitSessionUpdateStatsFn              func(string, *persistence.MutableStateUpdateSessionStats)
		emitWorkflowHistoryStatsFn            func(string, int, int)
		emitWorkflowCompletionStatsFn         func(string, string, string, string, string, *types.HistoryEvent)
		mergeContinueAsNewReplicationTasksFn  func(persistence.UpdateWorkflowMode, *persistence.WorkflowMutation, *persistence.WorkflowSnapshot) error
		updateWorkflowExecutionEventReapplyFn func(persistence.UpdateWorkflowMode, []*persistence.WorkflowEvents, []*persistence.WorkflowEvents) error
		conflictResolveEventReapplyFn         func(persistence.ConflictResolveWorkflowMode, []*persistence.WorkflowEvents, []*persistence.WorkflowEvents) error
		emitLargeWorkflowShardIDStatsFn       func(int64, int64, int64, int64)
		emitWorkflowExecutionStatsFn          func(string, *persistence.MutableStateStats, int64)
		createMutableStateFn                  func(shard.Context, log.Logger, *cache.DomainCacheEntry) MutableState
	}
)

var _ Context = (*contextImpl)(nil)

// NewContext creates a new workflow execution context
func NewContext(
	domainID string,
	execution types.WorkflowExecution,
	shard shard.Context,
	executionManager persistence.ExecutionManager,
	logger log.Logger,
) Context {
	logger = logger.WithTags(tag.WorkflowDomainID(domainID), tag.WorkflowID(execution.GetWorkflowID()), tag.WorkflowRunID(execution.GetRunID()))
	ctx := &contextImpl{
		domainID:          domainID,
		workflowExecution: execution,
		shard:             shard,
		executionManager:  executionManager,
		logger:            logger,
		metricsClient:     shard.GetMetricsClient(),
		mutex:             locks.NewMutex(),
		maxLockDuration:   maxLockDuration,
		stats: &persistence.ExecutionStats{
			HistorySize: 0,
		},

		appendHistoryNodesFn: func(ctx context.Context, domainID string, workflowExecution types.WorkflowExecution, request *persistence.AppendHistoryNodesRequest) (*persistence.AppendHistoryNodesResponse, error) {
			return appendHistoryV2EventsWithRetry(ctx, shard, common.CreatePersistenceRetryPolicy(), domainID, workflowExecution, request)
		},
		getWorkflowExecutionFn: func(ctx context.Context, request *persistence.GetWorkflowExecutionRequest) (*persistence.GetWorkflowExecutionResponse, error) {
			return getWorkflowExecutionWithRetry(ctx, shard, logger, common.CreatePersistenceRetryPolicy(), request)
		},
		createWorkflowExecutionFn: func(ctx context.Context, request *persistence.CreateWorkflowExecutionRequest) (*persistence.CreateWorkflowExecutionResponse, error) {
			return createWorkflowExecutionWithRetry(ctx, shard, logger, common.CreatePersistenceRetryPolicy(), request)
		},
		updateWorkflowExecutionFn: func(ctx context.Context, request *persistence.UpdateWorkflowExecutionRequest) (*persistence.UpdateWorkflowExecutionResponse, error) {
			return updateWorkflowExecutionWithRetry(ctx, shard, logger, common.CreatePersistenceRetryPolicy(), request)
		},
		notifyTasksFromWorkflowSnapshotFn: func(snapshot *persistence.WorkflowSnapshot, blobs events.PersistedBlobs, persistentError bool) {
			notifyTasksFromWorkflowSnapshot(shard.GetEngine(), snapshot, blobs, persistentError)
		},
		notifyTasksFromWorkflowMutationFn: func(snapshot *persistence.WorkflowMutation, blobs events.PersistedBlobs, persistentError bool) {
			notifyTasksFromWorkflowMutation(shard.GetEngine(), snapshot, blobs, persistentError)
		},
		emitSessionUpdateStatsFn: func(domainName string, stats *persistence.MutableStateUpdateSessionStats) {
			emitSessionUpdateStats(shard.GetMetricsClient(), domainName, stats)
		},
		emitWorkflowHistoryStatsFn: func(domainName string, historySize int, eventCount int) {
			emitWorkflowHistoryStats(shard.GetMetricsClient(), domainName, historySize, eventCount)
		},
		emitWorkflowCompletionStatsFn: func(domainName, workflowType, workflowID, runID, taskList string, event *types.HistoryEvent) {
			emitWorkflowCompletionStats(shard.GetMetricsClient(), logger, domainName, workflowType, workflowID, runID, taskList, event)
		},
		emitWorkflowExecutionStatsFn: func(domainName string, stats *persistence.MutableStateStats, historySize int64) {
			emitWorkflowExecutionStats(shard.GetMetricsClient(), domainName, stats, historySize)
		},
		mergeContinueAsNewReplicationTasksFn: mergeContinueAsNewReplicationTasks,
		createMutableStateFn:                 NewMutableStateBuilder,
	}
	ctx.persistStartWorkflowBatchEventsFn = ctx.PersistStartWorkflowBatchEvents
	ctx.persistNonStartWorkflowBatchEventsFn = ctx.PersistNonStartWorkflowBatchEvents
	ctx.updateWorkflowExecutionEventReapplyFn = ctx.updateWorkflowExecutionEventReapply
	ctx.conflictResolveEventReapplyFn = ctx.conflictResolveEventReapply
	ctx.emitLargeWorkflowShardIDStatsFn = ctx.emitLargeWorkflowShardIDStats
	ctx.updateWorkflowExecutionWithNewFn = ctx.UpdateWorkflowExecutionWithNew
	return ctx
}

func (c *contextImpl) Lock(ctx context.Context) error {
	err := c.mutex.Lock(ctx)
	if err != nil {
		return err
	}
	c.lockTime = time.Now()
	return nil
}

func (c *contextImpl) Unlock() {
	defer c.mutex.Unlock()

	if c.lockTime.IsZero() { // skip logging if the lock is never acquired
		return
	}
	elapsed := time.Since(c.lockTime)
	c.metricsClient.RecordTimer(metrics.WorkflowContextScope, metrics.WorkflowContextLockLatency, elapsed)
	if elapsed > c.maxLockDuration {
		c.maxLockDuration = elapsed
		c.logger.Info("workflow context lock is released. this is logged only when it's longer than maxLockDuration", tag.WorkflowContextLockLatency(elapsed))
	}
}

func (c *contextImpl) Clear() {
	c.metricsClient.IncCounter(metrics.WorkflowContextScope, metrics.WorkflowContextCleared)
	c.mutableState = nil
	c.stats = &persistence.ExecutionStats{
		HistorySize: 0,
	}
}

func (c *contextImpl) GetDomainID() string {
	return c.domainID
}

func (c *contextImpl) GetExecution() *types.WorkflowExecution {
	return &c.workflowExecution
}

func (c *contextImpl) GetDomainName() string {
	domainName, err := c.shard.GetDomainCache().GetDomainName(c.domainID)
	if err != nil {
		return ""
	}
	return domainName
}

func (c *contextImpl) GetHistorySize() int64 {
	return c.stats.HistorySize
}

func (c *contextImpl) SetHistorySize(size int64) {
	c.stats.HistorySize = size
	if c.mutableState != nil {
		c.mutableState.SetHistorySize(size)
	}
}

func (c *contextImpl) LoadExecutionStats(
	ctx context.Context,
) (*persistence.ExecutionStats, error) {
	_, err := c.LoadWorkflowExecution(ctx)
	if err != nil {
		return nil, err
	}
	return c.stats, nil
}

func isChecksumError(err error) bool {
	if err == nil {
		return false
	}
	return strings.Contains(err.Error(), "checksum mismatch error")
}

func (c *contextImpl) LoadWorkflowExecutionWithTaskVersion(
	ctx context.Context,
	incomingVersion int64,
) (MutableState, error) {
	domainEntry, err := c.shard.GetDomainCache().GetDomainByID(c.domainID)
	if err != nil {
		return nil, err
	}

	if c.mutableState == nil {
		var response *persistence.GetWorkflowExecutionResponse
		for i := 0; i < checksumErrorRetryCount; i++ {
			response, err = c.getWorkflowExecutionFn(ctx, &persistence.GetWorkflowExecutionRequest{
				DomainID:   c.domainID,
				Execution:  c.workflowExecution,
				DomainName: domainEntry.GetInfo().Name,
			})
			if err != nil {
				return nil, err
			}
			c.mutableState = c.createMutableStateFn(c.shard, c.logger, domainEntry)
			err = c.mutableState.Load(response.State)
			if err == nil {
				break
			} else if !isChecksumError(err) {
				c.logger.Error("failed to load mutable state", tag.Error(err))
				break
			}
			// backoff before retry
			c.shard.GetTimeSource().Sleep(time.Millisecond * 100)
		}
		if isChecksumError(err) {
			c.metricsClient.IncCounter(metrics.WorkflowContextScope, metrics.StaleMutableStateCounter)
			c.logger.Error("encounter stale mutable state after retry", tag.Error(err))
		}

		c.stats = response.State.ExecutionStats

		// finally emit execution and session stats
		c.emitWorkflowExecutionStatsFn(domainEntry.GetInfo().Name, response.MutableStateStats, c.stats.HistorySize)
	}
	flushBeforeReady, err := c.mutableState.StartTransaction(domainEntry, incomingVersion)
	if err != nil {
		return nil, err
	}
	if !flushBeforeReady {
		return c.mutableState, nil
	}
	if err = c.UpdateWorkflowExecutionAsActive(ctx, c.shard.GetTimeSource().Now()); err != nil {
		return nil, err
	}
	flushBeforeReady, err = c.mutableState.StartTransaction(domainEntry, incomingVersion)
	if err != nil {
		return nil, err
	}
	if flushBeforeReady {
		return nil, &types.InternalServiceError{
			Message: "workflowExecutionContext counter flushBeforeReady status after loading mutable state from DB",
		}
	}
	return c.mutableState, nil
}

// GetWorkflowExecution should only be used in tests
func (c *contextImpl) GetWorkflowExecution() MutableState {
	return c.mutableState
}

// SetWorkflowExecution should only be used in tests
func (c *contextImpl) SetWorkflowExecution(mutableState MutableState) {
	c.mutableState = mutableState
}

func (c *contextImpl) LoadWorkflowExecution(
	ctx context.Context,
) (MutableState, error) {

	// Use empty version to skip incoming task version validation
	return c.LoadWorkflowExecutionWithTaskVersion(ctx, constants.EmptyVersion)
}

func (c *contextImpl) CreateWorkflowExecution(
	ctx context.Context,
	newWorkflow *persistence.WorkflowSnapshot,
	persistedHistory events.PersistedBlob,
	createMode persistence.CreateWorkflowMode,
	prevRunID string,
	prevLastWriteVersion int64,
	workflowRequestMode persistence.CreateWorkflowRequestMode,
) (retError error) {

	defer func() {
		if retError != nil {
			c.Clear()
		}
	}()
	domain, errorDomainName := c.shard.GetDomainCache().GetDomainName(c.domainID)
	if errorDomainName != nil {
		return errorDomainName
	}
	err := validateWorkflowRequestsAndMode(newWorkflow.WorkflowRequests, workflowRequestMode)
	if err != nil {
		if c.shard.GetConfig().EnableStrongIdempotencySanityCheck(domain) {
			return err
		}
		c.logger.Error("workflow requests and mode validation error", tag.Error(err))
	}
	createRequest := &persistence.CreateWorkflowExecutionRequest{
		// workflow create mode & prev run ID & version
		Mode:                     createMode,
		PreviousRunID:            prevRunID,
		PreviousLastWriteVersion: prevLastWriteVersion,
		NewWorkflowSnapshot:      *newWorkflow,
		WorkflowRequestMode:      workflowRequestMode,
		DomainName:               domain,
	}

	historySize := int64(len(persistedHistory.Data))
	historySize += c.GetHistorySize()
	c.SetHistorySize(historySize)
	createRequest.NewWorkflowSnapshot.ExecutionStats = &persistence.ExecutionStats{
		HistorySize: historySize,
	}

	resp, err := c.createWorkflowExecutionFn(ctx, createRequest)
	if err != nil {
		if isOperationPossiblySuccessfulError(err) {
			c.notifyTasksFromWorkflowSnapshotFn(newWorkflow, events.PersistedBlobs{persistedHistory}, true)
		}
		return err
	}

	c.notifyTasksFromWorkflowSnapshotFn(newWorkflow, events.PersistedBlobs{persistedHistory}, false)

	// finally emit session stats
	c.emitSessionUpdateStatsFn(domain, resp.MutableStateUpdateSessionStats)

	return nil
}

func (c *contextImpl) ConflictResolveWorkflowExecution(
	ctx context.Context,
	now time.Time,
	conflictResolveMode persistence.ConflictResolveWorkflowMode,
	resetMutableState MutableState,
	newContext Context,
	newMutableState MutableState,
	currentContext Context,
	currentMutableState MutableState,
	currentTransactionPolicy *TransactionPolicy,
) (retError error) {
	defer func() {
		if retError != nil {
			c.Clear()
		}
	}()

	resetWorkflow, resetWorkflowEventsSeq, err := resetMutableState.CloseTransactionAsSnapshot(now, TransactionPolicyPassive)
	if err != nil {
		return err
	}

	domain, errorDomainName := c.shard.GetDomainCache().GetDomainName(c.domainID)
	if errorDomainName != nil {
		return errorDomainName
	}
	var persistedBlobs events.PersistedBlobs
	resetHistorySize := c.GetHistorySize()
	for _, workflowEvents := range resetWorkflowEventsSeq {
		blob, err := c.persistNonStartWorkflowBatchEventsFn(ctx, workflowEvents)
		if err != nil {
			return err
		}
		resetHistorySize += int64(len(blob.Data))
		persistedBlobs = append(persistedBlobs, blob)
	}
	c.SetHistorySize(resetHistorySize)
	resetWorkflow.ExecutionStats = &persistence.ExecutionStats{
		HistorySize: resetHistorySize,
	}

	var newWorkflow *persistence.WorkflowSnapshot
	var newWorkflowEventsSeq []*persistence.WorkflowEvents
	if newContext != nil && newMutableState != nil {
		defer func() {
			if retError != nil {
				newContext.Clear()
			}
		}()
		newWorkflow, newWorkflowEventsSeq, err = newMutableState.CloseTransactionAsSnapshot(now, TransactionPolicyPassive)
		if err != nil {
			return err
		}
		if len(resetWorkflow.WorkflowRequests) != 0 && len(newWorkflow.WorkflowRequests) != 0 {
			if c.shard.GetConfig().EnableStrongIdempotencySanityCheck(domain) {
				return &types.InternalServiceError{Message: "workflow requests are only expected to be generated from either reset workflow or continue-as-new workflow for ConflictResolveWorkflowExecution"}
			}
			c.logger.Error("workflow requests are only expected to be generated from either reset workflow or continue-as-new workflow for ConflictResolveWorkflowExecution", tag.Number(int64(len(resetWorkflow.WorkflowRequests))), tag.NextNumber(int64(len(newWorkflow.WorkflowRequests))))
		}
		newWorkflowSizeSize := newContext.GetHistorySize()
		startEvents := newWorkflowEventsSeq[0]
		blob, err := c.persistStartWorkflowBatchEventsFn(ctx, startEvents)
		if err != nil {
			return err
		}
		newWorkflowSizeSize += int64(len(blob.Data))
		newContext.SetHistorySize(newWorkflowSizeSize)
		newWorkflow.ExecutionStats = &persistence.ExecutionStats{
			HistorySize: newWorkflowSizeSize,
		}
		persistedBlobs = append(persistedBlobs, blob)
	}

	var currentWorkflow *persistence.WorkflowMutation
	var currentWorkflowEventsSeq []*persistence.WorkflowEvents
	if currentContext != nil && currentMutableState != nil && currentTransactionPolicy != nil {
		defer func() {
			if retError != nil {
				currentContext.Clear()
			}
		}()
		currentWorkflow, currentWorkflowEventsSeq, err = currentMutableState.CloseTransactionAsMutation(now, *currentTransactionPolicy)
		if err != nil {
			return err
		}
		if len(currentWorkflow.WorkflowRequests) != 0 {
			if c.shard.GetConfig().EnableStrongIdempotencySanityCheck(domain) {
				return &types.InternalServiceError{Message: "workflow requests are not expected from current workflow for ConflictResolveWorkflowExecution"}
			}
			c.logger.Error("workflow requests are not expected from current workflow for ConflictResolveWorkflowExecution", tag.Counter(len(currentWorkflow.WorkflowRequests)))
		}
		currentWorkflowSize := currentContext.GetHistorySize()
		for _, workflowEvents := range currentWorkflowEventsSeq {
			blob, err := c.persistNonStartWorkflowBatchEventsFn(ctx, workflowEvents)
			if err != nil {
				return err
			}
			currentWorkflowSize += int64(len(blob.Data))
			persistedBlobs = append(persistedBlobs, blob)
		}
		currentContext.SetHistorySize(currentWorkflowSize)
		currentWorkflow.ExecutionStats = &persistence.ExecutionStats{
			HistorySize: currentWorkflowSize,
		}
	}

	if err := c.conflictResolveEventReapplyFn(
		conflictResolveMode,
		resetWorkflowEventsSeq,
		newWorkflowEventsSeq,
		// current workflow events will not participate in the events reapplication
	); err != nil {
		return err
	}
	resp, err := c.shard.ConflictResolveWorkflowExecution(ctx, &persistence.ConflictResolveWorkflowExecutionRequest{
		// RangeID , this is set by shard context
		Mode:                    conflictResolveMode,
		ResetWorkflowSnapshot:   *resetWorkflow,
		NewWorkflowSnapshot:     newWorkflow,
		CurrentWorkflowMutation: currentWorkflow,
		WorkflowRequestMode:     persistence.CreateWorkflowRequestModeReplicated,
		// Encoding, this is set by shard context
		DomainName: domain,
	})
	if err != nil {
		if isOperationPossiblySuccessfulError(err) {
			c.notifyTasksFromWorkflowSnapshotFn(resetWorkflow, persistedBlobs, true)
			c.notifyTasksFromWorkflowSnapshotFn(newWorkflow, persistedBlobs, true)
			c.notifyTasksFromWorkflowMutationFn(currentWorkflow, persistedBlobs, true)
		}
		return err
	}

	workflowState, workflowCloseState := resetMutableState.GetWorkflowStateCloseStatus()
	// Current branch changed and notify the watchers
	c.shard.GetEngine().NotifyNewHistoryEvent(events.NewNotification(
		c.domainID,
		&c.workflowExecution,
		resetMutableState.GetLastFirstEventID(),
		resetMutableState.GetNextEventID(),
		resetMutableState.GetPreviousStartedEventID(),
		workflowState,
		workflowCloseState,
		resetMutableState.GetVersionHistories().Duplicate(),
	))

	c.notifyTasksFromWorkflowSnapshotFn(resetWorkflow, persistedBlobs, false)
	c.notifyTasksFromWorkflowSnapshotFn(newWorkflow, persistedBlobs, false)
	c.notifyTasksFromWorkflowMutationFn(currentWorkflow, persistedBlobs, false)

	// finally emit session stats
	c.emitWorkflowHistoryStatsFn(domain, int(c.stats.HistorySize), int(resetMutableState.GetNextEventID()-1))
	c.emitSessionUpdateStatsFn(domain, resp.MutableStateUpdateSessionStats)
	// emit workflow completion stats if any
	if resetWorkflow.ExecutionInfo.State == persistence.WorkflowStateCompleted {
		if event, err := resetMutableState.GetCompletionEvent(ctx); err == nil {
			workflowType := resetWorkflow.ExecutionInfo.WorkflowTypeName
			taskList := resetWorkflow.ExecutionInfo.TaskList
			c.emitWorkflowCompletionStatsFn(domain, workflowType, c.workflowExecution.GetWorkflowID(), c.workflowExecution.GetRunID(), taskList, event)
		}
	}
	return nil
}

func (c *contextImpl) UpdateWorkflowExecutionAsActive(
	ctx context.Context,
	now time.Time,
) error {
	return c.updateWorkflowExecutionWithNewFn(ctx, now, persistence.UpdateWorkflowModeUpdateCurrent, nil, nil, TransactionPolicyActive, nil, persistence.CreateWorkflowRequestModeNew)
}

func (c *contextImpl) UpdateWorkflowExecutionWithNewAsActive(
	ctx context.Context,
	now time.Time,
	newContext Context,
	newMutableState MutableState,
) error {
	return c.updateWorkflowExecutionWithNewFn(ctx, now, persistence.UpdateWorkflowModeUpdateCurrent, newContext, newMutableState, TransactionPolicyActive, TransactionPolicyActive.Ptr(), persistence.CreateWorkflowRequestModeNew)
}

func (c *contextImpl) UpdateWorkflowExecutionAsPassive(
	ctx context.Context,
	now time.Time,
) error {
	return c.updateWorkflowExecutionWithNewFn(ctx, now, persistence.UpdateWorkflowModeUpdateCurrent, nil, nil, TransactionPolicyPassive, nil, persistence.CreateWorkflowRequestModeReplicated)
}

func (c *contextImpl) UpdateWorkflowExecutionWithNewAsPassive(
	ctx context.Context,
	now time.Time,
	newContext Context,
	newMutableState MutableState,
) error {
	return c.updateWorkflowExecutionWithNewFn(ctx, now, persistence.UpdateWorkflowModeUpdateCurrent, newContext, newMutableState, TransactionPolicyPassive, TransactionPolicyPassive.Ptr(), persistence.CreateWorkflowRequestModeReplicated)
}

func (c *contextImpl) UpdateWorkflowExecutionTasks(
	ctx context.Context,
	now time.Time,
) (retError error) {
	defer func() {
		if retError != nil {
			c.Clear()
		}
	}()

	currentWorkflow, currentWorkflowEventsSeq, err := c.mutableState.CloseTransactionAsMutation(now, TransactionPolicyPassive)
	if err != nil {
		return err
	}

	if len(currentWorkflowEventsSeq) != 0 {
		return &types.InternalServiceError{
			Message: "UpdateWorkflowExecutionTask can only be used for persisting new workflow tasks, but found new history events",
		}
	}
	domainName, errorDomainName := c.shard.GetDomainCache().GetDomainName(c.domainID)
	if errorDomainName != nil {
		return errorDomainName
	}
	if len(currentWorkflow.WorkflowRequests) != 0 {
		if c.shard.GetConfig().EnableStrongIdempotencySanityCheck(domainName) {
			return &types.InternalServiceError{Message: "UpdateWorkflowExecutionTask can only be used for persisting new workflow tasks, but found new workflow requests"}
		}
		c.logger.Error("UpdateWorkflowExecutionTask can only be used for persisting new workflow tasks, but found new workflow requests", tag.Counter(len(currentWorkflow.WorkflowRequests)))
	}
	currentWorkflow.ExecutionStats = &persistence.ExecutionStats{
		HistorySize: c.GetHistorySize(),
	}
	resp, err := c.updateWorkflowExecutionFn(ctx, &persistence.UpdateWorkflowExecutionRequest{
		// RangeID , this is set by shard context
		Mode:                   persistence.UpdateWorkflowModeIgnoreCurrent,
		UpdateWorkflowMutation: *currentWorkflow,
		// Encoding, this is set by shard context
		DomainName: domainName,
	})
	if err != nil {
		if isOperationPossiblySuccessfulError(err) {
			c.notifyTasksFromWorkflowMutationFn(currentWorkflow, nil, true)
		}
		return err
	}
	// notify current workflow tasks
	c.notifyTasksFromWorkflowMutationFn(currentWorkflow, nil, false)
	c.emitSessionUpdateStatsFn(domainName, resp.MutableStateUpdateSessionStats)
	return nil
}

func (c *contextImpl) UpdateWorkflowExecutionWithNew(
	ctx context.Context,
	now time.Time,
	updateMode persistence.UpdateWorkflowMode,
	newContext Context,
	newMutableState MutableState,
	currentWorkflowTransactionPolicy TransactionPolicy,
	newWorkflowTransactionPolicy *TransactionPolicy,
	workflowRequestMode persistence.CreateWorkflowRequestMode,
) (retError error) {
	defer func() {
		if retError != nil {
			c.Clear()
		}
	}()

	currentWorkflow, currentWorkflowEventsSeq, err := c.mutableState.CloseTransactionAsMutation(now, currentWorkflowTransactionPolicy)
	if err != nil {
		return err
	}
	domain, errorDomainName := c.shard.GetDomainCache().GetDomainName(c.domainID)
	if errorDomainName != nil {
		return errorDomainName
	}
	err = validateWorkflowRequestsAndMode(currentWorkflow.WorkflowRequests, workflowRequestMode)
	if err != nil {
		if c.shard.GetConfig().EnableStrongIdempotencySanityCheck(domain) {
			return err
		}
		c.logger.Error("workflow requests and mode validation error", tag.Error(err))
	}
	var persistedBlobs events.PersistedBlobs
	currentWorkflowSize := c.GetHistorySize()
	oldWorkflowSize := currentWorkflowSize
	currentWorkflowHistoryCount := c.mutableState.GetNextEventID() - 1
	oldWorkflowHistoryCount := currentWorkflowHistoryCount
	for _, workflowEvents := range currentWorkflowEventsSeq {
		blob, err := c.persistNonStartWorkflowBatchEventsFn(ctx, workflowEvents)
		if err != nil {
			return err
		}
		currentWorkflowHistoryCount += int64(len(workflowEvents.Events))
		currentWorkflowSize += int64(len(blob.Data))
		persistedBlobs = append(persistedBlobs, blob)
	}
	c.SetHistorySize(currentWorkflowSize)
	currentWorkflow.ExecutionStats = &persistence.ExecutionStats{
		HistorySize: currentWorkflowSize,
	}

	var newWorkflow *persistence.WorkflowSnapshot
	var newWorkflowEventsSeq []*persistence.WorkflowEvents
	if newContext != nil && newMutableState != nil && newWorkflowTransactionPolicy != nil {
		defer func() {
			if retError != nil {
				newContext.Clear()
			}
		}()
		newWorkflow, newWorkflowEventsSeq, err = newMutableState.CloseTransactionAsSnapshot(
			now,
			*newWorkflowTransactionPolicy,
		)
		if err != nil {
			return err
		}
		if len(newWorkflow.WorkflowRequests) != 0 && len(currentWorkflow.WorkflowRequests) != 0 {
			if c.shard.GetConfig().EnableStrongIdempotencySanityCheck(domain) {
				return &types.InternalServiceError{Message: "workflow requests are only expected to be generated from one workflow for UpdateWorkflowExecution"}
			}
			c.logger.Error("workflow requests are only expected to be generated from one workflow for UpdateWorkflowExecution", tag.Number(int64(len(currentWorkflow.WorkflowRequests))), tag.NextNumber(int64(len(newWorkflow.WorkflowRequests))))
		}

		err := validateWorkflowRequestsAndMode(newWorkflow.WorkflowRequests, workflowRequestMode)
		if err != nil {
			if c.shard.GetConfig().EnableStrongIdempotencySanityCheck(domain) {
				return err
			}
			c.logger.Error("workflow requests and mode validation error", tag.Error(err))
		}
		newWorkflowSizeSize := newContext.GetHistorySize()
		startEvents := newWorkflowEventsSeq[0]
		firstEventID := startEvents.Events[0].ID
		var blob events.PersistedBlob
		if firstEventID == constants.FirstEventID {
			blob, err = c.persistStartWorkflowBatchEventsFn(ctx, startEvents)
			if err != nil {
				return err
			}
		} else {
			// NOTE: This is the case for reset workflow, reset workflow already inserted a branch record
			blob, err = c.persistNonStartWorkflowBatchEventsFn(ctx, startEvents)
			if err != nil {
				return err
			}
		}

		persistedBlobs = append(persistedBlobs, blob)
		newWorkflowSizeSize += int64(len(blob.Data))
		newContext.SetHistorySize(newWorkflowSizeSize)
		newWorkflow.ExecutionStats = &persistence.ExecutionStats{
			HistorySize: newWorkflowSizeSize,
		}
	}

	if err := c.mergeContinueAsNewReplicationTasksFn(updateMode, currentWorkflow, newWorkflow); err != nil {
		return err
	}

	if err := c.updateWorkflowExecutionEventReapplyFn(updateMode, currentWorkflowEventsSeq, newWorkflowEventsSeq); err != nil {
		return err
	}
	resp, err := c.updateWorkflowExecutionFn(ctx, &persistence.UpdateWorkflowExecutionRequest{
		// RangeID , this is set by shard context
		Mode:                   updateMode,
		UpdateWorkflowMutation: *currentWorkflow,
		NewWorkflowSnapshot:    newWorkflow,
		WorkflowRequestMode:    workflowRequestMode,
		// Encoding, this is set by shard context
		DomainName: domain,
	})
	if err != nil {
		if isOperationPossiblySuccessfulError(err) {
			c.notifyTasksFromWorkflowMutationFn(currentWorkflow, persistedBlobs, true)
			c.notifyTasksFromWorkflowSnapshotFn(newWorkflow, persistedBlobs, true)
		}
		return err
	}

	// for any change in the workflow, send a event
	workflowState, workflowCloseState := c.mutableState.GetWorkflowStateCloseStatus()
	c.shard.GetEngine().NotifyNewHistoryEvent(events.NewNotification(
		c.domainID,
		&c.workflowExecution,
		c.mutableState.GetLastFirstEventID(),
		c.mutableState.GetNextEventID(),
		c.mutableState.GetPreviousStartedEventID(),
		workflowState,
		workflowCloseState,
		c.mutableState.GetVersionHistories().Duplicate(),
	))

	// notify current workflow tasks
	c.notifyTasksFromWorkflowMutationFn(currentWorkflow, persistedBlobs, false)
	// notify new workflow tasks
	c.notifyTasksFromWorkflowSnapshotFn(newWorkflow, persistedBlobs, false)

	// finally emit session stats
	c.emitWorkflowHistoryStatsFn(domain, int(c.stats.HistorySize), int(c.mutableState.GetNextEventID()-1))
	c.emitSessionUpdateStatsFn(domain, resp.MutableStateUpdateSessionStats)
	c.emitLargeWorkflowShardIDStatsFn(currentWorkflowSize-oldWorkflowSize, oldWorkflowHistoryCount, oldWorkflowSize, currentWorkflowHistoryCount)
	// emit workflow completion stats if any
	if currentWorkflow.ExecutionInfo.State == persistence.WorkflowStateCompleted {
		if event, err := c.mutableState.GetCompletionEvent(ctx); err == nil {
			workflowType := currentWorkflow.ExecutionInfo.WorkflowTypeName
			taskList := currentWorkflow.ExecutionInfo.TaskList
			c.emitWorkflowCompletionStatsFn(domain, workflowType, c.workflowExecution.GetWorkflowID(), c.workflowExecution.GetRunID(), taskList, event)
		}
	}

	return nil
}

func notifyTasksFromWorkflowSnapshot(
	engine engine.Engine,
	workflowSnapShot *persistence.WorkflowSnapshot,
	history events.PersistedBlobs,
	persistenceError bool,
) {
	if workflowSnapShot == nil {
		return
	}

	notifyTasks(
		engine,
		workflowSnapShot.ExecutionInfo,
		workflowSnapShot.VersionHistories,
		workflowSnapShot.ActivityInfos,
		workflowSnapShot.TasksByCategory,
		history,
		persistenceError,
	)
}

func notifyTasksFromWorkflowMutation(
	engine engine.Engine,
	workflowMutation *persistence.WorkflowMutation,
	history events.PersistedBlobs,
	persistenceError bool,
) {
	if workflowMutation == nil {
		return
	}

	notifyTasks(
		engine,
		workflowMutation.ExecutionInfo,
		workflowMutation.VersionHistories,
		workflowMutation.UpsertActivityInfos,
		workflowMutation.TasksByCategory,
		history,
		persistenceError,
	)
}

func activityInfosToMap(ais []*persistence.ActivityInfo) map[int64]*persistence.ActivityInfo {
	m := make(map[int64]*persistence.ActivityInfo, len(ais))
	for _, ai := range ais {
		m[ai.ScheduleID] = ai
	}
	return m
}

func notifyTasks(
	engine engine.Engine,
	executionInfo *persistence.WorkflowExecutionInfo,
	versionHistories *persistence.VersionHistories,
	activities []*persistence.ActivityInfo,
	tasksByCategory map[persistence.HistoryTaskCategory][]persistence.Task,
	history events.PersistedBlobs,
	persistenceError bool,
) {
	transferTaskInfo := &hcommon.NotifyTaskInfo{
		ExecutionInfo:    executionInfo,
		Tasks:            tasksByCategory[persistence.HistoryTaskCategoryTransfer],
		PersistenceError: persistenceError,
	}
	timerTaskInfo := &hcommon.NotifyTaskInfo{
		ExecutionInfo:    executionInfo,
		Tasks:            tasksByCategory[persistence.HistoryTaskCategoryTimer],
		PersistenceError: persistenceError,
	}
	replicationTaskInfo := &hcommon.NotifyTaskInfo{
		ExecutionInfo:    executionInfo,
		Tasks:            tasksByCategory[persistence.HistoryTaskCategoryReplication],
		VersionHistories: versionHistories,
		Activities:       activityInfosToMap(activities),
		History:          history,
		PersistenceError: persistenceError,
	}

	// TODO: unify these methods
	engine.NotifyNewTransferTasks(transferTaskInfo)
	engine.NotifyNewTimerTasks(timerTaskInfo)
	engine.NotifyNewReplicationTasks(replicationTaskInfo)
}

func mergeContinueAsNewReplicationTasks(
	updateMode persistence.UpdateWorkflowMode,
	currentWorkflowMutation *persistence.WorkflowMutation,
	newWorkflowSnapshot *persistence.WorkflowSnapshot,
) error {

	if currentWorkflowMutation.ExecutionInfo.CloseStatus != persistence.WorkflowCloseStatusContinuedAsNew {
		return nil
	} else if updateMode == persistence.UpdateWorkflowModeBypassCurrent && newWorkflowSnapshot == nil {
		// update current workflow as zombie & continue as new without new zombie workflow
		// this case can be valid if new workflow is already created by resend
		return nil
	}

	// current workflow is doing continue as new

	// it is possible that continue as new is done as part of passive logic
	if len(currentWorkflowMutation.TasksByCategory[persistence.HistoryTaskCategoryReplication]) == 0 {
		return nil
	}

	if newWorkflowSnapshot == nil || len(newWorkflowSnapshot.TasksByCategory[persistence.HistoryTaskCategoryReplication]) != 1 {
		return &types.InternalServiceError{
			Message: "unable to find replication task from new workflow for continue as new replication",
		}
	}

	// merge the new run first event batch replication task
	// to current event batch replication task
	newRunTask := newWorkflowSnapshot.TasksByCategory[persistence.HistoryTaskCategoryReplication][0].(*persistence.HistoryReplicationTask)
	newWorkflowSnapshot.TasksByCategory[persistence.HistoryTaskCategoryReplication] = nil

	newRunBranchToken := newRunTask.BranchToken
	taskUpdated := false
	for _, replicationTask := range currentWorkflowMutation.TasksByCategory[persistence.HistoryTaskCategoryReplication] {
		if task, ok := replicationTask.(*persistence.HistoryReplicationTask); ok {
			taskUpdated = true
			task.NewRunBranchToken = newRunBranchToken
		}
	}
	if !taskUpdated {
		return &types.InternalServiceError{
			Message: "unable to find replication task from current workflow for continue as new replication",
		}
	}
	return nil
}

func (c *contextImpl) PersistStartWorkflowBatchEvents(
	ctx context.Context,
	workflowEvents *persistence.WorkflowEvents,
) (events.PersistedBlob, error) {

	if len(workflowEvents.Events) == 0 {
		return events.PersistedBlob{}, &types.InternalServiceError{
			Message: "cannot persist first workflow events with empty events",
		}
	}

	domainID := workflowEvents.DomainID
	domainName, err := c.shard.GetDomainCache().GetDomainName(domainID)
	if err != nil {
		return events.PersistedBlob{}, err
	}
	workflowID := workflowEvents.WorkflowID
	runID := workflowEvents.RunID
	execution := types.WorkflowExecution{
		WorkflowID: workflowEvents.WorkflowID,
		RunID:      workflowEvents.RunID,
	}

	resp, err := c.appendHistoryNodesFn(
		ctx,
		domainID,
		execution,
		&persistence.AppendHistoryNodesRequest{
			IsNewBranch: true,
			Info:        persistence.BuildHistoryGarbageCleanupInfo(domainID, workflowID, runID),
			BranchToken: workflowEvents.BranchToken,
			Events:      workflowEvents.Events,
			DomainName:  domainName,
			// TransactionID is set by shard context
		},
	)
	if err != nil {
		return events.PersistedBlob{}, err
	}
	return events.PersistedBlob{
		DataBlob:     resp.DataBlob,
		BranchToken:  workflowEvents.BranchToken,
		FirstEventID: workflowEvents.Events[0].ID,
	}, nil
}

func (c *contextImpl) PersistNonStartWorkflowBatchEvents(
	ctx context.Context,
	workflowEvents *persistence.WorkflowEvents,
) (events.PersistedBlob, error) {

	if len(workflowEvents.Events) == 0 {
		return events.PersistedBlob{}, nil // allow update workflow without events
	}

	domainID := workflowEvents.DomainID
	domainName, err := c.shard.GetDomainCache().GetDomainName(domainID)
	if err != nil {
		return events.PersistedBlob{}, err
	}
	execution := types.WorkflowExecution{
		WorkflowID: workflowEvents.WorkflowID,
		RunID:      workflowEvents.RunID,
	}

	resp, err := c.appendHistoryNodesFn(
		ctx,
		domainID,
		execution,
		&persistence.AppendHistoryNodesRequest{
			IsNewBranch: false,
			BranchToken: workflowEvents.BranchToken,
			Events:      workflowEvents.Events,
			DomainName:  domainName,
			// TransactionID is set by shard context
		},
	)
	if err != nil {
		return events.PersistedBlob{}, err
	}
	return events.PersistedBlob{
		DataBlob:     resp.DataBlob,
		BranchToken:  workflowEvents.BranchToken,
		FirstEventID: workflowEvents.Events[0].ID,
	}, nil
}

func appendHistoryV2EventsWithRetry(
	ctx context.Context,
	shardContext shard.Context,
	retryPolicy backoff.RetryPolicy,
	domainID string,
	execution types.WorkflowExecution,
	request *persistence.AppendHistoryNodesRequest,
) (*persistence.AppendHistoryNodesResponse, error) {

	var resp *persistence.AppendHistoryNodesResponse
	op := func() error {
		var err error
		resp, err = shardContext.AppendHistoryV2Events(ctx, request, domainID, execution)
		return err
	}
	throttleRetry := backoff.NewThrottleRetry(
		backoff.WithRetryPolicy(retryPolicy),
		backoff.WithRetryableError(persistence.IsTransientError),
	)
	err := throttleRetry.Do(ctx, op)
	return resp, err
}

func createWorkflowExecutionWithRetry(
	ctx context.Context,
	shardContext shard.Context,
	logger log.Logger,
	retryPolicy backoff.RetryPolicy,
	request *persistence.CreateWorkflowExecutionRequest,
) (*persistence.CreateWorkflowExecutionResponse, error) {

	var resp *persistence.CreateWorkflowExecutionResponse
	op := func() error {
		var err error
		resp, err = shardContext.CreateWorkflowExecution(ctx, request)
		return err
	}
	isRetryable := func(err error) bool {
		if _, ok := err.(*persistence.TimeoutError); ok {
			// TODO: is timeout error retryable for create workflow?
			// if we treat it as retryable, user may receive workflowAlreadyRunning error
			// on the first start workflow execution request.
			return false
		}
		return persistence.IsTransientError(err)
	}
	throttleRetry := backoff.NewThrottleRetry(
		backoff.WithRetryPolicy(retryPolicy),
		backoff.WithRetryableError(isRetryable),
	)

	err := throttleRetry.Do(ctx, op)
	switch err.(type) {
	case nil:
		return resp, nil
	case *persistence.WorkflowExecutionAlreadyStartedError:
		// it is possible that workflow already exists and caller need to apply
		// workflow ID reuse policy
		return nil, err
	default:
		logger.Error(
			"Persistent store operation failure",
			tag.StoreOperationCreateWorkflowExecution,
			tag.Error(err),
		)
		return nil, err
	}
}

func getWorkflowExecutionWithRetry(
	ctx context.Context,
	shardContext shard.Context,
	logger log.Logger,
	retryPolicy backoff.RetryPolicy,
	request *persistence.GetWorkflowExecutionRequest,
) (*persistence.GetWorkflowExecutionResponse, error) {
	var resp *persistence.GetWorkflowExecutionResponse
	op := func() error {
		var err error
		resp, err = shardContext.GetWorkflowExecution(ctx, request)
		return err
	}

	throttleRetry := backoff.NewThrottleRetry(
		backoff.WithRetryPolicy(retryPolicy),
		backoff.WithRetryableError(persistence.IsTransientError),
	)
	err := throttleRetry.Do(ctx, op)
	switch err.(type) {
	case nil:
		return resp, nil
	case *types.EntityNotExistsError:
		// it is possible that workflow does not exists
		return nil, err
	default:
		// If error is shard closed, only log error if shard has been closed for a while,
		// otherwise always log
		var shardClosedError *shard.ErrShardClosed
		if !errors.As(err, &shardClosedError) || shardContext.GetTimeSource().Since(shardClosedError.ClosedAt) > shard.TimeBeforeShardClosedIsError {
			logger.Error("Persistent fetch operation failure", tag.StoreOperationGetWorkflowExecution, tag.Error(err))
		}

		return nil, err
	}
}

func updateWorkflowExecutionWithRetry(
	ctx context.Context,
	shardContext shard.Context,
	logger log.Logger,
	retryPolicy backoff.RetryPolicy,
	request *persistence.UpdateWorkflowExecutionRequest,
) (*persistence.UpdateWorkflowExecutionResponse, error) {

	var resp *persistence.UpdateWorkflowExecutionResponse
	op := func() error {
		var err error
		resp, err = shardContext.UpdateWorkflowExecution(ctx, request)
		return err
	}
	// Preparation for the task Validation.
	// metricsClient := c.shard.GetMetricsClient()
	// domainCache := c.shard.GetDomainCache()
	// executionManager := c.shard.GetExecutionManager()
	// historymanager := c.shard.GetHistoryManager()
	// zapLogger, _ := zap.NewProduction()
	// checker, _ := taskvalidator.NewWfChecker(zapLogger, metricsClient, domainCache, executionManager, historymanager)

	isRetryable := func(err error) bool {
		if _, ok := err.(*persistence.TimeoutError); ok {
			// timeout error is not retryable for update workflow execution
			return false
		}
		return persistence.IsTransientError(err)
	}

	throttleRetry := backoff.NewThrottleRetry(
		backoff.WithRetryPolicy(retryPolicy),
		backoff.WithRetryableError(isRetryable),
	)
	err := throttleRetry.Do(ctx, op)
	switch err.(type) {
	case nil:
		return resp, nil
	case *persistence.ConditionFailedError:
		return nil, &conflictError{err}
	default:
		logger.Error(
			"Persistent store operation failure",
			tag.StoreOperationUpdateWorkflowExecution,
			tag.Error(err),
			tag.Number(request.UpdateWorkflowMutation.Condition),
		)
		// TODO: Call the Task Validation here so that it happens whenever an error happen during Update.
		// err1 := checker.WorkflowCheckforValidation(
		//	ctx,
		//	c.workflowExecution.GetWorkflowID(),
		//	c.domainID,
		//	c.GetDomainName(),
		//	c.workflowExecution.GetRunID(),
		// )
		// if err1 != nil {
		//	return nil, err1
		// }
		return nil, err
	}
}

func (c *contextImpl) updateWorkflowExecutionEventReapply(
	updateMode persistence.UpdateWorkflowMode,
	eventBatch1 []*persistence.WorkflowEvents,
	eventBatch2 []*persistence.WorkflowEvents,
) error {

	if updateMode != persistence.UpdateWorkflowModeBypassCurrent {
		return nil
	}

	var eventBatches []*persistence.WorkflowEvents
	eventBatches = append(eventBatches, eventBatch1...)
	eventBatches = append(eventBatches, eventBatch2...)
	return c.ReapplyEvents(eventBatches)
}

func (c *contextImpl) conflictResolveEventReapply(
	conflictResolveMode persistence.ConflictResolveWorkflowMode,
	eventBatch1 []*persistence.WorkflowEvents,
	eventBatch2 []*persistence.WorkflowEvents,
) error {

	if conflictResolveMode != persistence.ConflictResolveWorkflowModeBypassCurrent {
		return nil
	}

	var eventBatches []*persistence.WorkflowEvents
	eventBatches = append(eventBatches, eventBatch1...)
	eventBatches = append(eventBatches, eventBatch2...)
	return c.ReapplyEvents(eventBatches)
}

func (c *contextImpl) ReapplyEvents(
	eventBatches []*persistence.WorkflowEvents,
) error {

	// NOTE: this function should only be used to workflow which is
	// not the caller, or otherwise deadlock will appear

	if len(eventBatches) == 0 {
		return nil
	}

	domainID := eventBatches[0].DomainID
	workflowID := eventBatches[0].WorkflowID
	runID := eventBatches[0].RunID
	domainCache := c.shard.GetDomainCache()
	domainEntry, err := domainCache.GetDomainByID(domainID)
	if err != nil {
		return err
	}
	if domainEntry.IsDomainPendingActive() {
		return nil
	}
	var reapplyEvents []*types.HistoryEvent
	for _, events := range eventBatches {
		if events.DomainID != domainID ||
			events.WorkflowID != workflowID {
			return &types.InternalServiceError{
				Message: "workflowExecutionContext encounter mismatch domainID / workflowID in events reapplication.",
			}
		}

		for _, event := range events.Events {
			switch event.GetEventType() {
			case types.EventTypeWorkflowExecutionSignaled:
				reapplyEvents = append(reapplyEvents, event)
			}
		}
	}
	if len(reapplyEvents) == 0 {
		return nil
	}

	ctx, cancel := context.WithTimeout(context.Background(), defaultRemoteCallTimeout)
	defer cancel()

	activeCluster := domainEntry.GetReplicationConfig().ActiveClusterName
	if activeCluster == c.shard.GetClusterMetadata().GetCurrentClusterName() {
		return c.shard.GetEngine().ReapplyEvents(
			ctx,
			domainID,
			workflowID,
			runID,
			reapplyEvents,
		)
	}

	// Reapply events only reapply to the current run.
	// The run id is only used for reapply event de-duplication
	execution := &types.WorkflowExecution{
		WorkflowID: workflowID,
		RunID:      runID,
	}
	clientBean := c.shard.GetService().GetClientBean()
	serializer := c.shard.GetService().GetPayloadSerializer()
	// The active cluster of the domain is the same as current cluster.
	// Use the history from the same cluster to reapply events
	reapplyEventsDataBlob, err := serializer.SerializeBatchEvents(
		reapplyEvents,
		constants.EncodingTypeThriftRW,
	)
	if err != nil {
		return err
	}
	// The active cluster of the domain is differ from the current cluster
	// Use frontend client to route this request to the active cluster
	// Reapplication only happens in active cluster
	sourceCluster := clientBean.GetRemoteAdminClient(activeCluster)
	if sourceCluster == nil {
		return &types.InternalServiceError{
			Message: fmt.Sprintf("cannot find cluster config %v to do reapply", activeCluster),
		}
	}
	return sourceCluster.ReapplyEvents(
		ctx,
		&types.ReapplyEventsRequest{
			DomainName:        domainEntry.GetInfo().Name,
			WorkflowExecution: execution,
			Events:            reapplyEventsDataBlob.ToInternal(),
		},
	)
}

func (c *contextImpl) Size() uint64 {

	var size int
	// Estimate size of strings
	size += len(c.domainID)

	size += len(c.workflowExecution.GetWorkflowID()) + len(c.workflowExecution.GetRunID())
<<<<<<< HEAD
	size += 3 * common.StringSizeOverheadBytes
	size += int(c.shard.Size())
=======
	size += 3 * constants.StringSizeOverheadBytes
>>>>>>> b227fdff

	size += 3 * 8 // logger
	size += 512   // MetricsClient estimation
	size += 256   // ExecutionManager estimation
	size += 8     // Mutex
<<<<<<< HEAD
	size += c.mutableState.GetEstimatedMutableStateSize()
	size += 8 // stats pointer
=======
	size += 1024  // Mutable-state estimation
	size += 8     // stats pointer
>>>>>>> b227fdff

	size += 18 * 8 // 18 function pointers with 8 bytes each
	return uint64(size)
}

func isOperationPossiblySuccessfulError(err error) bool {
	switch err.(type) {
	case nil:
		return false
	case *types.WorkflowExecutionAlreadyStartedError,
		*persistence.WorkflowExecutionAlreadyStartedError,
		*persistence.CurrentWorkflowConditionFailedError,
		*persistence.ConditionFailedError,
		*types.ServiceBusyError,
		*types.LimitExceededError,
		*persistence.ShardOwnershipLostError:
		return false
	case *persistence.TimeoutError:
		return true
	default:
		return !IsConflictError(err)
	}
}

func validateWorkflowRequestsAndMode(requests []*persistence.WorkflowRequest, mode persistence.CreateWorkflowRequestMode) error {
	if mode != persistence.CreateWorkflowRequestModeNew {
		return nil
	}
	if len(requests) > 2 {
		return &types.InternalServiceError{Message: "too many workflow request entities generated from a single API request"}
	} else if len(requests) == 2 {
		// SignalWithStartWorkflow API can generate 2 workflow requests
		if (requests[0].RequestType == persistence.WorkflowRequestTypeStart && requests[1].RequestType == persistence.WorkflowRequestTypeSignal) ||
			(requests[1].RequestType == persistence.WorkflowRequestTypeStart && requests[0].RequestType == persistence.WorkflowRequestTypeSignal) {
			return nil
		}
		return &types.InternalServiceError{Message: "too many workflow request entities generated from a single API request"}
	}
	return nil
}<|MERGE_RESOLUTION|>--- conflicted
+++ resolved
@@ -165,11 +165,7 @@
 			now time.Time,
 		) error
 
-<<<<<<< HEAD
-		Size() uint64
-=======
 		cache.Sizeable
->>>>>>> b227fdff
 	}
 )
 
@@ -1418,24 +1414,14 @@
 	size += len(c.domainID)
 
 	size += len(c.workflowExecution.GetWorkflowID()) + len(c.workflowExecution.GetRunID())
-<<<<<<< HEAD
-	size += 3 * common.StringSizeOverheadBytes
-	size += int(c.shard.Size())
-=======
 	size += 3 * constants.StringSizeOverheadBytes
->>>>>>> b227fdff
 
 	size += 3 * 8 // logger
 	size += 512   // MetricsClient estimation
 	size += 256   // ExecutionManager estimation
 	size += 8     // Mutex
-<<<<<<< HEAD
-	size += c.mutableState.GetEstimatedMutableStateSize()
-	size += 8 // stats pointer
-=======
 	size += 1024  // Mutable-state estimation
 	size += 8     // stats pointer
->>>>>>> b227fdff
 
 	size += 18 * 8 // 18 function pointers with 8 bytes each
 	return uint64(size)
