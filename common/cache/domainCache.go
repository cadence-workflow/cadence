// Copyright (c) 2017 Uber Technologies, Inc.
//
// Permission is hereby granted, free of charge, to any person obtaining a copy
// of this software and associated documentation files (the "Software"), to deal
// in the Software without restriction, including without limitation the rights
// to use, copy, modify, merge, publish, distribute, sublicense, and/or sell
// copies of the Software, and to permit persons to whom the Software is
// furnished to do so, subject to the following conditions:
//
// The above copyright notice and this permission notice shall be included in
// all copies or substantial portions of the Software.
//
// THE SOFTWARE IS PROVIDED "AS IS", WITHOUT WARRANTY OF ANY KIND, EXPRESS OR
// IMPLIED, INCLUDING BUT NOT LIMITED TO THE WARRANTIES OF MERCHANTABILITY,
// FITNESS FOR A PARTICULAR PURPOSE AND NONINFRINGEMENT. IN NO EVENT SHALL THE
// AUTHORS OR COPYRIGHT HOLDERS BE LIABLE FOR ANY CLAIM, DAMAGES OR OTHER
// LIABILITY, WHETHER IN AN ACTION OF CONTRACT, TORT OR OTHERWISE, ARISING FROM,
// OUT OF OR IN CONNECTION WITH THE SOFTWARE OR THE USE OR OTHER DEALINGS IN
// THE SOFTWARE.

package cache

import (
	"hash/fnv"
	"sort"
	"strconv"
	"sync"
	"sync/atomic"
	"time"

	workflow "github.com/uber/cadence/.gen/go/shared"
	"github.com/uber/cadence/common"
	"github.com/uber/cadence/common/clock"
	"github.com/uber/cadence/common/cluster"
	"github.com/uber/cadence/common/errors"
	"github.com/uber/cadence/common/log"
	"github.com/uber/cadence/common/log/tag"
	"github.com/uber/cadence/common/metrics"
	"github.com/uber/cadence/common/persistence"
)

// ReplicationPolicy is the domain's replication policy,
// derived from domain's replication config
type ReplicationPolicy int

const (
	// ReplicationPolicyOneCluster indicate that workflows does not need to be replicated
	// applicable to local domain & global domain with one cluster
	ReplicationPolicyOneCluster ReplicationPolicy = 0
	// ReplicationPolicyMultiCluster indicate that workflows need to be replicated
	ReplicationPolicyMultiCluster ReplicationPolicy = 1
)

const (
	domainCacheInitialSize = 10 * 1024
	domainCacheMaxSize     = 64 * 1024
	domainCacheTTL         = 0 // 0 means infinity
	// DomainCacheRefreshInterval domain cache refresh interval
	DomainCacheRefreshInterval = 10 * time.Second
	domainCacheRefreshPageSize = 200

	domainCacheInitialized int32 = 0
	domainCacheStarted     int32 = 1
	domainCacheStopped     int32 = 2
)

type (
	// PrepareCallbackFn is function to be called before CallbackFn is called,
	// it is guaranteed that PrepareCallbackFn and CallbackFn pair will be both called or non will be called
	PrepareCallbackFn func()

	// CallbackFn is function to be called when the domain cache entries are changed
	// it is guaranteed that PrepareCallbackFn and CallbackFn pair will be both called or non will be called
	CallbackFn func(prevDomains []*DomainCacheEntry, nextDomains []*DomainCacheEntry)

	// DomainCache is used the cache domain information and configuration to avoid making too many calls to cassandra.
	// This cache is mainly used by frontend for resolving domain names to domain uuids which are used throughout the
	// system.  Each domain entry is kept in the cache for one hour but also has an expiry of 10 seconds.  This results
	// in updating the domain entry every 10 seconds but in the case of a cassandra failure we can still keep on serving
	// requests using the stale entry from cache upto an hour
	DomainCache interface {
		common.Daemon
		RegisterDomainChangeCallback(shard int, initialNotificationVersion int64, prepareCallback PrepareCallbackFn, callback CallbackFn)
		UnregisterDomainChangeCallback(shard int)
		GetDomain(name string) (*DomainCacheEntry, error)
		GetDomainByID(id string) (*DomainCacheEntry, error)
		GetDomainID(name string) (string, error)
		GetDomainName(id string) (string, error)
		GetAllDomain() map[string]*DomainCacheEntry
		GetCacheSize() (sizeOfCacheByName int64, sizeOfCacheByID int64)
	}

	domainCache struct {
		status          int32
		shutdownChan    chan struct{}
		cacheNameToID   *atomic.Value
		cacheByID       *atomic.Value
		metadataMgr     persistence.MetadataManager
		clusterMetadata cluster.Metadata
		timeSource      clock.TimeSource
		metricsClient   metrics.Client
		logger          log.Logger

		// refresh lock is used to guarantee at most one
		// coroutine is doing domain refreshment
		refreshLock sync.Mutex

		callbackLock     sync.Mutex
		prepareCallbacks map[int]PrepareCallbackFn
		callbacks        map[int]CallbackFn
	}

	// DomainCacheEntries is DomainCacheEntry slice
	DomainCacheEntries []*DomainCacheEntry

	// DomainCacheEntry contains the info and config for a domain
	DomainCacheEntry struct {
		clusterMetadata cluster.Metadata
		sync.RWMutex
		info                        *persistence.DomainInfo
		config                      *persistence.DomainConfig
		replicationConfig           *persistence.DomainReplicationConfig
		configVersion               int64
		failoverVersion             int64
		isGlobalDomain              bool
		failoverNotificationVersion int64
		notificationVersion         int64
		initialized                 bool
	}
)

// NewDomainCache creates a new instance of cache for holding onto domain information to reduce the load on persistence
func NewDomainCache(
	metadataMgr persistence.MetadataManager,
	clusterMetadata cluster.Metadata,
	metricsClient metrics.Client,
	logger log.Logger,
) DomainCache {

	cache := &domainCache{
		status:           domainCacheInitialized,
		shutdownChan:     make(chan struct{}),
		cacheNameToID:    &atomic.Value{},
		cacheByID:        &atomic.Value{},
		metadataMgr:      metadataMgr,
		clusterMetadata:  clusterMetadata,
		timeSource:       clock.NewRealTimeSource(),
		metricsClient:    metricsClient,
		logger:           logger,
		prepareCallbacks: make(map[int]PrepareCallbackFn),
		callbacks:        make(map[int]CallbackFn),
	}
	cache.cacheNameToID.Store(newDomainCache())
	cache.cacheByID.Store(newDomainCache())

	return cache
}

func newDomainCache() Cache {
	opts := &Options{}
	opts.InitialCapacity = domainCacheInitialSize
	opts.TTL = domainCacheTTL
	return New(domainCacheMaxSize, opts)
}

func newDomainCacheEntry(
	clusterMetadata cluster.Metadata,
) *DomainCacheEntry {

	return &DomainCacheEntry{
		clusterMetadata: clusterMetadata,
		initialized:     false,
	}
}

// NewGlobalDomainCacheEntryForTest returns an entry with test data
func NewGlobalDomainCacheEntryForTest(
	info *persistence.DomainInfo,
	config *persistence.DomainConfig,
	repConfig *persistence.DomainReplicationConfig,
	failoverVersion int64,
	clusterMetadata cluster.Metadata,
) *DomainCacheEntry {

	return &DomainCacheEntry{
		info:              info,
		config:            config,
		isGlobalDomain:    true,
		replicationConfig: repConfig,
		failoverVersion:   failoverVersion,
		clusterMetadata:   clusterMetadata,
	}
}

// NewLocalDomainCacheEntryForTest returns an entry with test data
func NewLocalDomainCacheEntryForTest(
	info *persistence.DomainInfo,
	config *persistence.DomainConfig,
	targetCluster string,
	clusterMetadata cluster.Metadata,
) *DomainCacheEntry {

	return &DomainCacheEntry{
		info:           info,
		config:         config,
		isGlobalDomain: false,
		replicationConfig: &persistence.DomainReplicationConfig{
			ActiveClusterName: targetCluster,
			Clusters:          []*persistence.ClusterReplicationConfig{{ClusterName: targetCluster}},
		},
		failoverVersion: common.EmptyVersion,
		clusterMetadata: clusterMetadata,
	}
}

// NewDomainCacheEntryForTest returns an entry with test data
func NewDomainCacheEntryForTest(
	info *persistence.DomainInfo,
	config *persistence.DomainConfig,
	isGlobalDomain bool,
	repConfig *persistence.DomainReplicationConfig,
	failoverVersion int64,
	clusterMetadata cluster.Metadata,
) *DomainCacheEntry {

	return &DomainCacheEntry{
		info:              info,
		config:            config,
		isGlobalDomain:    isGlobalDomain,
		replicationConfig: repConfig,
		failoverVersion:   failoverVersion,
		clusterMetadata:   clusterMetadata,
	}
}

func (c *domainCache) GetCacheSize() (sizeOfCacheByName int64, sizeOfCacheByID int64) {
	return int64(c.cacheByID.Load().(Cache).Size()), int64(c.cacheNameToID.Load().(Cache).Size())
}

// Start start the background refresh of domain
func (c *domainCache) Start() {
	if !atomic.CompareAndSwapInt32(&c.status, domainCacheInitialized, domainCacheStarted) {
		return
	}

	// initialize the cache by initial scan
<<<<<<< HEAD
	if err := c.refreshDomains(); err != nil {
		c.logger.Error("failed to refresh domains", tag.Error(err))
=======
	err := c.refreshDomains()
	if err != nil {
		c.logger.Fatal("Unable to initialize domain cache", tag.Error(err))
>>>>>>> 8be21373
	}
	go c.refreshLoop()
}

// Start start the background refresh of domain
func (c *domainCache) Stop() {
	if !atomic.CompareAndSwapInt32(&c.status, domainCacheStarted, domainCacheStopped) {
		return
	}
	close(c.shutdownChan)
}

func (c *domainCache) GetAllDomain() map[string]*DomainCacheEntry {
	result := make(map[string]*DomainCacheEntry)
	ite := c.cacheByID.Load().(Cache).Iterator()
	defer ite.Close()

	for ite.HasNext() {
		entry := ite.Next()
		id := entry.Key().(string)
		domainCacheEntry := entry.Value().(*DomainCacheEntry)
		domainCacheEntry.RLock()
		dup := domainCacheEntry.duplicate()
		domainCacheEntry.RUnlock()
		result[id] = dup
	}
	return result
}

// RegisterDomainChangeCallback set a domain change callback
// WARN: the beforeCallback function will be triggered by domain cache when holding the domain cache lock,
// make sure the callback function will not call domain cache again in case of dead lock
// afterCallback will be invoked when NOT holding the domain cache lock.
func (c *domainCache) RegisterDomainChangeCallback(
	shard int,
	initialNotificationVersion int64,
	prepareCallback PrepareCallbackFn,
	callback CallbackFn,
) {

	c.callbackLock.Lock()
	c.prepareCallbacks[shard] = prepareCallback
	c.callbacks[shard] = callback
	c.callbackLock.Unlock()

	// this section is trying to make the shard catch up with domain changes
	domains := DomainCacheEntries{}
	for _, domain := range c.GetAllDomain() {
		domains = append(domains, domain)
	}
	// we mush notify the change in a ordered fashion
	// since history shard have to update the shard info
	// with domain change version.
	sort.Sort(domains)

	prevEntries := []*DomainCacheEntry{}
	nextEntries := []*DomainCacheEntry{}
	for _, domain := range domains {
		if domain.notificationVersion >= initialNotificationVersion {
			prevEntries = append(prevEntries, nil)
			nextEntries = append(nextEntries, domain)
		}
	}
	if len(prevEntries) > 0 {
		prepareCallback()
		callback(prevEntries, nextEntries)
	}
}

// UnregisterDomainChangeCallback delete a domain failover callback
func (c *domainCache) UnregisterDomainChangeCallback(
	shard int,
) {

	c.callbackLock.Lock()
	defer c.callbackLock.Unlock()

	delete(c.prepareCallbacks, shard)
	delete(c.callbacks, shard)
}

// GetDomain retrieves the information from the cache if it exists, otherwise retrieves the information from metadata
// store and writes it to the cache with an expiry before returning back
func (c *domainCache) GetDomain(
	name string,
) (*DomainCacheEntry, error) {

	if name == "" {
		return nil, &workflow.BadRequestError{Message: "Domain is empty."}
	}
	return c.getDomain(name)
}

// GetDomainByID retrieves the information from the cache if it exists, otherwise retrieves the information from metadata
// store and writes it to the cache with an expiry before returning back
func (c *domainCache) GetDomainByID(
	id string,
) (*DomainCacheEntry, error) {

	if id == "" {
		return nil, &workflow.BadRequestError{Message: "DomainID is empty."}
	}
	return c.getDomainByID(id)
}

// GetDomainID retrieves domainID by using GetDomain
func (c *domainCache) GetDomainID(
	name string,
) (string, error) {

	entry, err := c.GetDomain(name)
	if err != nil {
		return "", err
	}
	return entry.info.ID, nil
}

// GetDomainName returns domain name given the domain id
func (c *domainCache) GetDomainName(
	id string,
) (string, error) {

	entry, err := c.getDomainByID(id)
	if err != nil {
		return "", err
	}
	return entry.info.Name, nil
}

func (c *domainCache) refreshLoop() {
	timer := time.NewTimer(DomainCacheRefreshInterval)
	defer timer.Stop()
	for {
		select {
		case <-c.shutdownChan:
			return
		case <-timer.C:
			timer.Reset(DomainCacheRefreshInterval)
			if err := c.refreshDomains(); err != nil {
				c.logger.Error("Error refreshing domain cache", tag.Error(err))
			}
		}
	}
}

func (c *domainCache) refreshDomains() error {
	c.refreshLock.Lock()
	defer c.refreshLock.Unlock()
	return c.refreshDomainsLocked()
}

// this function only refresh the domains in the v2 table
// the domains in the v1 table will be refreshed if cache is stale
func (c *domainCache) refreshDomainsLocked() error {
	// first load the metadata record, then load domains
	// this can guarantee that domains in the cache are not updated more than metadata record
	metadata, err := c.metadataMgr.GetMetadata()
	if err != nil {
		return err
	}
	domainNotificationVersion := metadata.NotificationVersion

	var token []byte
	request := &persistence.ListDomainsRequest{PageSize: domainCacheRefreshPageSize}
	var domains DomainCacheEntries
	continuePage := true

	for continuePage {
		request.NextPageToken = token
		response, err := c.metadataMgr.ListDomains(request)
		if err != nil {
			return err
		}
		token = response.NextPageToken
		for _, domain := range response.Domains {
			domains = append(domains, c.buildEntryFromRecord(domain))
		}
		continuePage = len(token) != 0
	}

	// we mush apply the domain change by order
	// since history shard have to update the shard info
	// with domain change version.
	sort.Sort(domains)

	prevEntries := []*DomainCacheEntry{}
	nextEntries := []*DomainCacheEntry{}

	// make a copy of the existing domain cache, so we can calculate diff and do compare and swap
	newCacheNameToID := newDomainCache()
	newCacheByID := newDomainCache()
	for _, domain := range c.GetAllDomain() {
		newCacheNameToID.Put(domain.info.Name, domain.info.ID)
		newCacheByID.Put(domain.info.ID, domain)
	}

UpdateLoop:
	for _, domain := range domains {
		if domain.notificationVersion >= domainNotificationVersion {
			// this guarantee that domain change events before the
			// domainNotificationVersion is loaded into the cache.

			// the domain change events after the domainNotificationVersion
			// will be loaded into cache in the next refresh
			break UpdateLoop
		}
		prevEntry, nextEntry, err := c.updateIDToDomainCache(newCacheByID, domain.info.ID, domain)
		if err != nil {
			return err
		}
		c.updateNameToIDCache(newCacheNameToID, nextEntry.info.Name, nextEntry.info.ID)

		if prevEntry != nil {
			prevEntries = append(prevEntries, prevEntry)
			nextEntries = append(nextEntries, nextEntry)
		}
	}

	// NOTE: READ REF BEFORE MODIFICATION
	// ref: historyEngine.go registerDomainFailoverCallback function
	c.callbackLock.Lock()
	defer c.callbackLock.Unlock()
	c.triggerDomainChangePrepareCallbackLocked()
	c.cacheByID.Store(newCacheByID)
	c.cacheNameToID.Store(newCacheNameToID)
	c.triggerDomainChangeCallbackLocked(prevEntries, nextEntries)
	return nil
}

func (c *domainCache) checkDomainExists(
	name string,
	id string,
) error {

	_, err := c.metadataMgr.GetDomain(&persistence.GetDomainRequest{Name: name, ID: id})
	return err
}

func (c *domainCache) updateNameToIDCache(
	cacheNameToID Cache,
	name string,
	id string,
) {

	cacheNameToID.Put(name, id)
}

func (c *domainCache) updateIDToDomainCache(
	cacheByID Cache,
	id string,
	record *DomainCacheEntry,
) (*DomainCacheEntry, *DomainCacheEntry, error) {

	elem, err := cacheByID.PutIfNotExist(id, newDomainCacheEntry(c.clusterMetadata))
	if err != nil {
		return nil, nil, err
	}
	entry := elem.(*DomainCacheEntry)

	entry.Lock()
	defer entry.Unlock()

	var prevDomain *DomainCacheEntry
	triggerCallback := c.clusterMetadata.IsGlobalDomainEnabled() &&
		// initialized will be true when the entry contains valid data
		entry.initialized &&
		record.notificationVersion > entry.notificationVersion
	if triggerCallback {
		prevDomain = entry.duplicate()
	}

	entry.info = record.info
	entry.config = record.config
	entry.replicationConfig = record.replicationConfig
	entry.configVersion = record.configVersion
	entry.failoverVersion = record.failoverVersion
	entry.isGlobalDomain = record.isGlobalDomain
	entry.failoverNotificationVersion = record.failoverNotificationVersion
	entry.notificationVersion = record.notificationVersion
	entry.initialized = record.initialized

	nextDomain := entry.duplicate()

	return prevDomain, nextDomain, nil
}

// getDomain retrieves the information from the cache if it exists, otherwise retrieves the information from metadata
// store and writes it to the cache with an expiry before returning back
func (c *domainCache) getDomain(
	name string,
) (*DomainCacheEntry, error) {

	id, cacheHit := c.cacheNameToID.Load().(Cache).Get(name).(string)
	if cacheHit {
		return c.getDomainByID(id)
	}

	if err := c.checkDomainExists(name, ""); err != nil {
		return nil, err
	}

	c.refreshLock.Lock()
	defer c.refreshLock.Unlock()
	id, cacheHit = c.cacheNameToID.Load().(Cache).Get(name).(string)
	if cacheHit {
		return c.getDomainByID(id)
	}
	if err := c.refreshDomainsLocked(); err != nil {
		return nil, err
	}
	id, cacheHit = c.cacheNameToID.Load().(Cache).Get(name).(string)
	if cacheHit {
		return c.getDomainByID(id)
	}
	// impossible case
	return nil, &workflow.InternalServiceError{Message: "domainCache encounter case where domain exists but cannot be loaded"}
}

// getDomainByID retrieves the information from the cache if it exists, otherwise retrieves the information from metadata
// store and writes it to the cache with an expiry before returning back
func (c *domainCache) getDomainByID(
	id string,
) (*DomainCacheEntry, error) {

	var result *DomainCacheEntry
	entry, cacheHit := c.cacheByID.Load().(Cache).Get(id).(*DomainCacheEntry)
	if cacheHit {
		entry.RLock()
		result = entry.duplicate()
		entry.RUnlock()
		return result, nil
	}

	if err := c.checkDomainExists("", id); err != nil {
		return nil, err
	}

	c.refreshLock.Lock()
	defer c.refreshLock.Unlock()
	entry, cacheHit = c.cacheByID.Load().(Cache).Get(id).(*DomainCacheEntry)
	if cacheHit {
		entry.RLock()
		result = entry.duplicate()
		entry.RUnlock()
		return result, nil
	}
	if err := c.refreshDomainsLocked(); err != nil {
		return nil, err
	}
	entry, cacheHit = c.cacheByID.Load().(Cache).Get(id).(*DomainCacheEntry)
	if cacheHit {
		entry.RLock()
		result = entry.duplicate()
		entry.RUnlock()
		return result, nil
	}
	// impossible case
	return nil, &workflow.InternalServiceError{Message: "domainCache encounter case where domain exists but cannot be loaded"}
}

func (c *domainCache) triggerDomainChangePrepareCallbackLocked() {
	sw := c.metricsClient.StartTimer(metrics.DomainCacheScope, metrics.DomainCachePrepareCallbacksLatency)
	defer sw.Stop()

	for _, prepareCallback := range c.prepareCallbacks {
		prepareCallback()
	}
}

func (c *domainCache) triggerDomainChangeCallbackLocked(
	prevDomains []*DomainCacheEntry,
	nextDomains []*DomainCacheEntry,
) {

	sw := c.metricsClient.StartTimer(metrics.DomainCacheScope, metrics.DomainCacheCallbacksLatency)
	defer sw.Stop()

	for _, callback := range c.callbacks {
		callback(prevDomains, nextDomains)
	}
}

func (c *domainCache) buildEntryFromRecord(
	record *persistence.GetDomainResponse,
) *DomainCacheEntry {

	// this is a shallow copy, but since the record is generated by persistence
	// and only accessible here, it would be fine
	newEntry := newDomainCacheEntry(c.clusterMetadata)
	newEntry.info = record.Info
	newEntry.config = record.Config
	newEntry.replicationConfig = record.ReplicationConfig
	newEntry.configVersion = record.ConfigVersion
	newEntry.failoverVersion = record.FailoverVersion
	newEntry.isGlobalDomain = record.IsGlobalDomain
	newEntry.failoverNotificationVersion = record.FailoverNotificationVersion
	newEntry.notificationVersion = record.NotificationVersion
	newEntry.initialized = true
	return newEntry
}

func copyResetBinary(bins workflow.BadBinaries) workflow.BadBinaries {
	newbins := make(map[string]*workflow.BadBinaryInfo, len(bins.Binaries))
	for k, v := range bins.Binaries {
		newbins[k] = v
	}
	return workflow.BadBinaries{
		Binaries: newbins,
	}
}

func (entry *DomainCacheEntry) duplicate() *DomainCacheEntry {
	// this is a deep copy
	result := newDomainCacheEntry(entry.clusterMetadata)
	result.info = &persistence.DomainInfo{
		ID:          entry.info.ID,
		Name:        entry.info.Name,
		Status:      entry.info.Status,
		Description: entry.info.Description,
		OwnerEmail:  entry.info.OwnerEmail,
	}
	result.info.Data = map[string]string{}
	for k, v := range entry.info.Data {
		result.info.Data[k] = v
	}
	result.config = &persistence.DomainConfig{
		Retention:                entry.config.Retention,
		EmitMetric:               entry.config.EmitMetric,
		HistoryArchivalStatus:    entry.config.HistoryArchivalStatus,
		HistoryArchivalURI:       entry.config.HistoryArchivalURI,
		VisibilityArchivalStatus: entry.config.VisibilityArchivalStatus,
		VisibilityArchivalURI:    entry.config.VisibilityArchivalURI,
		BadBinaries:              copyResetBinary(entry.config.BadBinaries),
	}
	result.replicationConfig = &persistence.DomainReplicationConfig{
		ActiveClusterName: entry.replicationConfig.ActiveClusterName,
	}
	for _, clusterName := range entry.replicationConfig.Clusters {
		result.replicationConfig.Clusters = append(result.replicationConfig.Clusters, &*clusterName)
	}
	result.configVersion = entry.configVersion
	result.failoverVersion = entry.failoverVersion
	result.isGlobalDomain = entry.isGlobalDomain
	result.failoverNotificationVersion = entry.failoverNotificationVersion
	result.notificationVersion = entry.notificationVersion
	result.initialized = entry.initialized
	return result
}

// GetInfo return the domain info
func (entry *DomainCacheEntry) GetInfo() *persistence.DomainInfo {
	return entry.info
}

// GetConfig return the domain config
func (entry *DomainCacheEntry) GetConfig() *persistence.DomainConfig {
	return entry.config
}

// GetReplicationConfig return the domain replication config
func (entry *DomainCacheEntry) GetReplicationConfig() *persistence.DomainReplicationConfig {
	return entry.replicationConfig
}

// GetConfigVersion return the domain config version
func (entry *DomainCacheEntry) GetConfigVersion() int64 {
	return entry.configVersion
}

// GetFailoverVersion return the domain failover version
func (entry *DomainCacheEntry) GetFailoverVersion() int64 {
	return entry.failoverVersion
}

// IsGlobalDomain return whether the domain is a global domain
func (entry *DomainCacheEntry) IsGlobalDomain() bool {
	return entry.isGlobalDomain
}

// GetFailoverNotificationVersion return the global notification version of when failover happened
func (entry *DomainCacheEntry) GetFailoverNotificationVersion() int64 {
	return entry.failoverNotificationVersion
}

// GetNotificationVersion return the global notification version of when domain changed
func (entry *DomainCacheEntry) GetNotificationVersion() int64 {
	return entry.notificationVersion
}

// IsDomainActive return whether the domain is active, i.e. non global domain or global domain which active cluster is the current cluster
func (entry *DomainCacheEntry) IsDomainActive() bool {
	if !entry.isGlobalDomain {
		// domain is not a global domain, meaning domain is always "active" within each cluster
		return true
	}
	return entry.clusterMetadata.GetCurrentClusterName() == entry.replicationConfig.ActiveClusterName
}

// GetReplicationPolicy return the derived workflow replication policy
func (entry *DomainCacheEntry) GetReplicationPolicy() ReplicationPolicy {
	// frontend guarantee that the clusters always contains the active domain, so if the # of clusters is 1
	// then we do not need to send out any events for replication
	if entry.isGlobalDomain && len(entry.replicationConfig.Clusters) > 1 {
		return ReplicationPolicyMultiCluster
	}
	return ReplicationPolicyOneCluster
}

// GetDomainNotActiveErr return err if domain is not active, nil otherwise
func (entry *DomainCacheEntry) GetDomainNotActiveErr() error {
	if entry.IsDomainActive() {
		// domain is consider active
		return nil
	}
	return errors.NewDomainNotActiveError(
		entry.info.Name,
		entry.clusterMetadata.GetCurrentClusterName(),
		entry.replicationConfig.ActiveClusterName,
	)
}

// Len return length
func (t DomainCacheEntries) Len() int {
	return len(t)
}

// Swap implements sort.Interface.
func (t DomainCacheEntries) Swap(i, j int) {
	t[i], t[j] = t[j], t[i]
}

// Less implements sort.Interface
func (t DomainCacheEntries) Less(i, j int) bool {
	return t[i].notificationVersion < t[j].notificationVersion
}

// CreateDomainCacheEntry create a cache entry with domainName
func CreateDomainCacheEntry(
	domainName string,
) *DomainCacheEntry {

	return &DomainCacheEntry{info: &persistence.DomainInfo{Name: domainName}}
}

// SampleRetentionKey is key to specify sample retention
var SampleRetentionKey = "sample_retention_days"

// SampleRateKey is key to specify sample rate
var SampleRateKey = "sample_retention_rate"

// GetRetentionDays returns retention in days for given workflow
func (entry *DomainCacheEntry) GetRetentionDays(
	workflowID string,
) int32 {

	if entry.IsSampledForLongerRetention(workflowID) {
		if sampledRetentionValue, ok := entry.info.Data[SampleRetentionKey]; ok {
			sampledRetentionDays, err := strconv.Atoi(sampledRetentionValue)
			if err != nil || sampledRetentionDays < int(entry.config.Retention) {
				return entry.config.Retention
			}
			return int32(sampledRetentionDays)
		}
	}
	return entry.config.Retention
}

// IsSampledForLongerRetentionEnabled return whether sample for longer retention is enabled or not
func (entry *DomainCacheEntry) IsSampledForLongerRetentionEnabled(
	workflowID string,
) bool {

	_, ok := entry.info.Data[SampleRateKey]
	return ok
}

// IsSampledForLongerRetention return should given workflow been sampled or not
func (entry *DomainCacheEntry) IsSampledForLongerRetention(
	workflowID string,
) bool {

	if sampledRateValue, ok := entry.info.Data[SampleRateKey]; ok {
		sampledRate, err := strconv.ParseFloat(sampledRateValue, 64)
		if err != nil {
			return false
		}

		h := fnv.New32a()
		if _, err := h.Write([]byte(workflowID)); err != nil {
			// Without the workflowID hashed we cannot accurately compute r
			return false
		}
		hash := h.Sum32()

		r := float64(hash%1000) / float64(1000) // use 1000 so we support one decimal rate like 1.5%.
		if r < sampledRate {                    // sampled
			return true
		}
	}
	return false
}<|MERGE_RESOLUTION|>--- conflicted
+++ resolved
@@ -244,14 +244,9 @@
 	}
 
 	// initialize the cache by initial scan
-<<<<<<< HEAD
-	if err := c.refreshDomains(); err != nil {
-		c.logger.Error("failed to refresh domains", tag.Error(err))
-=======
 	err := c.refreshDomains()
 	if err != nil {
 		c.logger.Fatal("Unable to initialize domain cache", tag.Error(err))
->>>>>>> 8be21373
 	}
 	go c.refreshLoop()
 }
