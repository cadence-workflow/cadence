--- conflicted
+++ resolved
@@ -1963,7 +1963,262 @@
 	}
 }
 
-<<<<<<< HEAD
+func TestMutableStateBuilder_closeTransactionHandleWorkflowReset(t *testing.T) {
+
+	t1 := time.Unix(123, 0)
+	now := time.Unix(500, 0)
+
+	badBinaryID := "bad-binary-id"
+
+	mockDomainEntryWithBadBinary := cache.NewLocalDomainCacheEntryForTest(&persistence.DomainInfo{Name: "domain"}, &persistence.DomainConfig{
+		BadBinaries: types.BadBinaries{
+			Binaries: map[string]*types.BadBinaryInfo{
+				badBinaryID: &types.BadBinaryInfo{
+					Reason:          "some-reason",
+					Operator:        "",
+					CreatedTimeNano: common.Ptr(t1.UnixNano()),
+				},
+			},
+		},
+	}, "cluster0")
+
+	mockDomainEntryWithoutBadBinary := cache.NewLocalDomainCacheEntryForTest(nil, &persistence.DomainConfig{
+		BadBinaries: types.BadBinaries{
+			Binaries: map[string]*types.BadBinaryInfo{},
+		},
+	}, "cluster0")
+
+	tests := map[string]struct {
+		policyIn                         TransactionPolicy
+		shardContextExpectations         func(mockCache *events.MockCache, shard *shardCtx.MockContext, mockDomainCache *cache.MockDomainCache)
+		mutableStateBuilderStartingState func(m *mutableStateBuilder)
+
+		expectedEndState func(t *testing.T, m *mutableStateBuilder)
+		expectedErr      error
+	}{
+		"a workflow with reset point which is running - the expectation is that this should be able to successfully find the domain to reset and add a transfer task": {
+
+			policyIn: TransactionPolicyActive,
+			mutableStateBuilderStartingState: func(m *mutableStateBuilder) {
+				// the workflow's running
+				m.executionInfo = &persistence.WorkflowExecutionInfo{
+					CloseStatus: persistence.WorkflowCloseStatusNone,
+					DomainID:    "some-domain-id",
+					WorkflowID:  "wf-id",
+					AutoResetPoints: &types.ResetPoints{
+						Points: []*types.ResetPointInfo{
+							{
+								BinaryChecksum:           badBinaryID,
+								RunID:                    "",
+								FirstDecisionCompletedID: 0,
+								CreatedTimeNano:          common.Ptr(t1.UnixNano()),
+								ExpiringTimeNano:         nil,
+								Resettable:               true,
+							},
+						},
+					},
+				}
+			},
+			shardContextExpectations: func(mockCache *events.MockCache, shardContext *shardCtx.MockContext, mockDomainCache *cache.MockDomainCache) {
+				shardContext.EXPECT().GetClusterMetadata().Return(cluster.TestActiveClusterMetadata).Times(2)
+				shardContext.EXPECT().GetEventsCache().Return(mockCache)
+				shardContext.EXPECT().GetConfig().Return(&config.Config{
+					NumberOfShards:                        2,
+					IsAdvancedVisConfigExist:              false,
+					MaxResponseSize:                       0,
+					MutableStateChecksumInvalidateBefore:  dynamicconfig.GetFloatPropertyFn(10),
+					MutableStateChecksumVerifyProbability: dynamicconfig.GetIntPropertyFilteredByDomain(0.0),
+					HostName:                              "test-host",
+				}).Times(1)
+
+				shardContext.EXPECT().GetTimeSource().Return(clock.NewMockedTimeSource())
+				shardContext.EXPECT().GetMetricsClient().Return(metrics.NewNoopMetricsClient())
+
+				shardContext.EXPECT().GetDomainCache().Return(mockDomainCache).Times(2)
+				mockDomainCache.EXPECT().GetDomainByID("some-domain-id").Return(mockDomainEntryWithBadBinary, nil)
+			},
+			expectedEndState: func(t *testing.T, m *mutableStateBuilder) {
+				assert.Equal(t, []persistence.Task{
+					&persistence.ResetWorkflowTask{
+						TaskData: persistence.TaskData{
+							Version: common.EmptyVersion,
+						},
+					},
+				}, m.insertTransferTasks)
+			},
+		},
+		"a workflow with reset point which is running for a domain without a bad binary - the expectation is this will not add any transfer tasks": {
+
+			policyIn: TransactionPolicyActive,
+			mutableStateBuilderStartingState: func(m *mutableStateBuilder) {
+				// the workflow's running
+				m.executionInfo = &persistence.WorkflowExecutionInfo{
+					CloseStatus: persistence.WorkflowCloseStatusNone,
+					DomainID:    "some-domain-id",
+					WorkflowID:  "wf-id",
+					AutoResetPoints: &types.ResetPoints{
+						Points: []*types.ResetPointInfo{
+							{
+								BinaryChecksum:           badBinaryID,
+								RunID:                    "",
+								FirstDecisionCompletedID: 0,
+								CreatedTimeNano:          common.Ptr(t1.UnixNano()),
+								ExpiringTimeNano:         nil,
+								Resettable:               true,
+							},
+						},
+					},
+				}
+			},
+			shardContextExpectations: func(mockCache *events.MockCache, shardContext *shardCtx.MockContext, mockDomainCache *cache.MockDomainCache) {
+				shardContext.EXPECT().GetClusterMetadata().Return(cluster.TestActiveClusterMetadata).Times(2)
+				shardContext.EXPECT().GetEventsCache().Return(mockCache)
+				shardContext.EXPECT().GetConfig().Return(&config.Config{
+					NumberOfShards:                        2,
+					IsAdvancedVisConfigExist:              false,
+					MaxResponseSize:                       0,
+					MutableStateChecksumInvalidateBefore:  dynamicconfig.GetFloatPropertyFn(10),
+					MutableStateChecksumVerifyProbability: dynamicconfig.GetIntPropertyFilteredByDomain(0.0),
+					HostName:                              "test-host",
+				}).Times(1)
+
+				shardContext.EXPECT().GetTimeSource().Return(clock.NewMockedTimeSource())
+				shardContext.EXPECT().GetMetricsClient().Return(metrics.NewNoopMetricsClient())
+
+				shardContext.EXPECT().GetDomainCache().Return(mockDomainCache).Times(2)
+
+				mockDomainCache.EXPECT().GetDomainByID("some-domain-id").Return(mockDomainEntryWithoutBadBinary, nil)
+			},
+			expectedEndState: func(t *testing.T, m *mutableStateBuilder) {
+				assert.Equal(t, []persistence.Task(nil), m.insertTransferTasks)
+			},
+		},
+		"a workflow withithout auto-reset point which is running for a domain": {
+
+			policyIn: TransactionPolicyActive,
+			mutableStateBuilderStartingState: func(m *mutableStateBuilder) {
+				// the workflow's running
+				m.executionInfo = &persistence.WorkflowExecutionInfo{
+					CloseStatus: persistence.WorkflowCloseStatusNone,
+					DomainID:    "some-domain-id",
+					WorkflowID:  "wf-id",
+				}
+			},
+			shardContextExpectations: func(mockCache *events.MockCache, shardContext *shardCtx.MockContext, mockDomainCache *cache.MockDomainCache) {
+				shardContext.EXPECT().GetClusterMetadata().Return(cluster.TestActiveClusterMetadata).Times(2)
+				shardContext.EXPECT().GetEventsCache().Return(mockCache)
+				shardContext.EXPECT().GetConfig().Return(&config.Config{
+					NumberOfShards:                        2,
+					IsAdvancedVisConfigExist:              false,
+					MaxResponseSize:                       0,
+					MutableStateChecksumInvalidateBefore:  dynamicconfig.GetFloatPropertyFn(10),
+					MutableStateChecksumVerifyProbability: dynamicconfig.GetIntPropertyFilteredByDomain(0.0),
+					HostName:                              "test-host",
+				}).Times(1)
+
+				shardContext.EXPECT().GetTimeSource().Return(clock.NewMockedTimeSource())
+				shardContext.EXPECT().GetMetricsClient().Return(metrics.NewNoopMetricsClient())
+
+				shardContext.EXPECT().GetDomainCache().Return(mockDomainCache).Times(2)
+
+				mockDomainCache.EXPECT().GetDomainByID("some-domain-id").Return(mockDomainEntryWithoutBadBinary, nil)
+			},
+			expectedEndState: func(t *testing.T, m *mutableStateBuilder) {
+				assert.Equal(t, []persistence.Task(nil), m.insertTransferTasks)
+			},
+		},
+		"a workflow with reset point which is running but which has child workflows": {
+			policyIn: TransactionPolicyActive,
+			shardContextExpectations: func(mockCache *events.MockCache, shardContext *shardCtx.MockContext, mockDomainCache *cache.MockDomainCache) {
+				shardContext.EXPECT().GetClusterMetadata().Return(cluster.TestActiveClusterMetadata).Times(2)
+				shardContext.EXPECT().GetEventsCache().Return(mockCache)
+				shardContext.EXPECT().GetConfig().Return(&config.Config{
+					NumberOfShards:                        2,
+					IsAdvancedVisConfigExist:              false,
+					MaxResponseSize:                       0,
+					MutableStateChecksumInvalidateBefore:  dynamicconfig.GetFloatPropertyFn(10),
+					MutableStateChecksumVerifyProbability: dynamicconfig.GetIntPropertyFilteredByDomain(0.0),
+					HostName:                              "test-host",
+				}).Times(1)
+				shardContext.EXPECT().GetTimeSource().Return(clock.NewMockedTimeSource())
+				shardContext.EXPECT().GetMetricsClient().Return(metrics.NewNoopMetricsClient())
+
+				shardContext.EXPECT().GetDomainCache().Return(mockDomainCache).Times(1)
+			},
+			mutableStateBuilderStartingState: func(m *mutableStateBuilder) {
+				// the workflow's running
+				m.executionInfo = &persistence.WorkflowExecutionInfo{
+					CloseStatus: persistence.WorkflowCloseStatusNone,
+				}
+
+				// there's some child workflow that's due to be updated
+				m.pendingChildExecutionInfoIDs = map[int64]*persistence.ChildExecutionInfo{
+					1: &persistence.ChildExecutionInfo{},
+				}
+			},
+			expectedEndState: func(t *testing.T, m *mutableStateBuilder) {
+				assert.Equal(t, []persistence.Task(nil), m.insertTransferTasks)
+			},
+		},
+		"Transaction policy passive - no expected resets": {
+			policyIn: TransactionPolicyPassive,
+			shardContextExpectations: func(mockCache *events.MockCache, shardContext *shardCtx.MockContext, mockDomainCache *cache.MockDomainCache) {
+				shardContext.EXPECT().GetClusterMetadata().Return(cluster.TestActiveClusterMetadata).Times(2)
+				shardContext.EXPECT().GetEventsCache().Return(mockCache)
+				shardContext.EXPECT().GetConfig().Return(&config.Config{
+					NumberOfShards:                        2,
+					IsAdvancedVisConfigExist:              false,
+					MaxResponseSize:                       0,
+					MutableStateChecksumInvalidateBefore:  dynamicconfig.GetFloatPropertyFn(10),
+					MutableStateChecksumVerifyProbability: dynamicconfig.GetIntPropertyFilteredByDomain(0.0),
+					HostName:                              "test-host",
+				}).Times(1)
+				shardContext.EXPECT().GetTimeSource().Return(clock.NewMockedTimeSource())
+				shardContext.EXPECT().GetMetricsClient().Return(metrics.NewNoopMetricsClient())
+				shardContext.EXPECT().GetDomainCache().Return(mockDomainCache).Times(1)
+			},
+			mutableStateBuilderStartingState: func(m *mutableStateBuilder) {
+				// the workflow's running
+				m.executionInfo = &persistence.WorkflowExecutionInfo{
+					CloseStatus: persistence.WorkflowCloseStatusNone,
+				}
+
+				// there's some child workflow that's due to be updated
+				m.pendingChildExecutionInfoIDs = map[int64]*persistence.ChildExecutionInfo{
+					1: &persistence.ChildExecutionInfo{},
+				}
+			},
+			expectedEndState: func(t *testing.T, m *mutableStateBuilder) {
+				assert.Equal(t, []persistence.Task(nil), m.insertTransferTasks)
+			},
+		},
+	}
+
+	for name, td := range tests {
+		t.Run(name, func(t *testing.T) {
+
+			ctrl := gomock.NewController(t)
+
+			shardContext := shard.NewMockContext(ctrl)
+			mockCache := events.NewMockCache(ctrl)
+			mockDomainCache := cache.NewMockDomainCache(ctrl)
+
+			td.shardContextExpectations(mockCache, shardContext, mockDomainCache)
+
+			nowClock := clock.NewMockedTimeSourceAt(now)
+
+			msb := newMutableStateBuilder(shardContext, log.NewNoop(), constants.TestGlobalDomainEntry)
+			td.mutableStateBuilderStartingState(msb)
+
+			msb.timeSource = nowClock
+			err := msb.closeTransactionHandleWorkflowReset(td.policyIn)
+			assert.Equal(t, td.expectedErr, err)
+			td.expectedEndState(t, msb)
+		})
+	}
+}
+
+
 func TestStartTransactionHandleFailover(t *testing.T) {
 
 	tests := map[string]struct {
@@ -2359,260 +2614,4 @@
 		executionStats:   &persistence.ExecutionStats{HistorySize: 403},
 		queryRegistry:    query.NewRegistry(),
 	}
-
-=======
-func TestMutableStateBuilder_closeTransactionHandleWorkflowReset(t *testing.T) {
-
-	t1 := time.Unix(123, 0)
-	now := time.Unix(500, 0)
-
-	badBinaryID := "bad-binary-id"
-
-	mockDomainEntryWithBadBinary := cache.NewLocalDomainCacheEntryForTest(&persistence.DomainInfo{Name: "domain"}, &persistence.DomainConfig{
-		BadBinaries: types.BadBinaries{
-			Binaries: map[string]*types.BadBinaryInfo{
-				badBinaryID: &types.BadBinaryInfo{
-					Reason:          "some-reason",
-					Operator:        "",
-					CreatedTimeNano: common.Ptr(t1.UnixNano()),
-				},
-			},
-		},
-	}, "cluster0")
-
-	mockDomainEntryWithoutBadBinary := cache.NewLocalDomainCacheEntryForTest(nil, &persistence.DomainConfig{
-		BadBinaries: types.BadBinaries{
-			Binaries: map[string]*types.BadBinaryInfo{},
-		},
-	}, "cluster0")
-
-	tests := map[string]struct {
-		policyIn                         TransactionPolicy
-		shardContextExpectations         func(mockCache *events.MockCache, shard *shardCtx.MockContext, mockDomainCache *cache.MockDomainCache)
-		mutableStateBuilderStartingState func(m *mutableStateBuilder)
-
-		expectedEndState func(t *testing.T, m *mutableStateBuilder)
-		expectedErr      error
-	}{
-		"a workflow with reset point which is running - the expectation is that this should be able to successfully find the domain to reset and add a transfer task": {
-
-			policyIn: TransactionPolicyActive,
-			mutableStateBuilderStartingState: func(m *mutableStateBuilder) {
-				// the workflow's running
-				m.executionInfo = &persistence.WorkflowExecutionInfo{
-					CloseStatus: persistence.WorkflowCloseStatusNone,
-					DomainID:    "some-domain-id",
-					WorkflowID:  "wf-id",
-					AutoResetPoints: &types.ResetPoints{
-						Points: []*types.ResetPointInfo{
-							{
-								BinaryChecksum:           badBinaryID,
-								RunID:                    "",
-								FirstDecisionCompletedID: 0,
-								CreatedTimeNano:          common.Ptr(t1.UnixNano()),
-								ExpiringTimeNano:         nil,
-								Resettable:               true,
-							},
-						},
-					},
-				}
-			},
-			shardContextExpectations: func(mockCache *events.MockCache, shardContext *shardCtx.MockContext, mockDomainCache *cache.MockDomainCache) {
-				shardContext.EXPECT().GetClusterMetadata().Return(cluster.TestActiveClusterMetadata).Times(2)
-				shardContext.EXPECT().GetEventsCache().Return(mockCache)
-				shardContext.EXPECT().GetConfig().Return(&config.Config{
-					NumberOfShards:                        2,
-					IsAdvancedVisConfigExist:              false,
-					MaxResponseSize:                       0,
-					MutableStateChecksumInvalidateBefore:  dynamicconfig.GetFloatPropertyFn(10),
-					MutableStateChecksumVerifyProbability: dynamicconfig.GetIntPropertyFilteredByDomain(0.0),
-					HostName:                              "test-host",
-				}).Times(1)
-
-				shardContext.EXPECT().GetTimeSource().Return(clock.NewMockedTimeSource())
-				shardContext.EXPECT().GetMetricsClient().Return(metrics.NewNoopMetricsClient())
-
-				shardContext.EXPECT().GetDomainCache().Return(mockDomainCache).Times(2)
-				mockDomainCache.EXPECT().GetDomainByID("some-domain-id").Return(mockDomainEntryWithBadBinary, nil)
-			},
-			expectedEndState: func(t *testing.T, m *mutableStateBuilder) {
-				assert.Equal(t, []persistence.Task{
-					&persistence.ResetWorkflowTask{
-						TaskData: persistence.TaskData{
-							Version: common.EmptyVersion,
-						},
-					},
-				}, m.insertTransferTasks)
-			},
-		},
-		"a workflow with reset point which is running for a domain without a bad binary - the expectation is this will not add any transfer tasks": {
-
-			policyIn: TransactionPolicyActive,
-			mutableStateBuilderStartingState: func(m *mutableStateBuilder) {
-				// the workflow's running
-				m.executionInfo = &persistence.WorkflowExecutionInfo{
-					CloseStatus: persistence.WorkflowCloseStatusNone,
-					DomainID:    "some-domain-id",
-					WorkflowID:  "wf-id",
-					AutoResetPoints: &types.ResetPoints{
-						Points: []*types.ResetPointInfo{
-							{
-								BinaryChecksum:           badBinaryID,
-								RunID:                    "",
-								FirstDecisionCompletedID: 0,
-								CreatedTimeNano:          common.Ptr(t1.UnixNano()),
-								ExpiringTimeNano:         nil,
-								Resettable:               true,
-							},
-						},
-					},
-				}
-			},
-			shardContextExpectations: func(mockCache *events.MockCache, shardContext *shardCtx.MockContext, mockDomainCache *cache.MockDomainCache) {
-				shardContext.EXPECT().GetClusterMetadata().Return(cluster.TestActiveClusterMetadata).Times(2)
-				shardContext.EXPECT().GetEventsCache().Return(mockCache)
-				shardContext.EXPECT().GetConfig().Return(&config.Config{
-					NumberOfShards:                        2,
-					IsAdvancedVisConfigExist:              false,
-					MaxResponseSize:                       0,
-					MutableStateChecksumInvalidateBefore:  dynamicconfig.GetFloatPropertyFn(10),
-					MutableStateChecksumVerifyProbability: dynamicconfig.GetIntPropertyFilteredByDomain(0.0),
-					HostName:                              "test-host",
-				}).Times(1)
-
-				shardContext.EXPECT().GetTimeSource().Return(clock.NewMockedTimeSource())
-				shardContext.EXPECT().GetMetricsClient().Return(metrics.NewNoopMetricsClient())
-
-				shardContext.EXPECT().GetDomainCache().Return(mockDomainCache).Times(2)
-
-				mockDomainCache.EXPECT().GetDomainByID("some-domain-id").Return(mockDomainEntryWithoutBadBinary, nil)
-			},
-			expectedEndState: func(t *testing.T, m *mutableStateBuilder) {
-				assert.Equal(t, []persistence.Task(nil), m.insertTransferTasks)
-			},
-		},
-		"a workflow withithout auto-reset point which is running for a domain": {
-
-			policyIn: TransactionPolicyActive,
-			mutableStateBuilderStartingState: func(m *mutableStateBuilder) {
-				// the workflow's running
-				m.executionInfo = &persistence.WorkflowExecutionInfo{
-					CloseStatus: persistence.WorkflowCloseStatusNone,
-					DomainID:    "some-domain-id",
-					WorkflowID:  "wf-id",
-				}
-			},
-			shardContextExpectations: func(mockCache *events.MockCache, shardContext *shardCtx.MockContext, mockDomainCache *cache.MockDomainCache) {
-				shardContext.EXPECT().GetClusterMetadata().Return(cluster.TestActiveClusterMetadata).Times(2)
-				shardContext.EXPECT().GetEventsCache().Return(mockCache)
-				shardContext.EXPECT().GetConfig().Return(&config.Config{
-					NumberOfShards:                        2,
-					IsAdvancedVisConfigExist:              false,
-					MaxResponseSize:                       0,
-					MutableStateChecksumInvalidateBefore:  dynamicconfig.GetFloatPropertyFn(10),
-					MutableStateChecksumVerifyProbability: dynamicconfig.GetIntPropertyFilteredByDomain(0.0),
-					HostName:                              "test-host",
-				}).Times(1)
-
-				shardContext.EXPECT().GetTimeSource().Return(clock.NewMockedTimeSource())
-				shardContext.EXPECT().GetMetricsClient().Return(metrics.NewNoopMetricsClient())
-
-				shardContext.EXPECT().GetDomainCache().Return(mockDomainCache).Times(2)
-
-				mockDomainCache.EXPECT().GetDomainByID("some-domain-id").Return(mockDomainEntryWithoutBadBinary, nil)
-			},
-			expectedEndState: func(t *testing.T, m *mutableStateBuilder) {
-				assert.Equal(t, []persistence.Task(nil), m.insertTransferTasks)
-			},
-		},
-		"a workflow with reset point which is running but which has child workflows": {
-			policyIn: TransactionPolicyActive,
-			shardContextExpectations: func(mockCache *events.MockCache, shardContext *shardCtx.MockContext, mockDomainCache *cache.MockDomainCache) {
-				shardContext.EXPECT().GetClusterMetadata().Return(cluster.TestActiveClusterMetadata).Times(2)
-				shardContext.EXPECT().GetEventsCache().Return(mockCache)
-				shardContext.EXPECT().GetConfig().Return(&config.Config{
-					NumberOfShards:                        2,
-					IsAdvancedVisConfigExist:              false,
-					MaxResponseSize:                       0,
-					MutableStateChecksumInvalidateBefore:  dynamicconfig.GetFloatPropertyFn(10),
-					MutableStateChecksumVerifyProbability: dynamicconfig.GetIntPropertyFilteredByDomain(0.0),
-					HostName:                              "test-host",
-				}).Times(1)
-				shardContext.EXPECT().GetTimeSource().Return(clock.NewMockedTimeSource())
-				shardContext.EXPECT().GetMetricsClient().Return(metrics.NewNoopMetricsClient())
-
-				shardContext.EXPECT().GetDomainCache().Return(mockDomainCache).Times(1)
-			},
-			mutableStateBuilderStartingState: func(m *mutableStateBuilder) {
-				// the workflow's running
-				m.executionInfo = &persistence.WorkflowExecutionInfo{
-					CloseStatus: persistence.WorkflowCloseStatusNone,
-				}
-
-				// there's some child workflow that's due to be updated
-				m.pendingChildExecutionInfoIDs = map[int64]*persistence.ChildExecutionInfo{
-					1: &persistence.ChildExecutionInfo{},
-				}
-			},
-			expectedEndState: func(t *testing.T, m *mutableStateBuilder) {
-				assert.Equal(t, []persistence.Task(nil), m.insertTransferTasks)
-			},
-		},
-		"Transaction policy passive - no expected resets": {
-			policyIn: TransactionPolicyPassive,
-			shardContextExpectations: func(mockCache *events.MockCache, shardContext *shardCtx.MockContext, mockDomainCache *cache.MockDomainCache) {
-				shardContext.EXPECT().GetClusterMetadata().Return(cluster.TestActiveClusterMetadata).Times(2)
-				shardContext.EXPECT().GetEventsCache().Return(mockCache)
-				shardContext.EXPECT().GetConfig().Return(&config.Config{
-					NumberOfShards:                        2,
-					IsAdvancedVisConfigExist:              false,
-					MaxResponseSize:                       0,
-					MutableStateChecksumInvalidateBefore:  dynamicconfig.GetFloatPropertyFn(10),
-					MutableStateChecksumVerifyProbability: dynamicconfig.GetIntPropertyFilteredByDomain(0.0),
-					HostName:                              "test-host",
-				}).Times(1)
-				shardContext.EXPECT().GetTimeSource().Return(clock.NewMockedTimeSource())
-				shardContext.EXPECT().GetMetricsClient().Return(metrics.NewNoopMetricsClient())
-				shardContext.EXPECT().GetDomainCache().Return(mockDomainCache).Times(1)
-			},
-			mutableStateBuilderStartingState: func(m *mutableStateBuilder) {
-				// the workflow's running
-				m.executionInfo = &persistence.WorkflowExecutionInfo{
-					CloseStatus: persistence.WorkflowCloseStatusNone,
-				}
-
-				// there's some child workflow that's due to be updated
-				m.pendingChildExecutionInfoIDs = map[int64]*persistence.ChildExecutionInfo{
-					1: &persistence.ChildExecutionInfo{},
-				}
-			},
-			expectedEndState: func(t *testing.T, m *mutableStateBuilder) {
-				assert.Equal(t, []persistence.Task(nil), m.insertTransferTasks)
-			},
-		},
-	}
-
-	for name, td := range tests {
-		t.Run(name, func(t *testing.T) {
-
-			ctrl := gomock.NewController(t)
-
-			shardContext := shard.NewMockContext(ctrl)
-			mockCache := events.NewMockCache(ctrl)
-			mockDomainCache := cache.NewMockDomainCache(ctrl)
-
-			td.shardContextExpectations(mockCache, shardContext, mockDomainCache)
-
-			nowClock := clock.NewMockedTimeSourceAt(now)
-
-			msb := newMutableStateBuilder(shardContext, log.NewNoop(), constants.TestGlobalDomainEntry)
-			td.mutableStateBuilderStartingState(msb)
-
-			msb.timeSource = nowClock
-			err := msb.closeTransactionHandleWorkflowReset(td.policyIn)
-			assert.Equal(t, td.expectedErr, err)
-			td.expectedEndState(t, msb)
-		})
-	}
->>>>>>> 21b40bd3
 }