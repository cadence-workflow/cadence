--- conflicted
+++ resolved
@@ -381,11 +381,7 @@
 		VisibilityTimestamp     time.Time
 		TaskID                  int64
 		TargetDomainID          string
-<<<<<<< HEAD
-		TargetDomainIDs         []string
-=======
 		TargetDomainIDs         map[string]struct{} // used for ApplyParentPolicy request
->>>>>>> d9e5003c
 		TargetWorkflowID        string
 		TargetRunID             string
 		TargetChildWorkflowOnly bool
@@ -604,10 +600,9 @@
 
 	// ApplyParentClosePolicyTask identifies a task for applying parent close policy
 	ApplyParentClosePolicyTask struct {
-		TargetDomainIDs     map[string]struct{}
 		VisibilityTimestamp time.Time
 		TaskID              int64
-		TargetDomainIDs     []string
+		TargetDomainIDs     map[string]struct{}
 		Version             int64
 	}
 
