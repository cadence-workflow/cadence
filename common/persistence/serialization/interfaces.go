// The MIT License (MIT)
//
// Copyright (c) 2017-2020 Uber Technologies Inc.
//
// Permission is hereby granted, free of charge, to any person obtaining a copy
// of this software and associated documentation files (the "Software"), to deal
// in the Software without restriction, including without limitation the rights
// to use, copy, modify, merge, publish, distribute, sublicense, and/or sell
// copies of the Software, and to permit persons to whom the Software is
// furnished to do so, subject to the following conditions:
//
// The above copyright notice and this permission notice shall be included in all
// copies or substantial portions of the Software.
//
// THE SOFTWARE IS PROVIDED "AS IS", WITHOUT WARRANTY OF ANY KIND, EXPRESS OR
// IMPLIED, INCLUDING BUT NOT LIMITED TO THE WARRANTIES OF MERCHANTABILITY,
// FITNESS FOR A PARTICULAR PURPOSE AND NONINFRINGEMENT. IN NO EVENT SHALL THE
// AUTHORS OR COPYRIGHT HOLDERS BE LIABLE FOR ANY CLAIM, DAMAGES OR OTHER
// LIABILITY, WHETHER IN AN ACTION OF CONTRACT, TORT OR OTHERWISE, ARISING FROM,
// OUT OF OR IN CONNECTION WITH THE SOFTWARE OR THE USE OR OTHER DEALINGS IN THE
// SOFTWARE.

//go:generate mockgen -package $GOPACKAGE -source $GOFILE -destination interfaces_mock.go -self_package github.com/uber/cadence/common/persistence/serialization

package serialization

import (
	"time"

	"go.uber.org/thriftrw/protocol/stream"
	"go.uber.org/thriftrw/wire"

	"github.com/uber/cadence/.gen/go/sqlblobs"
	"github.com/uber/cadence/common/constants"
	"github.com/uber/cadence/common/persistence"
	"github.com/uber/cadence/common/types"
)

type (
	// ShardInfo blob in a serialization agnostic format
	ShardInfo struct {
		StolenSinceRenew                          int32
		UpdatedAt                                 time.Time
		ReplicationAckLevel                       int64
		TransferAckLevel                          int64
		TimerAckLevel                             time.Time
		DomainNotificationVersion                 int64
		ClusterTransferAckLevel                   map[string]int64
		ClusterTimerAckLevel                      map[string]time.Time
		Owner                                     string
		ClusterReplicationLevel                   map[string]int64
		PendingFailoverMarkers                    []byte
		PendingFailoverMarkersEncoding            string
		ReplicationDlqAckLevel                    map[string]int64
		TransferProcessingQueueStates             []byte
		TransferProcessingQueueStatesEncoding     string
		CrossClusterProcessingQueueStates         []byte
		CrossClusterProcessingQueueStatesEncoding string
		TimerProcessingQueueStates                []byte
		TimerProcessingQueueStatesEncoding        string
		QueueStates                               map[int32]*types.QueueState
	}

	// DomainInfo blob in a serialization agnostic format
	DomainInfo struct {
		Name                         string // TODO: This field seems not to be required. We already store domain name in another column.
		Description                  string
		Owner                        string
		Status                       int32
		Retention                    time.Duration
		EmitMetric                   bool
		ArchivalBucket               string
		ArchivalStatus               int16
		ConfigVersion                int64
		NotificationVersion          int64
		FailoverNotificationVersion  int64
		FailoverVersion              int64
		ActiveClusterName            string
		ActiveClustersConfig         []byte
		ActiveClustersConfigEncoding string
		Clusters                     []string
		Data                         map[string]string
		BadBinaries                  []byte
		BadBinariesEncoding          string
		HistoryArchivalStatus        int16
		HistoryArchivalURI           string
		VisibilityArchivalStatus     int16
		VisibilityArchivalURI        string
		FailoverEndTimestamp         *time.Time // TODO: There is logic checking if it's nil, should revisit this
		PreviousFailoverVersion      int64
		LastUpdatedTimestamp         time.Time
		IsolationGroups              []byte
		IsolationGroupsEncoding      string
		AsyncWorkflowConfig          []byte
		AsyncWorkflowConfigEncoding  string
	}

	// HistoryBranchRange blob in a serialization agnostic format
	HistoryBranchRange struct {
		BranchID    string
		BeginNodeID int64
		EndNodeID   int64
	}

	// HistoryTreeInfo blob in a serialization agnostic format
	HistoryTreeInfo struct {
		CreatedTimestamp time.Time
		Ancestors        []*types.HistoryBranchRange
		Info             string
	}

	// WorkflowExecutionInfo blob in a serialization agnostic format
	WorkflowExecutionInfo struct {
<<<<<<< HEAD
		ParentDomainID                       UUID
		ParentWorkflowID                     string
		ParentRunID                          UUID
		InitiatedID                          int64
		CompletionEventBatchID               *int64 // TODO: This is not updated because of backward compatibility issue. Should revisit it later.
		CompletionEvent                      []byte
		CompletionEventEncoding              string
		TaskList                             string
		IsCron                               bool
		WorkflowTypeName                     string
		WorkflowTimeout                      time.Duration
		DecisionTaskTimeout                  time.Duration
		ExecutionContext                     []byte
		State                                int32
		CloseStatus                          int32
		StartVersion                         int64
		LastWriteEventID                     *int64 // TODO: We have logic checking if LastWriteEventID != nil. The field seems to be deprecated. Should revisit it later.
		LastEventTaskID                      int64
		LastFirstEventID                     int64
		LastProcessedEvent                   int64
		StartTimestamp                       time.Time
		LastUpdatedTimestamp                 time.Time
		DecisionVersion                      int64
		DecisionScheduleID                   int64
		DecisionStartedID                    int64
		DecisionTimeout                      time.Duration
		DecisionAttempt                      int64
		DecisionStartedTimestamp             time.Time
		DecisionScheduledTimestamp           time.Time
		CancelRequested                      bool
		DecisionOriginalScheduledTimestamp   time.Time
		CreateRequestID                      string
		DecisionRequestID                    string
		CancelRequestID                      string
		StickyTaskList                       string
		StickyScheduleToStartTimeout         time.Duration
		RetryAttempt                         int64
		RetryInitialInterval                 time.Duration
		RetryMaximumInterval                 time.Duration
		RetryMaximumAttempts                 int32
		RetryExpiration                      time.Duration
		RetryBackoffCoefficient              float64
		RetryExpirationTimestamp             time.Time
		RetryNonRetryableErrors              []string
		HasRetryPolicy                       bool
		CronSchedule                         string
		EventStoreVersion                    int32
		EventBranchToken                     []byte
		SignalCount                          int64
		HistorySize                          int64
		ClientLibraryVersion                 string
		ClientFeatureVersion                 string
		ClientImpl                           string
		AutoResetPoints                      []byte
		AutoResetPointsEncoding              string
		SearchAttributes                     map[string][]byte
		Memo                                 map[string][]byte
		VersionHistories                     []byte
		VersionHistoriesEncoding             string
		FirstExecutionRunID                  UUID
		PartitionConfig                      map[string]string
		Checksum                             []byte
		ChecksumEncoding                     string
		ActiveClusterSelectionPolicy         []byte
		ActiveClusterSelectionPolicyEncoding string
=======
		ParentDomainID                     UUID
		ParentWorkflowID                   string
		ParentRunID                        UUID
		InitiatedID                        int64
		CompletionEventBatchID             *int64 // TODO: This is not updated because of backward compatibility issue. Should revisit it later.
		CompletionEvent                    []byte
		CompletionEventEncoding            string
		TaskList                           string
		IsCron                             bool
		WorkflowTypeName                   string
		WorkflowTimeout                    time.Duration
		DecisionTaskTimeout                time.Duration
		ExecutionContext                   []byte
		State                              int32
		CloseStatus                        int32
		StartVersion                       int64
		LastWriteEventID                   *int64 // TODO: We have logic checking if LastWriteEventID != nil. The field seems to be deprecated. Should revisit it later.
		LastEventTaskID                    int64
		LastFirstEventID                   int64
		LastProcessedEvent                 int64
		StartTimestamp                     time.Time
		LastUpdatedTimestamp               time.Time
		DecisionVersion                    int64
		DecisionScheduleID                 int64
		DecisionStartedID                  int64
		DecisionTimeout                    time.Duration
		DecisionAttempt                    int64
		DecisionStartedTimestamp           time.Time
		DecisionScheduledTimestamp         time.Time
		CancelRequested                    bool
		DecisionOriginalScheduledTimestamp time.Time
		CreateRequestID                    string
		DecisionRequestID                  string
		CancelRequestID                    string
		StickyTaskList                     string
		StickyScheduleToStartTimeout       time.Duration
		RetryAttempt                       int64
		RetryInitialInterval               time.Duration
		RetryMaximumInterval               time.Duration
		RetryMaximumAttempts               int32
		RetryExpiration                    time.Duration
		RetryBackoffCoefficient            float64
		RetryExpirationTimestamp           time.Time
		RetryNonRetryableErrors            []string
		HasRetryPolicy                     bool
		CronSchedule                       string
		CronOverlapPolicy                  types.CronOverlapPolicy
		EventStoreVersion                  int32
		EventBranchToken                   []byte
		SignalCount                        int64
		HistorySize                        int64
		ClientLibraryVersion               string
		ClientFeatureVersion               string
		ClientImpl                         string
		AutoResetPoints                    []byte
		AutoResetPointsEncoding            string
		SearchAttributes                   map[string][]byte
		Memo                               map[string][]byte
		VersionHistories                   []byte
		VersionHistoriesEncoding           string
		FirstExecutionRunID                UUID
		PartitionConfig                    map[string]string
		Checksum                           []byte
		ChecksumEncoding                   string
>>>>>>> 99ff36af
	}

	// ActivityInfo blob in a serialization agnostic format
	ActivityInfo struct {
		Version                  int64
		ScheduledEventBatchID    int64
		ScheduledEvent           []byte
		ScheduledEventEncoding   string
		ScheduledTimestamp       time.Time
		StartedID                int64
		StartedEvent             []byte
		StartedEventEncoding     string
		StartedTimestamp         time.Time
		ActivityID               string
		RequestID                string
		ScheduleToStartTimeout   time.Duration
		ScheduleToCloseTimeout   time.Duration
		StartToCloseTimeout      time.Duration
		HeartbeatTimeout         time.Duration
		CancelRequested          bool
		CancelRequestID          int64
		TimerTaskStatus          int32
		Attempt                  int32
		TaskList                 string
		StartedIdentity          string
		HasRetryPolicy           bool
		RetryInitialInterval     time.Duration
		RetryMaximumInterval     time.Duration
		RetryMaximumAttempts     int32
		RetryExpirationTimestamp time.Time
		RetryBackoffCoefficient  float64
		RetryNonRetryableErrors  []string
		RetryLastFailureReason   string
		RetryLastWorkerIdentity  string
		RetryLastFailureDetails  []byte
	}

	// ChildExecutionInfo blob in a serialization agnostic format
	ChildExecutionInfo struct {
		Version                int64
		InitiatedEventBatchID  int64
		StartedID              int64
		InitiatedEvent         []byte
		InitiatedEventEncoding string
		StartedWorkflowID      string
		StartedRunID           UUID
		StartedEvent           []byte
		StartedEventEncoding   string
		CreateRequestID        string
		DomainID               string
		DomainNameDEPRECATED   string
		WorkflowTypeName       string
		ParentClosePolicy      int32
	}

	// SignalInfo blob in a serialization agnostic format
	SignalInfo struct {
		Version               int64
		InitiatedEventBatchID int64
		RequestID             string
		Name                  string
		Input                 []byte
		Control               []byte
	}

	// RequestCancelInfo blob in a serialization agnostic format
	RequestCancelInfo struct {
		Version               int64
		InitiatedEventBatchID int64
		CancelRequestID       string
	}

	// TimerInfo blob in a serialization agnostic format
	TimerInfo struct {
		Version         int64
		StartedID       int64
		ExpiryTimestamp time.Time
		TaskID          int64
	}

	// TaskInfo blob in a serialization agnostic format
	TaskInfo struct {
		WorkflowID       string
		RunID            UUID
		ScheduleID       int64
		ExpiryTimestamp  time.Time
		CreatedTimestamp time.Time
		PartitionConfig  map[string]string
	}

	TaskListPartition struct {
		IsolationGroups []string
	}

	TaskListPartitionConfig struct {
		Version            int64
		NumReadPartitions  int32
		NumWritePartitions int32
		ReadPartitions     map[int32]*TaskListPartition
		WritePartitions    map[int32]*TaskListPartition
	}
	// TaskListInfo blob in a serialization agnostic format
	TaskListInfo struct {
		Kind                    int16
		AckLevel                int64
		ExpiryTimestamp         time.Time
		LastUpdated             time.Time
		AdaptivePartitionConfig *TaskListPartitionConfig
	}

	// TransferTaskInfo blob in a serialization agnostic format
	TransferTaskInfo struct {
		DomainID                UUID
		WorkflowID              string
		RunID                   UUID
		TaskType                int16
		TargetDomainID          UUID
		TargetDomainIDs         []UUID
		TargetWorkflowID        string
		TargetRunID             UUID
		TaskList                string
		TargetChildWorkflowOnly bool
		ScheduleID              int64
		Version                 int64
		VisibilityTimestamp     time.Time
	}

	// CrossClusterTaskInfo blob in a serialization agnostic format
	// Cross cluster tasks are exactly like transfer tasks so
	// instead of creating another struct and duplicating the same
	// logic everywhere. We reuse TransferTaskInfo
	CrossClusterTaskInfo         = TransferTaskInfo
	sqlblobsCrossClusterTaskInfo = sqlblobs.TransferTaskInfo

	// TimerTaskInfo blob in a serialization agnostic format
	TimerTaskInfo struct {
		DomainID        UUID
		WorkflowID      string
		RunID           UUID
		TaskType        int16
		TimeoutType     *int16 // TODO: The default value for TimeoutType doesn't make sense. No equivalent value for nil.
		Version         int64
		ScheduleAttempt int64
		EventID         int64
	}

	// ReplicationTaskInfo blob in a serialization agnostic format
	ReplicationTaskInfo struct {
		DomainID                UUID
		WorkflowID              string
		RunID                   UUID
		TaskType                int16
		Version                 int64
		FirstEventID            int64
		NextEventID             int64
		ScheduledID             int64
		EventStoreVersion       int32
		NewRunEventStoreVersion int32
		BranchToken             []byte
		NewRunBranchToken       []byte
		CreationTimestamp       time.Time
	}
)

type (
	// Parser is used to do serialization and deserialization. A parser is backed by a
	// a single encoder which encodes into one format and a collection of decoders.
	// Parser selects the appropriate decoder for the provided blob.
	Parser interface {
		ShardInfoToBlob(*ShardInfo) (persistence.DataBlob, error)
		DomainInfoToBlob(*DomainInfo) (persistence.DataBlob, error)
		HistoryTreeInfoToBlob(*HistoryTreeInfo) (persistence.DataBlob, error)
		WorkflowExecutionInfoToBlob(*WorkflowExecutionInfo) (persistence.DataBlob, error)
		ActivityInfoToBlob(*ActivityInfo) (persistence.DataBlob, error)
		ChildExecutionInfoToBlob(*ChildExecutionInfo) (persistence.DataBlob, error)
		SignalInfoToBlob(*SignalInfo) (persistence.DataBlob, error)
		RequestCancelInfoToBlob(*RequestCancelInfo) (persistence.DataBlob, error)
		TimerInfoToBlob(*TimerInfo) (persistence.DataBlob, error)
		TaskInfoToBlob(*TaskInfo) (persistence.DataBlob, error)
		TaskListInfoToBlob(*TaskListInfo) (persistence.DataBlob, error)
		TransferTaskInfoToBlob(*TransferTaskInfo) (persistence.DataBlob, error)
		CrossClusterTaskInfoToBlob(*CrossClusterTaskInfo) (persistence.DataBlob, error)
		TimerTaskInfoToBlob(*TimerTaskInfo) (persistence.DataBlob, error)
		ReplicationTaskInfoToBlob(*ReplicationTaskInfo) (persistence.DataBlob, error)

		ShardInfoFromBlob([]byte, string) (*ShardInfo, error)
		DomainInfoFromBlob([]byte, string) (*DomainInfo, error)
		HistoryTreeInfoFromBlob([]byte, string) (*HistoryTreeInfo, error)
		WorkflowExecutionInfoFromBlob([]byte, string) (*WorkflowExecutionInfo, error)
		ActivityInfoFromBlob([]byte, string) (*ActivityInfo, error)
		ChildExecutionInfoFromBlob([]byte, string) (*ChildExecutionInfo, error)
		SignalInfoFromBlob([]byte, string) (*SignalInfo, error)
		RequestCancelInfoFromBlob([]byte, string) (*RequestCancelInfo, error)
		TimerInfoFromBlob([]byte, string) (*TimerInfo, error)
		TaskInfoFromBlob([]byte, string) (*TaskInfo, error)
		TaskListInfoFromBlob([]byte, string) (*TaskListInfo, error)
		TransferTaskInfoFromBlob([]byte, string) (*TransferTaskInfo, error)
		CrossClusterTaskInfoFromBlob([]byte, string) (*CrossClusterTaskInfo, error)
		TimerTaskInfoFromBlob([]byte, string) (*TimerTaskInfo, error)
		ReplicationTaskInfoFromBlob([]byte, string) (*ReplicationTaskInfo, error)
	}

	// encoder is used to serialize structs. Each encoder implementation uses one serialization format.
	encoder interface {
		shardInfoToBlob(*ShardInfo) ([]byte, error)
		domainInfoToBlob(*DomainInfo) ([]byte, error)
		historyTreeInfoToBlob(*HistoryTreeInfo) ([]byte, error)
		workflowExecutionInfoToBlob(*WorkflowExecutionInfo) ([]byte, error)
		activityInfoToBlob(*ActivityInfo) ([]byte, error)
		childExecutionInfoToBlob(*ChildExecutionInfo) ([]byte, error)
		signalInfoToBlob(*SignalInfo) ([]byte, error)
		requestCancelInfoToBlob(*RequestCancelInfo) ([]byte, error)
		timerInfoToBlob(*TimerInfo) ([]byte, error)
		taskInfoToBlob(*TaskInfo) ([]byte, error)
		taskListInfoToBlob(*TaskListInfo) ([]byte, error)
		transferTaskInfoToBlob(*TransferTaskInfo) ([]byte, error)
		crossClusterTaskInfoToBlob(*CrossClusterTaskInfo) ([]byte, error)
		timerTaskInfoToBlob(*TimerTaskInfo) ([]byte, error)
		replicationTaskInfoToBlob(*ReplicationTaskInfo) ([]byte, error)
		encodingType() constants.EncodingType
	}

	// decoder is used to deserialize structs. Each decoder implementation uses one serialization format.
	decoder interface {
		shardInfoFromBlob([]byte) (*ShardInfo, error)
		domainInfoFromBlob([]byte) (*DomainInfo, error)
		historyTreeInfoFromBlob([]byte) (*HistoryTreeInfo, error)
		workflowExecutionInfoFromBlob([]byte) (*WorkflowExecutionInfo, error)
		activityInfoFromBlob([]byte) (*ActivityInfo, error)
		childExecutionInfoFromBlob([]byte) (*ChildExecutionInfo, error)
		signalInfoFromBlob([]byte) (*SignalInfo, error)
		requestCancelInfoFromBlob([]byte) (*RequestCancelInfo, error)
		timerInfoFromBlob([]byte) (*TimerInfo, error)
		taskInfoFromBlob([]byte) (*TaskInfo, error)
		taskListInfoFromBlob([]byte) (*TaskListInfo, error)
		transferTaskInfoFromBlob([]byte) (*TransferTaskInfo, error)
		crossClusterTaskInfoFromBlob([]byte) (*CrossClusterTaskInfo, error)
		timerTaskInfoFromBlob([]byte) (*TimerTaskInfo, error)
		replicationTaskInfoFromBlob([]byte) (*ReplicationTaskInfo, error)
	}

	thriftRWType interface {
		ToWire() (wire.Value, error)
		FromWire(w wire.Value) error
		Encode(stream.Writer) error
		Decode(stream.Reader) error
	}
)<|MERGE_RESOLUTION|>--- conflicted
+++ resolved
@@ -111,7 +111,6 @@
 
 	// WorkflowExecutionInfo blob in a serialization agnostic format
 	WorkflowExecutionInfo struct {
-<<<<<<< HEAD
 		ParentDomainID                       UUID
 		ParentWorkflowID                     string
 		ParentRunID                          UUID
@@ -158,6 +157,7 @@
 		RetryNonRetryableErrors              []string
 		HasRetryPolicy                       bool
 		CronSchedule                         string
+		CronOverlapPolicy                    types.CronOverlapPolicy
 		EventStoreVersion                    int32
 		EventBranchToken                     []byte
 		SignalCount                          int64
@@ -177,72 +177,6 @@
 		ChecksumEncoding                     string
 		ActiveClusterSelectionPolicy         []byte
 		ActiveClusterSelectionPolicyEncoding string
-=======
-		ParentDomainID                     UUID
-		ParentWorkflowID                   string
-		ParentRunID                        UUID
-		InitiatedID                        int64
-		CompletionEventBatchID             *int64 // TODO: This is not updated because of backward compatibility issue. Should revisit it later.
-		CompletionEvent                    []byte
-		CompletionEventEncoding            string
-		TaskList                           string
-		IsCron                             bool
-		WorkflowTypeName                   string
-		WorkflowTimeout                    time.Duration
-		DecisionTaskTimeout                time.Duration
-		ExecutionContext                   []byte
-		State                              int32
-		CloseStatus                        int32
-		StartVersion                       int64
-		LastWriteEventID                   *int64 // TODO: We have logic checking if LastWriteEventID != nil. The field seems to be deprecated. Should revisit it later.
-		LastEventTaskID                    int64
-		LastFirstEventID                   int64
-		LastProcessedEvent                 int64
-		StartTimestamp                     time.Time
-		LastUpdatedTimestamp               time.Time
-		DecisionVersion                    int64
-		DecisionScheduleID                 int64
-		DecisionStartedID                  int64
-		DecisionTimeout                    time.Duration
-		DecisionAttempt                    int64
-		DecisionStartedTimestamp           time.Time
-		DecisionScheduledTimestamp         time.Time
-		CancelRequested                    bool
-		DecisionOriginalScheduledTimestamp time.Time
-		CreateRequestID                    string
-		DecisionRequestID                  string
-		CancelRequestID                    string
-		StickyTaskList                     string
-		StickyScheduleToStartTimeout       time.Duration
-		RetryAttempt                       int64
-		RetryInitialInterval               time.Duration
-		RetryMaximumInterval               time.Duration
-		RetryMaximumAttempts               int32
-		RetryExpiration                    time.Duration
-		RetryBackoffCoefficient            float64
-		RetryExpirationTimestamp           time.Time
-		RetryNonRetryableErrors            []string
-		HasRetryPolicy                     bool
-		CronSchedule                       string
-		CronOverlapPolicy                  types.CronOverlapPolicy
-		EventStoreVersion                  int32
-		EventBranchToken                   []byte
-		SignalCount                        int64
-		HistorySize                        int64
-		ClientLibraryVersion               string
-		ClientFeatureVersion               string
-		ClientImpl                         string
-		AutoResetPoints                    []byte
-		AutoResetPointsEncoding            string
-		SearchAttributes                   map[string][]byte
-		Memo                               map[string][]byte
-		VersionHistories                   []byte
-		VersionHistoriesEncoding           string
-		FirstExecutionRunID                UUID
-		PartitionConfig                    map[string]string
-		Checksum                           []byte
-		ChecksumEncoding                   string
->>>>>>> 99ff36af
 	}
 
 	// ActivityInfo blob in a serialization agnostic format
