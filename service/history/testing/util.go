// Copyright (c) 2020 Uber Technologies, Inc.
//
// Permission is hereby granted, free of charge, to any person obtaining a copy
// of this software and associated documentation files (the "Software"), to deal
// in the Software without restriction, including without limitation the rights
// to use, copy, modify, merge, publish, distribute, sublicense, and/or sell
// copies of the Software, and to permit persons to whom the Software is
// furnished to do so, subject to the following conditions:
//
// The above copyright notice and this permission notice shall be included in
// all copies or substantial portions of the Software.
//
// THE SOFTWARE IS PROVIDED "AS IS", WITHOUT WARRANTY OF ANY KIND, EXPRESS OR
// IMPLIED, INCLUDING BUT NOT LIMITED TO THE WARRANTIES OF MERCHANTABILITY,
// FITNESS FOR A PARTICULAR PURPOSE AND NONINFRINGEMENT. IN NO EVENT SHALL THE
// AUTHORS OR COPYRIGHT HOLDERS BE LIABLE FOR ANY CLAIM, DAMAGES OR OTHER
// LIABILITY, WHETHER IN AN ACTION OF CONTRACT, TORT OR OTHERWISE, ARISING FROM,
// OUT OF OR IN CONNECTION WITH THE SOFTWARE OR THE USE OR OTHER DEALINGS IN
// THE SOFTWARE.

package testing

import (
	"github.com/uber/cadence/common"
	"github.com/uber/cadence/common/persistence"
	"github.com/uber/cadence/common/types"
	"github.com/uber/cadence/service/history/config"
	"github.com/uber/cadence/service/history/constants"
	"github.com/uber/cadence/service/history/execution"
)

// AddWorkflowExecutionStartedEventWithParent adds WorkflowExecutionStarted event with parent workflow info
func AddWorkflowExecutionStartedEventWithParent(
	builder execution.MutableState,
	workflowExecution types.WorkflowExecution,
	workflowType string,
	taskList string,
	input []byte,
	executionStartToCloseTimeout,
	taskStartToCloseTimeout int32,
	parentInfo *types.ParentExecutionInfo,
	identity string,
) *types.HistoryEvent {

	startRequest := &types.StartWorkflowExecutionRequest{
		WorkflowID:                          workflowExecution.WorkflowID,
<<<<<<< HEAD
		WorkflowType:                        &types.WorkflowType{Name: common.StringPtr(workflowType)},
		TaskList:                            &types.TaskList{Name: taskList},
=======
		WorkflowType:                        &types.WorkflowType{Name: workflowType},
		TaskList:                            &types.TaskList{Name: common.StringPtr(taskList)},
>>>>>>> d11708d1
		Input:                               input,
		ExecutionStartToCloseTimeoutSeconds: common.Int32Ptr(executionStartToCloseTimeout),
		TaskStartToCloseTimeoutSeconds:      common.Int32Ptr(taskStartToCloseTimeout),
		Identity:                            identity,
	}

	event, _ := builder.AddWorkflowExecutionStartedEvent(
		workflowExecution,
		&types.HistoryStartWorkflowExecutionRequest{
			DomainUUID:          constants.TestDomainID,
			StartRequest:        startRequest,
			ParentExecutionInfo: parentInfo,
		},
	)

	return event
}

// AddWorkflowExecutionStartedEvent adds WorkflowExecutionStarted event
func AddWorkflowExecutionStartedEvent(
	builder execution.MutableState,
	workflowExecution types.WorkflowExecution,
	workflowType string,
	taskList string,
	input []byte,
	executionStartToCloseTimeout int32,
	taskStartToCloseTimeout int32,
	identity string,
) *types.HistoryEvent {
	return AddWorkflowExecutionStartedEventWithParent(builder, workflowExecution, workflowType, taskList, input,
		executionStartToCloseTimeout, taskStartToCloseTimeout, nil, identity)
}

// AddDecisionTaskScheduledEvent adds DecisionTaskScheduled event
func AddDecisionTaskScheduledEvent(
	builder execution.MutableState,
) *execution.DecisionInfo {
	di, _ := builder.AddDecisionTaskScheduledEvent(false)
	return di
}

// AddDecisionTaskStartedEvent adds DecisionTaskStarted event
func AddDecisionTaskStartedEvent(
	builder execution.MutableState,
	scheduleID int64,
	taskList string,
	identity string,
) *types.HistoryEvent {
	return AddDecisionTaskStartedEventWithRequestID(builder, scheduleID, constants.TestRunID, taskList, identity)
}

// AddDecisionTaskStartedEventWithRequestID adds DecisionTaskStarted event with requestID
func AddDecisionTaskStartedEventWithRequestID(
	builder execution.MutableState,
	scheduleID int64,
	requestID string,
	taskList string,
	identity string,
) *types.HistoryEvent {
	event, _, _ := builder.AddDecisionTaskStartedEvent(scheduleID, requestID, &types.PollForDecisionTaskRequest{
<<<<<<< HEAD
		TaskList: &types.TaskList{Name: taskList},
		Identity: common.StringPtr(identity),
=======
		TaskList: &types.TaskList{Name: common.StringPtr(taskList)},
		Identity: identity,
>>>>>>> d11708d1
	})

	return event
}

// AddDecisionTaskCompletedEvent adds DecisionTaskCompleted event
func AddDecisionTaskCompletedEvent(
	builder execution.MutableState,
	scheduleID int64,
	startedID int64,
	context []byte,
	identity string,
) *types.HistoryEvent {
	event, _ := builder.AddDecisionTaskCompletedEvent(scheduleID, startedID, &types.RespondDecisionTaskCompletedRequest{
		ExecutionContext: context,
		Identity:         identity,
	}, config.DefaultHistoryMaxAutoResetPoints)

	builder.FlushBufferedEvents() //nolint:errcheck

	return event
}

// AddActivityTaskScheduledEvent adds ActivityTaskScheduled event
func AddActivityTaskScheduledEvent(
	builder execution.MutableState,
	decisionCompletedID int64,
	activityID string,
	activityType string,
	taskList string,
	input []byte,
	scheduleToCloseTimeout int32,
	scheduleToStartTimeout int32,
	startToCloseTimeout int32,
	heartbeatTimeout int32,
) (*types.HistoryEvent,
	*persistence.ActivityInfo) {

	event, ai, _, _ := builder.AddActivityTaskScheduledEvent(decisionCompletedID, &types.ScheduleActivityTaskDecisionAttributes{
		ActivityID:                    common.StringPtr(activityID),
<<<<<<< HEAD
		ActivityType:                  &types.ActivityType{Name: common.StringPtr(activityType)},
		TaskList:                      &types.TaskList{Name: taskList},
=======
		ActivityType:                  &types.ActivityType{Name: activityType},
		TaskList:                      &types.TaskList{Name: common.StringPtr(taskList)},
>>>>>>> d11708d1
		Input:                         input,
		ScheduleToCloseTimeoutSeconds: common.Int32Ptr(scheduleToCloseTimeout),
		ScheduleToStartTimeoutSeconds: common.Int32Ptr(scheduleToStartTimeout),
		StartToCloseTimeoutSeconds:    common.Int32Ptr(startToCloseTimeout),
		HeartbeatTimeoutSeconds:       common.Int32Ptr(heartbeatTimeout),
	},
	)

	return event, ai
}

// AddActivityTaskScheduledEventWithRetry adds ActivityTaskScheduled event with retry policy
func AddActivityTaskScheduledEventWithRetry(
	builder execution.MutableState,
	decisionCompletedID int64,
	activityID string,
	activityType string,
	taskList string,
	input []byte,
	scheduleToCloseTimeout int32,
	scheduleToStartTimeout int32,
	startToCloseTimeout int32,
	heartbeatTimeout int32,
	retryPolicy *types.RetryPolicy,
) (*types.HistoryEvent, *persistence.ActivityInfo) {

	event, ai, _, _ := builder.AddActivityTaskScheduledEvent(decisionCompletedID, &types.ScheduleActivityTaskDecisionAttributes{
		ActivityID:                    common.StringPtr(activityID),
<<<<<<< HEAD
		ActivityType:                  &types.ActivityType{Name: common.StringPtr(activityType)},
		TaskList:                      &types.TaskList{Name: taskList},
=======
		ActivityType:                  &types.ActivityType{Name: activityType},
		TaskList:                      &types.TaskList{Name: common.StringPtr(taskList)},
>>>>>>> d11708d1
		Input:                         input,
		ScheduleToCloseTimeoutSeconds: common.Int32Ptr(scheduleToCloseTimeout),
		ScheduleToStartTimeoutSeconds: common.Int32Ptr(scheduleToStartTimeout),
		StartToCloseTimeoutSeconds:    common.Int32Ptr(startToCloseTimeout),
		HeartbeatTimeoutSeconds:       common.Int32Ptr(heartbeatTimeout),
		RetryPolicy:                   retryPolicy,
	},
	)

	return event, ai
}

// AddActivityTaskStartedEvent adds ActivityTaskStarted event
func AddActivityTaskStartedEvent(
	builder execution.MutableState,
	scheduleID int64,
	identity string,
) *types.HistoryEvent {
	ai, _ := builder.GetActivityInfo(scheduleID)
	event, _ := builder.AddActivityTaskStartedEvent(ai, scheduleID, constants.TestRunID, identity)
	return event
}

// AddActivityTaskCompletedEvent adds ActivityTaskCompleted event
func AddActivityTaskCompletedEvent(
	builder execution.MutableState,
	scheduleID int64,
	startedID int64,
	result []byte,
	identity string,
) *types.HistoryEvent {
	event, _ := builder.AddActivityTaskCompletedEvent(scheduleID, startedID, &types.RespondActivityTaskCompletedRequest{
		Result:   result,
		Identity: identity,
	})

	return event
}

// AddActivityTaskFailedEvent adds ActivityTaskFailed event
func AddActivityTaskFailedEvent(
	builder execution.MutableState,
	scheduleID int64,
	startedID int64,
	reason string,
	details []byte,
	identity string,
) *types.HistoryEvent {
	event, _ := builder.AddActivityTaskFailedEvent(scheduleID, startedID, &types.RespondActivityTaskFailedRequest{
		Reason:   common.StringPtr(reason),
		Details:  details,
		Identity: identity,
	})

	return event
}

// AddTimerStartedEvent adds TimerStarted event
func AddTimerStartedEvent(
	builder execution.MutableState,
	decisionCompletedEventID int64,
	timerID string,
	timeOut int64,
) (*types.HistoryEvent, *persistence.TimerInfo) {
	event, ti, _ := builder.AddTimerStartedEvent(decisionCompletedEventID,
		&types.StartTimerDecisionAttributes{
			TimerID:                   common.StringPtr(timerID),
			StartToFireTimeoutSeconds: common.Int64Ptr(timeOut),
		})
	return event, ti
}

// AddTimerFiredEvent adds TimerFired event
func AddTimerFiredEvent(
	mutableState execution.MutableState,
	timerID string,
) *types.HistoryEvent {
	event, _ := mutableState.AddTimerFiredEvent(timerID)
	return event
}

// AddRequestCancelInitiatedEvent adds RequestCancelExternalWorkflowExecutionInitiated event
func AddRequestCancelInitiatedEvent(
	builder execution.MutableState,
	decisionCompletedEventID int64,
	cancelRequestID string,
	domain string,
	workflowID string,
	runID string,
) (*types.HistoryEvent, *persistence.RequestCancelInfo) {
	event, rci, _ := builder.AddRequestCancelExternalWorkflowExecutionInitiatedEvent(decisionCompletedEventID,
		cancelRequestID, &types.RequestCancelExternalWorkflowExecutionDecisionAttributes{
			Domain:     domain,
			WorkflowID: workflowID,
			RunID:      runID,
		})

	return event, rci
}

// AddCancelRequestedEvent adds ExternalWorkflowExecutionCancelRequested event
func AddCancelRequestedEvent(
	builder execution.MutableState,
	initiatedID int64,
	domain string,
	workflowID string,
	runID string,
) *types.HistoryEvent {
	event, _ := builder.AddExternalWorkflowExecutionCancelRequested(initiatedID, domain, workflowID, runID)
	return event
}

// AddRequestSignalInitiatedEvent adds SignalExternalWorkflowExecutionInitiated event
func AddRequestSignalInitiatedEvent(
	builder execution.MutableState,
	decisionCompletedEventID int64,
	signalRequestID string,
	domain string,
	workflowID string,
	runID string,
	signalName string,
	input []byte,
	control []byte,
) (*types.HistoryEvent, *persistence.SignalInfo) {
	event, si, _ := builder.AddSignalExternalWorkflowExecutionInitiatedEvent(decisionCompletedEventID, signalRequestID,
		&types.SignalExternalWorkflowExecutionDecisionAttributes{
			Domain: domain,
			Execution: &types.WorkflowExecution{
				WorkflowID: workflowID,
				RunID:      runID,
			},
			SignalName: common.StringPtr(signalName),
			Input:      input,
			Control:    control,
		})

	return event, si
}

// AddSignaledEvent adds ExternalWorkflowExecutionSignaled event
func AddSignaledEvent(
	builder execution.MutableState,
	initiatedID int64,
	domain string,
	workflowID string,
	runID string,
	control []byte,
) *types.HistoryEvent {
	event, _ := builder.AddExternalWorkflowExecutionSignaled(initiatedID, domain, workflowID, runID, control)
	return event
}

// AddStartChildWorkflowExecutionInitiatedEvent adds ChildWorkflowExecutionInitiated event
func AddStartChildWorkflowExecutionInitiatedEvent(
	builder execution.MutableState,
	decisionCompletedID int64,
	createRequestID string,
	domain string,
	workflowID string,
	workflowType string,
	tasklist string,
	input []byte,
	executionStartToCloseTimeout int32,
	taskStartToCloseTimeout int32,
	retryPolicy *types.RetryPolicy,
) (*types.HistoryEvent,
	*persistence.ChildExecutionInfo) {

	event, cei, _ := builder.AddStartChildWorkflowExecutionInitiatedEvent(decisionCompletedID, createRequestID,
		&types.StartChildWorkflowExecutionDecisionAttributes{
			Domain:                              domain,
			WorkflowID:                          workflowID,
<<<<<<< HEAD
			WorkflowType:                        &types.WorkflowType{Name: common.StringPtr(workflowType)},
			TaskList:                            &types.TaskList{Name: tasklist},
=======
			WorkflowType:                        &types.WorkflowType{Name: workflowType},
			TaskList:                            &types.TaskList{Name: common.StringPtr(tasklist)},
>>>>>>> d11708d1
			Input:                               input,
			ExecutionStartToCloseTimeoutSeconds: common.Int32Ptr(executionStartToCloseTimeout),
			TaskStartToCloseTimeoutSeconds:      common.Int32Ptr(taskStartToCloseTimeout),
			Control:                             nil,
			RetryPolicy:                         retryPolicy,
		})
	return event, cei
}

// AddChildWorkflowExecutionStartedEvent adds ChildWorkflowExecutionStarted event
func AddChildWorkflowExecutionStartedEvent(
	builder execution.MutableState,
	initiatedID int64,
	domain string,
	workflowID string,
	runID string,
	workflowType string,
) *types.HistoryEvent {
	event, _ := builder.AddChildWorkflowExecutionStartedEvent(
		domain,
		&types.WorkflowExecution{
			WorkflowID: workflowID,
			RunID:      runID,
		},
		&types.WorkflowType{Name: workflowType},
		initiatedID,
		&types.Header{},
	)
	return event
}

// AddChildWorkflowExecutionCompletedEvent adds ChildWorkflowExecutionCompleted event
func AddChildWorkflowExecutionCompletedEvent(
	builder execution.MutableState,
	initiatedID int64,
	childExecution *types.WorkflowExecution,
	attributes *types.WorkflowExecutionCompletedEventAttributes,
) *types.HistoryEvent {
	event, _ := builder.AddChildWorkflowExecutionCompletedEvent(initiatedID, childExecution, attributes)
	return event
}

// AddCompleteWorkflowEvent adds WorkflowExecutionCompleted event
func AddCompleteWorkflowEvent(
	builder execution.MutableState,
	decisionCompletedEventID int64,
	result []byte,
) *types.HistoryEvent {
	event, _ := builder.AddCompletedWorkflowEvent(decisionCompletedEventID, &types.CompleteWorkflowExecutionDecisionAttributes{
		Result: result,
	})
	return event
}

// AddFailWorkflowEvent adds WorkflowExecutionFailed event
func AddFailWorkflowEvent(
	builder execution.MutableState,
	decisionCompletedEventID int64,
	reason string,
	details []byte,
) *types.HistoryEvent {
	event, _ := builder.AddFailWorkflowEvent(decisionCompletedEventID, &types.FailWorkflowExecutionDecisionAttributes{
		Reason:  &reason,
		Details: details,
	})
	return event
}<|MERGE_RESOLUTION|>--- conflicted
+++ resolved
@@ -44,13 +44,8 @@
 
 	startRequest := &types.StartWorkflowExecutionRequest{
 		WorkflowID:                          workflowExecution.WorkflowID,
-<<<<<<< HEAD
-		WorkflowType:                        &types.WorkflowType{Name: common.StringPtr(workflowType)},
+		WorkflowType:                        &types.WorkflowType{Name: workflowType},
 		TaskList:                            &types.TaskList{Name: taskList},
-=======
-		WorkflowType:                        &types.WorkflowType{Name: workflowType},
-		TaskList:                            &types.TaskList{Name: common.StringPtr(taskList)},
->>>>>>> d11708d1
 		Input:                               input,
 		ExecutionStartToCloseTimeoutSeconds: common.Int32Ptr(executionStartToCloseTimeout),
 		TaskStartToCloseTimeoutSeconds:      common.Int32Ptr(taskStartToCloseTimeout),
@@ -111,13 +106,8 @@
 	identity string,
 ) *types.HistoryEvent {
 	event, _, _ := builder.AddDecisionTaskStartedEvent(scheduleID, requestID, &types.PollForDecisionTaskRequest{
-<<<<<<< HEAD
 		TaskList: &types.TaskList{Name: taskList},
-		Identity: common.StringPtr(identity),
-=======
-		TaskList: &types.TaskList{Name: common.StringPtr(taskList)},
 		Identity: identity,
->>>>>>> d11708d1
 	})
 
 	return event
@@ -158,13 +148,8 @@
 
 	event, ai, _, _ := builder.AddActivityTaskScheduledEvent(decisionCompletedID, &types.ScheduleActivityTaskDecisionAttributes{
 		ActivityID:                    common.StringPtr(activityID),
-<<<<<<< HEAD
-		ActivityType:                  &types.ActivityType{Name: common.StringPtr(activityType)},
+		ActivityType:                  &types.ActivityType{Name: activityType},
 		TaskList:                      &types.TaskList{Name: taskList},
-=======
-		ActivityType:                  &types.ActivityType{Name: activityType},
-		TaskList:                      &types.TaskList{Name: common.StringPtr(taskList)},
->>>>>>> d11708d1
 		Input:                         input,
 		ScheduleToCloseTimeoutSeconds: common.Int32Ptr(scheduleToCloseTimeout),
 		ScheduleToStartTimeoutSeconds: common.Int32Ptr(scheduleToStartTimeout),
@@ -193,13 +178,8 @@
 
 	event, ai, _, _ := builder.AddActivityTaskScheduledEvent(decisionCompletedID, &types.ScheduleActivityTaskDecisionAttributes{
 		ActivityID:                    common.StringPtr(activityID),
-<<<<<<< HEAD
-		ActivityType:                  &types.ActivityType{Name: common.StringPtr(activityType)},
+		ActivityType:                  &types.ActivityType{Name: activityType},
 		TaskList:                      &types.TaskList{Name: taskList},
-=======
-		ActivityType:                  &types.ActivityType{Name: activityType},
-		TaskList:                      &types.TaskList{Name: common.StringPtr(taskList)},
->>>>>>> d11708d1
 		Input:                         input,
 		ScheduleToCloseTimeoutSeconds: common.Int32Ptr(scheduleToCloseTimeout),
 		ScheduleToStartTimeoutSeconds: common.Int32Ptr(scheduleToStartTimeout),
@@ -372,13 +352,8 @@
 		&types.StartChildWorkflowExecutionDecisionAttributes{
 			Domain:                              domain,
 			WorkflowID:                          workflowID,
-<<<<<<< HEAD
-			WorkflowType:                        &types.WorkflowType{Name: common.StringPtr(workflowType)},
+			WorkflowType:                        &types.WorkflowType{Name: workflowType},
 			TaskList:                            &types.TaskList{Name: tasklist},
-=======
-			WorkflowType:                        &types.WorkflowType{Name: workflowType},
-			TaskList:                            &types.TaskList{Name: common.StringPtr(tasklist)},
->>>>>>> d11708d1
 			Input:                               input,
 			ExecutionStartToCloseTimeoutSeconds: common.Int32Ptr(executionStartToCloseTimeout),
 			TaskStartToCloseTimeoutSeconds:      common.Int32Ptr(taskStartToCloseTimeout),
