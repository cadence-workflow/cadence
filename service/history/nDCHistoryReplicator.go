// Copyright (c) 2019 Uber Technologies, Inc.
//
// Permission is hereby granted, free of charge, to any person obtaining a copy
// of this software and associated documentation files (the "Software"), to deal
// in the Software without restriction, including without limitation the rights
// to use, copy, modify, merge, publish, distribute, sublicense, and/or sell
// copies of the Software, and to permit persons to whom the Software is
// furnished to do so, subject to the following conditions:
//
// The above copyright notice and this permission notice shall be included in
// all copies or substantial portions of the Software.
//
// THE SOFTWARE IS PROVIDED "AS IS", WITHOUT WARRANTY OF ANY KIND, EXPRESS OR
// IMPLIED, INCLUDING BUT NOT LIMITED TO THE WARRANTIES OF MERCHANTABILITY,
// FITNESS FOR A PARTICULAR PURPOSE AND NONINFRINGEMENT. IN NO EVENT SHALL THE
// AUTHORS OR COPYRIGHT HOLDERS BE LIABLE FOR ANY CLAIM, DAMAGES OR OTHER
// LIABILITY, WHETHER IN AN ACTION OF CONTRACT, TORT OR OTHERWISE, ARISING FROM,
// OUT OF OR IN CONNECTION WITH THE SOFTWARE OR THE USE OR OTHER DEALINGS IN
// THE SOFTWARE.

package history

import (
	ctx "context"
	"time"

	"github.com/pborman/uuid"

	h "github.com/uber/cadence/.gen/go/history"
	"github.com/uber/cadence/.gen/go/shared"
	"github.com/uber/cadence/common"
	"github.com/uber/cadence/common/cache"
	"github.com/uber/cadence/common/cluster"
	"github.com/uber/cadence/common/errors"
	"github.com/uber/cadence/common/log"
	"github.com/uber/cadence/common/log/tag"
	"github.com/uber/cadence/common/metrics"
	"github.com/uber/cadence/common/persistence"
)

type (
	nDCBranchMgrProvider func(
		context workflowExecutionContext,
		mutableState mutableState,
		logger log.Logger,
	) nDCBranchMgr

	nDCConflictResolverProvider func(
		context workflowExecutionContext,
		mutableState mutableState,
		logger log.Logger,
	) nDCConflictResolver

	nDCWorkflowResetterProvider func(
		domainID string,
		workflowID string,
		baseRunID string,
		newContext workflowExecutionContext,
		newRunID string,
		logger log.Logger,
	) nDCWorkflowResetter

	nDCHistoryReplicator interface {
		ApplyEvents(
			ctx ctx.Context,
			request *h.ReplicateEventsV2Request,
		) error
	}

	nDCHistoryReplicatorImpl struct {
		shard             ShardContext
		clusterMetadata   cluster.Metadata
		historyV2Mgr      persistence.HistoryV2Manager
		historySerializer persistence.PayloadSerializer
		metricsClient     metrics.Client
		domainCache       cache.DomainCache
		historyCache      *historyCache
		eventsReapplier   nDCEventsReapplier
		transactionMgr    nDCTransactionMgr
		logger            log.Logger

		newBranchMgr        nDCBranchMgrProvider
		newConflictResolver nDCConflictResolverProvider
		newWorkflowResetter nDCWorkflowResetterProvider
		newStateBuilder     stateBuilderProvider
		newMutableState     mutableStateProvider
	}
)

var errPanic = errors.NewInternalFailureError("encounter panic")

func newNDCHistoryReplicator(
	shard ShardContext,
	historyCache *historyCache,
	eventsReapplier nDCEventsReapplier,
	logger log.Logger,
) *nDCHistoryReplicatorImpl {

	transactionMgr := newNDCTransactionMgr(shard, historyCache, eventsReapplier, logger)
	replicator := &nDCHistoryReplicatorImpl{
		shard:             shard,
		clusterMetadata:   shard.GetService().GetClusterMetadata(),
		historyV2Mgr:      shard.GetHistoryV2Manager(),
		historySerializer: persistence.NewPayloadSerializer(),
		metricsClient:     shard.GetMetricsClient(),
		domainCache:       shard.GetDomainCache(),
		historyCache:      historyCache,
		transactionMgr:    transactionMgr,
		eventsReapplier:   eventsReapplier,
		logger:            logger.WithTags(tag.ComponentHistoryReplicator),

		newBranchMgr: func(
			context workflowExecutionContext,
			mutableState mutableState,
			logger log.Logger,
		) nDCBranchMgr {
			return newNDCBranchMgr(shard, context, mutableState, logger)
		},
		newConflictResolver: func(
			context workflowExecutionContext,
			mutableState mutableState,
			logger log.Logger,
		) nDCConflictResolver {
			return newNDCConflictResolver(shard, context, mutableState, logger)
		},
		newWorkflowResetter: func(
			domainID string,
			workflowID string,
			baseRunID string,
			newContext workflowExecutionContext,
			newRunID string,
			logger log.Logger,
		) nDCWorkflowResetter {
			return newNDCWorkflowResetter(shard, transactionMgr, domainID, workflowID, baseRunID, newContext, newRunID, logger)
		},
		newStateBuilder: func(
			msBuilder mutableState,
			logger log.Logger,
		) stateBuilder {
			return newStateBuilder(shard, msBuilder, logger)
		},
		newMutableState: func(
			domainEntry *cache.DomainCacheEntry,
			logger log.Logger,
		) mutableState {
			return newMutableStateBuilderWithVersionHistories(
				shard,
				shard.GetEventsCache(),
				logger,
				domainEntry,
			)
		},
	}

	return replicator
}

func (r *nDCHistoryReplicatorImpl) ApplyEvents(
	ctx ctx.Context,
	request *h.ReplicateEventsV2Request,
) (retError error) {

	startTime := time.Now()
	task, err := newNDCReplicationTask(
		r.clusterMetadata,
		r.historySerializer,
		startTime,
		r.logger,
		request,
	)
	if err != nil {
		return err
	}

	return r.applyEvents(ctx, task)
}

func (r *nDCHistoryReplicatorImpl) applyEvents(
	ctx ctx.Context,
	task nDCReplicationTask,
) (retError error) {

	context, releaseFn, err := r.historyCache.getOrCreateWorkflowExecution(
		ctx,
		task.getDomainID(),
		*task.getExecution(),
	)
	if err != nil {
		// for get workflow execution context, with valid run id
		// err will not be of type EntityNotExistsError
		return err
	}
	defer func() {
		if rec := recover(); rec != nil {
			releaseFn(errPanic)
			panic(rec)
		} else {
			releaseFn(retError)
		}
	}()

	switch task.getFirstEvent().GetEventType() {
	case shared.EventTypeWorkflowExecutionStarted:
		return r.applyStartEvents(ctx, context, releaseFn, task)

	default:
		// apply events, other than simple start workflow execution
		// the continue as new + start workflow execution combination will also be processed here
		mutableState, err := context.loadWorkflowExecution()
		switch err.(type) {
		case nil:
			doContinue, branchIndex, err := r.applyNonStartEventsPrepareBranch(ctx, context, mutableState, task)
			if err != nil {
				return err
			} else if !doContinue {
				r.metricsClient.IncCounter(metrics.ReplicateHistoryEventsScope, metrics.DuplicateReplicationEventsCounter)
				return nil
			}

			mutableState, isRebuilt, err := r.applyNonStartEventsPrepareMutableState(ctx, context, mutableState, branchIndex, task)
			if err != nil {
				return err
			}

			if mutableState.GetVersionHistories().GetCurrentVersionHistoryIndex() == branchIndex {
				return r.applyNonStartEventsToCurrentBranch(ctx, context, mutableState, isRebuilt, releaseFn, task)
			}
			return r.applyNonStartEventsToNoneCurrentBranch(ctx, context, mutableState, branchIndex, releaseFn, task)

		case *shared.EntityNotExistsError:
			// mutable state not created, check if is workflow reset
			mutableState, err := r.applyNonStartEventsMissingMutableState(ctx, context, task)
			if err != nil {
				return err
			}

			return r.applyNonStartEventsResetWorkflow(ctx, context, mutableState, task)

		default:
			// unable to get mutable state, return err so we can retry the task later
			return err
		}
	}
}

func (r *nDCHistoryReplicatorImpl) applyStartEvents(
	ctx ctx.Context,
	context workflowExecutionContext,
	releaseFn releaseWorkflowExecutionFunc,
	task nDCReplicationTask,
) (retError error) {

	domainEntry, err := r.domainCache.GetDomainByID(task.getDomainID())
	if err != nil {
		return err
	}
	requestID := uuid.New() // requestID used for start workflow execution request.  This is not on the history event.
	mutableState := r.newMutableState(domainEntry, task.getLogger())
	stateBuilder := r.newStateBuilder(mutableState, task.getLogger())

	// use state builder for workflow mutable state mutation
	_, _, _, err = stateBuilder.applyEvents(
		task.getDomainID(),
		requestID,
		*task.getExecution(),
		task.getEvents(),
		task.getNewEvents(),
		true,
	)
	if err != nil {
		return err
	}

	err = r.transactionMgr.createWorkflow(
		ctx,
		task.getEventTime(),
		newNDCWorkflow(
			ctx,
			r.domainCache,
			r.clusterMetadata,
			context,
			mutableState,
			releaseFn,
		),
	)
	if err == nil {
		r.notify(task.getSourceCluster(), task.getEventTime())
	}
	return err
}

func (r *nDCHistoryReplicatorImpl) applyNonStartEventsPrepareBranch(
	ctx ctx.Context,
	context workflowExecutionContext,
	mutableState mutableState,
	task nDCReplicationTask,
) (bool, int, error) {

	incomingVersionHistory := task.getVersionHistory()
	branchMgr := r.newBranchMgr(context, mutableState, task.getLogger())
	doContinue, versionHistoryIndex, err := branchMgr.prepareVersionHistory(
		ctx,
		incomingVersionHistory,
		task.getFirstEvent().GetEventId(),
		task.getFirstEvent().GetVersion(),
	)
	if err != nil {
		return false, 0, err
	}
	return doContinue, versionHistoryIndex, nil

}

func (r *nDCHistoryReplicatorImpl) applyNonStartEventsPrepareMutableState(
	ctx ctx.Context,
	context workflowExecutionContext,
	mutableState mutableState,
	branchIndex int,
	task nDCReplicationTask,
) (mutableState, bool, error) {

	incomingVersion := task.getVersion()
	conflictResolver := r.newConflictResolver(context, mutableState, task.getLogger())
	return conflictResolver.prepareMutableState(
		ctx,
		branchIndex,
		incomingVersion,
	)
}

func (r *nDCHistoryReplicatorImpl) applyNonStartEventsToCurrentBranch(
	ctx ctx.Context,
	context workflowExecutionContext,
	mutableState mutableState,
	isRebuilt bool,
	releaseFn releaseWorkflowExecutionFunc,
	task nDCReplicationTask,
) error {

	requestID := uuid.New() // requestID used for start workflow execution request.  This is not on the history event.
	stateBuilder := r.newStateBuilder(mutableState, task.getLogger())
	_, _, newMutableState, err := stateBuilder.applyEvents(
		task.getDomainID(),
		requestID,
		*task.getExecution(),
		task.getEvents(),
		task.getNewEvents(),
		true,
	)
	if err != nil {
		return err
	}

	targetWorkflow := newNDCWorkflow(
		ctx,
		r.domainCache,
		r.clusterMetadata,
		context,
		mutableState,
		releaseFn,
	)

	var newWorkflow nDCWorkflow
	if newMutableState != nil {
		newExecutionInfo := newMutableState.GetExecutionInfo()
		newContext := newWorkflowExecutionContext(
			newExecutionInfo.DomainID,
			shared.WorkflowExecution{
				WorkflowId: common.StringPtr(newExecutionInfo.WorkflowID),
				RunId:      common.StringPtr(newExecutionInfo.RunID),
			},
			r.shard,
			r.shard.GetExecutionManager(),
			r.logger,
		)

		newWorkflow = newNDCWorkflow(
			ctx,
			r.domainCache,
			r.clusterMetadata,
			newContext,
			newMutableState,
			noopReleaseFn,
		)
	}

	err = r.transactionMgr.updateWorkflow(
		ctx,
		task.getEventTime(),
		isRebuilt,
		targetWorkflow,
		newWorkflow,
	)
	if err == nil {
		r.notify(task.getSourceCluster(), task.getEventTime())
	}
	return err
}

func (r *nDCHistoryReplicatorImpl) applyNonStartEventsToNoneCurrentBranch(
	ctx ctx.Context,
	context workflowExecutionContext,
	mutableState mutableState,
	branchIndex int,
	releaseFn releaseWorkflowExecutionFunc,
	task nDCReplicationTask,
) error {

	// workflow backfill to non current branch
	// if encounter backfill with continue as new
	// first, create the new workflow as zombie
	if len(task.getNewEvents()) != 0 {
		startTime := time.Now()
		newTask, err := task.generateNewRunTask(startTime)
		if err != nil {
			return err
		}
		if err := r.applyEvents(ctx, newTask); err != nil {
			return err
		}
	}

	versionHistoryItem := persistence.NewVersionHistoryItem(
		task.getLastEvent().GetEventId(),
		task.getLastEvent().GetVersion(),
	)
	versionHistory, err := mutableState.GetVersionHistories().GetVersionHistory(branchIndex)
	if err != nil {
		return err
	}
	if err = versionHistory.AddOrUpdateItem(versionHistoryItem); err != nil {
		return err
	}

	return r.transactionMgr.backfillWorkflow(
		ctx,
		task.getEventTime(),
		newNDCWorkflow(
			ctx,
			r.domainCache,
			r.clusterMetadata,
			context,
			mutableState,
			releaseFn,
		),
		&persistence.WorkflowEvents{
			DomainID:    task.getDomainID(),
			WorkflowID:  task.getExecution().GetWorkflowId(),
			RunID:       task.getExecution().GetRunId(),
			BranchToken: versionHistory.GetBranchToken(),
			Events:      task.getEvents(),
		},
	)
}

func (r *nDCHistoryReplicatorImpl) applyNonStartEventsMissingMutableState(
	ctx ctx.Context,
	newContext workflowExecutionContext,
	task nDCReplicationTask,
) (mutableState, error) {

<<<<<<< HEAD
	// for non reset workflow execution replication task, just do re-replication
	if !task.getRequest().GetResetWorkflow() {
		firstEvent := task.getFirstEvent()
		return nil, newNDCRetryTaskErrorWithHint(
			task.getDomainID(),
			task.getWorkflowID(),
			task.getRunID(),
			nil,
			nil,
			common.Int64Ptr(firstEvent.GetEventId()),
			common.Int64Ptr(firstEvent.GetVersion()),
		)
=======
	// for non reset workflow execution replication task, just do re-application
	if !task.isWorkflowReset() {
		return nil, newNDCRetryTaskErrorWithHint()
>>>>>>> 99b2baa1
	}

	decisionTaskFailedEvent := task.getFirstEvent()
	attr := decisionTaskFailedEvent.DecisionTaskFailedEventAttributes
	baseRunID := attr.GetBaseRunId()
	baseEventID := decisionTaskFailedEvent.GetEventId() - 1
	baseEventVersion := attr.GetForkEventVersion()
	newRunID := attr.GetNewRunId()

	workflowResetter := r.newWorkflowResetter(
		task.getDomainID(),
		task.getWorkflowID(),
		baseRunID,
		newContext,
		newRunID,
		task.getLogger(),
	)

	return workflowResetter.resetWorkflow(
		ctx,
		task.getEventTime(),
		baseEventID,
		baseEventVersion,
		task.getFirstEvent().GetEventId(),
		task.getVersion(),
	)
}

func (r *nDCHistoryReplicatorImpl) applyNonStartEventsResetWorkflow(
	ctx ctx.Context,
	context workflowExecutionContext,
	mutableState mutableState,
	task nDCReplicationTask,
) error {

	requestID := uuid.New() // requestID used for start workflow execution request.  This is not on the history event.
	stateBuilder := r.newStateBuilder(mutableState, task.getLogger())
	_, _, _, err := stateBuilder.applyEvents(
		task.getDomainID(),
		requestID,
		*task.getExecution(),
		task.getEvents(),
		task.getNewEvents(),
		true,
	)
	if err != nil {
		return err
	}

	targetWorkflow := newNDCWorkflow(
		ctx,
		r.domainCache,
		r.clusterMetadata,
		context,
		mutableState,
		noopReleaseFn,
	)

	err = r.transactionMgr.createWorkflow(
		ctx,
		task.getEventTime(),
		targetWorkflow,
	)
	if err == nil {
		r.notify(task.getSourceCluster(), task.getEventTime())
	}
	return err
}

func (r *nDCHistoryReplicatorImpl) notify(
	clusterName string,
	now time.Time,
) {
	if clusterName == r.clusterMetadata.GetCurrentClusterName() {
		// this is a valid use case for testing, but not for production
		r.logger.Warn("nDCHistoryReplicator applying events generated by current cluster")
		return
	}
	now = now.Add(-r.shard.GetConfig().StandbyClusterDelay())
	r.shard.SetCurrentTime(clusterName, now)
}

func newNDCRetryTaskErrorWithHint(
	domainID string,
	workflowID string,
	runID string,
	startEventID *int64,
	startEventVersion *int64,
	endEventID *int64,
	endEventVersion *int64,
) error {

	return &shared.RetryTaskV2Error{
		DomainId:          common.StringPtr(domainID),
		WorkflowId:        common.StringPtr(workflowID),
		RunId:             common.StringPtr(runID),
		StartEventId:      startEventID,
		StartEventVersion: startEventVersion,
		EndEventId:        endEventID,
		EndEventVersion:   endEventVersion,
	}
}<|MERGE_RESOLUTION|>--- conflicted
+++ resolved
@@ -459,9 +459,8 @@
 	task nDCReplicationTask,
 ) (mutableState, error) {
 
-<<<<<<< HEAD
 	// for non reset workflow execution replication task, just do re-replication
-	if !task.getRequest().GetResetWorkflow() {
+	if !task.isWorkflowReset() {
 		firstEvent := task.getFirstEvent()
 		return nil, newNDCRetryTaskErrorWithHint(
 			task.getDomainID(),
@@ -472,11 +471,6 @@
 			common.Int64Ptr(firstEvent.GetEventId()),
 			common.Int64Ptr(firstEvent.GetVersion()),
 		)
-=======
-	// for non reset workflow execution replication task, just do re-application
-	if !task.isWorkflowReset() {
-		return nil, newNDCRetryTaskErrorWithHint()
->>>>>>> 99b2baa1
 	}
 
 	decisionTaskFailedEvent := task.getFirstEvent()
