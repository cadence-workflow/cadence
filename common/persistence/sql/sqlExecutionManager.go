--- conflicted
+++ resolved
@@ -23,24 +23,15 @@
 import (
 	"database/sql"
 	"fmt"
-<<<<<<< HEAD
-	"github.com/uber-common/bark"
-	"github.com/uber/cadence/common/collection"
 	"github.com/uber/cadence/common/service/config"
-=======
->>>>>>> 9e9969b9
 	"time"
 
 	"github.com/jmoiron/sqlx"
-<<<<<<< HEAD
-	"github.com/uber/cadence/common"
-=======
 	"github.com/uber-common/bark"
 	workflow "github.com/uber/cadence/.gen/go/shared"
 	"github.com/uber/cadence/common"
 	"github.com/uber/cadence/common/collection"
 	p "github.com/uber/cadence/common/persistence"
->>>>>>> 9e9969b9
 )
 
 type (
@@ -1471,8 +1462,6 @@
 	return nil
 }
 
-<<<<<<< HEAD
-=======
 // NewSQLMatchingPersistence creates an instance of ExecutionStore
 func NewSQLMatchingPersistence(db *sqlx.DB, logger bark.Logger, shardID int) (p.ExecutionStore, error) {
 	return &sqlExecutionManager{
@@ -1484,7 +1473,6 @@
 	}, nil
 }
 
->>>>>>> 9e9969b9
 // lockCurrentExecutionIfExists returns current execution or nil if none is found for the workflowID
 // locking it in the DB
 func lockCurrentExecutionIfExists(tx *sqlx.Tx, shardID int64, domainID string, workflowID string) (*currentExecutionRow, error) {
