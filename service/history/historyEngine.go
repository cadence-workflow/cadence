// Copyright (c) 2017 Uber Technologies, Inc.
//
// Permission is hereby granted, free of charge, to any person obtaining a copy
// of this software and associated documentation files (the "Software"), to deal
// in the Software without restriction, including without limitation the rights
// to use, copy, modify, merge, publish, distribute, sublicense, and/or sell
// copies of the Software, and to permit persons to whom the Software is
// furnished to do so, subject to the following conditions:
//
// The above copyright notice and this permission notice shall be included in
// all copies or substantial portions of the Software.
//
// THE SOFTWARE IS PROVIDED "AS IS", WITHOUT WARRANTY OF ANY KIND, EXPRESS OR
// IMPLIED, INCLUDING BUT NOT LIMITED TO THE WARRANTIES OF MERCHANTABILITY,
// FITNESS FOR A PARTICULAR PURPOSE AND NONINFRINGEMENT. IN NO EVENT SHALL THE
// AUTHORS OR COPYRIGHT HOLDERS BE LIABLE FOR ANY CLAIM, DAMAGES OR OTHER
// LIABILITY, WHETHER IN AN ACTION OF CONTRACT, TORT OR OTHERWISE, ARISING FROM,
// OUT OF OR IN CONNECTION WITH THE SOFTWARE OR THE USE OR OTHER DEALINGS IN
// THE SOFTWARE.

package history

import (
	ctx "context"
	"encoding/json"
	"errors"
	"fmt"
	"time"

	"github.com/pborman/uuid"
	h "github.com/uber/cadence/.gen/go/history"
	workflow "github.com/uber/cadence/.gen/go/shared"
	hc "github.com/uber/cadence/client/history"
	"github.com/uber/cadence/client/matching"
	"github.com/uber/cadence/common"
	"github.com/uber/cadence/common/cache"
	"github.com/uber/cadence/common/clock"
	"github.com/uber/cadence/common/cluster"
	"github.com/uber/cadence/common/definition"
	ce "github.com/uber/cadence/common/errors"
	"github.com/uber/cadence/common/log"
	"github.com/uber/cadence/common/log/tag"
	"github.com/uber/cadence/common/messaging"
	"github.com/uber/cadence/common/metrics"
	"github.com/uber/cadence/common/persistence"
	persistencehelper "github.com/uber/cadence/common/persistence-helper"
	warchiver "github.com/uber/cadence/service/worker/archiver"
	"go.uber.org/cadence/.gen/go/cadence/workflowserviceclient"
)

const (
	conditionalRetryCount                     = 5
	activityCancellationMsgActivityIDUnknown  = "ACTIVITY_ID_UNKNOWN"
	activityCancellationMsgActivityNotStarted = "ACTIVITY_ID_NOT_STARTED"
	timerCancellationMsgTimerIDUnknown        = "TIMER_ID_UNKNOWN"
)

type (
	historyEngineImpl struct {
		currentClusterName   string
		shard                ShardContext
		timeSource           clock.TimeSource
		decisionHandler      decisionHandler
		clusterMetadata      cluster.Metadata
		historyMgr           persistence.HistoryManager
		historyV2Mgr         persistence.HistoryV2Manager
		executionManager     persistence.ExecutionManager
		visibilityMgr        persistence.VisibilityManager
		txProcessor          transferQueueProcessor
		timerProcessor       timerQueueProcessor
		taskAllocator        taskAllocator
		replicator           *historyReplicator
		replicatorProcessor  queueProcessor
		historyEventNotifier historyEventNotifier
		tokenSerializer      common.TaskTokenSerializer
		historyCache         *historyCache
		metricsClient        metrics.Client
		logger               log.Logger
		throttledLogger      log.Logger
		config               *Config
		archivalClient       warchiver.Client
		resetor              workflowResetor
	}
)

var _ Engine = (*historyEngineImpl)(nil)

var (
	// ErrTaskDiscarded is the error indicating that the timer / transfer task is pending for too long and discarded.
	ErrTaskDiscarded = errors.New("passive task pending for too long")
	// ErrTaskRetry is the error indicating that the timer / transfer task should be retried.
	ErrTaskRetry = errors.New("passive task should retry due to condition in mutable state is not met")
	// ErrDuplicate is exported temporarily for integration test
	ErrDuplicate = errors.New("Duplicate task, completing it")
	// ErrConflict is exported temporarily for integration test
	ErrConflict = errors.New("Conditional update failed")
	// ErrMaxAttemptsExceeded is exported temporarily for integration test
	ErrMaxAttemptsExceeded = errors.New("Maximum attempts exceeded to update history")
	// ErrStaleState is the error returned during state update indicating that cached mutable state could be stale
	ErrStaleState = errors.New("Cache mutable state could potentially be stale")
	// ErrActivityTaskNotFound is the error to indicate activity task could be duplicate and activity already completed
	ErrActivityTaskNotFound = &workflow.EntityNotExistsError{Message: "Activity task not found."}
	// ErrWorkflowCompleted is the error to indicate workflow execution already completed
	ErrWorkflowCompleted = &workflow.EntityNotExistsError{Message: "Workflow execution already completed."}
	// ErrWorkflowParent is the error to parent execution is given and mismatch
	ErrWorkflowParent = &workflow.EntityNotExistsError{Message: "Workflow parent does not match."}
	// ErrDeserializingToken is the error to indicate task token is invalid
	ErrDeserializingToken = &workflow.BadRequestError{Message: "Error deserializing task token."}
	// ErrSignalOverSize is the error to indicate signal input size is > 256K
	ErrSignalOverSize = &workflow.BadRequestError{Message: "Signal input size is over 256K."}
	// ErrCancellationAlreadyRequested is the error indicating cancellation for target workflow is already requested
	ErrCancellationAlreadyRequested = &workflow.CancellationAlreadyRequestedError{Message: "Cancellation already requested for this workflow execution."}
	// ErrSignalsLimitExceeded is the error indicating limit reached for maximum number of signal events
	ErrSignalsLimitExceeded = &workflow.LimitExceededError{Message: "Exceeded workflow execution limit for signal events"}
	// ErrEventsAterWorkflowFinish is the error indicating server error trying to write events after workflow finish event
	ErrEventsAterWorkflowFinish = &workflow.InternalServiceError{Message: "error validating last event being workflow finish event."}

	// FailedWorkflowCloseState is a set of failed workflow close states, used for start workflow policy
	// for start workflow execution API
	FailedWorkflowCloseState = map[int]bool{
		persistence.WorkflowCloseStatusFailed:     true,
		persistence.WorkflowCloseStatusCanceled:   true,
		persistence.WorkflowCloseStatusTerminated: true,
		persistence.WorkflowCloseStatusTimedOut:   true,
	}
)

// NewEngineWithShardContext creates an instance of history engine
func NewEngineWithShardContext(
	shard ShardContext,
	visibilityMgr persistence.VisibilityManager,
	matching matching.Client,
	historyClient hc.Client,
	publicClient workflowserviceclient.Interface,
	historyEventNotifier historyEventNotifier,
	publisher messaging.Producer,
	config *Config,
) Engine {
	currentClusterName := shard.GetService().GetClusterMetadata().GetCurrentClusterName()

	logger := shard.GetLogger()
	executionManager := shard.GetExecutionManager()
	historyManager := shard.GetHistoryManager()
	historyV2Manager := shard.GetHistoryV2Manager()
	historyCache := newHistoryCache(shard)
	historyEngImpl := &historyEngineImpl{
		currentClusterName:   currentClusterName,
		shard:                shard,
		clusterMetadata:      shard.GetClusterMetadata(),
		timeSource:           shard.GetTimeSource(),
		historyMgr:           historyManager,
		historyV2Mgr:         historyV2Manager,
		executionManager:     executionManager,
		visibilityMgr:        visibilityMgr,
		tokenSerializer:      common.NewJSONTaskTokenSerializer(),
		historyCache:         historyCache,
		logger:               logger.WithTags(tag.ComponentHistoryEngine),
		throttledLogger:      shard.GetThrottledLogger().WithTags(tag.ComponentHistoryEngine),
		metricsClient:        shard.GetMetricsClient(),
		historyEventNotifier: historyEventNotifier,
		config:               config,
		archivalClient: warchiver.NewClient(
			shard.GetMetricsClient(),
<<<<<<< HEAD
			logger,
			publicClient,
			shard.GetConfig().NumArchiveSystemWorkflows,
			shard.GetConfig().ArchiveRequestRPS,
			archiverProvider,
			persistencehelper.NewWorkflowCleaner(executionManager, historyManager, historyV2Manager, visibilityMgr, logger),
=======
			shard.GetLogger(),
			publicClient,
			shard.GetConfig().NumArchiveSystemWorkflows,
			shard.GetConfig().ArchiveRequestRPS,
			shard.GetService().GetArchiverProvider(),
>>>>>>> 3df735ab
		),
	}

	txProcessor := newTransferQueueProcessor(shard, historyEngImpl, visibilityMgr, matching, historyClient, logger)
	historyEngImpl.timerProcessor = newTimerQueueProcessor(shard, historyEngImpl, matching, logger)
	historyEngImpl.txProcessor = txProcessor

	// Only start the replicator processor if valid publisher is passed in
	if publisher != nil {
		replicatorProcessor := newReplicatorQueueProcessor(shard, historyEngImpl.historyCache, publisher, executionManager, historyManager, historyV2Manager, logger)
		historyEngImpl.replicatorProcessor = replicatorProcessor
		historyEngImpl.replicator = newHistoryReplicator(shard, clock.NewRealTimeSource(), historyEngImpl, historyCache, shard.GetDomainCache(), historyManager, historyV2Manager,
			logger)
	}
	historyEngImpl.resetor = newWorkflowResetor(historyEngImpl)
	historyEngImpl.decisionHandler = newDecisionHandler(historyEngImpl)
	shard.SetEngine(historyEngImpl)

	return historyEngImpl
}

// Start will spin up all the components needed to start serving this shard.
// Make sure all the components are loaded lazily so start can return immediately.  This is important because
// ShardController calls start sequentially for all the shards for a given host during startup.
func (e *historyEngineImpl) Start() {
	e.logger.Info("", tag.LifeCycleStarting)
	defer e.logger.Info("", tag.LifeCycleStarted)

	e.registerDomainFailoverCallback()

	e.txProcessor.Start()
	e.timerProcessor.Start()
	if e.replicatorProcessor != nil {
		e.replicatorProcessor.Start()
	}
}

// Stop the service.
func (e *historyEngineImpl) Stop() {
	e.logger.Info("", tag.LifeCycleStopping)
	defer e.logger.Info("", tag.LifeCycleStopped)

	e.txProcessor.Stop()
	e.timerProcessor.Stop()
	if e.replicatorProcessor != nil {
		e.replicatorProcessor.Stop()
	}

	// unset the failover callback
	e.shard.GetDomainCache().UnregisterDomainChangeCallback(e.shard.GetShardID())
}

func (e *historyEngineImpl) registerDomainFailoverCallback() {

	// NOTE: READ BEFORE MODIFICATION
	//
	// Tasks, e.g. transfer tasks and timer tasks, are created when holding the shard lock
	// meaning tasks -> release of shard lock
	//
	// Domain change notification follows the following steps, order matters
	// 1. lock all task processing.
	// 2. domain changes visible to everyone (Note: lock of task processing prevents task processing logic seeing the domain changes).
	// 3. failover min and max task levels are calaulated, then update to shard.
	// 4. failover start & task processing unlock & shard domain version notification update. (order does not matter for this discussion)
	//
	// The above guarantees that task created during the failover will be processed.
	// If the task is created after domain change:
	// 		then active processor will handle it. (simple case)
	// If the task is created before domain change:
	//		task -> release of shard lock
	//		failover min / max task levels calculated & updated to shard (using shard lock) -> failover start
	// above 2 guarantees that failover start is after persistence of the task.

	failoverPredicate := func(shardNotificationVersion int64, nextDomain *cache.DomainCacheEntry, action func()) {
		domainFailoverNotificationVersion := nextDomain.GetFailoverNotificationVersion()
		domainActiveCluster := nextDomain.GetReplicationConfig().ActiveClusterName

		if nextDomain.IsGlobalDomain() &&
			domainFailoverNotificationVersion >= shardNotificationVersion &&
			domainActiveCluster == e.currentClusterName {
			action()
		}
	}

	// first set the failover callback
	e.shard.GetDomainCache().RegisterDomainChangeCallback(
		e.shard.GetShardID(),
		e.shard.GetDomainNotificationVersion(),
		func() {
			e.txProcessor.LockTaskPrrocessing()
			e.timerProcessor.LockTaskPrrocessing()
		},
		func(prevDomains []*cache.DomainCacheEntry, nextDomains []*cache.DomainCacheEntry) {
			defer func() {
				e.txProcessor.UnlockTaskPrrocessing()
				e.timerProcessor.UnlockTaskPrrocessing()
			}()

			if len(nextDomains) == 0 {
				return
			}

			shardNotificationVersion := e.shard.GetDomainNotificationVersion()
			failoverDomainIDs := map[string]struct{}{}

			for _, nextDomain := range nextDomains {
				failoverPredicate(shardNotificationVersion, nextDomain, func() {
					failoverDomainIDs[nextDomain.GetInfo().ID] = struct{}{}
				})
			}

			if len(failoverDomainIDs) > 0 {
				e.logger.Info("Domain Failover Start.", tag.WorkflowDomainIDs(failoverDomainIDs))

				e.txProcessor.FailoverDomain(failoverDomainIDs)
				e.timerProcessor.FailoverDomain(failoverDomainIDs)

				now := e.shard.GetTimeSource().Now()
				// the fake tasks will not be actually used, we just need to make sure
				// its length > 0 and has correct timestamp, to trigger a db scan
				fakeDecisionTask := []persistence.Task{&persistence.DecisionTask{}}
				fakeDecisionTimeoutTask := []persistence.Task{&persistence.DecisionTimeoutTask{VisibilityTimestamp: now}}
				e.txProcessor.NotifyNewTask(e.currentClusterName, fakeDecisionTask)
				e.timerProcessor.NotifyNewTimers(e.currentClusterName, fakeDecisionTimeoutTask)
			}

			e.shard.UpdateDomainNotificationVersion(nextDomains[len(nextDomains)-1].GetNotificationVersion() + 1)
		},
	)
}

func (e *historyEngineImpl) createMutableState(
	clusterMetadata cluster.Metadata,
	domainEntry *cache.DomainCacheEntry,
) mutableState {

	var msBuilder mutableState
	if clusterMetadata.IsGlobalDomainEnabled() && domainEntry.IsGlobalDomain() {
		// all workflows within a global domain should have replication state, no matter whether it will be replicated to multiple
		// target clusters or not
		msBuilder = newMutableStateBuilderWithReplicationState(
			e.shard,
			e.shard.GetEventsCache(),
			e.logger,
			domainEntry.GetFailoverVersion(),
			domainEntry.GetReplicationPolicy(),
			domainEntry.GetInfo().Name,
		)
	} else {
		msBuilder = newMutableStateBuilder(
			e.shard,
			e.shard.GetEventsCache(),
			e.logger,
			domainEntry.GetInfo().Name,
		)
	}

	return msBuilder
}

func (e *historyEngineImpl) generateFirstDecisionTask(
	domainID string,
	msBuilder mutableState,
	parentInfo *h.ParentExecutionInfo,
	taskListName string,
	cronBackoffSeconds int32,
) ([]persistence.Task, *decisionInfo, error) {

	di := &decisionInfo{
		TaskList:        taskListName,
		Version:         common.EmptyVersion,
		ScheduleID:      common.EmptyEventID,
		StartedID:       common.EmptyEventID,
		DecisionTimeout: int32(0),
	}
	var transferTasks []persistence.Task
	var err error
	if parentInfo == nil {
		// RecordWorkflowStartedTask is only created when it is not a Child Workflow
		transferTasks = append(transferTasks, &persistence.RecordWorkflowStartedTask{})
		if cronBackoffSeconds == 0 {
			// DecisionTask is only created when it is not a Child Workflow and no backoff is needed
			di, err = msBuilder.AddDecisionTaskScheduledEvent()
			if err != nil {
				return nil, nil, &workflow.InternalServiceError{Message: "Failed to add decision scheduled event."}
			}

			transferTasks = append(transferTasks, &persistence.DecisionTask{
				DomainID: domainID, TaskList: taskListName, ScheduleID: di.ScheduleID,
			})
		}
	}
	return transferTasks, di, nil
}

// StartWorkflowExecution starts a workflow execution
func (e *historyEngineImpl) StartWorkflowExecution(
	ctx ctx.Context,
	startRequest *h.StartWorkflowExecutionRequest,
) (resp *workflow.StartWorkflowExecutionResponse, retError error) {

	domainEntry, err := e.getActiveDomainEntry(startRequest.DomainUUID)
	if err != nil {
		return nil, err
	}
	domainID := domainEntry.GetInfo().ID

	request := startRequest.StartRequest
	err = validateStartWorkflowExecutionRequest(request, e.config.MaxIDLengthLimit())
	if err != nil {
		return nil, err
	}
	e.overrideStartWorkflowExecutionRequest(domainEntry, request)

	workflowID := request.GetWorkflowId()
	// grab the current context as a lock, nothing more
	_, currentRelease, err := e.historyCache.getOrCreateCurrentWorkflowExecution(
		ctx,
		domainID,
		workflowID,
	)
	if err != nil {
		return nil, err
	}
	defer func() { currentRelease(retError) }()

	execution := workflow.WorkflowExecution{
		WorkflowId: common.StringPtr(workflowID),
		RunId:      common.StringPtr(uuid.New()),
	}
	clusterMetadata := e.shard.GetService().GetClusterMetadata()
	msBuilder := e.createMutableState(clusterMetadata, domainEntry)
	var eventStoreVersion int32
	if e.config.EnableEventsV2(request.GetDomain()) {
		eventStoreVersion = persistence.EventStoreVersionV2
	}
	if eventStoreVersion == persistence.EventStoreVersionV2 {
		// NOTE: except for fork(reset), we use runID as treeID for simplicity
		if retError = msBuilder.SetHistoryTree(execution.GetRunId()); retError != nil {
			return
		}
	}

	_, err = msBuilder.AddWorkflowExecutionStartedEvent(domainEntry, execution, startRequest)
	if err != nil {
		return nil, &workflow.InternalServiceError{Message: "Failed to add workflow execution started event."}
	}

	taskList := request.TaskList.GetName()
	cronBackoffSeconds := startRequest.GetFirstDecisionTaskBackoffSeconds()
	// Generate first decision task event if not child WF and no first decision task backoff
	transferTasks, _, err := e.generateFirstDecisionTask(domainID, msBuilder, startRequest.ParentExecutionInfo, taskList, cronBackoffSeconds)
	if err != nil {
		return nil, err
	}

	// Generate first timer task : WF timeout task
	cronBackoffDuration := time.Duration(cronBackoffSeconds) * time.Second
	timeoutDuration := time.Duration(*request.ExecutionStartToCloseTimeoutSeconds)*time.Second + cronBackoffDuration
	timerTasks := []persistence.Task{&persistence.WorkflowTimeoutTask{
		VisibilityTimestamp: e.shard.GetTimeSource().Now().Add(timeoutDuration),
	}}

	// Only schedule the backoff timer task if not child WF and there's first decision task backoff
	if cronBackoffSeconds != 0 && startRequest.ParentExecutionInfo == nil {
		timerTasks = append(timerTasks, &persistence.WorkflowBackoffTimerTask{
			VisibilityTimestamp: e.shard.GetTimeSource().Now().Add(cronBackoffDuration),
			TimeoutType:         persistence.WorkflowBackoffTimeoutTypeCron,
		})
	}

	context := newWorkflowExecutionContext(domainID, execution, e.shard, e.executionManager, e.logger)
	msBuilder.AddTransferTasks(transferTasks...)
	msBuilder.AddTimerTasks(timerTasks...)

	now := e.timeSource.Now()
	newWorkflow, newWorkflowEventsSeq, err := msBuilder.CloseTransactionAsSnapshot(
		now,
		transactionPolicyActive,
	)
	if err != nil {
		return nil, err
	}
	historySize, err := context.persistFirstWorkflowEvents(newWorkflowEventsSeq[0])
	if err != nil {
		return nil, err
	}

	// create as brand new
	createMode := persistence.CreateWorkflowModeBrandNew
	prevRunID := ""
	prevLastWriteVersion := int64(0)
	err = context.createWorkflowExecution(
		newWorkflow, historySize, now,
		createMode, prevRunID, prevLastWriteVersion,
	)
	if err != nil {
		if t, ok := err.(*persistence.WorkflowExecutionAlreadyStartedError); ok {
			if t.StartRequestID == *request.RequestId {
				e.deleteEvents(domainID, execution, eventStoreVersion, msBuilder.GetCurrentBranch())
				return &workflow.StartWorkflowExecutionResponse{
					RunId: common.StringPtr(t.RunID),
				}, nil
				// delete history is expected here because duplicate start request will create history with different rid
			}

			if msBuilder.GetCurrentVersion() < t.LastWriteVersion {
				e.deleteEvents(domainID, execution, eventStoreVersion, msBuilder.GetCurrentBranch())
				return nil, ce.NewDomainNotActiveError(
					*request.Domain,
					clusterMetadata.GetCurrentClusterName(),
					clusterMetadata.ClusterNameForFailoverVersion(t.LastWriteVersion),
				)
			}

			// create as ID reuse
			createMode = persistence.CreateWorkflowModeWorkflowIDReuse
			prevRunID = t.RunID
			prevLastWriteVersion = t.LastWriteVersion
			err = e.applyWorkflowIDReusePolicyHelper(t.StartRequestID, prevRunID, t.State, t.CloseStatus, domainID, execution, startRequest.StartRequest.GetWorkflowIdReusePolicy())
			if err != nil {
				e.deleteEvents(domainID, execution, eventStoreVersion, msBuilder.GetCurrentBranch())
				return nil, err
			}
			err = context.createWorkflowExecution(
				newWorkflow, historySize, now,
				createMode, prevRunID, prevLastWriteVersion,
			)
		}
	}

	if err != nil {
		return nil, err
	}
	return &workflow.StartWorkflowExecutionResponse{
		RunId: execution.RunId,
	}, nil
}

// GetMutableState retrieves the mutable state of the workflow execution
func (e *historyEngineImpl) GetMutableState(
	ctx ctx.Context,
	request *h.GetMutableStateRequest,
) (*h.GetMutableStateResponse, error) {

	domainID, err := validateDomainUUID(request.DomainUUID)
	if err != nil {
		return nil, err
	}

	execution := workflow.WorkflowExecution{
		WorkflowId: request.Execution.WorkflowId,
		RunId:      request.Execution.RunId,
	}

	response, err := e.getMutableState(ctx, domainID, execution)
	if err != nil {
		return nil, err
	}
	// set the run id in case query the current running workflow
	execution.RunId = response.Execution.RunId

	// expectedNextEventID is 0 when caller want to get the current next event ID without blocking
	expectedNextEventID := common.FirstEventID
	if request.ExpectedNextEventId != nil {
		expectedNextEventID = request.GetExpectedNextEventId()
	}

	// if caller decide to long poll on workflow execution
	// and the event ID we are looking for is smaller than current next event ID
	if expectedNextEventID >= response.GetNextEventId() && response.GetIsWorkflowRunning() {
		subscriberID, channel, err := e.historyEventNotifier.WatchHistoryEvent(definition.NewWorkflowIdentifier(domainID, execution.GetWorkflowId(), execution.GetRunId()))
		if err != nil {
			return nil, err
		}
		defer e.historyEventNotifier.UnwatchHistoryEvent(definition.NewWorkflowIdentifier(domainID, execution.GetWorkflowId(), execution.GetRunId()), subscriberID)

		// check again in case the next event ID is updated
		response, err = e.getMutableState(ctx, domainID, execution)
		if err != nil {
			return nil, err
		}

		if expectedNextEventID < response.GetNextEventId() || !response.GetIsWorkflowRunning() {
			return response, nil
		}

		domainCache, err := e.shard.GetDomainCache().GetDomainByID(domainID)
		if err != nil {
			return nil, err
		}
		timer := time.NewTimer(e.shard.GetConfig().LongPollExpirationInterval(domainCache.GetInfo().Name))
		defer timer.Stop()
		for {
			select {
			case event := <-channel:
				response.LastFirstEventId = common.Int64Ptr(event.lastFirstEventID)
				response.NextEventId = common.Int64Ptr(event.nextEventID)
				response.IsWorkflowRunning = common.BoolPtr(event.isWorkflowRunning)
				response.PreviousStartedEventId = common.Int64Ptr(event.previousStartedEventID)
				if expectedNextEventID < response.GetNextEventId() || !response.GetIsWorkflowRunning() {
					return response, nil
				}
			case <-timer.C:
				return response, nil
			case <-ctx.Done():
				return nil, ctx.Err()
			}
		}
	}

	return response, nil
}

func (e *historyEngineImpl) getMutableState(
	ctx ctx.Context,
	domainID string,
	execution workflow.WorkflowExecution,
) (retResp *h.GetMutableStateResponse, retError error) {

	context, release, retError := e.historyCache.getOrCreateWorkflowExecution(ctx, domainID, execution)
	if retError != nil {
		return
	}
	defer func() { release(retError) }()

	msBuilder, retError := context.loadWorkflowExecution()
	if retError != nil {
		return
	}

	executionInfo := msBuilder.GetExecutionInfo()
	execution.RunId = context.getExecution().RunId
	retResp = &h.GetMutableStateResponse{
		Execution:              &execution,
		WorkflowType:           &workflow.WorkflowType{Name: common.StringPtr(executionInfo.WorkflowTypeName)},
		LastFirstEventId:       common.Int64Ptr(msBuilder.GetLastFirstEventID()),
		NextEventId:            common.Int64Ptr(msBuilder.GetNextEventID()),
		PreviousStartedEventId: common.Int64Ptr(msBuilder.GetPreviousStartedEventID()),
		TaskList:               &workflow.TaskList{Name: common.StringPtr(executionInfo.TaskList)},
		ClientLibraryVersion:   common.StringPtr(executionInfo.ClientLibraryVersion),
		ClientFeatureVersion:   common.StringPtr(executionInfo.ClientFeatureVersion),
		ClientImpl:             common.StringPtr(executionInfo.ClientImpl),
		IsWorkflowRunning:      common.BoolPtr(msBuilder.IsWorkflowExecutionRunning()),
		EventStoreVersion:      common.Int32Ptr(msBuilder.GetEventStoreVersion()),
		BranchToken:            msBuilder.GetCurrentBranch(),
	}

	if msBuilder.IsStickyTaskListEnabled() {
		retResp.StickyTaskList = &workflow.TaskList{Name: common.StringPtr(executionInfo.StickyTaskList)}
		retResp.StickyTaskListScheduleToStartTimeout = common.Int32Ptr(executionInfo.StickyScheduleToStartTimeout)
	}
	replicationState := msBuilder.GetReplicationState()
	if replicationState != nil {
		retResp.ReplicationInfo = map[string]*workflow.ReplicationInfo{}
		for k, v := range replicationState.LastReplicationInfo {
			retResp.ReplicationInfo[k] = &workflow.ReplicationInfo{
				Version:     common.Int64Ptr(v.Version),
				LastEventId: common.Int64Ptr(v.LastEventID),
			}
		}
	}

	return
}

func (e *historyEngineImpl) DescribeMutableState(
	ctx ctx.Context,
	request *h.DescribeMutableStateRequest,
) (retResp *h.DescribeMutableStateResponse, retError error) {

	domainID, err := validateDomainUUID(request.DomainUUID)
	if err != nil {
		return nil, err
	}

	execution := workflow.WorkflowExecution{
		WorkflowId: request.Execution.WorkflowId,
		RunId:      request.Execution.RunId,
	}

	cacheCtx, dbCtx, release, cacheHit, err := e.historyCache.getAndCreateWorkflowExecution(ctx, domainID, execution)
	if err != nil {
		return nil, err
	}
	defer func() { release(retError) }()
	retResp = &h.DescribeMutableStateResponse{}

	if cacheHit && cacheCtx.(*workflowExecutionContextImpl).msBuilder != nil {
		msb := cacheCtx.(*workflowExecutionContextImpl).msBuilder
		retResp.MutableStateInCache, retError = e.toMutableStateJSON(msb)
	}

	msb, retError := dbCtx.loadWorkflowExecution()
	retResp.MutableStateInDatabase, retError = e.toMutableStateJSON(msb)

	return
}

func (e *historyEngineImpl) toMutableStateJSON(msb mutableState) (*string, error) {
	ms := msb.CopyToPersistence()

	jsonBytes, err := json.Marshal(ms)
	if err != nil {
		return nil, err
	}
	return common.StringPtr(string(jsonBytes)), nil
}

// ResetStickyTaskList reset the volatile information in mutable state of a given workflow.
// Volatile information are the information related to client, such as:
// 1. StickyTaskList
// 2. StickyScheduleToStartTimeout
// 3. ClientLibraryVersion
// 4. ClientFeatureVersion
// 5. ClientImpl
func (e *historyEngineImpl) ResetStickyTaskList(
	ctx ctx.Context,
	resetRequest *h.ResetStickyTaskListRequest,
) (*h.ResetStickyTaskListResponse, error) {

	domainID, err := validateDomainUUID(resetRequest.DomainUUID)
	if err != nil {
		return nil, err
	}

	err = e.updateWorkflowExecution(ctx, domainID, *resetRequest.Execution, false, false,
		func(msBuilder mutableState, tBuilder *timerBuilder) ([]persistence.Task, error) {
			if !msBuilder.IsWorkflowExecutionRunning() {
				return nil, ErrWorkflowCompleted
			}
			msBuilder.ClearStickyness()
			return nil, nil
		},
	)

	if err != nil {
		return nil, err
	}
	return &h.ResetStickyTaskListResponse{}, nil
}

// DescribeWorkflowExecution returns information about the specified workflow execution.
func (e *historyEngineImpl) DescribeWorkflowExecution(
	ctx ctx.Context,
	request *h.DescribeWorkflowExecutionRequest,
) (retResp *workflow.DescribeWorkflowExecutionResponse, retError error) {

	domainID, err := validateDomainUUID(request.DomainUUID)
	if err != nil {
		return nil, err
	}

	execution := *request.Request.Execution

	context, release, err0 := e.historyCache.getOrCreateWorkflowExecution(ctx, domainID, execution)
	if err0 != nil {
		return nil, err0
	}
	defer func() { release(retError) }()

	msBuilder, err1 := context.loadWorkflowExecution()
	if err1 != nil {
		return nil, err1
	}
	executionInfo := msBuilder.GetExecutionInfo()

	result := &workflow.DescribeWorkflowExecutionResponse{
		ExecutionConfiguration: &workflow.WorkflowExecutionConfiguration{
			TaskList:                            &workflow.TaskList{Name: common.StringPtr(executionInfo.TaskList)},
			ExecutionStartToCloseTimeoutSeconds: common.Int32Ptr(executionInfo.WorkflowTimeout),
			TaskStartToCloseTimeoutSeconds:      common.Int32Ptr(executionInfo.DecisionTimeoutValue),
			ChildPolicy:                         common.ChildPolicyPtr(workflow.ChildPolicyTerminate),
		},
		WorkflowExecutionInfo: &workflow.WorkflowExecutionInfo{
			Execution: &workflow.WorkflowExecution{
				WorkflowId: common.StringPtr(executionInfo.WorkflowID),
				RunId:      common.StringPtr(executionInfo.RunID),
			},
			Type:             &workflow.WorkflowType{Name: common.StringPtr(executionInfo.WorkflowTypeName)},
			StartTime:        common.Int64Ptr(executionInfo.StartTimestamp.UnixNano()),
			HistoryLength:    common.Int64Ptr(msBuilder.GetNextEventID() - common.FirstEventID),
			AutoResetPoints:  executionInfo.AutoResetPoints,
			SearchAttributes: &workflow.SearchAttributes{IndexedFields: executionInfo.SearchAttributes},
		},
	}

	// TODO: we need to consider adding execution time to mutable state
	// For now execution time will be calculated based on start time and cron schedule/retry policy
	// each time DescribeWorkflowExecution is called.
	backoffDuration := time.Duration(0)
	startEvent, ok := msBuilder.GetStartEvent()
	if ok {
		backoffDuration = time.Duration(startEvent.GetWorkflowExecutionStartedEventAttributes().GetFirstDecisionTaskBackoffSeconds()) * time.Second
	}
	result.WorkflowExecutionInfo.ExecutionTime = common.Int64Ptr(result.WorkflowExecutionInfo.GetStartTime() + backoffDuration.Nanoseconds())

	if executionInfo.ParentRunID != "" {
		result.WorkflowExecutionInfo.ParentExecution = &workflow.WorkflowExecution{
			WorkflowId: common.StringPtr(executionInfo.ParentWorkflowID),
			RunId:      common.StringPtr(executionInfo.ParentRunID),
		}
		result.WorkflowExecutionInfo.ParentDomainId = common.StringPtr(executionInfo.ParentDomainID)
	}
	if executionInfo.State == persistence.WorkflowStateCompleted {
		// for closed workflow
		closeStatus := getWorkflowExecutionCloseStatus(executionInfo.CloseStatus)
		result.WorkflowExecutionInfo.CloseStatus = &closeStatus
		completionEvent, ok := msBuilder.GetCompletionEvent()
		if !ok {
			return nil, &workflow.InternalServiceError{Message: "Unable to get workflow completion event."}
		}
		result.WorkflowExecutionInfo.CloseTime = common.Int64Ptr(completionEvent.GetTimestamp())
	}

	if len(msBuilder.GetPendingActivityInfos()) > 0 {
		for _, ai := range msBuilder.GetPendingActivityInfos() {
			p := &workflow.PendingActivityInfo{
				ActivityID: common.StringPtr(ai.ActivityID),
			}
			state := workflow.PendingActivityStateScheduled
			if ai.CancelRequested {
				state = workflow.PendingActivityStateCancelRequested
			} else if ai.StartedID != common.EmptyEventID {
				state = workflow.PendingActivityStateStarted
			}
			p.State = &state
			lastHeartbeatUnixNano := ai.LastHeartBeatUpdatedTime.UnixNano()
			if lastHeartbeatUnixNano > 0 {
				p.LastHeartbeatTimestamp = common.Int64Ptr(lastHeartbeatUnixNano)
				p.HeartbeatDetails = ai.Details
			}
			// TODO: move to mutable state instead of loading it from event
			scheduledEvent, ok := msBuilder.GetActivityScheduledEvent(ai.ScheduleID)
			if !ok {
				return nil, &workflow.InternalServiceError{Message: "Unable to get activity schedule event."}
			}
			p.ActivityType = scheduledEvent.ActivityTaskScheduledEventAttributes.ActivityType
			if state == workflow.PendingActivityStateScheduled {
				p.ScheduledTimestamp = common.Int64Ptr(ai.ScheduledTime.UnixNano())
			} else {
				p.LastStartedTimestamp = common.Int64Ptr(ai.StartedTime.UnixNano())
			}
			if ai.HasRetryPolicy {
				p.Attempt = common.Int32Ptr(ai.Attempt)
				p.ExpirationTimestamp = common.Int64Ptr(ai.ExpirationTime.UnixNano())
				if ai.MaximumAttempts != 0 {
					p.MaximumAttempts = common.Int32Ptr(ai.MaximumAttempts)
				}
				if ai.LastFailureReason != "" {
					p.LastFailureReason = common.StringPtr(ai.LastFailureReason)
				}
				if ai.LastWorkerIdentity != "" {
					p.LastWorkerIdentity = common.StringPtr(ai.LastWorkerIdentity)
				}
			}
			result.PendingActivities = append(result.PendingActivities, p)
		}
	}

	if len(msBuilder.GetPendingChildExecutionInfos()) > 0 {
		for _, ch := range msBuilder.GetPendingChildExecutionInfos() {
			p := &workflow.PendingChildExecutionInfo{
				WorkflowID:      common.StringPtr(ch.StartedWorkflowID),
				RunID:           common.StringPtr(ch.StartedRunID),
				WorkflowTypName: common.StringPtr(ch.WorkflowTypeName),
				InitiatedID:     common.Int64Ptr(ch.InitiatedID),
			}
			result.PendingChildren = append(result.PendingChildren, p)
		}
	}

	return result, nil
}

func (e *historyEngineImpl) RecordActivityTaskStarted(
	ctx ctx.Context,
	request *h.RecordActivityTaskStartedRequest,
) (*h.RecordActivityTaskStartedResponse, error) {

	domainEntry, err := e.getActiveDomainEntry(request.DomainUUID)
	if err != nil {
		return nil, err
	}

	domainInfo := domainEntry.GetInfo()

	domainID := domainInfo.ID
	domainName := domainInfo.Name

	execution := workflow.WorkflowExecution{
		WorkflowId: request.WorkflowExecution.WorkflowId,
		RunId:      request.WorkflowExecution.RunId,
	}

	response := &h.RecordActivityTaskStartedResponse{}
	err = e.updateWorkflowExecution(ctx, domainID, execution, false, false,
		func(msBuilder mutableState, tBuilder *timerBuilder) ([]persistence.Task, error) {
			if !msBuilder.IsWorkflowExecutionRunning() {
				return nil, ErrWorkflowCompleted
			}

			scheduleID := request.GetScheduleId()
			requestID := request.GetRequestId()
			ai, isRunning := msBuilder.GetActivityInfo(scheduleID)

			// First check to see if cache needs to be refreshed as we could potentially have stale workflow execution in
			// some extreme cassandra failure cases.
			if !isRunning && scheduleID >= msBuilder.GetNextEventID() {
				e.metricsClient.IncCounter(metrics.HistoryRecordActivityTaskStartedScope, metrics.StaleMutableStateCounter)
				return nil, ErrStaleState
			}

			// Check execution state to make sure task is in the list of outstanding tasks and it is not yet started.  If
			// task is not outstanding than it is most probably a duplicate and complete the task.
			if !isRunning {
				// Looks like ActivityTask already completed as a result of another call.
				// It is OK to drop the task at this point.
				e.logger.Debug("Potentially duplicate task.", tag.TaskID(request.GetTaskId()), tag.WorkflowScheduleID(scheduleID), tag.TaskType(persistence.TransferTaskTypeActivityTask))
				return nil, ErrActivityTaskNotFound
			}

			scheduledEvent, ok := msBuilder.GetActivityScheduledEvent(scheduleID)
			if !ok {
				return nil, &workflow.InternalServiceError{Message: "Unable to get activity schedule event."}
			}
			response.ScheduledEvent = scheduledEvent
			response.ScheduledTimestampOfThisAttempt = common.Int64Ptr(ai.ScheduledTime.UnixNano())

			if ai.StartedID != common.EmptyEventID {
				// If activity is started as part of the current request scope then return a positive response
				if ai.RequestID == requestID {
					response.StartedTimestamp = common.Int64Ptr(ai.StartedTime.UnixNano())
					response.Attempt = common.Int64Ptr(int64(ai.Attempt))
					return nil, nil
				}

				// Looks like ActivityTask already started as a result of another call.
				// It is OK to drop the task at this point.
				e.logger.Debug("Potentially duplicate task.", tag.TaskID(request.GetTaskId()), tag.WorkflowScheduleID(scheduleID), tag.TaskType(persistence.TransferTaskTypeActivityTask))
				return nil, &h.EventAlreadyStartedError{Message: "Activity task already started."}
			}

			if _, err := msBuilder.AddActivityTaskStartedEvent(
				ai, scheduleID, requestID, request.PollRequest.GetIdentity(),
			); err != nil {
				return nil, err
			}

			response.StartedTimestamp = common.Int64Ptr(ai.StartedTime.UnixNano())
			response.Attempt = common.Int64Ptr(int64(ai.Attempt))
			response.HeartbeatDetails = ai.Details

			response.WorkflowType = msBuilder.GetWorkflowType()
			response.WorkflowDomain = common.StringPtr(domainName)

			// Start a timer for the activity task.
			timerTasks := []persistence.Task{}
			if tt := tBuilder.GetActivityTimerTaskIfNeeded(msBuilder); tt != nil {
				timerTasks = append(timerTasks, tt)
			}

			return timerTasks, nil
		})

	if err != nil {
		return nil, err
	}

	return response, err
}

// ScheduleDecisionTask schedules a decision if no outstanding decision found
func (e *historyEngineImpl) ScheduleDecisionTask(
	ctx ctx.Context,
	req *h.ScheduleDecisionTaskRequest,
) error {
	return e.decisionHandler.handleDecisionTaskScheduled(ctx, req)
}

// RecordDecisionTaskStarted starts a decision
func (e *historyEngineImpl) RecordDecisionTaskStarted(
	ctx ctx.Context,
	request *h.RecordDecisionTaskStartedRequest,
) (*h.RecordDecisionTaskStartedResponse, error) {
	return e.decisionHandler.handleDecisionTaskStarted(ctx, request)
}

// RespondDecisionTaskCompleted completes a decision task
func (e *historyEngineImpl) RespondDecisionTaskCompleted(
	ctx ctx.Context,
	req *h.RespondDecisionTaskCompletedRequest,
) (*h.RespondDecisionTaskCompletedResponse, error) {
	return e.decisionHandler.handleDecisionTaskCompleted(ctx, req)
}

// RespondDecisionTaskFailed fails a decision
func (e *historyEngineImpl) RespondDecisionTaskFailed(
	ctx ctx.Context,
	req *h.RespondDecisionTaskFailedRequest,
) error {
	return e.decisionHandler.handleDecisionTaskFailed(ctx, req)
}

// RespondActivityTaskCompleted completes an activity task.
func (e *historyEngineImpl) RespondActivityTaskCompleted(
	ctx ctx.Context,
	req *h.RespondActivityTaskCompletedRequest,
) error {

	domainEntry, err := e.getActiveDomainEntry(req.DomainUUID)
	if err != nil {
		return err
	}
	domainID := domainEntry.GetInfo().ID

	request := req.CompleteRequest
	token, err0 := e.tokenSerializer.Deserialize(request.TaskToken)
	if err0 != nil {
		return ErrDeserializingToken
	}

	workflowExecution := workflow.WorkflowExecution{
		WorkflowId: common.StringPtr(token.WorkflowID),
		RunId:      common.StringPtr(token.RunID),
	}

	return e.updateWorkflowExecution(ctx, domainID, workflowExecution, false, true,
		func(msBuilder mutableState, tBuilder *timerBuilder) ([]persistence.Task, error) {
			if !msBuilder.IsWorkflowExecutionRunning() {
				return nil, ErrWorkflowCompleted
			}

			scheduleID := token.ScheduleID
			if scheduleID == common.EmptyEventID { // client call CompleteActivityById, so get scheduleID by activityID
				scheduleID, err0 = getScheduleID(token.ActivityID, msBuilder)
				if err0 != nil {
					return nil, err0
				}
			}
			ai, isRunning := msBuilder.GetActivityInfo(scheduleID)

			// First check to see if cache needs to be refreshed as we could potentially have stale workflow execution in
			// some extreme cassandra failure cases.
			if !isRunning && scheduleID >= msBuilder.GetNextEventID() {
				e.metricsClient.IncCounter(metrics.HistoryRespondActivityTaskCompletedScope, metrics.StaleMutableStateCounter)
				return nil, ErrStaleState
			}

			if !isRunning || ai.StartedID == common.EmptyEventID ||
				(token.ScheduleID != common.EmptyEventID && token.ScheduleAttempt != int64(ai.Attempt)) {
				return nil, ErrActivityTaskNotFound
			}

			if _, err := msBuilder.AddActivityTaskCompletedEvent(scheduleID, ai.StartedID, request); err != nil {
				// Unable to add ActivityTaskCompleted event to history
				return nil, &workflow.InternalServiceError{Message: "Unable to add ActivityTaskCompleted event to history."}
			}
			return nil, nil
		})
}

// RespondActivityTaskFailed completes an activity task failure.
func (e *historyEngineImpl) RespondActivityTaskFailed(
	ctx ctx.Context,
	req *h.RespondActivityTaskFailedRequest,
) error {

	domainEntry, err := e.getActiveDomainEntry(req.DomainUUID)
	if err != nil {
		return err
	}
	domainID := domainEntry.GetInfo().ID

	request := req.FailedRequest
	token, err0 := e.tokenSerializer.Deserialize(request.TaskToken)
	if err0 != nil {
		return ErrDeserializingToken
	}

	workflowExecution := workflow.WorkflowExecution{
		WorkflowId: common.StringPtr(token.WorkflowID),
		RunId:      common.StringPtr(token.RunID),
	}

	return e.updateWorkflowExecutionWithAction(ctx, domainID, workflowExecution,
		func(msBuilder mutableState, tBuilder *timerBuilder) (*updateWorkflowAction, error) {
			if !msBuilder.IsWorkflowExecutionRunning() {
				return nil, ErrWorkflowCompleted
			}

			scheduleID := token.ScheduleID
			if scheduleID == common.EmptyEventID { // client call CompleteActivityById, so get scheduleID by activityID
				scheduleID, err0 = getScheduleID(token.ActivityID, msBuilder)
				if err0 != nil {
					return nil, err0
				}
			}
			ai, isRunning := msBuilder.GetActivityInfo(scheduleID)

			// First check to see if cache needs to be refreshed as we could potentially have stale workflow execution in
			// some extreme cassandra failure cases.
			if !isRunning && scheduleID >= msBuilder.GetNextEventID() {
				e.metricsClient.IncCounter(metrics.HistoryRespondActivityTaskFailedScope, metrics.StaleMutableStateCounter)
				return nil, ErrStaleState
			}

			if !isRunning || ai.StartedID == common.EmptyEventID ||
				(token.ScheduleID != common.EmptyEventID && token.ScheduleAttempt != int64(ai.Attempt)) {
				return nil, ErrActivityTaskNotFound
			}

			postActions := &updateWorkflowAction{}
			retryTask := msBuilder.CreateActivityRetryTimer(ai, req.FailedRequest.GetReason())
			if retryTask != nil {
				// need retry
				postActions.timerTasks = append(postActions.timerTasks, retryTask)
			} else {
				// no more retry, and we want to record the failure event
				if _, err := msBuilder.AddActivityTaskFailedEvent(scheduleID, ai.StartedID, request); err != nil {
					// Unable to add ActivityTaskFailed event to history
					return nil, &workflow.InternalServiceError{Message: "Unable to add ActivityTaskFailed event to history."}
				}
				postActions.createDecision = true
			}

			return postActions, nil
		})
}

// RespondActivityTaskCanceled completes an activity task failure.
func (e *historyEngineImpl) RespondActivityTaskCanceled(
	ctx ctx.Context,
	req *h.RespondActivityTaskCanceledRequest,
) error {

	domainEntry, err := e.getActiveDomainEntry(req.DomainUUID)
	if err != nil {
		return err
	}
	domainID := domainEntry.GetInfo().ID

	request := req.CancelRequest
	token, err0 := e.tokenSerializer.Deserialize(request.TaskToken)
	if err0 != nil {
		return ErrDeserializingToken
	}

	workflowExecution := workflow.WorkflowExecution{
		WorkflowId: common.StringPtr(token.WorkflowID),
		RunId:      common.StringPtr(token.RunID),
	}

	return e.updateWorkflowExecution(ctx, domainID, workflowExecution, false, true,
		func(msBuilder mutableState, tBuilder *timerBuilder) ([]persistence.Task, error) {
			if !msBuilder.IsWorkflowExecutionRunning() {
				return nil, ErrWorkflowCompleted
			}

			scheduleID := token.ScheduleID
			if scheduleID == common.EmptyEventID { // client call CompleteActivityById, so get scheduleID by activityID
				scheduleID, err0 = getScheduleID(token.ActivityID, msBuilder)
				if err0 != nil {
					return nil, err0
				}
			}
			ai, isRunning := msBuilder.GetActivityInfo(scheduleID)

			// First check to see if cache needs to be refreshed as we could potentially have stale workflow execution in
			// some extreme cassandra failure cases.
			if !isRunning && scheduleID >= msBuilder.GetNextEventID() {
				e.metricsClient.IncCounter(metrics.HistoryRespondActivityTaskCanceledScope, metrics.StaleMutableStateCounter)
				return nil, ErrStaleState
			}

			if !isRunning || ai.StartedID == common.EmptyEventID ||
				(token.ScheduleID != common.EmptyEventID && token.ScheduleAttempt != int64(ai.Attempt)) {
				return nil, ErrActivityTaskNotFound
			}

			if _, err := msBuilder.AddActivityTaskCanceledEvent(
				scheduleID,
				ai.StartedID,
				ai.CancelRequestID,
				request.Details,
				common.StringDefault(request.Identity)); err != nil {
				// Unable to add ActivityTaskCanceled event to history
				return nil, &workflow.InternalServiceError{Message: "Unable to add ActivityTaskCanceled event to history."}
			}

			return nil, nil
		})

}

// RecordActivityTaskHeartbeat records an hearbeat for a task.
// This method can be used for two purposes.
// - For reporting liveness of the activity.
// - For reporting progress of the activity, this can be done even if the liveness is not configured.
func (e *historyEngineImpl) RecordActivityTaskHeartbeat(
	ctx ctx.Context,
	req *h.RecordActivityTaskHeartbeatRequest,
) (*workflow.RecordActivityTaskHeartbeatResponse, error) {

	domainEntry, err := e.getActiveDomainEntry(req.DomainUUID)
	if err != nil {
		return nil, err
	}
	domainID := domainEntry.GetInfo().ID

	request := req.HeartbeatRequest
	token, err0 := e.tokenSerializer.Deserialize(request.TaskToken)
	if err0 != nil {
		return nil, ErrDeserializingToken
	}

	workflowExecution := workflow.WorkflowExecution{
		WorkflowId: common.StringPtr(token.WorkflowID),
		RunId:      common.StringPtr(token.RunID),
	}

	var cancelRequested bool
	err = e.updateWorkflowExecution(ctx, domainID, workflowExecution, false, false,
		func(msBuilder mutableState, tBuilder *timerBuilder) ([]persistence.Task, error) {
			if !msBuilder.IsWorkflowExecutionRunning() {
				e.logger.Debug("Heartbeat failed")
				return nil, ErrWorkflowCompleted
			}

			scheduleID := token.ScheduleID
			if scheduleID == common.EmptyEventID { // client call RecordActivityHeartbeatByID, so get scheduleID by activityID
				scheduleID, err0 = getScheduleID(token.ActivityID, msBuilder)
				if err0 != nil {
					return nil, err0
				}
			}
			ai, isRunning := msBuilder.GetActivityInfo(scheduleID)

			// First check to see if cache needs to be refreshed as we could potentially have stale workflow execution in
			// some extreme cassandra failure cases.
			if !isRunning && scheduleID >= msBuilder.GetNextEventID() {
				e.metricsClient.IncCounter(metrics.HistoryRecordActivityTaskHeartbeatScope, metrics.StaleMutableStateCounter)
				return nil, ErrStaleState
			}

			if !isRunning || ai.StartedID == common.EmptyEventID ||
				(token.ScheduleID != common.EmptyEventID && token.ScheduleAttempt != int64(ai.Attempt)) {
				e.logger.Debug(fmt.Sprintf("Activity HeartBeat: scheduleEventID: %v, ActivityInfo: %+v, Exist: %v", scheduleID, ai,
					isRunning))
				return nil, ErrActivityTaskNotFound
			}

			cancelRequested = ai.CancelRequested

			e.logger.Debug(fmt.Sprintf("Activity HeartBeat: scheduleEventID: %v, ActivityInfo: %+v, CancelRequested: %v",
				scheduleID, ai, cancelRequested))

			// Save progress and last HB reported time.
			msBuilder.UpdateActivityProgress(ai, request)

			return nil, nil
		})

	if err != nil {
		return &workflow.RecordActivityTaskHeartbeatResponse{}, err
	}

	return &workflow.RecordActivityTaskHeartbeatResponse{CancelRequested: common.BoolPtr(cancelRequested)}, nil
}

// RequestCancelWorkflowExecution records request cancellation event for workflow execution
func (e *historyEngineImpl) RequestCancelWorkflowExecution(
	ctx ctx.Context,
	req *h.RequestCancelWorkflowExecutionRequest,
) error {

	domainEntry, err := e.getActiveDomainEntry(req.DomainUUID)
	if err != nil {
		return err
	}
	domainID := domainEntry.GetInfo().ID

	request := req.CancelRequest
	parentExecution := req.ExternalWorkflowExecution
	childWorkflowOnly := req.GetChildWorkflowOnly()
	execution := workflow.WorkflowExecution{
		WorkflowId: request.WorkflowExecution.WorkflowId,
		RunId:      request.WorkflowExecution.RunId,
	}

	return e.updateWorkflowExecution(ctx, domainID, execution, false, true,
		func(msBuilder mutableState, tBuilder *timerBuilder) ([]persistence.Task, error) {
			if !msBuilder.IsWorkflowExecutionRunning() {
				return nil, ErrWorkflowCompleted
			}

			executionInfo := msBuilder.GetExecutionInfo()
			if childWorkflowOnly {
				parentWorkflowID := executionInfo.ParentWorkflowID
				parentRunID := executionInfo.ParentRunID
				if parentExecution.GetWorkflowId() != parentWorkflowID ||
					parentExecution.GetRunId() != parentRunID {
					return nil, ErrWorkflowParent
				}
			}

			isCancelRequested, cancelRequestID := msBuilder.IsCancelRequested()
			if isCancelRequested {
				cancelRequest := req.CancelRequest
				if cancelRequest.RequestId != nil {
					requestID := *cancelRequest.RequestId
					if requestID != "" && cancelRequestID == requestID {
						return nil, nil
					}
				}
				// if we consider workflow cancellation idempotent, then this error is redundant
				// this error maybe useful if this API is invoked by external, not decision from transfer queue
				return nil, ErrCancellationAlreadyRequested
			}

			if _, err := msBuilder.AddWorkflowExecutionCancelRequestedEvent("", req); err != nil {
				return nil, &workflow.InternalServiceError{Message: "Unable to cancel workflow execution."}
			}

			return nil, nil
		})
}

func (e *historyEngineImpl) SignalWorkflowExecution(
	ctx ctx.Context,
	signalRequest *h.SignalWorkflowExecutionRequest,
) error {

	domainEntry, err := e.getActiveDomainEntry(signalRequest.DomainUUID)
	if err != nil {
		return err
	}
	domainID := domainEntry.GetInfo().ID

	request := signalRequest.SignalRequest
	parentExecution := signalRequest.ExternalWorkflowExecution
	childWorkflowOnly := signalRequest.GetChildWorkflowOnly()
	execution := workflow.WorkflowExecution{
		WorkflowId: request.WorkflowExecution.WorkflowId,
		RunId:      request.WorkflowExecution.RunId,
	}

	return e.updateWorkflowExecutionWithAction(ctx, domainID, execution, func(msBuilder mutableState, tBuilder *timerBuilder) (*updateWorkflowAction, error) {
		executionInfo := msBuilder.GetExecutionInfo()
		createDecisionTask := true
		// Do not create decision task when the workflow is cron and the cron has not been started yet
		if msBuilder.GetExecutionInfo().CronSchedule != "" && !msBuilder.HasProcessedOrPendingDecisionTask() {
			createDecisionTask = false
		}
		postActions := &updateWorkflowAction{
			deleteWorkflow: false,
			createDecision: createDecisionTask,
			timerTasks:     nil,
		}

		if !msBuilder.IsWorkflowExecutionRunning() {
			return nil, ErrWorkflowCompleted
		}

		maxAllowedSignals := e.config.MaximumSignalsPerExecution(domainEntry.GetInfo().Name)
		if maxAllowedSignals > 0 && int(executionInfo.SignalCount) >= maxAllowedSignals {
			e.logger.Info("Execution limit reached for maximum signals", tag.WorkflowSignalCount(executionInfo.SignalCount),
				tag.WorkflowID(execution.GetWorkflowId()),
				tag.WorkflowRunID(execution.GetRunId()),
				tag.WorkflowDomainID(domainID))
			return nil, ErrSignalsLimitExceeded
		}

		if childWorkflowOnly {
			parentWorkflowID := executionInfo.ParentWorkflowID
			parentRunID := executionInfo.ParentRunID
			if parentExecution.GetWorkflowId() != parentWorkflowID ||
				parentExecution.GetRunId() != parentRunID {
				return nil, ErrWorkflowParent
			}
		}

		// deduplicate by request id for signal decision
		if requestID := request.GetRequestId(); requestID != "" {
			if msBuilder.IsSignalRequested(requestID) {
				return postActions, nil
			}
			msBuilder.AddSignalRequested(requestID)
		}

		if _, err := msBuilder.AddWorkflowExecutionSignaled(
			request.GetSignalName(),
			request.GetInput(),
			request.GetIdentity()); err != nil {
			return nil, &workflow.InternalServiceError{Message: "Unable to signal workflow execution."}
		}

		return postActions, nil
	})
}

func (e *historyEngineImpl) SignalWithStartWorkflowExecution(
	ctx ctx.Context,
	signalWithStartRequest *h.SignalWithStartWorkflowExecutionRequest,
) (retResp *workflow.StartWorkflowExecutionResponse, retError error) {

	domainEntry, err := e.getActiveDomainEntry(signalWithStartRequest.DomainUUID)
	if err != nil {
		return nil, err
	}
	domainID := domainEntry.GetInfo().ID

	sRequest := signalWithStartRequest.SignalWithStartRequest
	execution := workflow.WorkflowExecution{
		WorkflowId: sRequest.WorkflowId,
	}

	var prevMutableState mutableState
	attempt := 0

	context, release, err0 := e.historyCache.getOrCreateWorkflowExecution(ctx, domainID, execution)

	if err0 == nil {
		defer func() { release(retError) }()
	Just_Signal_Loop:
		for ; attempt < conditionalRetryCount; attempt++ {
			// workflow not exist, will create workflow then signal
			msBuilder, err1 := context.loadWorkflowExecution()
			if err1 != nil {
				if _, ok := err1.(*workflow.EntityNotExistsError); ok {
					break
				}
				return nil, err1
			}
			// workflow exist but not running, will restart workflow then signal
			if !msBuilder.IsWorkflowExecutionRunning() {
				prevMutableState = msBuilder
				break
			}

			executionInfo := msBuilder.GetExecutionInfo()
			maxAllowedSignals := e.config.MaximumSignalsPerExecution(domainEntry.GetInfo().Name)
			if maxAllowedSignals > 0 && int(executionInfo.SignalCount) >= maxAllowedSignals {
				e.logger.Info("Execution limit reached for maximum signals", tag.WorkflowSignalCount(executionInfo.SignalCount),
					tag.WorkflowID(execution.GetWorkflowId()),
					tag.WorkflowRunID(execution.GetRunId()),
					tag.WorkflowDomainID(domainID))
				return nil, ErrSignalsLimitExceeded
			}

			if _, err := msBuilder.AddWorkflowExecutionSignaled(
				sRequest.GetSignalName(),
				sRequest.GetSignalInput(),
				sRequest.GetIdentity()); err != nil {
				return nil, &workflow.InternalServiceError{Message: "Unable to signal workflow execution."}
			}

			var transferTasks []persistence.Task
			var timerTasks []persistence.Task
			// Create a transfer task to schedule a decision task
			if !msBuilder.HasPendingDecisionTask() {
				di, err := msBuilder.AddDecisionTaskScheduledEvent()
				if err != nil {
					return nil, &workflow.InternalServiceError{Message: "Failed to add decision scheduled event."}
				}
				transferTasks = append(transferTasks, &persistence.DecisionTask{
					DomainID:   domainID,
					TaskList:   di.TaskList,
					ScheduleID: di.ScheduleID,
				})
				if msBuilder.IsStickyTaskListEnabled() {
					tBuilder := e.getTimerBuilder(context.getExecution())
					stickyTaskTimeoutTimer := tBuilder.AddScheduleToStartDecisionTimoutTask(di.ScheduleID, di.Attempt,
						executionInfo.StickyScheduleToStartTimeout)
					timerTasks = append(timerTasks, stickyTaskTimeoutTimer)
				}
			}

			// We apply the update to execution using optimistic concurrency.  If it fails due to a conflict then reload
			// the history and try the operation again.
			msBuilder.AddTransferTasks(transferTasks...)
			msBuilder.AddTimerTasks(timerTasks...)
			if err := context.updateWorkflowExecutionAsActive(e.shard.GetTimeSource().Now()); err != nil {
				if err == ErrConflict {
					continue Just_Signal_Loop
				}
				return nil, err
			}
			return &workflow.StartWorkflowExecutionResponse{RunId: context.getExecution().RunId}, nil
		} // end for Just_Signal_Loop
		if attempt == conditionalRetryCount {
			return nil, ErrMaxAttemptsExceeded
		}
	} else {
		if _, ok := err0.(*workflow.EntityNotExistsError); !ok {
			return nil, err0
		}
		// workflow not exist, will create workflow then signal
	}

	// Start workflow and signal
	startRequest := getStartRequest(domainID, sRequest)
	request := startRequest.StartRequest
	err = validateStartWorkflowExecutionRequest(request, e.config.MaxIDLengthLimit())
	if err != nil {
		return nil, err
	}
	e.overrideStartWorkflowExecutionRequest(domainEntry, request)

	workflowID := request.GetWorkflowId()
	// grab the current context as a lock, nothing more
	_, currentRelease, err := e.historyCache.getOrCreateCurrentWorkflowExecution(
		ctx,
		domainID,
		workflowID,
	)
	if err != nil {
		return nil, err
	}
	defer func() { currentRelease(retError) }()

	execution = workflow.WorkflowExecution{
		WorkflowId: common.StringPtr(workflowID),
		RunId:      common.StringPtr(uuid.New()),
	}

	clusterMetadata := e.shard.GetService().GetClusterMetadata()
	msBuilder := e.createMutableState(clusterMetadata, domainEntry)
	var eventStoreVersion int32
	if e.config.EnableEventsV2(request.GetDomain()) {
		eventStoreVersion = persistence.EventStoreVersionV2
	}
	if eventStoreVersion == persistence.EventStoreVersionV2 {
		if err = msBuilder.SetHistoryTree(*execution.RunId); err != nil {
			return nil, err
		}
	}

	if prevMutableState != nil {
		if prevMutableState.GetLastWriteVersion() > msBuilder.GetCurrentVersion() {
			return nil, ce.NewDomainNotActiveError(
				domainEntry.GetInfo().Name,
				clusterMetadata.GetCurrentClusterName(),
				clusterMetadata.ClusterNameForFailoverVersion(prevMutableState.GetLastWriteVersion()),
			)
		}
		policy := workflow.WorkflowIdReusePolicyAllowDuplicate
		if request.WorkflowIdReusePolicy != nil {
			policy = *request.WorkflowIdReusePolicy
		}

		err = e.applyWorkflowIDReusePolicyForSigWithStart(prevMutableState.GetExecutionInfo(), domainID, execution, policy)
		if err != nil {
			return nil, err
		}
	}

	// Generate first decision task event.
	taskList := request.TaskList.GetName()
	// Add WF start event
	_, err = msBuilder.AddWorkflowExecutionStartedEvent(domainEntry, execution, startRequest)
	if err != nil {
		return nil, &workflow.InternalServiceError{Message: "Failed to add workflow execution started event."}
	}
	// Add signal event
	if _, err := msBuilder.AddWorkflowExecutionSignaled(
		sRequest.GetSignalName(),
		sRequest.GetSignalInput(),
		sRequest.GetIdentity()); err != nil {
		return nil, &workflow.InternalServiceError{Message: "Failed to add workflow execution signaled event."}
	}
	// first decision task
	var transferTasks []persistence.Task
	transferTasks, _, err = e.generateFirstDecisionTask(domainID, msBuilder, startRequest.ParentExecutionInfo, taskList, 0)
	if err != nil {
		return nil, err
	}

	// first timer task
	duration := time.Duration(*request.ExecutionStartToCloseTimeoutSeconds) * time.Second
	timerTasks := []persistence.Task{&persistence.WorkflowTimeoutTask{
		VisibilityTimestamp: e.shard.GetTimeSource().Now().Add(duration),
	}}

	context = newWorkflowExecutionContext(domainID, execution, e.shard, e.executionManager, e.logger)
	msBuilder.AddTransferTasks(transferTasks...)
	msBuilder.AddTimerTasks(timerTasks...)

	now := e.timeSource.Now()
	newWorkflow, newWorkflowEventsSeq, err := msBuilder.CloseTransactionAsSnapshot(
		now,
		transactionPolicyActive,
	)
	if err != nil {
		return nil, err
	}
	historySize, err := context.persistFirstWorkflowEvents(newWorkflowEventsSeq[0])
	if err != nil {
		return nil, err
	}

	createMode := persistence.CreateWorkflowModeBrandNew
	prevRunID := ""
	prevLastWriteVersion := int64(0)
	if prevMutableState != nil {
		createMode = persistence.CreateWorkflowModeWorkflowIDReuse
		prevRunID = prevMutableState.GetExecutionInfo().RunID
		prevLastWriteVersion = prevMutableState.GetLastWriteVersion()
	}
	err = context.createWorkflowExecution(
		newWorkflow, historySize, now,
		createMode, prevRunID, prevLastWriteVersion,
	)

	if t, ok := err.(*persistence.WorkflowExecutionAlreadyStartedError); ok {
		e.deleteEvents(domainID, execution, eventStoreVersion, msBuilder.GetCurrentBranch())
		if t.StartRequestID == *request.RequestId {
			return &workflow.StartWorkflowExecutionResponse{
				RunId: common.StringPtr(t.RunID),
			}, nil
			// delete history is expected here because duplicate start request will create history with different rid
		}
		return nil, err
	}

	if err != nil {
		return nil, err
	}
	return &workflow.StartWorkflowExecutionResponse{
		RunId: execution.RunId,
	}, nil
}

// RemoveSignalMutableState remove the signal request id in signal_requested for deduplicate
func (e *historyEngineImpl) RemoveSignalMutableState(
	ctx ctx.Context,
	request *h.RemoveSignalMutableStateRequest,
) error {

	domainEntry, err := e.getActiveDomainEntry(request.DomainUUID)
	if err != nil {
		return err
	}
	domainID := domainEntry.GetInfo().ID

	execution := workflow.WorkflowExecution{
		WorkflowId: request.WorkflowExecution.WorkflowId,
		RunId:      request.WorkflowExecution.RunId,
	}

	return e.updateWorkflowExecution(ctx, domainID, execution, false, false,
		func(msBuilder mutableState, tBuilder *timerBuilder) ([]persistence.Task, error) {
			if !msBuilder.IsWorkflowExecutionRunning() {
				return nil, ErrWorkflowCompleted
			}

			msBuilder.DeleteSignalRequested(request.GetRequestId())

			return nil, nil
		})
}

func (e *historyEngineImpl) TerminateWorkflowExecution(
	ctx ctx.Context,
	terminateRequest *h.TerminateWorkflowExecutionRequest,
) error {

	domainEntry, err := e.getActiveDomainEntry(terminateRequest.DomainUUID)
	if err != nil {
		return err
	}
	domainID := domainEntry.GetInfo().ID

	request := terminateRequest.TerminateRequest
	execution := workflow.WorkflowExecution{
		WorkflowId: request.WorkflowExecution.WorkflowId,
		RunId:      request.WorkflowExecution.RunId,
	}

	return e.updateWorkflowExecution(ctx, domainID, execution, true, false,
		func(msBuilder mutableState, tBuilder *timerBuilder) ([]persistence.Task, error) {
			if !msBuilder.IsWorkflowExecutionRunning() {
				return nil, ErrWorkflowCompleted
			}

			if _, err := msBuilder.AddWorkflowExecutionTerminatedEvent(
				request.GetReason(),
				request.GetDetails(),
				request.GetIdentity(),
			); err != nil {
				return nil, &workflow.InternalServiceError{Message: "Unable to terminate workflow execution."}
			}

			return nil, nil
		})
}

// RecordChildExecutionCompleted records the completion of child execution into parent execution history
func (e *historyEngineImpl) RecordChildExecutionCompleted(
	ctx ctx.Context,
	completionRequest *h.RecordChildExecutionCompletedRequest,
) error {

	domainEntry, err := e.getActiveDomainEntry(completionRequest.DomainUUID)
	if err != nil {
		return err
	}
	domainID := domainEntry.GetInfo().ID

	execution := workflow.WorkflowExecution{
		WorkflowId: completionRequest.WorkflowExecution.WorkflowId,
		RunId:      completionRequest.WorkflowExecution.RunId,
	}

	return e.updateWorkflowExecution(ctx, domainID, execution, false, true,
		func(msBuilder mutableState, tBuilder *timerBuilder) ([]persistence.Task, error) {
			if !msBuilder.IsWorkflowExecutionRunning() {
				return nil, ErrWorkflowCompleted
			}

			initiatedID := *completionRequest.InitiatedId
			completedExecution := completionRequest.CompletedExecution
			completionEvent := completionRequest.CompletionEvent

			// Check mutable state to make sure child execution is in pending child executions
			ci, isRunning := msBuilder.GetChildExecutionInfo(initiatedID)
			if !isRunning || ci.StartedID == common.EmptyEventID {
				return nil, &workflow.EntityNotExistsError{Message: "Pending child execution not found."}
			}

			var err error
			switch *completionEvent.EventType {
			case workflow.EventTypeWorkflowExecutionCompleted:
				attributes := completionEvent.WorkflowExecutionCompletedEventAttributes
				_, err = msBuilder.AddChildWorkflowExecutionCompletedEvent(initiatedID, completedExecution, attributes)
			case workflow.EventTypeWorkflowExecutionFailed:
				attributes := completionEvent.WorkflowExecutionFailedEventAttributes
				_, err = msBuilder.AddChildWorkflowExecutionFailedEvent(initiatedID, completedExecution, attributes)
			case workflow.EventTypeWorkflowExecutionCanceled:
				attributes := completionEvent.WorkflowExecutionCanceledEventAttributes
				_, err = msBuilder.AddChildWorkflowExecutionCanceledEvent(initiatedID, completedExecution, attributes)
			case workflow.EventTypeWorkflowExecutionTerminated:
				attributes := completionEvent.WorkflowExecutionTerminatedEventAttributes
				_, err = msBuilder.AddChildWorkflowExecutionTerminatedEvent(initiatedID, completedExecution, attributes)
			case workflow.EventTypeWorkflowExecutionTimedOut:
				attributes := completionEvent.WorkflowExecutionTimedOutEventAttributes
				_, err = msBuilder.AddChildWorkflowExecutionTimedOutEvent(initiatedID, completedExecution, attributes)
			}

			return nil, err
		})
}

func (e *historyEngineImpl) ReplicateEvents(
	ctx ctx.Context,
	replicateRequest *h.ReplicateEventsRequest,
) error {

	return e.replicator.ApplyEvents(ctx, replicateRequest)
}

func (e *historyEngineImpl) ReplicateRawEvents(
	ctx ctx.Context,
	replicateRequest *h.ReplicateRawEventsRequest,
) error {

	return e.replicator.ApplyRawEvents(ctx, replicateRequest)
}

func (e *historyEngineImpl) SyncShardStatus(
	ctx ctx.Context,
	request *h.SyncShardStatusRequest,
) error {

	clusterName := request.GetSourceCluster()
	now := time.Unix(0, request.GetTimestamp())

	// here there are 3 main things
	// 1. update the view of remote cluster's shard time
	// 2. notify the timer gate in the timer queue standby processor
	// 3, notify the transfer (essentially a no op, just put it here so it looks symmetric)
	e.shard.SetCurrentTime(clusterName, now)
	e.txProcessor.NotifyNewTask(clusterName, []persistence.Task{})
	e.timerProcessor.NotifyNewTimers(clusterName, []persistence.Task{})
	return nil
}

func (e *historyEngineImpl) SyncActivity(
	ctx ctx.Context,
	request *h.SyncActivityRequest,
) (retError error) {

	return e.replicator.SyncActivity(ctx, request)
}

func (e *historyEngineImpl) ResetWorkflowExecution(
	ctx ctx.Context,
	resetRequest *h.ResetWorkflowExecutionRequest,
) (response *workflow.ResetWorkflowExecutionResponse, retError error) {

	domainEntry, retError := e.getActiveDomainEntry(resetRequest.DomainUUID)
	if retError != nil {
		return
	}
	domainID := domainEntry.GetInfo().ID

	request := resetRequest.ResetRequest
	if request == nil || request.WorkflowExecution == nil || len(request.WorkflowExecution.GetRunId()) == 0 || len(request.WorkflowExecution.GetWorkflowId()) == 0 {
		retError = &workflow.BadRequestError{
			Message: "Require workflowId and runId.",
		}
		return
	}
	if request.GetDecisionFinishEventId() <= common.FirstEventID {
		retError = &workflow.BadRequestError{
			Message: "Decision finish ID must be > 1.",
		}
		return
	}
	baseExecution := workflow.WorkflowExecution{
		WorkflowId: request.WorkflowExecution.WorkflowId,
		RunId:      request.WorkflowExecution.RunId,
	}

	baseContext, baseRelease, retError := e.historyCache.getOrCreateWorkflowExecution(ctx, domainID, baseExecution)
	if retError != nil {
		return
	}
	defer func() { baseRelease(retError) }()

	baseMutableState, retError := baseContext.loadWorkflowExecution()
	if retError != nil {
		return
	}

	// also load the current run of the workflow, it can be different from the base runID
	resp, retError := e.executionManager.GetCurrentExecution(&persistence.GetCurrentExecutionRequest{
		DomainID:   domainID,
		WorkflowID: request.WorkflowExecution.GetWorkflowId(),
	})
	if retError != nil {
		return
	}

	var currMutableState mutableState
	var currContext workflowExecutionContext
	var currExecution workflow.WorkflowExecution
	if resp.RunID == baseExecution.GetRunId() {
		currContext = baseContext
		currMutableState = baseMutableState
		currExecution = baseExecution
	} else {
		currExecution = workflow.WorkflowExecution{
			WorkflowId: request.WorkflowExecution.WorkflowId,
			RunId:      common.StringPtr(resp.RunID),
		}
		var currRelease func(err error)
		currContext, currRelease, retError = e.historyCache.getOrCreateWorkflowExecution(ctx, domainID, currExecution)
		if retError != nil {
			return
		}
		defer func() { currRelease(retError) }()
		currMutableState, retError = currContext.loadWorkflowExecution()
		if retError != nil {
			return
		}
	}

	// dedup by requestID
	if currMutableState.GetExecutionInfo().CreateRequestID == request.GetRequestId() {
		response = &workflow.ResetWorkflowExecutionResponse{
			RunId: currExecution.RunId,
		}
		e.logger.Info("Duplicated reset request",
			tag.WorkflowID(currExecution.GetWorkflowId()),
			tag.WorkflowRunID(currExecution.GetRunId()),
			tag.WorkflowDomainID(domainID))
		return
	}

	return e.resetor.ResetWorkflowExecution(ctx, request, baseContext, baseMutableState, currContext, currMutableState)
}

func (e *historyEngineImpl) DeleteExecutionFromVisibility(
	task *persistence.TimerTaskInfo,
) error {

	request := &persistence.VisibilityDeleteWorkflowExecutionRequest{
		DomainID:   task.DomainID,
		WorkflowID: task.WorkflowID,
		RunID:      task.RunID,
		TaskID:     task.TaskID,
	}
	return e.visibilityMgr.DeleteWorkflowExecution(request) // delete from db
}

type updateWorkflowAction struct {
	noop           bool
	deleteWorkflow bool
	createDecision bool
	timerTasks     []persistence.Task
	transferTasks  []persistence.Task
}

func (e *historyEngineImpl) updateWorkflowExecutionWithAction(
	ctx ctx.Context,
	domainID string,
	execution workflow.WorkflowExecution,
	action func(builder mutableState, tBuilder *timerBuilder) (*updateWorkflowAction, error),
) (retError error) {

	context, release, err0 := e.historyCache.getOrCreateWorkflowExecution(ctx, domainID, execution)
	if err0 != nil {
		return err0
	}
	defer func() { release(retError) }()

Update_History_Loop:
	for attempt := 0; attempt < conditionalRetryCount; attempt++ {
		msBuilder, err1 := context.loadWorkflowExecution()
		if err1 != nil {
			return err1
		}
		tBuilder := e.getTimerBuilder(context.getExecution())

		// conduct caller action
		postActions, err := action(msBuilder, tBuilder)
		if err != nil {
			if err == ErrStaleState {
				// Handler detected that cached workflow mutable could potentially be stale
				// Reload workflow execution history
				context.clear()
				continue Update_History_Loop
			}

			// Returned error back to the caller
			return err
		}
		if postActions.noop {
			return nil
		}

		transferTasks, timerTasks := postActions.transferTasks, postActions.timerTasks
		if postActions.deleteWorkflow {
			tranT, timerT, err := e.getWorkflowHistoryCleanupTasks(
				domainID,
				execution.GetWorkflowId(),
				tBuilder)
			if err != nil {
				return err
			}
			transferTasks = append(transferTasks, tranT)
			timerTasks = append(timerTasks, timerT)
		}

		if postActions.createDecision {
			// Create a transfer task to schedule a decision task
			if !msBuilder.HasPendingDecisionTask() {
				di, err := msBuilder.AddDecisionTaskScheduledEvent()
				if err != nil {
					return &workflow.InternalServiceError{Message: "Failed to add decision scheduled event."}
				}
				transferTasks = append(transferTasks, &persistence.DecisionTask{
					DomainID:   domainID,
					TaskList:   di.TaskList,
					ScheduleID: di.ScheduleID,
				})
				if msBuilder.IsStickyTaskListEnabled() {
					tBuilder := e.getTimerBuilder(context.getExecution())
					stickyTaskTimeoutTimer := tBuilder.AddScheduleToStartDecisionTimoutTask(di.ScheduleID, di.Attempt,
						msBuilder.GetExecutionInfo().StickyScheduleToStartTimeout)
					timerTasks = append(timerTasks, stickyTaskTimeoutTimer)
				}
			}
		}

		// We apply the update to execution using optimistic concurrency.  If it fails due to a conflict then reload
		// the history and try the operation again.
		msBuilder.AddTransferTasks(transferTasks...)
		msBuilder.AddTimerTasks(timerTasks...)
		err = context.updateWorkflowExecutionAsActive(e.shard.GetTimeSource().Now())
		if err == ErrConflict {
			continue Update_History_Loop
		}
		return err
	}
	return ErrMaxAttemptsExceeded
}

func (e *historyEngineImpl) updateWorkflowExecution(
	ctx ctx.Context,
	domainID string,
	execution workflow.WorkflowExecution,
	createDeletionTask bool,
	createDecisionTask bool,
	action func(builder mutableState, tBuilder *timerBuilder) ([]persistence.Task, error),
) error {

	return e.updateWorkflowExecutionWithAction(ctx, domainID, execution,
		func(builder mutableState, tBuilder *timerBuilder) (*updateWorkflowAction, error) {
			timerTasks, err := action(builder, tBuilder)
			if err != nil {
				return nil, err
			}
			postActions := &updateWorkflowAction{
				deleteWorkflow: createDeletionTask,
				createDecision: createDecisionTask,
				timerTasks:     timerTasks,
			}
			return postActions, nil
		})
}

func (e *historyEngineImpl) getWorkflowHistoryCleanupTasks(
	domainID, workflowID string,
	tBuilder *timerBuilder,
) (persistence.Task, persistence.Task, error) {
	return getWorkflowHistoryCleanupTasksFromShard(e.shard, domainID, workflowID, tBuilder)
}

func getWorkflowHistoryCleanupTasksFromShard(
	shard ShardContext,
	domainID, workflowID string,
	tBuilder *timerBuilder,
) (persistence.Task, persistence.Task, error) {

	var retentionInDays int32
	domainEntry, err := shard.GetDomainCache().GetDomainByID(domainID)
	if err != nil {
		if _, ok := err.(*workflow.EntityNotExistsError); !ok {
			return nil, nil, err
		}
	} else {
		retentionInDays = domainEntry.GetRetentionDays(workflowID)
	}
	deleteTask := createDeleteHistoryEventTimerTask(tBuilder, retentionInDays)
	return &persistence.CloseExecutionTask{}, deleteTask, nil
}

func createDeleteHistoryEventTimerTask(
	tBuilder *timerBuilder,
	retentionInDays int32,
) *persistence.DeleteHistoryEventTask {

	retention := time.Duration(retentionInDays) * time.Hour * 24
	if tBuilder != nil {
		return tBuilder.createDeleteHistoryEventTimerTask(retention)
	}
	expiryTime := clock.NewRealTimeSource().Now().Add(retention)
	return &persistence.DeleteHistoryEventTask{
		VisibilityTimestamp: expiryTime,
	}
}

func (e *historyEngineImpl) deleteEvents(
	domainID string,
	execution workflow.WorkflowExecution,
	eventStoreVersion int32,
	branchToken []byte,
) {

	// We created the history events but failed to create workflow execution, so cleanup the history which could cause
	// us to leak history events which are never cleaned up. Cleaning up the events is absolutely safe here as they
	// are always created for a unique run_id which is not visible beyond this call yet.
	// TODO: Handle error on deletion of execution history
	if eventStoreVersion == persistence.EventStoreVersionV2 {
		e.historyV2Mgr.DeleteHistoryBranch(&persistence.DeleteHistoryBranchRequest{
			BranchToken: branchToken,
			ShardID:     common.IntPtr(e.shard.GetShardID()),
		})
	} else {
		e.historyMgr.DeleteWorkflowExecutionHistory(&persistence.DeleteWorkflowExecutionHistoryRequest{
			DomainID:  domainID,
			Execution: execution,
		})
	}
}

func (e *historyEngineImpl) failDecision(
	context workflowExecutionContext,
	scheduleID int64,
	startedID int64,
	cause workflow.DecisionTaskFailedCause,
	details []byte,
	request *workflow.RespondDecisionTaskCompletedRequest,
) (mutableState, error) {

	// Clear any updates we have accumulated so far
	context.clear()

	// Reload workflow execution so we can apply the decision task failure event
	msBuilder, err := context.loadWorkflowExecution()
	if err != nil {
		return nil, err
	}

	if _, err = msBuilder.AddDecisionTaskFailedEvent(
		scheduleID, startedID, cause, details, request.GetIdentity(), "", "", "", 0,
	); err != nil {
		return nil, err
	}

	// Return new builder back to the caller for further updates
	return msBuilder, nil
}

func (e *historyEngineImpl) getTimerBuilder(
	we *workflow.WorkflowExecution,
) *timerBuilder {

	log := e.logger.WithTags(tag.WorkflowID(we.GetWorkflowId()), tag.WorkflowRunID(we.GetRunId()))
	return newTimerBuilder(log, clock.NewRealTimeSource())
}

func (e *historyEngineImpl) NotifyNewHistoryEvent(
	event *historyEventNotification,
) {

	e.historyEventNotifier.NotifyNewHistoryEvent(event)
}

func (e *historyEngineImpl) NotifyNewTransferTasks(
	tasks []persistence.Task,
) {

	if len(tasks) > 0 {
		task := tasks[0]
		clusterName := e.clusterMetadata.ClusterNameForFailoverVersion(task.GetVersion())
		e.txProcessor.NotifyNewTask(clusterName, tasks)
	}
}

func (e *historyEngineImpl) NotifyNewReplicationTasks(
	tasks []persistence.Task,
) {

	if len(tasks) > 0 {
		e.replicatorProcessor.notifyNewTask()
	}
}

func (e *historyEngineImpl) NotifyNewTimerTasks(
	tasks []persistence.Task,
) {

	if len(tasks) > 0 {
		task := tasks[0]
		clusterName := e.clusterMetadata.ClusterNameForFailoverVersion(task.GetVersion())
		e.timerProcessor.NotifyNewTimers(clusterName, tasks)
	}
}

func validateStartWorkflowExecutionRequest(
	request *workflow.StartWorkflowExecutionRequest,
	maxIDLengthLimit int,
) error {

	if len(request.GetRequestId()) == 0 {
		return &workflow.BadRequestError{Message: "Missing request ID."}
	}
	if request.ExecutionStartToCloseTimeoutSeconds == nil || request.GetExecutionStartToCloseTimeoutSeconds() <= 0 {
		return &workflow.BadRequestError{Message: "Missing or invalid ExecutionStartToCloseTimeoutSeconds."}
	}
	if request.TaskStartToCloseTimeoutSeconds == nil || request.GetTaskStartToCloseTimeoutSeconds() <= 0 {
		return &workflow.BadRequestError{Message: "Missing or invalid TaskStartToCloseTimeoutSeconds."}
	}
	if request.TaskList == nil || request.TaskList.Name == nil || request.TaskList.GetName() == "" {
		return &workflow.BadRequestError{Message: "Missing Tasklist."}
	}
	if request.WorkflowType == nil || request.WorkflowType.Name == nil || request.WorkflowType.GetName() == "" {
		return &workflow.BadRequestError{Message: "Missing WorkflowType."}
	}
	if len(request.GetDomain()) > maxIDLengthLimit {
		return &workflow.BadRequestError{Message: "Domain exceeds length limit."}
	}
	if len(request.GetWorkflowId()) > maxIDLengthLimit {
		return &workflow.BadRequestError{Message: "WorkflowId exceeds length limit."}
	}
	if len(request.TaskList.GetName()) > maxIDLengthLimit {
		return &workflow.BadRequestError{Message: "TaskList exceeds length limit."}
	}
	if len(request.WorkflowType.GetName()) > maxIDLengthLimit {
		return &workflow.BadRequestError{Message: "WorkflowType exceeds length limit."}
	}

	return common.ValidateRetryPolicy(request.RetryPolicy)
}

func (e *historyEngineImpl) overrideStartWorkflowExecutionRequest(
	domainEntry *cache.DomainCacheEntry,
	request *workflow.StartWorkflowExecutionRequest,
) {

	maxDecisionStartToCloseTimeoutSeconds := int32(e.config.MaxDecisionStartToCloseSeconds(
		domainEntry.GetInfo().Name,
	))

	if request.GetTaskStartToCloseTimeoutSeconds() > maxDecisionStartToCloseTimeoutSeconds {
		e.throttledLogger.WithTags(
			tag.WorkflowDomainID(domainEntry.GetInfo().ID),
			tag.WorkflowID(request.GetWorkflowId()),
			tag.WorkflowDecisionTimeoutSeconds(request.GetTaskStartToCloseTimeoutSeconds()),
		).Info("force override decision start to close timeout due to decision timout too large")
		request.TaskStartToCloseTimeoutSeconds = common.Int32Ptr(maxDecisionStartToCloseTimeoutSeconds)
	}

	if request.GetTaskStartToCloseTimeoutSeconds() > request.GetExecutionStartToCloseTimeoutSeconds() {
		e.throttledLogger.WithTags(
			tag.WorkflowDomainID(domainEntry.GetInfo().ID),
			tag.WorkflowID(request.GetWorkflowId()),
			tag.WorkflowDecisionTimeoutSeconds(request.GetTaskStartToCloseTimeoutSeconds()),
		).Info("force override decision start to close timeout due to decision timeout larger than workflow timeout")
		request.TaskStartToCloseTimeoutSeconds = request.ExecutionStartToCloseTimeoutSeconds
	}
}

func validateDomainUUID(
	domainUUID *string,
) (string, error) {

	if domainUUID == nil {
		return "", &workflow.BadRequestError{Message: "Missing domain UUID."}
	} else if uuid.Parse(*domainUUID) == nil {
		return "", &workflow.BadRequestError{Message: "Invalid domain UUID."}
	}
	return *domainUUID, nil
}

func (e *historyEngineImpl) getActiveDomainEntry(
	domainUUID *string,
) (*cache.DomainCacheEntry, error) {

	return getActiveDomainEntryFromShard(e.shard, domainUUID)
}

func getActiveDomainEntryFromShard(
	shard ShardContext,
	domainUUID *string,
) (*cache.DomainCacheEntry, error) {

	domainID, err := validateDomainUUID(domainUUID)
	if err != nil {
		return nil, err
	}

	domainEntry, err := shard.GetDomainCache().GetDomainByID(domainID)
	if err != nil {
		return nil, err
	}
	if err = domainEntry.GetDomainNotActiveErr(); err != nil {
		return nil, err
	}
	return domainEntry, nil
}

func getScheduleID(
	activityID string,
	msBuilder mutableState,
) (int64, error) {

	if activityID == "" {
		return 0, &workflow.BadRequestError{Message: "Neither ActivityID nor ScheduleID is provided"}
	}
	scheduleID, ok := msBuilder.GetScheduleIDByActivityID(activityID)
	if !ok {
		return 0, &workflow.BadRequestError{Message: fmt.Sprintf("No such activityID: %s\n", activityID)}
	}
	return scheduleID, nil
}

func getStartRequest(
	domainID string,
	request *workflow.SignalWithStartWorkflowExecutionRequest,
) *h.StartWorkflowExecutionRequest {

	req := &workflow.StartWorkflowExecutionRequest{
		Domain:                              request.Domain,
		WorkflowId:                          request.WorkflowId,
		WorkflowType:                        request.WorkflowType,
		TaskList:                            request.TaskList,
		Input:                               request.Input,
		ExecutionStartToCloseTimeoutSeconds: request.ExecutionStartToCloseTimeoutSeconds,
		TaskStartToCloseTimeoutSeconds:      request.TaskStartToCloseTimeoutSeconds,
		Identity:                            request.Identity,
		RequestId:                           request.RequestId,
		WorkflowIdReusePolicy:               request.WorkflowIdReusePolicy,
		RetryPolicy:                         request.RetryPolicy,
		CronSchedule:                        request.CronSchedule,
		Memo:                                request.Memo,
		SearchAttributes:                    request.SearchAttributes,
		Header:                              request.Header,
	}

	startRequest := common.CreateHistoryStartWorkflowRequest(domainID, req)
	return startRequest
}

func setTaskInfo(
	version int64,
	timestamp time.Time,
	transferTasks []persistence.Task,
	timerTasks []persistence.Task,
) {
	// set both the task version, as well as the timestamp on the transfer tasks
	for _, task := range transferTasks {
		task.SetVersion(version)
		task.SetVisibilityTimestamp(timestamp)
	}
	for _, task := range timerTasks {
		task.SetVersion(version)
	}
}

// for startWorkflowExecution & signalWithStart to handle workflow reuse policy
func (e *historyEngineImpl) applyWorkflowIDReusePolicyForSigWithStart(
	prevExecutionInfo *persistence.WorkflowExecutionInfo,
	domainID string,
	execution workflow.WorkflowExecution,
	wfIDReusePolicy workflow.WorkflowIdReusePolicy,
) error {

	prevStartRequestID := prevExecutionInfo.CreateRequestID
	prevRunID := prevExecutionInfo.RunID
	prevState := prevExecutionInfo.State
	prevCloseState := prevExecutionInfo.CloseStatus

	return e.applyWorkflowIDReusePolicyHelper(prevStartRequestID, prevRunID, prevState, prevCloseState, domainID, execution, wfIDReusePolicy)

}

func (e *historyEngineImpl) applyWorkflowIDReusePolicyHelper(
	prevStartRequestID,
	prevRunID string,
	prevState int,
	prevCloseState int,
	domainID string,
	execution workflow.WorkflowExecution,
	wfIDReusePolicy workflow.WorkflowIdReusePolicy,
) error {

	// here we know there is some information about the prev workflow, i.e. either running right now
	// or has history check if the this workflow is finished
	if prevState != persistence.WorkflowStateCompleted {
		msg := "Workflow execution is already running. WorkflowId: %v, RunId: %v."
		return getWorkflowAlreadyStartedError(msg, prevStartRequestID, execution.GetWorkflowId(), prevRunID)
	}
	switch wfIDReusePolicy {
	case workflow.WorkflowIdReusePolicyAllowDuplicateFailedOnly:
		if _, ok := FailedWorkflowCloseState[prevCloseState]; !ok {
			msg := "Workflow execution already finished successfully. WorkflowId: %v, RunId: %v. Workflow ID reuse policy: allow duplicate workflow ID if last run failed."
			return getWorkflowAlreadyStartedError(msg, prevStartRequestID, execution.GetWorkflowId(), prevRunID)
		}
	case workflow.WorkflowIdReusePolicyAllowDuplicate:
		// as long as workflow not running, so this case has no check
	case workflow.WorkflowIdReusePolicyRejectDuplicate:
		msg := "Workflow execution already finished. WorkflowId: %v, RunId: %v. Workflow ID reuse policy: reject duplicate workflow ID."
		return getWorkflowAlreadyStartedError(msg, prevStartRequestID, execution.GetWorkflowId(), prevRunID)
	default:
		return &workflow.InternalServiceError{Message: "Failed to process start workflow reuse policy."}
	}

	return nil
}

func getWorkflowAlreadyStartedError(errMsg string, createRequestID string, workflowID string, runID string) error {
	return &workflow.WorkflowExecutionAlreadyStartedError{
		Message:        common.StringPtr(fmt.Sprintf(errMsg, workflowID, runID)),
		StartRequestId: common.StringPtr(fmt.Sprintf("%v", createRequestID)),
		RunId:          common.StringPtr(fmt.Sprintf("%v", runID)),
	}
}<|MERGE_RESOLUTION|>--- conflicted
+++ resolved
@@ -161,20 +161,12 @@
 		config:               config,
 		archivalClient: warchiver.NewClient(
 			shard.GetMetricsClient(),
-<<<<<<< HEAD
 			logger,
 			publicClient,
 			shard.GetConfig().NumArchiveSystemWorkflows,
 			shard.GetConfig().ArchiveRequestRPS,
-			archiverProvider,
+			shard.GetService().GetArchiverProvider(),
 			persistencehelper.NewWorkflowCleaner(executionManager, historyManager, historyV2Manager, visibilityMgr, logger),
-=======
-			shard.GetLogger(),
-			publicClient,
-			shard.GetConfig().NumArchiveSystemWorkflows,
-			shard.GetConfig().ArchiveRequestRPS,
-			shard.GetService().GetArchiverProvider(),
->>>>>>> 3df735ab
 		),
 	}
 
