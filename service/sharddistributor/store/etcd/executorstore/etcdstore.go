--- conflicted
+++ resolved
@@ -274,7 +274,7 @@
 			continue
 		}
 		var shardStatistic store.ShardStatistics
-		if err := json.Unmarshal(kv.Value, &shardStatistic); err != nil {
+		if err := common.DecompressAndUnmarshal(kv.Value, &shardStatistic); err != nil {
 			continue
 		}
 		shardStats[shardID] = shardStatistic
@@ -445,7 +445,6 @@
 			state.AssignedShards = make(map[string]*types.ShardAssignment)
 		}
 
-<<<<<<< HEAD
 		statsResp, err := s.client.Get(ctx, shardStatsKey)
 		if err != nil {
 			return fmt.Errorf("get shard statistics: %w", err)
@@ -454,8 +453,8 @@
 		statsModRevision := int64(0)
 		if len(statsResp.Kvs) > 0 {
 			statsModRevision = statsResp.Kvs[0].ModRevision
-			if err := json.Unmarshal(statsResp.Kvs[0].Value, &shardStats); err != nil {
-				return fmt.Errorf("unmarshal shard statistics: %w", err)
+			if err := common.DecompressAndUnmarshal(statsResp.Kvs[0].Value, &shardStats); err != nil {
+				return fmt.Errorf("parse shard statistics: %w", err)
 			}
 			// Statistics already exist, update the last move time.
 			// This can happen if the shard was previously assigned to an executor, and a lookup happens after the executor is deleted,
@@ -468,12 +467,13 @@
 			shardStats.LastMoveTime = now
 		}
 
-		// 2. Modify the state in memory, adding the new shard if it's not already there.
-=======
 		// 2. Get the executor state.
 		statusResp, err := s.client.Get(ctx, statusKey)
-		if err != nil || len(statusResp.Kvs) == 0 {
+		if err != nil {
 			return fmt.Errorf("get executor status: %w", err)
+		}
+		if len(statusResp.Kvs) == 0 {
+			return store.ErrExecutorNotFound
 		}
 		statusValue := string(statusResp.Kvs[0].Value)
 		decompressedStatusValue, err := common.Decompress(statusResp.Kvs[0].Value)
@@ -487,7 +487,6 @@
 		statusModRev := statusResp.Kvs[0].ModRevision
 
 		// 3. Modify the state in memory, adding the new shard if it's not already there.
->>>>>>> 34d985bc
 		if _, alreadyAssigned := state.AssignedShards[shardID]; !alreadyAssigned {
 			state.AssignedShards[shardID] = &types.ShardAssignment{Status: types.AssignmentStatusREADY}
 		}
@@ -504,17 +503,10 @@
 
 		var comparisons []clientv3.Cmp
 
-<<<<<<< HEAD
-		// 3. Prepare and commit the transaction with four atomic checks.
-		// a) Check that the executor's status is ACTIVE.
-		comparisons = append(comparisons, clientv3.Compare(clientv3.Value(statusKey), "=", _executorStatusRunningJSON))
-		// b) Check that neither the assigned_state nor shard statistics were modified concurrently.
-=======
-		// 4. Prepare and commit the transaction with three atomic checks.
+		// 4. Prepare and commit the transaction with four atomic checks.
 		// a) Check that the executor's status ACTIVE has not been changed.
 		comparisons = append(comparisons, clientv3.Compare(clientv3.ModRevision(statusKey), "=", statusModRev))
-		// b) Check that the assigned_state key hasn't been changed by another process.
->>>>>>> 34d985bc
+		// b) Check that neither the assigned_state nor shard statistics were modified concurrently.
 		comparisons = append(comparisons, clientv3.Compare(clientv3.ModRevision(assignedState), "=", modRevision))
 		comparisons = append(comparisons, clientv3.Compare(clientv3.ModRevision(shardStatsKey), "=", statsModRevision))
 		// c) Check that the cache is up to date.
@@ -678,8 +670,8 @@
 			stats := store.ShardStatistics{}
 
 			if len(statsResp.Kvs) > 0 {
-				if err := json.Unmarshal(statsResp.Kvs[0].Value, &stats); err != nil {
-					return nil, fmt.Errorf("unmarshal shard statistics: %w", err)
+				if err := common.DecompressAndUnmarshal(statsResp.Kvs[0].Value, &stats); err != nil {
+					return nil, fmt.Errorf("parse shard statistics: %w", err)
 				}
 			} else {
 				stats.SmoothedLoad = 0
