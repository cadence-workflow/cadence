// The MIT License (MIT)
//
// Copyright (c) 2017-2020 Uber Technologies Inc.
//
// Permission is hereby granted, free of charge, to any person obtaining a copy
// of this software and associated documentation files (the "Software"), to deal
// in the Software without restriction, including without limitation the rights
// to use, copy, modify, merge, publish, distribute, sublicense, and/or sell
// copies of the Software, and to permit persons to whom the Software is
// furnished to do so, subject to the following conditions:
//
// The above copyright notice and this permission notice shall be included in all
// copies or substantial portions of the Software.
//
// THE SOFTWARE IS PROVIDED "AS IS", WITHOUT WARRANTY OF ANY KIND, EXPRESS OR
// IMPLIED, INCLUDING BUT NOT LIMITED TO THE WARRANTIES OF MERCHANTABILITY,
// FITNESS FOR A PARTICULAR PURPOSE AND NONINFRINGEMENT. IN NO EVENT SHALL THE
// AUTHORS OR COPYRIGHT HOLDERS BE LIABLE FOR ANY CLAIM, DAMAGES OR OTHER
// LIABILITY, WHETHER IN AN ACTION OF CONTRACT, TORT OR OTHERWISE, ARISING FROM,
// OUT OF OR IN CONNECTION WITH THE SOFTWARE OR THE USE OR OTHER DEALINGS IN THE
// SOFTWARE.

//go:generate mockgen -package $GOPACKAGE -source $GOFILE -destination coordinator_mock.go -self_package github.com/uber/cadence/service/history/failover

package failover

import (
	ctx "context"
	"sync/atomic"
	"time"

	"github.com/uber/cadence/client/history"
	"github.com/uber/cadence/common"
	"github.com/uber/cadence/common/backoff"
	"github.com/uber/cadence/common/cache"
	"github.com/uber/cadence/common/clock"
	"github.com/uber/cadence/common/domain"
	"github.com/uber/cadence/common/log"
	"github.com/uber/cadence/common/log/tag"
	"github.com/uber/cadence/common/metrics"
	"github.com/uber/cadence/common/persistence"
	"github.com/uber/cadence/common/types"
	"github.com/uber/cadence/service/history/config"
)

const (
	notificationChanBufferSize       = 1000
	receiveChanBufferSize            = 1000
	cleanupMarkerInterval            = 30 * time.Minute
	invalidMarkerDuration            = 1 * time.Hour
	updateDomainRetryInitialInterval = 50 * time.Millisecond
	updateDomainRetryCoefficient     = 2.0
	updateDomainMaxRetry             = 2
)

type (
	// Coordinator manages the failover markers on sending and receiving
	Coordinator interface {
		common.Daemon

		NotifyFailoverMarkers(shardID int32, markers []*types.FailoverMarkerAttributes)
		ReceiveFailoverMarkers(shardIDs []int32, marker *types.FailoverMarkerAttributes)
	}

	coordinatorImpl struct {
		status           int32
		recorder         map[string]*failoverRecord
		notificationChan chan *notificationRequest
		receiveChan      chan *receiveRequest
		shutdownChan     chan struct{}
		retryPolicy      backoff.RetryPolicy

		metadataMgr   persistence.MetadataManager
		historyClient history.Client
		config        *config.Config
		timeSource    clock.TimeSource
		domainCache   cache.DomainCache
		metrics       metrics.Client
		logger        log.Logger
	}

	notificationRequest struct {
		shardID int32
		markers []*types.FailoverMarkerAttributes
	}

	receiveRequest struct {
		shardIDs []int32
		marker   *types.FailoverMarkerAttributes
	}

	failoverRecord struct {
		failoverVersion int64
		shards          map[int32]struct{}
		lastUpdatedTime time.Time
	}
)

// NewCoordinator initialize a failover coordinator
func NewCoordinator(
	metadataMgr persistence.MetadataManager,
	historyClient history.Client,
	timeSource clock.TimeSource,
	domainCache cache.DomainCache,
	config *config.Config,
	metrics metrics.Client,
	logger log.Logger,
) Coordinator {

	retryPolicy := backoff.NewExponentialRetryPolicy(updateDomainRetryInitialInterval)
	retryPolicy.SetBackoffCoefficient(updateDomainRetryCoefficient)
	retryPolicy.SetMaximumAttempts(updateDomainMaxRetry)

	return &coordinatorImpl{
		status:           common.DaemonStatusInitialized,
		recorder:         make(map[string]*failoverRecord),
		notificationChan: make(chan *notificationRequest, notificationChanBufferSize),
		receiveChan:      make(chan *receiveRequest, receiveChanBufferSize),
		shutdownChan:     make(chan struct{}),
		retryPolicy:      retryPolicy,
		metadataMgr:      metadataMgr,
		historyClient:    historyClient,
		timeSource:       timeSource,
		domainCache:      domainCache,
		config:           config,
		metrics:          metrics,
		logger:           logger.WithTags(tag.ComponentFailoverCoordinator),
	}
}

func (c *coordinatorImpl) Start() {

	if !atomic.CompareAndSwapInt32(
		&c.status,
		common.DaemonStatusInitialized,
		common.DaemonStatusStarted,
	) {
		return
	}

	go c.receiveFailoverMarkersLoop()
	go c.notifyFailoverMarkerLoop()

	c.logger.Info("Coordinator state changed", tag.LifeCycleStarted)
}

func (c *coordinatorImpl) Stop() {

	if !atomic.CompareAndSwapInt32(
		&c.status,
		common.DaemonStatusStarted,
		common.DaemonStatusStopped,
	) {
		return
	}

	close(c.shutdownChan)
	c.logger.Info("Coordinator state changed", tag.LifeCycleStopped)
}

func (c *coordinatorImpl) NotifyFailoverMarkers(
	shardID int32,
	markers []*types.FailoverMarkerAttributes,
) {

	c.notificationChan <- &notificationRequest{
		shardID: shardID,
		markers: markers,
	}
}

func (c *coordinatorImpl) ReceiveFailoverMarkers(
	shardIDs []int32,
	marker *types.FailoverMarkerAttributes,
) {

	c.receiveChan <- &receiveRequest{
		shardIDs: shardIDs,
		marker:   marker,
	}
}

func (c *coordinatorImpl) receiveFailoverMarkersLoop() {

	ticker := time.NewTicker(cleanupMarkerInterval)
	defer ticker.Stop()

	for {
		select {
		case <-c.shutdownChan:
			return
		case <-ticker.C:
			c.cleanupInvalidMarkers()
		case request := <-c.receiveChan:
			c.handleFailoverMarkers(request)
		}
	}
}

func (c *coordinatorImpl) notifyFailoverMarkerLoop() {

	timer := time.NewTimer(backoff.JitDuration(
		c.config.NotifyFailoverMarkerInterval(),
		c.config.NotifyFailoverMarkerTimerJitterCoefficient(),
	))
	defer timer.Stop()
	requestByMarker := make(map[*types.FailoverMarkerAttributes]*receiveRequest)

	for {
		select {
		case <-c.shutdownChan:
			return
		case notificationReq := <-c.notificationChan:
			// if there is a shard movement happen, it is fine to have duplicate shard ID in the request
			// The receiver side will de-dup the shard IDs. See: handleFailoverMarkers
			aggregateNotificationRequests(notificationReq, requestByMarker)
		case <-timer.C:
			c.notifyRemoteCoordinator(requestByMarker)
			timer.Reset(backoff.JitDuration(
				c.config.NotifyFailoverMarkerInterval(),
				c.config.NotifyFailoverMarkerTimerJitterCoefficient(),
			))
		}
	}
}

func (c *coordinatorImpl) handleFailoverMarkers(
	request *receiveRequest,
) {

	marker := request.marker
	domainID := marker.GetDomainID()

	if record, ok := c.recorder[domainID]; ok {
		// if the local failover version is smaller than the new received marker,
		// it means there is another failover happened and the local one should be invalid.
		if record.failoverVersion < marker.GetFailoverVersion() {
			delete(c.recorder, domainID)
		}

		// if the local failover version is larger than the new received marker,
		// ignore the incoming marker
		if record.failoverVersion > marker.GetFailoverVersion() {
			return
		}
	}

	if _, ok := c.recorder[domainID]; !ok {
		// initialize the failover record
		c.recorder[marker.GetDomainID()] = &failoverRecord{
			failoverVersion: marker.GetFailoverVersion(),
			shards:          make(map[int32]struct{}),
		}
	}

	record := c.recorder[domainID]
	record.lastUpdatedTime = c.timeSource.Now()
	for _, shardID := range request.shardIDs {
		record.shards[shardID] = struct{}{}
	}

<<<<<<< HEAD
	domainName, err := c.domainCache.GetDomainName(domainID)
=======
	domainEntry, err := c.domainCache.GetDomainByID(domainID)
>>>>>>> 4c61d942
	if err != nil {
		c.logger.Error("Coordinator failed to get domain after receiving all failover markers",
			tag.WorkflowDomainID(domainID))
		c.metrics.IncCounter(metrics.FailoverMarkerScope, metrics.GracefulFailoverFailure)
		return
	}
<<<<<<< HEAD
=======
	domainName := domainEntry.GetInfo().Name
>>>>>>> 4c61d942
	if len(record.shards) == c.config.NumberOfShards {
		if err := domain.CleanPendingActiveState(
			c.metadataMgr,
			domainID,
			record.failoverVersion,
			c.retryPolicy,
		); err != nil {
			c.logger.Error("Coordinator failed to update domain after receiving all failover markers",
				tag.WorkflowDomainID(domainID))
			c.metrics.IncCounter(metrics.FailoverMarkerScope, metrics.GracefulFailoverFailure)
			return
		}
		delete(c.recorder, domainID)
		now := c.timeSource.Now()
		c.metrics.Scope(
			metrics.FailoverMarkerScope,
			metrics.DomainTag(domainName),
		).RecordTimer(
			metrics.GracefulFailoverLatency,
			now.Sub(time.Unix(0, marker.GetCreationTime())),
		)
		c.logger.Info("Updated domain from pending-active to active",
			tag.WorkflowDomainName(domainName),
			tag.FailoverVersion(*marker.FailoverVersion),
		)
	} else {
		c.metrics.Scope(
			metrics.FailoverMarkerScope,
			metrics.DomainTag(domainName),
		).RecordTimer(
			metrics.FailoverMarkerCount,
			time.Duration(len(record.shards)),
		)
	}
}

func (c *coordinatorImpl) cleanupInvalidMarkers() {
	for domainID, record := range c.recorder {
		if c.timeSource.Now().Sub(record.lastUpdatedTime) > invalidMarkerDuration {
			delete(c.recorder, domainID)
		}
	}
}

func (c *coordinatorImpl) notifyRemoteCoordinator(
	requestByMarker map[*types.FailoverMarkerAttributes]*receiveRequest,
) {

	if len(requestByMarker) > 0 {
		var tokens []*types.FailoverMarkerToken
		for _, request := range requestByMarker {
			tokens = append(tokens, &types.FailoverMarkerToken{
				ShardIDs:       request.shardIDs,
				FailoverMarker: request.marker,
			})
		}

		err := c.historyClient.NotifyFailoverMarkers(
			ctx.Background(),
			&types.NotifyFailoverMarkersRequest{
				FailoverMarkerTokens: tokens,
			},
		)
		if err != nil {
			c.metrics.IncCounter(metrics.FailoverMarkerScope, metrics.FailoverMarkerNotificationFailure)
			c.logger.Error("Failed to notify failover markers", tag.Error(err))
		}

		for marker := range requestByMarker {
			delete(requestByMarker, marker)
		}
	}
}

func aggregateNotificationRequests(
	request *notificationRequest,
	requestByMarker map[*types.FailoverMarkerAttributes]*receiveRequest,
) {

	for _, marker := range request.markers {
		if _, ok := requestByMarker[marker]; !ok {
			requestByMarker[marker] = &receiveRequest{
				shardIDs: []int32{},
				marker:   marker,
			}
		}
		req := requestByMarker[marker]
		req.shardIDs = append(req.shardIDs, request.shardID)
	}
}<|MERGE_RESOLUTION|>--- conflicted
+++ resolved
@@ -259,21 +259,14 @@
 		record.shards[shardID] = struct{}{}
 	}
 
-<<<<<<< HEAD
 	domainName, err := c.domainCache.GetDomainName(domainID)
-=======
-	domainEntry, err := c.domainCache.GetDomainByID(domainID)
->>>>>>> 4c61d942
 	if err != nil {
 		c.logger.Error("Coordinator failed to get domain after receiving all failover markers",
 			tag.WorkflowDomainID(domainID))
 		c.metrics.IncCounter(metrics.FailoverMarkerScope, metrics.GracefulFailoverFailure)
 		return
 	}
-<<<<<<< HEAD
-=======
-	domainName := domainEntry.GetInfo().Name
->>>>>>> 4c61d942
+
 	if len(record.shards) == c.config.NumberOfShards {
 		if err := domain.CleanPendingActiveState(
 			c.metadataMgr,
