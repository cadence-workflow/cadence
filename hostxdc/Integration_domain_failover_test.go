// Copyright (c) 2017 Uber Technologies, Inc.
//
// Permission is hereby granted, free of charge, to any person obtaining a copy
// of this software and associated documentation files (the "Software"), to deal
// in the Software without restriction, including without limitation the rights
// to use, copy, modify, merge, publish, distribute, sublicense, and/or sell
// copies of the Software, and to permit persons to whom the Software is
// furnished to do so, subject to the following conditions:
//
// The above copyright notice and this permission notice shall be included in
// all copies or substantial portions of the Software.
//
// THE SOFTWARE IS PROVIDED "AS IS", WITHOUT WARRANTY OF ANY KIND, EXPRESS OR
// IMPLIED, INCLUDING BUT NOT LIMITED TO THE WARRANTIES OF MERCHANTABILITY,
// FITNESS FOR A PARTICULAR PURPOSE AND NONINFRINGEMENT. IN NO EVENT SHALL THE
// AUTHORS OR COPYRIGHT HOLDERS BE LIABLE FOR ANY CLAIM, DAMAGES OR OTHER
// LIABILITY, WHETHER IN AN ACTION OF CONTRACT, TORT OR OTHERWISE, ARISING FROM,
// OUT OF OR IN CONNECTION WITH THE SOFTWARE OR THE USE OR OTHER DEALINGS IN
// THE SOFTWARE.

// +build !race
// need to run xdc tests with race detector off because of ringpop bug causing data race issue

package hostxdc

import (
	"bytes"
	"context"
	"encoding/binary"
	"flag"
	"github.com/uber/cadence/common/persistence/cassandra"
	"github.com/uber/cadence/common/persistence/persistence-tests"
	"os"
	"strconv"
	"testing"
	"time"

	"github.com/pborman/uuid"
	log "github.com/sirupsen/logrus"
	"github.com/stretchr/testify/require"
	"github.com/stretchr/testify/suite"
	"github.com/uber-common/bark"
	"github.com/uber-go/tally"
	wsc "github.com/uber/cadence/.gen/go/cadence/workflowserviceclient"
	workflow "github.com/uber/cadence/.gen/go/shared"
	"github.com/uber/cadence/common"
	"github.com/uber/cadence/common/cluster"
	"github.com/uber/cadence/common/messaging"
	"github.com/uber/cadence/common/service/config"
	"github.com/uber/cadence/common/service/dynamicconfig"
	"github.com/uber/cadence/host"
	"go.uber.org/zap"
)

type (
	integrationClustersTestSuite struct {
		// override suite.Suite.Assertions with require.Assertions; this means that s.NotNil(nil) will stop the test,
		// not merely log an error
		*require.Assertions
		suite.Suite
		cluster1 *testCluster
		cluster2 *testCluster
		logger   bark.Logger
	}

	testCluster struct {
		persistencetests.TestBase
		host   host.Cadence
		engine wsc.Interface
		logger bark.Logger
	}
)

const (
	testNumberOfHistoryShards = 4
	testNumberOfHistoryHosts  = 1
)

var (
	integration  = flag.Bool("integration2", true, "run integration tests")
	domainName   = "integration-cross-dc-test-domain"
	clusterName  = []string{"active", "standby"}
	topicName    = []string{"active", "standby"}
	clustersInfo = []*config.ClustersInfo{
		{
			EnableGlobalDomain:             true,
			FailoverVersionIncrement:       10,
			MasterClusterName:              clusterName[0],
			CurrentClusterName:             clusterName[0],
			ClusterInitialFailoverVersions: map[string]int64{clusterName[0]: 0, clusterName[1]: 1},
		},
		{
			EnableGlobalDomain:             true,
			FailoverVersionIncrement:       10,
			MasterClusterName:              clusterName[0],
			CurrentClusterName:             clusterName[1],
			ClusterInitialFailoverVersions: map[string]int64{clusterName[0]: 0, clusterName[1]: 1},
		},
	}
	clusterReplicationConfig = []*workflow.ClusterReplicationConfiguration{
		{
			ClusterName: common.StringPtr(clusterName[0]),
		},
		{
			ClusterName: common.StringPtr(clusterName[1]),
		},
	}
)

func (s *integrationClustersTestSuite) newTestCluster(no int) *testCluster {
	c := &testCluster{logger: s.logger.WithField("Cluster", clusterName[no])}
	c.setupCluster(no)
	return c
}

func (s *testCluster) setupCluster(no int) {
	options := persistencetests.TestBaseOptions{}
<<<<<<< HEAD
	options.ClusterHost = "127.0.0.1"
	options.KeySpace = "integration_" + clusterName[no]
=======
	options.DBHost = "127.0.0.1"
	options.DatabaseName = "integration_" + clusterName[no]
>>>>>>> 1a22c019
	options.DropKeySpace = true
	clusterInfo := clustersInfo[no]
	metadata := cluster.NewMetadata(
		dynamicconfig.GetBoolPropertyFn(clusterInfo.EnableGlobalDomain),
		clusterInfo.FailoverVersionIncrement,
		clusterInfo.MasterClusterName,
		clusterInfo.CurrentClusterName,
		clusterInfo.ClusterInitialFailoverVersions,
	)
	cassandra.InitTestSuiteWithMetadata(&s.TestBase, &options, metadata)
	s.setupShards()
	messagingClient := s.createMessagingClient()
	testNumberOfHistoryShards := 1 // use 1 shard so we can be sure when failover completed in standby cluster
	s.host = host.NewCadence(s.ClusterMetadata, messagingClient, s.MetadataProxy, s.MetadataManagerV2, s.ShardMgr, s.HistoryMgr, s.ExecutionMgrFactory, s.TaskMgr,
		s.VisibilityMgr, testNumberOfHistoryShards, testNumberOfHistoryHosts, s.logger, no, true)
	s.host.Start()
}

func (s *testCluster) tearDownCluster() {
	s.host.Stop()
	s.host = nil
	s.TearDownWorkflowStore()
}

func (s *testCluster) createMessagingClient() messaging.Client {
	clusters := make(map[string]messaging.ClusterConfig)
	clusters["test"] = messaging.ClusterConfig{
		Brokers: []string{"127.0.0.1:9092"},
	}
	topics := make(map[string]messaging.TopicConfig)
	topics[topicName[0]] = messaging.TopicConfig{
		Cluster: "test",
	}
	topics[topicName[1]] = messaging.TopicConfig{
		Cluster: "test",
	}
	topics[topicName[0]+"-dlq"] = messaging.TopicConfig{
		Cluster: "test",
	}
	topics[topicName[1]+"-dlq"] = messaging.TopicConfig{
		Cluster: "test",
	}
	topics[topicName[0]+"-retry"] = messaging.TopicConfig{
		Cluster: "test",
	}
	topics[topicName[1]+"-retry"] = messaging.TopicConfig{
		Cluster: "test",
	}
	clusterToTopic := make(map[string]messaging.TopicList)
	clusterToTopic[clusterName[0]] = getTopicList(topicName[0])
	clusterToTopic[clusterName[1]] = getTopicList(topicName[1])
	kafkaConfig := messaging.KafkaConfig{
		Clusters:       clusters,
		Topics:         topics,
		ClusterToTopic: clusterToTopic,
	}
	return messaging.NewKafkaClient(&kafkaConfig, zap.NewNop(), s.logger, tally.NoopScope)
}

func getTopicList(topicName string) messaging.TopicList {
	return messaging.TopicList{
		Topic:      topicName,
		RetryTopic: topicName + "-retry",
		DLQTopic:   topicName + "-dlq",
	}
}

func (s *testCluster) setupShards() {
	// shard 0 is always created, we create additional shards if needed
	for shardID := 1; shardID < testNumberOfHistoryShards; shardID++ {
		err := s.CreateShard(shardID, "", 0)
		if err != nil {
			s.logger.WithField("error", err).Fatal("Failed to create shard")
		}
	}
}

func createContext() context.Context {
	ctx, _ := context.WithTimeout(context.Background(), 90*time.Second)
	return ctx
}

func TestIntegrationClustersTestSuite(t *testing.T) {
	flag.Parse()
	if *integration {
		s := new(integrationClustersTestSuite)
		suite.Run(t, s)
	} else {
		t.Skip()
	}
}

func (s *integrationClustersTestSuite) SetupSuite() {
	if testing.Verbose() {
		log.SetOutput(os.Stdout)
	}

	logger := log.New()
	formatter := &log.TextFormatter{}
	formatter.FullTimestamp = true
	logger.Formatter = formatter
	//logger.Level = log.DebugLevel
	s.logger = bark.NewLoggerFromLogrus(logger)

	s.cluster1 = s.newTestCluster(0)
	s.cluster2 = s.newTestCluster(1)
}

func (s *integrationClustersTestSuite) SetupTest() {
	// Have to define our overridden assertions in the test setup. If we did it earlier, s.T() will return nil
	s.Assertions = require.New(s.T())
}

func (s *integrationClustersTestSuite) TearDownSuite() {
	s.cluster1.tearDownCluster()
	s.cluster2.tearDownCluster()
}

func (s *integrationClustersTestSuite) TestDomainFailover() {
	domainName := "test-domain-for-fail-over-" + common.GenerateRandomString(5)
	client1 := s.cluster1.host.GetFrontendClient() // active
	regReq := &workflow.RegisterDomainRequest{
		Name:              common.StringPtr(domainName),
		Clusters:          clusterReplicationConfig,
		ActiveClusterName: common.StringPtr(clusterName[0]),
	}
	err := client1.RegisterDomain(createContext(), regReq)
	s.NoError(err)

	descReq := &workflow.DescribeDomainRequest{
		Name: common.StringPtr(domainName),
	}
	resp, err := client1.DescribeDomain(createContext(), descReq)
	s.NoError(err)
	s.NotNil(resp)

	client2 := s.cluster2.host.GetFrontendClient() // standby
	var resp2 *workflow.DescribeDomainResponse
	for i := 0; i < 30; i++ { // retry to wait domain been replicated to cluster2
		if resp2, err = client2.DescribeDomain(createContext(), descReq); err != nil {
			s.Equal(&workflow.EntityNotExistsError{Message: "Domain " + domainName + " does not exist."}, err)
			time.Sleep(500 * time.Millisecond)
		} else {
			break
		}
	}
	s.NoError(err)
	s.NotNil(resp2)
	s.Equal(resp, resp2)

	// update domain to fail over
	updateReq := &workflow.UpdateDomainRequest{
		Name: common.StringPtr(domainName),
		ReplicationConfiguration: &workflow.DomainReplicationConfiguration{
			ActiveClusterName: common.StringPtr(clusterName[1]),
		},
	}
	updateResp, err := client1.UpdateDomain(createContext(), updateReq)
	s.NoError(err)
	s.NotNil(updateResp)
	s.Equal(clusterName[1], updateResp.ReplicationConfiguration.GetActiveClusterName())
	s.Equal(int64(1), updateResp.GetFailoverVersion())

	updated := false
	var resp3 *workflow.DescribeDomainResponse
	for i := 0; i < 30; i++ {
		resp3, err = client2.DescribeDomain(createContext(), descReq)
		s.NoError(err)
		if resp3.ReplicationConfiguration.GetActiveClusterName() == clusterName[1] {
			updated = true
			break
		}
		time.Sleep(500 * time.Millisecond)
	}
	s.True(updated)
	s.NotNil(resp3)
	s.Equal(int64(1), resp3.GetFailoverVersion())

	// start workflow in new cluster
	id := "integration-domain-failover-test"
	wt := "integration-domain-failover-test-type"
	tl := "integration-domain-failover-test-tasklist"
	identity := "worker1"
	workflowType := &workflow.WorkflowType{Name: common.StringPtr(wt)}
	taskList := &workflow.TaskList{Name: common.StringPtr(tl)}
	startReq := &workflow.StartWorkflowExecutionRequest{
		RequestId:                           common.StringPtr(uuid.New()),
		Domain:                              common.StringPtr(domainName),
		WorkflowId:                          common.StringPtr(id),
		WorkflowType:                        workflowType,
		TaskList:                            taskList,
		Input:                               nil,
		ExecutionStartToCloseTimeoutSeconds: common.Int32Ptr(100),
		TaskStartToCloseTimeoutSeconds:      common.Int32Ptr(1),
		Identity:                            common.StringPtr(identity),
	}
	var we *workflow.StartWorkflowExecutionResponse
	for i := 0; i < 30; i++ {
		we, err = client2.StartWorkflowExecution(createContext(), startReq)
		if err == nil {
			break
		}
		time.Sleep(500 * time.Millisecond)
	}
	s.NoError(err)
	s.NotNil(we.GetRunId())
}

func (s *integrationClustersTestSuite) TestSimpleWorkflowFailover() {
	domainName := "test-simple-workflow-failover-" + common.GenerateRandomString(5)
	client1 := s.cluster1.host.GetFrontendClient() // active
	regReq := &workflow.RegisterDomainRequest{
		Name:                                   common.StringPtr(domainName),
		Clusters:                               clusterReplicationConfig,
		ActiveClusterName:                      common.StringPtr(clusterName[0]),
		WorkflowExecutionRetentionPeriodInDays: common.Int32Ptr(1),
	}
	err := client1.RegisterDomain(createContext(), regReq)
	s.NoError(err)

	descReq := &workflow.DescribeDomainRequest{
		Name: common.StringPtr(domainName),
	}
	resp, err := client1.DescribeDomain(createContext(), descReq)
	s.NoError(err)
	s.NotNil(resp)

	client2 := s.cluster2.host.GetFrontendClient() // standby
	var resp2 *workflow.DescribeDomainResponse
	for i := 0; i < 30; i++ { // retry to wait domain been replicated to cluster2
		if resp2, err = client2.DescribeDomain(createContext(), descReq); err != nil {
			s.Equal(&workflow.EntityNotExistsError{Message: "Domain " + domainName + " does not exist."}, err)
			time.Sleep(500 * time.Millisecond)
		} else {
			break
		}
	}
	s.NoError(err)
	s.NotNil(resp2)
	s.Equal(resp, resp2)

	// start a workflow
	id := "integration-simple-workflow-failover-test"
	wt := "integration-simple-workflow-failover-test-type"
	tl := "integration-simple-workflow-failover-test-tasklist"
	identity := "worker1"
	workflowType := &workflow.WorkflowType{Name: common.StringPtr(wt)}
	taskList := &workflow.TaskList{Name: common.StringPtr(tl)}
	startReq := &workflow.StartWorkflowExecutionRequest{
		RequestId:                           common.StringPtr(uuid.New()),
		Domain:                              common.StringPtr(domainName),
		WorkflowId:                          common.StringPtr(id),
		WorkflowType:                        workflowType,
		TaskList:                            taskList,
		Input:                               nil,
		ExecutionStartToCloseTimeoutSeconds: common.Int32Ptr(100),
		TaskStartToCloseTimeoutSeconds:      common.Int32Ptr(1),
		Identity:                            common.StringPtr(identity),
	}
	var we *workflow.StartWorkflowExecutionResponse
	for i := 0; i < 30; i++ {
		we, err = client1.StartWorkflowExecution(createContext(), startReq)
		if err == nil {
			break
		}
		time.Sleep(500 * time.Millisecond)
	}
	s.NoError(err)
	s.NotNil(we.GetRunId())
	rid := we.GetRunId()

	s.logger.Infof("StartWorkflowExecution: response: %v \n", we.GetRunId())

	workflowComplete := false
	activityName := "activity_type1"
	activityCount := int32(1)
	activityCounter := int32(0)
	dtHandler := func(execution *workflow.WorkflowExecution, wt *workflow.WorkflowType,
		previousStartedEventID, startedEventID int64, history *workflow.History) ([]byte, []*workflow.Decision, error) {
		if activityCounter < activityCount {
			activityCounter++
			buf := new(bytes.Buffer)
			s.Nil(binary.Write(buf, binary.LittleEndian, activityCounter))

			return []byte(strconv.Itoa(int(activityCounter))), []*workflow.Decision{{
				DecisionType: common.DecisionTypePtr(workflow.DecisionTypeScheduleActivityTask),
				ScheduleActivityTaskDecisionAttributes: &workflow.ScheduleActivityTaskDecisionAttributes{
					ActivityId:                    common.StringPtr(strconv.Itoa(int(activityCounter))),
					ActivityType:                  &workflow.ActivityType{Name: common.StringPtr(activityName)},
					TaskList:                      &workflow.TaskList{Name: &tl},
					Input:                         buf.Bytes(),
					ScheduleToCloseTimeoutSeconds: common.Int32Ptr(100),
					ScheduleToStartTimeoutSeconds: common.Int32Ptr(10),
					StartToCloseTimeoutSeconds:    common.Int32Ptr(50),
					HeartbeatTimeoutSeconds:       common.Int32Ptr(5),
				},
			}}, nil
		}

		workflowComplete = true
		return []byte(strconv.Itoa(int(activityCounter))), []*workflow.Decision{{
			DecisionType: common.DecisionTypePtr(workflow.DecisionTypeCompleteWorkflowExecution),
			CompleteWorkflowExecutionDecisionAttributes: &workflow.CompleteWorkflowExecutionDecisionAttributes{
				Result: []byte("Done."),
			},
		}}, nil
	}

	atHandler := func(execution *workflow.WorkflowExecution, activityType *workflow.ActivityType,
		activityID string, input []byte, taskToken []byte) ([]byte, bool, error) {

		return []byte("Activity Result."), false, nil
	}

	poller := host.TaskPoller{
		Engine:          client1,
		Domain:          domainName,
		TaskList:        taskList,
		Identity:        identity,
		DecisionHandler: dtHandler,
		ActivityHandler: atHandler,
		Logger:          s.logger,
		T:               s.T(),
	}

	poller2 := host.TaskPoller{
		Engine:          client2,
		Domain:          domainName,
		TaskList:        taskList,
		Identity:        identity,
		DecisionHandler: dtHandler,
		ActivityHandler: atHandler,
		Logger:          s.logger,
		T:               s.T(),
	}

	// make some progress in cluster 1
	_, err = poller.PollAndProcessDecisionTask(false, false)
	s.logger.Infof("PollAndProcessDecisionTask: %v", err)
	s.Nil(err)

	// update domain to fail over
	updateReq := &workflow.UpdateDomainRequest{
		Name: common.StringPtr(domainName),
		ReplicationConfiguration: &workflow.DomainReplicationConfiguration{
			ActiveClusterName: common.StringPtr(clusterName[1]),
		},
	}
	updateResp, err := client1.UpdateDomain(createContext(), updateReq)
	s.NoError(err)
	s.NotNil(updateResp)
	s.Equal(clusterName[1], updateResp.ReplicationConfiguration.GetActiveClusterName())
	s.Equal(int64(1), updateResp.GetFailoverVersion())

	// wait till failover completed
	failoverDone := false
	for i := 0; i < 15; i++ {
		we, err = client2.StartWorkflowExecution(createContext(), startReq)
		if _, failoverDone = err.(*workflow.WorkflowExecutionAlreadyStartedError); failoverDone {
			break
		}
		time.Sleep(1 * time.Second)
	}
	s.True(failoverDone)

	// check history matched
	getHistoryReq := &workflow.GetWorkflowExecutionHistoryRequest{
		Domain: common.StringPtr(domainName),
		Execution: &workflow.WorkflowExecution{
			WorkflowId: common.StringPtr(id),
			RunId:      common.StringPtr(rid),
		},
	}
	var historyResponse *workflow.GetWorkflowExecutionHistoryResponse
	eventsReplicated := false
	for i := 0; i < 15; i++ {
		historyResponse, err = client2.GetWorkflowExecutionHistory(createContext(), getHistoryReq)
		if err == nil && len(historyResponse.History.Events) == 5 {
			eventsReplicated = true
			break
		}
		time.Sleep(1 * time.Second)
	}
	s.Nil(err)
	s.True(eventsReplicated)

	// make process in cluster 2
	err = poller2.PollAndProcessActivityTask(false)
	s.logger.Infof("PollAndProcessActivityTask 2: %v", err)
	s.Nil(err)

	s.False(workflowComplete)
	_, err = poller2.PollAndProcessDecisionTask(false, false)
	s.logger.Infof("PollAndProcessDecisionTask 2: %v", err)
	s.Nil(err)
	s.True(workflowComplete)

	// check history replicated in cluster 1
	eventsReplicated = false
	for i := 0; i < 15; i++ {
		historyResponse, err = client1.GetWorkflowExecutionHistory(createContext(), getHistoryReq)
		if err == nil && len(historyResponse.History.Events) == 11 {
			eventsReplicated = true
			break
		}
		time.Sleep(1 * time.Second)
	}
	s.Nil(err)
}

func (s *integrationClustersTestSuite) TestTerminateFailover() {
	domainName := "test-terminate-workflow-failover-" + common.GenerateRandomString(5)
	client1 := s.cluster1.host.GetFrontendClient() // active
	regReq := &workflow.RegisterDomainRequest{
		Name:                                   common.StringPtr(domainName),
		Clusters:                               clusterReplicationConfig,
		ActiveClusterName:                      common.StringPtr(clusterName[0]),
		WorkflowExecutionRetentionPeriodInDays: common.Int32Ptr(1),
	}
	err := client1.RegisterDomain(createContext(), regReq)
	s.NoError(err)

	descReq := &workflow.DescribeDomainRequest{
		Name: common.StringPtr(domainName),
	}
	resp, err := client1.DescribeDomain(createContext(), descReq)
	s.NoError(err)
	s.NotNil(resp)

	client2 := s.cluster2.host.GetFrontendClient() // standby

	// start a workflow
	id := "integration-terminate-workflow-failover-test"
	wt := "integration-terminate-workflow-failover-test-type"
	tl := "integration-terminate-workflow-failover-test-tasklist"
	identity := "worker1"
	workflowType := &workflow.WorkflowType{Name: common.StringPtr(wt)}
	taskList := &workflow.TaskList{Name: common.StringPtr(tl)}
	startReq := &workflow.StartWorkflowExecutionRequest{
		RequestId:                           common.StringPtr(uuid.New()),
		Domain:                              common.StringPtr(domainName),
		WorkflowId:                          common.StringPtr(id),
		WorkflowType:                        workflowType,
		TaskList:                            taskList,
		Input:                               nil,
		ExecutionStartToCloseTimeoutSeconds: common.Int32Ptr(100),
		TaskStartToCloseTimeoutSeconds:      common.Int32Ptr(1),
		Identity:                            common.StringPtr(identity),
	}
	var we *workflow.StartWorkflowExecutionResponse
	for i := 0; i < 30; i++ {
		we, err = client1.StartWorkflowExecution(createContext(), startReq)
		if err == nil {
			break
		}
		time.Sleep(500 * time.Millisecond)
	}
	s.NoError(err)
	s.NotNil(we.GetRunId())

	activityName := "activity_type1"
	activityCount := int32(1)
	activityCounter := int32(0)
	dtHandler := func(execution *workflow.WorkflowExecution, wt *workflow.WorkflowType,
		previousStartedEventID, startedEventID int64, history *workflow.History) ([]byte, []*workflow.Decision, error) {
		if activityCounter < activityCount {
			activityCounter++
			buf := new(bytes.Buffer)
			s.Nil(binary.Write(buf, binary.LittleEndian, activityCounter))

			return []byte(strconv.Itoa(int(activityCounter))), []*workflow.Decision{{
				DecisionType: common.DecisionTypePtr(workflow.DecisionTypeScheduleActivityTask),
				ScheduleActivityTaskDecisionAttributes: &workflow.ScheduleActivityTaskDecisionAttributes{
					ActivityId:                    common.StringPtr(strconv.Itoa(int(activityCounter))),
					ActivityType:                  &workflow.ActivityType{Name: common.StringPtr(activityName)},
					TaskList:                      &workflow.TaskList{Name: &tl},
					Input:                         buf.Bytes(),
					ScheduleToCloseTimeoutSeconds: common.Int32Ptr(100),
					ScheduleToStartTimeoutSeconds: common.Int32Ptr(10),
					StartToCloseTimeoutSeconds:    common.Int32Ptr(50),
					HeartbeatTimeoutSeconds:       common.Int32Ptr(5),
				},
			}}, nil
		}

		return []byte(strconv.Itoa(int(activityCounter))), []*workflow.Decision{{
			DecisionType: common.DecisionTypePtr(workflow.DecisionTypeCompleteWorkflowExecution),
			CompleteWorkflowExecutionDecisionAttributes: &workflow.CompleteWorkflowExecutionDecisionAttributes{
				Result: []byte("Done."),
			},
		}}, nil
	}

	atHandler := func(execution *workflow.WorkflowExecution, activityType *workflow.ActivityType,
		activityID string, input []byte, taskToken []byte) ([]byte, bool, error) {

		return []byte("Activity Result."), false, nil
	}

	poller := &host.TaskPoller{
		Engine:          client1,
		Domain:          domainName,
		TaskList:        taskList,
		Identity:        identity,
		DecisionHandler: dtHandler,
		ActivityHandler: atHandler,
		Logger:          s.logger,
		T:               s.T(),
	}

	// make some progress in cluster 1
	_, err = poller.PollAndProcessDecisionTask(false, false)
	s.logger.Infof("PollAndProcessDecisionTask: %v", err)
	s.Nil(err)

	// update domain to fail over
	updateReq := &workflow.UpdateDomainRequest{
		Name: common.StringPtr(domainName),
		ReplicationConfiguration: &workflow.DomainReplicationConfiguration{
			ActiveClusterName: common.StringPtr(clusterName[1]),
		},
	}
	updateResp, err := client1.UpdateDomain(createContext(), updateReq)
	s.NoError(err)
	s.NotNil(updateResp)
	s.Equal(clusterName[1], updateResp.ReplicationConfiguration.GetActiveClusterName())
	s.Equal(int64(1), updateResp.GetFailoverVersion())

	// wait till failover completed
	failoverDone := false
	for i := 0; i < 15; i++ {
		we, err = client2.StartWorkflowExecution(createContext(), startReq)
		if _, failoverDone = err.(*workflow.WorkflowExecutionAlreadyStartedError); failoverDone {
			break
		}
		time.Sleep(1 * time.Second)
	}
	s.True(failoverDone)

	// terminate workflow at cluster 2
	terminateReason := "terminate reason."
	terminateDetails := []byte("terminate details.")
	err = client2.TerminateWorkflowExecution(createContext(), &workflow.TerminateWorkflowExecutionRequest{
		Domain: common.StringPtr(domainName),
		WorkflowExecution: &workflow.WorkflowExecution{
			WorkflowId: common.StringPtr(id),
		},
		Reason:   common.StringPtr(terminateReason),
		Details:  terminateDetails,
		Identity: common.StringPtr(identity),
	})
	s.Nil(err)

	// check terminate done
	executionTerminated := false
	getHistoryReq := &workflow.GetWorkflowExecutionHistoryRequest{
		Domain: common.StringPtr(domainName),
		Execution: &workflow.WorkflowExecution{
			WorkflowId: common.StringPtr(id),
		},
	}
GetHistoryLoop:
	for i := 0; i < 10; i++ {
		historyResponse, err := client2.GetWorkflowExecutionHistory(createContext(), getHistoryReq)
		s.Nil(err)
		history := historyResponse.History

		lastEvent := history.Events[len(history.Events)-1]
		if *lastEvent.EventType != workflow.EventTypeWorkflowExecutionTerminated {
			s.logger.Warnf("Execution not terminated yet.")
			time.Sleep(100 * time.Millisecond)
			continue GetHistoryLoop
		}

		terminateEventAttributes := lastEvent.WorkflowExecutionTerminatedEventAttributes
		s.Equal(terminateReason, *terminateEventAttributes.Reason)
		s.Equal(terminateDetails, terminateEventAttributes.Details)
		s.Equal(identity, *terminateEventAttributes.Identity)
		executionTerminated = true
		break GetHistoryLoop
	}
	s.True(executionTerminated)

	// check history replicated to the other cluster
	var historyResponse *workflow.GetWorkflowExecutionHistoryResponse
	eventsReplicated := false
GetHistoryLoop2:
	for i := 0; i < 15; i++ {
		historyResponse, err = client1.GetWorkflowExecutionHistory(createContext(), getHistoryReq)
		if err == nil {
			history := historyResponse.History
			lastEvent := history.Events[len(history.Events)-1]
			if *lastEvent.EventType == workflow.EventTypeWorkflowExecutionTerminated {
				terminateEventAttributes := lastEvent.WorkflowExecutionTerminatedEventAttributes
				s.Equal(terminateReason, *terminateEventAttributes.Reason)
				s.Equal(terminateDetails, terminateEventAttributes.Details)
				s.Equal(identity, *terminateEventAttributes.Identity)
				eventsReplicated = true
				break GetHistoryLoop2
			}
		}
		time.Sleep(1 * time.Second)
	}
	s.Nil(err)
	s.True(eventsReplicated)
}

func (s *integrationClustersTestSuite) TestContinueAsNewFailover() {
	domainName := "test-continueAsNew-workflow-failover-" + common.GenerateRandomString(5)
	client1 := s.cluster1.host.GetFrontendClient() // active
	regReq := &workflow.RegisterDomainRequest{
		Name:                                   common.StringPtr(domainName),
		Clusters:                               clusterReplicationConfig,
		ActiveClusterName:                      common.StringPtr(clusterName[0]),
		WorkflowExecutionRetentionPeriodInDays: common.Int32Ptr(1),
	}
	err := client1.RegisterDomain(createContext(), regReq)
	s.NoError(err)

	descReq := &workflow.DescribeDomainRequest{
		Name: common.StringPtr(domainName),
	}
	resp, err := client1.DescribeDomain(createContext(), descReq)
	s.NoError(err)
	s.NotNil(resp)

	client2 := s.cluster2.host.GetFrontendClient() // standby

	// start a workflow
	id := "integration-continueAsNew-workflow-failover-test"
	wt := "integration-continueAsNew-workflow-failover-test-type"
	tl := "integration-continueAsNew-workflow-failover-test-tasklist"
	identity := "worker1"
	workflowType := &workflow.WorkflowType{Name: common.StringPtr(wt)}
	taskList := &workflow.TaskList{Name: common.StringPtr(tl)}
	startReq := &workflow.StartWorkflowExecutionRequest{
		RequestId:                           common.StringPtr(uuid.New()),
		Domain:                              common.StringPtr(domainName),
		WorkflowId:                          common.StringPtr(id),
		WorkflowType:                        workflowType,
		TaskList:                            taskList,
		Input:                               nil,
		ExecutionStartToCloseTimeoutSeconds: common.Int32Ptr(100),
		TaskStartToCloseTimeoutSeconds:      common.Int32Ptr(1),
		Identity:                            common.StringPtr(identity),
	}
	var we *workflow.StartWorkflowExecutionResponse
	for i := 0; i < 30; i++ {
		we, err = client1.StartWorkflowExecution(createContext(), startReq)
		if err == nil {
			break
		}
		time.Sleep(500 * time.Millisecond)
	}
	s.NoError(err)
	s.NotNil(we.GetRunId())

	workflowComplete := false
	continueAsNewCount := int32(5)
	continueAsNewCounter := int32(0)
	var previousRunID string
	var lastRunStartedEvent *workflow.HistoryEvent
	dtHandler := func(execution *workflow.WorkflowExecution, wt *workflow.WorkflowType,
		previousStartedEventID, startedEventID int64, history *workflow.History) ([]byte, []*workflow.Decision, error) {
		if continueAsNewCounter < continueAsNewCount {
			previousRunID = execution.GetRunId()
			continueAsNewCounter++
			buf := new(bytes.Buffer)
			s.Nil(binary.Write(buf, binary.LittleEndian, continueAsNewCounter))

			return []byte(strconv.Itoa(int(continueAsNewCounter))), []*workflow.Decision{{
				DecisionType: common.DecisionTypePtr(workflow.DecisionTypeContinueAsNewWorkflowExecution),
				ContinueAsNewWorkflowExecutionDecisionAttributes: &workflow.ContinueAsNewWorkflowExecutionDecisionAttributes{
					WorkflowType:                        workflowType,
					TaskList:                            &workflow.TaskList{Name: &tl},
					Input:                               buf.Bytes(),
					ExecutionStartToCloseTimeoutSeconds: common.Int32Ptr(100),
					TaskStartToCloseTimeoutSeconds:      common.Int32Ptr(10),
				},
			}}, nil
		}

		lastRunStartedEvent = history.Events[0]
		workflowComplete = true
		return []byte(strconv.Itoa(int(continueAsNewCounter))), []*workflow.Decision{{
			DecisionType: common.DecisionTypePtr(workflow.DecisionTypeCompleteWorkflowExecution),
			CompleteWorkflowExecutionDecisionAttributes: &workflow.CompleteWorkflowExecutionDecisionAttributes{
				Result: []byte("Done."),
			},
		}}, nil
	}

	poller := &host.TaskPoller{
		Engine:          client1,
		Domain:          domainName,
		TaskList:        taskList,
		Identity:        identity,
		DecisionHandler: dtHandler,
		Logger:          s.logger,
		T:               s.T(),
	}

	poller2 := host.TaskPoller{
		Engine:          client2,
		Domain:          domainName,
		TaskList:        taskList,
		Identity:        identity,
		DecisionHandler: dtHandler,
		Logger:          s.logger,
		T:               s.T(),
	}

	// make some progress in cluster 1 and did some continueAsNew
	for i := 0; i < 3; i++ {
		_, err := poller.PollAndProcessDecisionTask(false, false)
		s.logger.Infof("PollAndProcessDecisionTask: %v", err)
		s.Nil(err, strconv.Itoa(i))
	}

	// update domain to fail over
	updateReq := &workflow.UpdateDomainRequest{
		Name: common.StringPtr(domainName),
		ReplicationConfiguration: &workflow.DomainReplicationConfiguration{
			ActiveClusterName: common.StringPtr(clusterName[1]),
		},
	}
	updateResp, err := client1.UpdateDomain(createContext(), updateReq)
	s.NoError(err)
	s.NotNil(updateResp)
	s.Equal(clusterName[1], updateResp.ReplicationConfiguration.GetActiveClusterName())
	s.Equal(int64(1), updateResp.GetFailoverVersion())

	// wait till failover completed
	failoverDone := false
	for i := 0; i < 20; i++ {
		we, err = client2.StartWorkflowExecution(createContext(), startReq)
		if _, failoverDone = err.(*workflow.WorkflowExecutionAlreadyStartedError); failoverDone {
			break
		}
		time.Sleep(1 * time.Second)
	}
	s.True(failoverDone)

	// finish the rest in cluster 2
	for i := 0; i < 2; i++ {
		_, err := poller2.PollAndProcessDecisionTask(false, false)
		s.logger.Infof("PollAndProcessDecisionTask: %v", err)
		s.Nil(err, strconv.Itoa(i))
	}

	s.False(workflowComplete)
	_, err = poller2.PollAndProcessDecisionTask(false, false)
	s.Nil(err)
	s.True(workflowComplete)
	s.Equal(previousRunID, lastRunStartedEvent.WorkflowExecutionStartedEventAttributes.GetContinuedExecutionRunId())
}

func (s *integrationClustersTestSuite) TestSignalFailover() {
	domainName := "test-signal-workflow-failover-" + common.GenerateRandomString(5)
	client1 := s.cluster1.host.GetFrontendClient() // active
	regReq := &workflow.RegisterDomainRequest{
		Name:                                   common.StringPtr(domainName),
		Clusters:                               clusterReplicationConfig,
		ActiveClusterName:                      common.StringPtr(clusterName[0]),
		WorkflowExecutionRetentionPeriodInDays: common.Int32Ptr(1),
	}
	err := client1.RegisterDomain(createContext(), regReq)
	s.NoError(err)

	descReq := &workflow.DescribeDomainRequest{
		Name: common.StringPtr(domainName),
	}
	resp, err := client1.DescribeDomain(createContext(), descReq)
	s.NoError(err)
	s.NotNil(resp)

	client2 := s.cluster2.host.GetFrontendClient() // standby

	// Start a workflow
	id := "integration-signal-workflow-failover-test"
	wt := "integration-signal-workflow-failover-test-type"
	tl := "integration-signal-workflow-failover-test-tasklist"
	identity := "worker1"
	workflowType := &workflow.WorkflowType{Name: common.StringPtr(wt)}
	taskList := &workflow.TaskList{Name: common.StringPtr(tl)}
	startReq := &workflow.StartWorkflowExecutionRequest{
		RequestId:                           common.StringPtr(uuid.New()),
		Domain:                              common.StringPtr(domainName),
		WorkflowId:                          common.StringPtr(id),
		WorkflowType:                        workflowType,
		TaskList:                            taskList,
		Input:                               nil,
		ExecutionStartToCloseTimeoutSeconds: common.Int32Ptr(300),
		TaskStartToCloseTimeoutSeconds:      common.Int32Ptr(1),
		Identity:                            common.StringPtr(identity),
	}
	var we *workflow.StartWorkflowExecutionResponse
	for i := 0; i < 30; i++ {
		we, err = client1.StartWorkflowExecution(createContext(), startReq)
		if err == nil {
			break
		}
		time.Sleep(500 * time.Millisecond)
	}
	s.NoError(err)
	s.NotNil(we.GetRunId())

	s.logger.Infof("StartWorkflowExecution: response: %v \n", we.GetRunId())

	workflowComplete := false
	eventSignaled := false
	var signalEvent *workflow.HistoryEvent
	dtHandler := func(execution *workflow.WorkflowExecution, wt *workflow.WorkflowType,
		previousStartedEventID, startedEventID int64, history *workflow.History) ([]byte, []*workflow.Decision, error) {
		if !eventSignaled {
			for _, event := range history.Events[previousStartedEventID:] {
				if *event.EventType == workflow.EventTypeWorkflowExecutionSignaled {
					eventSignaled = true
					signalEvent = event
					return nil, []*workflow.Decision{}, nil
				}
			}
		}

		workflowComplete = true
		return nil, []*workflow.Decision{{
			DecisionType: common.DecisionTypePtr(workflow.DecisionTypeCompleteWorkflowExecution),
			CompleteWorkflowExecutionDecisionAttributes: &workflow.CompleteWorkflowExecutionDecisionAttributes{
				Result: []byte("Done."),
			},
		}}, nil
	}

	poller := &host.TaskPoller{
		Engine:          client1,
		Domain:          domainName,
		TaskList:        taskList,
		Identity:        identity,
		DecisionHandler: dtHandler,
		Logger:          s.logger,
		T:               s.T(),
	}

	poller2 := &host.TaskPoller{
		Engine:          client2,
		Domain:          domainName,
		TaskList:        taskList,
		Identity:        identity,
		DecisionHandler: dtHandler,
		Logger:          s.logger,
		T:               s.T(),
	}

	// Send a signal in cluster 1
	signalName := "my signal"
	signalInput := []byte("my signal input.")
	err = client1.SignalWorkflowExecution(createContext(), &workflow.SignalWorkflowExecutionRequest{
		Domain: common.StringPtr(domainName),
		WorkflowExecution: &workflow.WorkflowExecution{
			WorkflowId: common.StringPtr(id),
			RunId:      common.StringPtr(we.GetRunId()),
		},
		SignalName: common.StringPtr(signalName),
		Input:      signalInput,
		Identity:   common.StringPtr(identity),
	})
	s.Nil(err)

	// Process signal in cluster 1
	s.False(eventSignaled)
	_, err = poller.PollAndProcessDecisionTask(false, false)
	s.logger.Infof("PollAndProcessDecisionTask: %v", err)
	s.Nil(err)
	s.True(eventSignaled)

	// Update domain to fail over
	updateReq := &workflow.UpdateDomainRequest{
		Name: common.StringPtr(domainName),
		ReplicationConfiguration: &workflow.DomainReplicationConfiguration{
			ActiveClusterName: common.StringPtr(clusterName[1]),
		},
	}
	updateResp, err := client1.UpdateDomain(createContext(), updateReq)
	s.NoError(err)
	s.NotNil(updateResp)
	s.Equal(clusterName[1], updateResp.ReplicationConfiguration.GetActiveClusterName())
	s.Equal(int64(1), updateResp.GetFailoverVersion())

	// Wait till failover completed
	time.Sleep(11 * time.Second)
	failoverDone := false
	for i := 0; i < 15; i++ {
		we, err = client2.StartWorkflowExecution(createContext(), startReq)
		if _, failoverDone = err.(*workflow.WorkflowExecutionAlreadyStartedError); failoverDone {
			break
		}
		time.Sleep(1 * time.Second)
	}
	s.True(failoverDone)

	// check history matched
	getHistoryReq := &workflow.GetWorkflowExecutionHistoryRequest{
		Domain: common.StringPtr(domainName),
		Execution: &workflow.WorkflowExecution{
			WorkflowId: common.StringPtr(id),
		},
	}
	var historyResponse *workflow.GetWorkflowExecutionHistoryResponse
	eventsReplicated := false
	for i := 0; i < 15; i++ {
		historyResponse, err = client2.GetWorkflowExecutionHistory(createContext(), getHistoryReq)
		if err == nil && len(historyResponse.History.Events) == 5 {
			eventsReplicated = true
			break
		}
		time.Sleep(1 * time.Second)
	}
	s.Nil(err)
	s.True(eventsReplicated)

	// Send another signal in cluster 2
	signalName2 := "my signal 2"
	signalInput2 := []byte("my signal input 2.")
	err = client2.SignalWorkflowExecution(createContext(), &workflow.SignalWorkflowExecutionRequest{
		Domain: common.StringPtr(domainName),
		WorkflowExecution: &workflow.WorkflowExecution{
			WorkflowId: common.StringPtr(id),
		},
		SignalName: common.StringPtr(signalName2),
		Input:      signalInput2,
		Identity:   common.StringPtr(identity),
	})
	s.Nil(err)

	// Process signal in cluster 2
	eventSignaled = false
	_, err = poller2.PollAndProcessDecisionTask(false, false)
	s.logger.Infof("PollAndProcessDecisionTask 2: %v", err)
	s.Nil(err)
	s.True(eventSignaled)

	// check history matched
	eventsReplicated = false
	for i := 0; i < 15; i++ {
		historyResponse, err = client2.GetWorkflowExecutionHistory(createContext(), getHistoryReq)
		if err == nil && len(historyResponse.History.Events) == 9 {
			eventsReplicated = true
			break
		}
		time.Sleep(1 * time.Second)
	}
	s.Nil(err)
	s.True(eventsReplicated)
}<|MERGE_RESOLUTION|>--- conflicted
+++ resolved
@@ -115,13 +115,8 @@
 
 func (s *testCluster) setupCluster(no int) {
 	options := persistencetests.TestBaseOptions{}
-<<<<<<< HEAD
-	options.ClusterHost = "127.0.0.1"
-	options.KeySpace = "integration_" + clusterName[no]
-=======
 	options.DBHost = "127.0.0.1"
 	options.DatabaseName = "integration_" + clusterName[no]
->>>>>>> 1a22c019
 	options.DropKeySpace = true
 	clusterInfo := clustersInfo[no]
 	metadata := cluster.NewMetadata(
