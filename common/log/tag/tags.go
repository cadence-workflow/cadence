// Copyright (c) 2017 Uber Technologies, Inc.
//
// Permission is hereby granted, free of charge, to any person obtaining a copy
// of this software and associated documentation files (the "Software"), to deal
// in the Software without restriction, including without limitation the rights
// to use, copy, modify, merge, publish, distribute, sublicense, and/or sell
// copies of the Software, and to permit persons to whom the Software is
// furnished to do so, subject to the following conditions:
//
// The above copyright notice and this permission notice shall be included in
// all copies or substantial portions of the Software.
//
// THE SOFTWARE IS PROVIDED "AS IS", WITHOUT WARRANTY OF ANY KIND, EXPRESS OR
// IMPLIED, INCLUDING BUT NOT LIMITED TO THE WARRANTIES OF MERCHANTABILITY,
// FITNESS FOR A PARTICULAR PURPOSE AND NONINFRINGEMENT. IN NO EVENT SHALL THE
// AUTHORS OR COPYRIGHT HOLDERS BE LIABLE FOR ANY CLAIM, DAMAGES OR OTHER
// LIABILITY, WHETHER IN AN ACTION OF CONTRACT, TORT OR OTHERWISE, ARISING FROM,
// OUT OF OR IN CONNECTION WITH THE SOFTWARE OR THE USE OR OTHER DEALINGS IN
// THE SOFTWARE.

package tag

import (
	"fmt"
	"time"

	"github.com/uber/cadence/.gen/go/shared"
	"github.com/uber/cadence/common/types"
)

// All logging tags are defined in this file.
// To help finding available tags, we recommend that all tags to be categorized and placed in the corresponding section.
// We currently have those categories:
//   0. Common tags that can't be categorized(or belong to more than one)
//   1. Workflow: these tags are information that are useful to our customer, like workflow-id/run-id/task-list/...
//   2. System : these tags are internal information which usually cannot be understood by our customers,

// /////////////////  Common tags defined here ///////////////////

// Error returns tag for Error
func Error(err error) Tag {
	return newErrorTag("error", err)
}

// ClusterName returns tag for ClusterName
func ClusterName(clusterName string) Tag {
	return newStringTag("cluster-name", clusterName)
}

// Region returns tag for Region
func Region(region string) Tag {
	return newStringTag("region", region)
}

// ActiveClusterName returns tag for ActiveClusterName.
func ActiveClusterName(activeClusterName string) Tag {
	return newStringTag("active-cluster-name", activeClusterName)
}

// ActiveClusterChangeType returns tag for ActiveClusterChangeType.
func ActiveClusterChangeType(changeType string) Tag {
	return newStringTag("active-active-change-type", changeType)
}

// Timestamp returns tag for Timestamp
func Timestamp(timestamp time.Time) Tag {
	return newTimeTag("timestamp", timestamp)
}

func EarliestTime(time int64) Tag {
	return newInt64("earliest-time", time)
}

func LatestTime(time int64) Tag {
	return newInt64("latest-time", time)
}

// /////////////////  Workflow tags defined here: ( wf is short for workflow) ///////////////////

// WorkflowAction returns tag for WorkflowAction
func workflowAction(action string) Tag {
	return newPredefinedStringTag("wf-action", action)
}

// WorkflowListFilterType returns tag for WorkflowListFilterType
func workflowListFilterType(listFilterType string) Tag {
	return newPredefinedStringTag("wf-list-filter-type", listFilterType)
}

// general

// ClientImpl returns tag for ClientImpl
func ClientImpl(clientImpl string) Tag {
	return newStringTag("client-impl", clientImpl)
}

// ClientFeatureVersion returns tag for ClientFeatureVersion
func ClientFeatureVersion(clientFeatureVersion string) Tag {
	return newStringTag("client-feature-version", clientFeatureVersion)
}

// WorkflowError returns tag for WorkflowError
func WorkflowError(error error) Tag {
	return newErrorTag("wf-error", error)
}

// WorkflowTimeoutType returns tag for WorkflowTimeoutType
func WorkflowTimeoutType(timeoutType int64) Tag {
	return newInt64("wf-timeout-type", timeoutType)
}

// ActivityTimeoutType returns tag for ActivityTimeoutType
func ActivityTimeoutType(timerType shared.TimeoutType) Tag {
	return newStringTag("activity-timer-type", timerType.String())
}

// WorkflowPollContextTimeout returns tag for WorkflowPollContextTimeout
func WorkflowPollContextTimeout(pollContextTimeout time.Duration) Tag {
	return newDurationTag("wf-poll-context-timeout", pollContextTimeout)
}

// WorkflowHandlerName returns tag for WorkflowHandlerName
func WorkflowHandlerName(handlerName string) Tag {
	return newStringTag("wf-handler-name", handlerName)
}

// WorkflowID returns tag for WorkflowID
func WorkflowID(workflowID string) Tag {
	return newStringTag("wf-id", workflowID)
}

// TargetWorkflowID returns tag for target WorkflowID
func TargetWorkflowID(workflowID string) Tag {
	return newStringTag("target-wf-id", workflowID)
}

// WorkflowType returns tag for WorkflowType
func WorkflowType(wfType string) Tag {
	return newStringTag("wf-type", wfType)
}

// WorkflowSignalName returns tag for WorkflowSignalName
func WorkflowSignalName(signalName string) Tag {
	return newStringTag("wf-signal-name", signalName)
}

// WorkflowRequestID returns tag for WorkflowRequestID
func WorkflowRequestID(requestID string) Tag {
	return newStringTag("wf-request-id", requestID)
}

// WorkflowState returns tag for WorkflowState
func WorkflowState(s int) Tag {
	return newInt("wf-state", s)
}

// WorkflowRunID returns tag for WorkflowRunID
func WorkflowRunID(runID string) Tag {
	return newStringTag("wf-run-id", runID)
}

// TargetWorkflowRunID returns tag for target  WorkflowRunID
func TargetWorkflowRunID(runID string) Tag {
	return newStringTag("target-wf-run-id", runID)
}

// WorkflowResetBaseRunID returns tag for WorkflowResetBaseRunID
func WorkflowResetBaseRunID(runID string) Tag {
	return newStringTag("wf-reset-base-run-id", runID)
}

// WorkflowResetNewRunID returns tag for WorkflowResetNewRunID
func WorkflowResetNewRunID(runID string) Tag {
	return newStringTag("wf-reset-new-run-id", runID)
}

// WorkflowBinaryChecksum returns tag for WorkflowBinaryChecksum
func WorkflowBinaryChecksum(cs string) Tag {
	return newStringTag("wf-binary-checksum", cs)
}

// WorkflowActivityID returns tag for WorkflowActivityID
func WorkflowActivityID(id string) Tag {
	return newStringTag("wf-activity-id", id)
}

// WorkflowTimerID returns tag for WorkflowTimerID
func WorkflowTimerID(id string) Tag {
	return newStringTag("wf-timer-id", id)
}

// WorkflowBeginningRunID returns tag for WorkflowBeginningRunID
func WorkflowBeginningRunID(beginningRunID string) Tag {
	return newStringTag("wf-beginning-run-id", beginningRunID)
}

// WorkflowEndingRunID returns tag for WorkflowEndingRunID
func WorkflowEndingRunID(endingRunID string) Tag {
	return newStringTag("wf-ending-run-id", endingRunID)
}

// WorkflowDecisionTimeoutSeconds returns tag for WorkflowDecisionTimeoutSeconds
func WorkflowDecisionTimeoutSeconds(s int32) Tag {
	return newInt32("wf-decision-timeout", s)
}

// QueryID returns tag for QueryID
func QueryID(queryID string) Tag {
	return newStringTag("query-id", queryID)
}

// BlobSizeViolationOperation returns tag for BlobSizeViolationOperation
func BlobSizeViolationOperation(operation string) Tag {
	return newStringTag("blob-size-violation-operation", operation)
}

// WorkflowCronSchedule returns a tag to report a workflow's cron schedule
func WorkflowCronSchedule(schedule string) Tag {
	return newStringTag("wf-cron-schedule", schedule)
}

// WorkflowCloseStatus returns a tag to report a workflow's close status
func WorkflowCloseStatus(status int) Tag {
	return newInt("close-status", status)
}

// IsWorkflowOpen returns a tag to report a workflow is open or not
func IsWorkflowOpen(isOpen bool) Tag {
	return newBoolTag("is-workflow-open", isOpen)
}

// WorkflowTerminationReason returns a tag to report a workflow's termination reason
func WorkflowTerminationReason(reason string) Tag {
	return newStringTag("wf-termination-reason", reason)
}

func Duration(duration time.Duration) Tag {
	return newDurationTag("duration", duration)
}

// domain related

// WorkflowDomainID returns tag for WorkflowDomainID
func WorkflowDomainID(domainID string) Tag {
	return newStringTag("wf-domain-id", domainID)
}

// TargetWorkflowDomainID returns tag for target WorkflowDomainID
func TargetWorkflowDomainID(domainID string) Tag {
	return newStringTag("target-wf-domain-id", domainID)
}

// WorkflowDomainName returns tag for WorkflowDomainName
func WorkflowDomainName(domainName string) Tag {
	return newStringTag("wf-domain-name", domainName)
}

// WorkflowDomainIDs returns tag for WorkflowDomainIDs
func WorkflowDomainIDs(domainIDs interface{}) Tag {
	return newObjectTag("wf-domain-ids", domainIDs)
}

// OperationName returns tag for OperationName
func OperationName(operationName string) Tag {
	return newStringTag("operation-name", operationName)
}

// history event ID related

// WorkflowEventID returns tag for WorkflowEventID
func WorkflowEventID(eventID int64) Tag {
	return newInt64("wf-history-event-id", eventID)
}

// WorkflowScheduleID returns tag for WorkflowScheduleID
func WorkflowScheduleID(scheduleID int64) Tag {
	return newInt64("wf-schedule-id", scheduleID)
}

// WorkflowStartedID returns tag for WorkflowStartedID
func WorkflowStartedID(id int64) Tag {
	return newInt64("wf-started-id", id)
}

// WorkflowInitiatedID returns tag for WorkflowInitiatedID
func WorkflowInitiatedID(id int64) Tag {
	return newInt64("wf-initiated-id", id)
}

// WorkflowFirstEventID returns tag for WorkflowFirstEventID
func WorkflowFirstEventID(firstEventID int64) Tag {
	return newInt64("wf-first-event-id", firstEventID)
}

// WorkflowNextEventID returns tag for WorkflowNextEventID
func WorkflowNextEventID(nextEventID int64) Tag {
	return newInt64("wf-next-event-id", nextEventID)
}

// WorkflowResetNextEventID returns tag for WorkflowResetNextEventID
func WorkflowResetNextEventID(resetNextEventID int64) Tag {
	return newInt64("wf-reset-next-event-id", resetNextEventID)
}

func WorkflowExternalEntityType(externalEntityType string) Tag {
	return newStringTag("wf-external-entity-type", externalEntityType)
}

func WorkflowExternalEntityKey(externalEntityKey string) Tag {
	return newStringTag("wf-external-entity-key", externalEntityKey)
}

// history tree

// WorkflowTreeID returns tag for WorkflowTreeID
func WorkflowTreeID(treeID string) Tag {
	return newStringTag("wf-tree-id", treeID)
}

// WorkflowBranchID returns tag for WorkflowBranchID
func WorkflowBranchID(branchID string) Tag {
	return newStringTag("wf-branch-id", branchID)
}

// workflow task

// WorkflowDecisionType returns tag for WorkflowDecisionType
func WorkflowDecisionType(decisionType int64) Tag {
	return newInt64("wf-decision-type", decisionType)
}

// WorkflowQueryType returns tag for WorkflowQueryType
func WorkflowQueryType(qt string) Tag {
	return newStringTag("wf-query-type", qt)
}

// WorkflowDecisionFailCause returns tag for WorkflowDecisionFailCause
func WorkflowDecisionFailCause(decisionFailCause int64) Tag {
	return newInt64("wf-decision-fail-cause", decisionFailCause)
}

// WorkflowTaskListType returns tag for WorkflowTaskListType
func WorkflowTaskListType(taskListType int) Tag {
	return newInt("wf-task-list-type", taskListType)
}

// WorkflowTaskListKind returns tag for WorkflowTaskListKind
func WorkflowTaskListKind(taskListKind int32) Tag {
	return newInt32("wf-task-list-kind", taskListKind)
}

// WorkflowTaskListName returns tag for WorkflowTaskListName
func WorkflowTaskListName(taskListName string) Tag {
	return newStringTag("wf-task-list-name", taskListName)
}

// size limit

// WorkflowSize returns tag for WorkflowSize
func WorkflowSize(workflowSize int64) Tag {
	return newInt64("wf-size", workflowSize)
}

// WorkflowSignalCount returns tag for SignalCount
func WorkflowSignalCount(signalCount int32) Tag {
	return newInt32("wf-signal-count", signalCount)
}

// WorkflowHistorySize returns tag for HistorySize
func WorkflowHistorySize(historySize int) Tag {
	return newInt("wf-history-size", historySize)
}

// WorkflowHistorySizeBytes returns tag for HistorySizeBytes
func WorkflowHistorySizeBytes(historySizeBytes int) Tag {
	return newInt("wf-history-size-bytes", historySizeBytes)
}

// WorkflowEventCount returns tag for EventCount
func WorkflowEventCount(eventCount int) Tag {
	return newInt("wf-event-count", eventCount)
}

func WorkflowEventType(eventType string) Tag {
	return newStringTag("wf-event-type", eventType)
}

// /////////////////  System tags defined here:  ///////////////////
// Tags with pre-define values

// component returns tag for component
func component(component string) Tag {
	return newPredefinedStringTag("component", component)
}

// lifecycle returns tag for lifecycle
func lifecycle(lifecycle string) Tag {
	return newPredefinedStringTag("lifecycle", lifecycle)
}

// storeOperation returns tag for storeOperation
func storeOperation(storeOperation string) Tag {
	return newPredefinedStringTag("store-operation", storeOperation)
}

// clientOperation returns tag for clientOperation
func clientOperation(clientOperation string) Tag {
	return newPredefinedStringTag("client-operation", clientOperation)
}

// operationResult returns tag for operationResult
func operationResult(operationResult string) Tag {
	return newPredefinedStringTag("operation-result", operationResult)
}

// errorType returns tag for errorType
func errorType(errorType string) Tag {
	return newPredefinedStringTag("error-type", errorType)
}

// shardupdate returns tag for shardupdate
func shardupdate(shardupdate string) Tag {
	return newPredefinedStringTag("shard-update", shardupdate)
}

// idType returns tag for idType
func idType(idType string) Tag {
	return newPredefinedStringTag("id-type", idType)
}

// queueType returns tag for queueType
func queueType(queueType string) Tag {
	return newPredefinedStringTag("queue-type", queueType)
}

// general

// Service returns tag for Service
func Service(sv string) Tag {
	return newStringTag("service", sv)
}

// DestService returns tag for destination service
func DestService(sv string) Tag {
	return newStringTag("dest-service", sv)
}

// Addresses returns tag for Addresses
func Addresses(ads []string) Tag {
	return newObjectTag("addresses", ads)
}

// Subscriber returns tag for Subscriber
func Subscriber(subscriber string) Tag {
	return newStringTag("subscriber", subscriber)
}

// Address return tag for Address
func Address(ad string) Tag {
	return newStringTag("address", ad)
}

// Env return tag for runtime environment
func Env(env string) Tag {
	return newStringTag("env", env)
}

// Key returns tag for Key
func Key(k string) Tag {
	return newStringTag("key", k)
}

// Name returns tag for Name
func Name(k string) Tag {
	return newStringTag("name", k)
}

// Mode returns tag for Mode
func Mode(mode string) Tag {
	return newStringTag("mode", mode)
}

// Value returns tag for Value
func Value(v interface{}) Tag {
	return newObjectTag("value", v)
}

// Reason returns tag for Reason
func Reason(reason string) Tag {
	return newStringTag("reason", reason)
}

// ValueType returns tag for ValueType
func ValueType(v interface{}) Tag {
	return newStringTag("value-type", fmt.Sprintf("%T", v))
}

// DefaultValue returns tag for DefaultValue
func DefaultValue(v interface{}) Tag {
	return newObjectTag("default-value", v)
}

// Port returns tag for Port
func Port(p int) Tag {
	return newInt("port", p)
}

// CursorTimestamp returns tag for CursorTimestamp
func CursorTimestamp(timestamp time.Time) Tag {
	return newTimeTag("cursor-timestamp", timestamp)
}

// MetricScope returns tag for MetricScope
func MetricScope(metricScope int) Tag {
	return newInt("metric-scope", metricScope)
}

// StoreType returns tag for StoreType
func StoreType(storeType string) Tag {
	return newPredefinedStringTag("store-type", storeType)
}

// StoreError returns tag for StoreError
func StoreError(storeErr error) Tag {
	return newErrorTag("store-error", storeErr)
}

// StoreShard returns tag for StoreShard
func StoreShard(storeShard string) Tag {
	return newPredefinedStringTag("store-shard", storeShard)
}

// ClientError returns tag for ClientError
func ClientError(clientErr error) Tag {
	return newErrorTag("client-error", clientErr)
}

// DetailInfo returns tag for DetailInfo
func DetailInfo(i string) Tag {
	return newStringTag("detail-info", i)
}

// Counter returns tag for Counter
func Counter(c int) Tag {
	return newInt("counter", c)
}

// Number returns tag for Number
func Number(n int64) Tag {
	return newInt64("number", n)
}

// NextNumber returns tag for NextNumber
func NextNumber(n int64) Tag {
	return newInt64("next-number", n)
}

// Bool returns tag for Bool
func Bool(b bool) Tag {
	return newBoolTag("bool", b)
}

/* Tags for logging manual access */

// RequestCaller returns tag for caller (the name of the service making this request)
func RequestCaller(callerName string) Tag {
	return newStringTag("request-caller", callerName)
}

// ActorType returns type of the actor (service or user) making this request
func ActorType(actorType string) Tag {
	return newStringTag("actor-type", actorType)
}

// ActorID returns tag for the actor ID
func ActorID(actorID string) Tag {
	return newStringTag("actor-id", actorID)
}

// ActorEmail returns tag for the actor's email address
func ActorEmail(actorEmail string) Tag {
	return newStringTag("actor-email", actorEmail)
}

// HandlerCall returns tag for the API name of a request
func HandlerCall(handlerCall string) Tag {
	return newStringTag("handler-call", handlerCall)
}

// RequestBody returns the tag for the API request body
func RequestBody(requestBody string) Tag {
	return newStringTag("request-body", requestBody)
}

// RequestType return tag for the type of request (internal, external)
func RequestType(requestType string) Tag {
	return newStringTag("request-type", requestType)
}

// history engine shard

// ShardID returns tag for ShardID
func ShardID(shardID int) Tag {
	return newInt("shard-id", shardID)
}

// ShardTime returns tag for ShardTime
func ShardTime(shardTime interface{}) Tag {
	return newObjectTag("shard-time", shardTime)
}

// ShardReplicationAck returns tag for ShardReplicationAck
func ShardReplicationAck(shardReplicationAck int64) Tag {
	return newInt64("shard-replication-ack", shardReplicationAck)
}

// ShardReplicationToken returns information about a particular replication request
func ShardReplicationToken(token interface{}) Tag {
	return newObjectTag("shard-replication-token", token)
}

// PreviousShardRangeID returns tag for PreviousShardRangeID
func PreviousShardRangeID(id int64) Tag {
	return newInt64("previous-shard-range-id", id)
}

// ShardRangeID returns tag for ShardRangeID
func ShardRangeID(id int64) Tag {
	return newInt64("shard-range-id", id)
}

// ReadLevel returns tag for ReadLevel
func ReadLevel(lv int64) Tag {
	return newInt64("read-level", lv)
}

// MinLevel returns tag for MinLevel
func MinLevel(lv int64) Tag {
	return newInt64("min-level", lv)
}

// MaxLevel returns tag for MaxLevel
func MaxLevel(lv int64) Tag {
	return newInt64("max-level", lv)
}

// ShardTransferAcks returns tag for ShardTransferAcks
func ShardTransferAcks(shardTransferAcks interface{}) Tag {
	return newObjectTag("shard-transfer-acks", shardTransferAcks)
}

// ShardTimerAcks returns tag for ShardTimerAcks
func ShardTimerAcks(shardTimerAcks interface{}) Tag {
	return newObjectTag("shard-timer-acks", shardTimerAcks)
}

// ShardCrossClusterAcks returns tag for ShardCrossClusterAcks
func ShardCrossClusterAcks(shardCrossClusterAcks interface{}) Tag {
	return newObjectTag("shard-cross-cluster-acks", shardCrossClusterAcks)
}

// task queue processor

// QueueLevel returns tag for QueueLevel
func QueueLevel(level int) Tag {
	return newInt("queue-level", level)
}

// PreviousQueueLevel returns tag for PreviousQueueLevel
func PreviousQueueLevel(level int) Tag {
	return newInt("previous-queue-level", level)
}

// QueueSplitPolicyType returns tag for QueueSplitPolicyType
func QueueSplitPolicyType(policyType int) Tag {
	return newInt("split-policy-type", policyType)
}

// TaskID returns tag for TaskID
func TaskID(taskID int64) Tag {
	return newInt64("queue-task-id", taskID)
}

// TaskType returns tag for TaskType for queue processor
func TaskType(taskType int) Tag {
	return newInt("queue-task-type", taskType)
}

// TaskVisibilityTimestamp returns tag for task visibilityTimestamp
func TaskVisibilityTimestamp(timestamp int64) Tag {
	return newInt64("queue-task-visibility-timestamp", timestamp)
}

// NumberProcessed returns tag for NumberProcessed
func NumberProcessed(n int) Tag {
	return newInt("number-processed", n)
}

// NumberDeleted returns tag for NumberDeleted
func NumberDeleted(n int) Tag {
	return newInt("number-deleted", n)
}

// TimerTaskStatus returns tag for TimerTaskStatus
func TimerTaskStatus(timerTaskStatus int32) Tag {
	return newInt32("timer-task-status", timerTaskStatus)
}

// retry

// Attempt returns tag for Attempt
func Attempt(attempt int32) Tag {
	return newInt32("attempt", attempt)
}

// AttemptCount returns tag for AttemptCount
func AttemptCount(attemptCount int) Tag {
	return newInt("attempt-count", attemptCount)
}

// AttemptStart returns tag for AttemptStart
func AttemptStart(attemptStart time.Time) Tag {
	return newTimeTag("attempt-start", attemptStart)
}

// AttemptEnd returns tag for AttemptEnd
func AttemptEnd(attemptEnd time.Time) Tag {
	return newTimeTag("attempt-end", attemptEnd)
}

// ScheduleAttempt returns tag for ScheduleAttempt
func ScheduleAttempt(scheduleAttempt int64) Tag {
	return newInt64("schedule-attempt", scheduleAttempt)
}

// ElasticSearch

// ESRequest returns tag for ESRequest
func ESRequest(ESRequest string) Tag {
	return newStringTag("es-request", ESRequest)
}

// ESResponseStatus returns tag for ESResponse status
func ESResponseStatus(status int) Tag {
	return newInt("es-response-status", status)
}

// ESResponseError returns tag for ESResponse error
func ESResponseError(msg string) Tag {
	return newStringTag("es-response-error", msg)
}

// ESKey returns tag for ESKey
func ESKey(ESKey string) Tag {
	return newStringTag("es-mapping-key", ESKey)
}

// ESValue returns tag for ESValue
func ESValue(ESValue []byte) Tag {
	// convert value to string type so that the value logged is human readable
	return newStringTag("es-mapping-value", string(ESValue))
}

// ESConfig returns tag for ESConfig
func ESConfig(c interface{}) Tag {
	return newObjectTag("es-config", c)
}

// ESField returns tag for ESField
func ESField(ESField string) Tag {
	return newStringTag("es-field", ESField)
}

// ESDocID returns tag for ESDocID
func ESDocID(id string) Tag {
	return newStringTag("es-doc-id", id)
}

// ESAggregationID returns tag for ESDocID
func ESAggregationID(id string) Tag {
	return newStringTag("es-agg-id", id)
}

// LoggingCallAtKey is reserved tag
const LoggingCallAtKey = "logging-call-at"

// SysStackTrace returns tag for SysStackTrace
func SysStackTrace(stackTrace string) Tag {
	return newStringTag("sys-stack-trace", stackTrace)
}

// Kafka related

// KafkaTopicName returns tag for TopicName
func KafkaTopicName(topicName string) Tag {
	return newStringTag("kafka-topic-name", topicName)
}

// KafkaConsumerName returns tag for ConsumerName
func KafkaConsumerName(consumerName string) Tag {
	return newStringTag("kafka-consumer-name", consumerName)
}

// KafkaPartition returns tag for Partition
func KafkaPartition(partition int32) Tag {
	return newInt32("kafka-partition", partition)
}

// KafkaPartitionKey returns tag for PartitionKey
func KafkaPartitionKey(partitionKey interface{}) Tag {
	return newObjectTag("kafka-partition-key", partitionKey)
}

// KafkaOffset returns tag for Offset
func KafkaOffset(offset int64) Tag {
	return newInt64("kafka-offset", offset)
}

// TokenLastEventID returns tag for TokenLastEventID
func TokenLastEventID(id int64) Tag {
	return newInt64("token-last-event-id", id)
}

// /////////////////  XDC tags defined here: xdc- ///////////////////

// SourceCluster returns tag for SourceCluster
func SourceCluster(sourceCluster string) Tag {
	return newStringTag("xdc-source-cluster", sourceCluster)
}

func RemoteCluster(remoteCluster string) Tag {
	return newStringTag("xdc-remote-cluster", remoteCluster)
}

// PrevActiveCluster returns tag for PrevActiveCluster
func PrevActiveCluster(prevActiveCluster string) Tag {
	return newStringTag("xdc-prev-active-cluster", prevActiveCluster)
}

// FailoverMsg returns tag for FailoverMsg
func FailoverMsg(failoverMsg string) Tag {
	return newStringTag("xdc-failover-msg", failoverMsg)
}

// FailoverVersion returns tag for Version
func FailoverVersion(version int64) Tag {
	return newInt64("xdc-failover-version", version)
}

// CurrentVersion returns tag for CurrentVersion
func CurrentVersion(currentVersion int64) Tag {
	return newInt64("xdc-current-version", currentVersion)
}

// IncomingVersion returns tag for IncomingVersion
func IncomingVersion(incomingVersion int64) Tag {
	return newInt64("xdc-incoming-version", incomingVersion)
}

// ReplicationInfo returns tag for ReplicationInfo
func ReplicationInfo(replicationInfo interface{}) Tag {
	return newObjectTag("xdc-replication-info", replicationInfo)
}

// FirstEventVersion returns tag for FirstEventVersion
func FirstEventVersion(version int64) Tag {
	return newInt64("xdc-first-event-version", version)
}

// LastEventVersion returns tag for LastEventVersion
func LastEventVersion(version int64) Tag {
	return newInt64("xdc-last-event-version", version)
}

// TokenLastEventVersion returns tag for TokenLastEventVersion
func TokenLastEventVersion(version int64) Tag {
	return newInt64("xdc-token-last-event-version", version)
}

// ResponseSize returns tag for ResponseSize
func ResponseSize(size int) Tag {
	return newInt("response-size", size)
}

// ResponseTotalSize returns tag for ResponseTotalSize
func ResponseTotalSize(size int) Tag {
	return newInt("response-total-size", size)
}

// ResponseMaxSize returns tag for ResponseMaxSize
func ResponseMaxSize(size int) Tag {
	return newInt("response-max-size", size)
}

// ReplicationMessagesTotalSize returns tag for ReplicationMessagesTotalSize
// Should be used to indicate the final size of types.ReplicationMessages
func ReplicationMessagesTotalSize(size int) Tag {
	return newInt("replication-messages-total-size", size)
}

// ReplicationMessagesMaxSize returns tag for ReplicationMessagesMaxSize
// Should be used to indicate maximum allowed size of types.ReplicationMessages
func ReplicationMessagesMaxSize(size int) Tag {
	return newInt("replication-messages-max-size", size)
}

// ReplicationTaskID returns tag for ReplicationTaskID
// Should be used to indicate id of a types.ReplicationTask
func ReplicationTaskID(id int64) Tag {
	return newInt64("replication-task-id", id)
}

// ReplicationTaskCreationTime returns tag for ReplicationTaskCreationTime
// Should be used to indicate CreationTime of a types.ReplicationTask
func ReplicationTaskCreationTime(creationTime *int64) Tag {
	if creationTime == nil {
		return newStringTag("replication-task-creation-time", "nil")
	}
	return newInt64("replication-task-creation-time", *creationTime)
}

// ReplicationTaskBatchSize returns tag for task batch size
// Should be used to indicate used batch size for replication task processing
func ReplicationTaskBatchSize(batchSize int) Tag {
	return newInt("replication-task-batch-size", batchSize)
}

// /////////////////  Archival tags defined here: archival- ///////////////////
// archival request tags

// ArchivalCallerServiceName returns tag for the service name calling archival client
func ArchivalCallerServiceName(callerServiceName string) Tag {
	return newStringTag("archival-caller-service-name", callerServiceName)
}

// ArchivalArchiveAttemptedInline returns tag for whether archival is attempted inline before signal is sent.
func ArchivalArchiveAttemptedInline(archiveInline bool) Tag {
	return newBoolTag("archival-archive-attempted-inline", archiveInline)
}

// ArchivalRequestDomainID returns tag for RequestDomainID
func ArchivalRequestDomainID(requestDomainID string) Tag {
	return newStringTag("archival-request-domain-id", requestDomainID)
}

// ArchivalRequestDomainName returns tag for RequestDomainName
func ArchivalRequestDomainName(requestDomainName string) Tag {
	return newStringTag("archival-request-domain-name", requestDomainName)
}

// ArchivalRequestWorkflowID returns tag for RequestWorkflowID
func ArchivalRequestWorkflowID(requestWorkflowID string) Tag {
	return newStringTag("archival-request-workflow-id", requestWorkflowID)
}

// ArchvialRequestWorkflowType returns tag for RequestWorkflowType
func ArchvialRequestWorkflowType(requestWorkflowType string) Tag {
	return newStringTag("archival-request-workflow-type", requestWorkflowType)
}

// ArchivalRequestRunID returns tag for RequestRunID
func ArchivalRequestRunID(requestRunID string) Tag {
	return newStringTag("archival-request-run-id", requestRunID)
}

// ArchivalRequestBranchToken returns tag for RequestBranchToken
func ArchivalRequestBranchToken(requestBranchToken []byte) Tag {
	return newObjectTag("archival-request-branch-token", requestBranchToken)
}

// ArchivalRequestNextEventID returns tag for RequestNextEventID
func ArchivalRequestNextEventID(requestNextEventID int64) Tag {
	return newInt64("archival-request-next-event-id", requestNextEventID)
}

// ArchivalRequestCloseFailoverVersion returns tag for RequestCloseFailoverVersion
func ArchivalRequestCloseFailoverVersion(requestCloseFailoverVersion int64) Tag {
	return newInt64("archival-request-close-failover-version", requestCloseFailoverVersion)
}

// ArchivalRequestCloseTimestamp returns tag for RequestCloseTimestamp
func ArchivalRequestCloseTimestamp(requestCloseTimeStamp int64) Tag {
	return newInt64("archival-request-close-timestamp", requestCloseTimeStamp)
}

// ArchivalRequestCloseStatus returns tag for RequestCloseStatus
func ArchivalRequestCloseStatus(requestCloseStatus string) Tag {
	return newStringTag("archival-request-close-status", requestCloseStatus)
}

// ArchivalURI returns tag for Archival URI
func ArchivalURI(URI string) Tag {
	return newStringTag("archival-URI", URI)
}

// ArchivalArchiveFailReason returns tag for ArchivalArchiveFailReason
func ArchivalArchiveFailReason(archiveFailReason string) Tag {
	return newStringTag("archival-archive-fail-reason", archiveFailReason)
}

// ArchivalDeleteHistoryFailReason returns tag for ArchivalDeleteHistoryFailReason
func ArchivalDeleteHistoryFailReason(deleteHistoryFailReason string) Tag {
	return newStringTag("archival-delete-history-fail-reason", deleteHistoryFailReason)
}

// ArchivalVisibilityQuery returns tag for the query for getting archived visibility record
func ArchivalVisibilityQuery(query string) Tag {
	return newStringTag("archival-visibility-query", query)
}

// The following logger tags are only used by internal archiver implemention.
// TODO: move them to internal repo once cadence plugin model is in place.

// ArchivalBlobKey returns tag for BlobKey
func ArchivalBlobKey(blobKey string) Tag {
	return newStringTag("archival-blob-key", blobKey)
}

// ArchivalDeterministicConstructionCheckFailReason returns tag for ArchivalDeterministicConstructionCheckFailReason
func ArchivalDeterministicConstructionCheckFailReason(deterministicConstructionCheckFailReason string) Tag {
	return newStringTag("archival-deterministic-construction-check-fail-reason", deterministicConstructionCheckFailReason)
}

// ArchivalNonDeterministicBlobKey returns tag for randomly generated NonDeterministicBlobKey
func ArchivalNonDeterministicBlobKey(nondeterministicBlobKey string) Tag {
	return newStringTag("archival-non-deterministic-blob-key", nondeterministicBlobKey)
}

// ArchivalBlobIntegrityCheckFailReason returns tag for ArchivalBlobIntegrityCheckFailReason
func ArchivalBlobIntegrityCheckFailReason(blobIntegrityCheckFailReason string) Tag {
	return newStringTag("archival-blob-integrity-check-fail-reason", blobIntegrityCheckFailReason)
}

// ArchivalBlobstoreContextTimeout returns tag for ArchivalBlobstoreContextTimeout
func ArchivalBlobstoreContextTimeout(blobstoreContextTimeout time.Duration) Tag {
	return newDurationTag("archival-blobstore-context-timeout", blobstoreContextTimeout)
}

// VisibilityQuery returns tag for the query for getting visibility records
func VisibilityQuery(query string) Tag {
	return newStringTag("visibility-query", query)
}

// MembershipChangeEvent is a predefined tag for when logging hashring change events,
// expected to be of type membership.ChangeEvent
func MembershipChangeEvent(event interface{}) Tag {
	return newPredefinedDynamicTag("membership-change-event", event)
}

// Dynamic Uses reflection based logging for arbitrary values
// for not very performant logging
func Dynamic(key string, v interface{}) Tag {
	return newPredefinedDynamicTag(key, v)
}

func IsolationGroup(group string) Tag {
	return newStringTag("isolation-group", group)
}

func TaskLatency(duration time.Duration) Tag {
	return newDurationTag("task-latency", duration)
}

func IsolationDuration(duration time.Duration) Tag {
	return newDurationTag("isolation-duration", duration)
}

func PartitionConfig(p map[string]string) Tag {
	return newObjectTag("partition-config", p)
}

func PollerGroups(pollers []string) Tag {
	return newObjectTag("poller-isolation-groups", pollers)
}

func FallbackIsolationGroup(group string) Tag {
	return newStringTag("fallback-isolation-group", group)
}

func PollerGroupsConfiguration(pollers types.IsolationGroupConfiguration) Tag {
	return newObjectTag("poller-isolation-groups", pollers.ToPartitionList())
}

func WorkflowIDCacheSize(size int) Tag {
	return newInt("workflow-id-cache-size", size)
}

func AsyncWFQueueID(queueID string) Tag {
	return newStringTag("async-wf-queue-id", queueID)
}

func AsyncWFRequestType(requestType string) Tag {
	return newStringTag("async-wf-request-type", requestType)
}

func GlobalRatelimiterKey(globalKey string) Tag {
	return newStringTag("global-ratelimit-key", globalKey)
}
func GlobalRatelimiterKeyMode(mode string) Tag {
	return newStringTag("global-ratelimit-key-mode", mode)
}
func GlobalRatelimiterIdleCount(count int) Tag {
	return newInt("global-ratelimit-key-idle-count", count)
}
func GlobalRatelimiterCollectionName(name string) Tag {
	return newStringTag("global-ratelimit-collection", name)
}
func GlobalRatelimiterPeer(peer string) Tag {
	return newStringTag("global-ratelimit-peer", peer)
}

func CurrentQPS(qps float64) Tag {
	return newFloat64Tag("current-qps", qps)
}

func NumReadPartitions(n int) Tag {
	return newInt("num-read-partitions", n)
}

func NumWritePartitions(n int) Tag {
	return newInt("num-write-partitions", n)
}

func ReadChanged(b bool) Tag {
	return newBoolTag("read-changed", b)
}

func WriteChanged(b bool) Tag {
	return newBoolTag("write-changed", b)
}

func IsolationChanged(b bool) Tag {
	return newBoolTag("isolation-changed", b)
}

func CurrentNumReadPartitions(n int) Tag {
	return newInt("current-num-read-partitions", n)
}

func CurrentNumWritePartitions(n int) Tag {
	return newInt("current-num-write-partitions", n)
}

func PartitionUpscaleThreshold(qps float64) Tag {
	return newFloat64Tag("partition-upscale-threshold", qps)
}

func PartitionDownscaleThreshold(qps float64) Tag {
	return newFloat64Tag("partition-downscale-threshold", qps)
}

func PartitionDownscaleFactor(qps float64) Tag {
	return newFloat64Tag("partition-downscale-factor", qps)
}

func MatchingTaskID(id int64) Tag {
	return newInt64("matching-task-id", id)
}

func MatchingTaskScheduleID(id int64) Tag {
	return newInt64("matching-task-schedule-id", id)
}

func DecisionTaskState(state int32) Tag {
	return newInt32("decision-task-state", state)
}

func ActivityTaskState(state int32) Tag {
	return newInt32("activity-task-state", state)
}

func ShardNamespace(name string) Tag {
	return newStringTag("shard-namespace", name)
}

func ShardExecutor(ID string) Tag {
	return newStringTag("shard-executor", ID)
}

func ShardExecutors(executorIDs []string) Tag {
	return newStringsTag("shard-executors", executorIDs)
}

func ShardKey(shardKey string) Tag {
	return newStringTag("shard-key", shardKey)
}

<<<<<<< HEAD
func AggregateLoad(load float64) Tag {
	return newFloat64Tag("aggregated-load", load)
}

func AssignedCount(count int) Tag {
	return newInt("assigned-count", count)
=======
func ShardStatus(status string) Tag {
	return newStringTag("shard-status", status)
}
func ShardLoad(load string) Tag {
	return newStringTag("shard-load", load)
>>>>>>> e0779ec9
}

func ElectionDelay(t time.Duration) Tag {
	return newDurationTag("election-delay", t)
}

func WorkflowContextLockLatency(duration time.Duration) Tag {
	return newDurationTag("workflow-context-lock-latency", duration)
}

// DynamicConfigLinearIteratorSpec is a predefined tag to log dynamic config linear iterator spec
func DynamicConfigLinearIteratorSpec(spec interface{}) Tag {
	return newObjectTag("dynamic-config-linear-iterator-spec", spec)
}

func HashRingResult(addr string) Tag {
	return newStringTag("hashring-result", addr)
}

func ShardDistributorResult(addr string) Tag {
	return newStringTag("shard-distributor-result", addr)
}

// PeerHostname returns a tag for peer hostname
func PeerHostname(hostname string) Tag {
	return newStringTag("peer-hostname", hostname)
}

// PendingTaskCount returns a tag for pending task count
func PendingTaskCount(count int) Tag {
	return newInt("pending-task-count", count)
}

// MaxTaskCount returns a tag for max task count
func MaxTaskCount(count int) Tag {
	return newInt("max-task-count", count)
}

// VirtualQueueID returns a tag for virtual queue id
func VirtualQueueID(id int64) Tag {
	return newInt64("virtual-queue-id", id)
}

func AlertType(alertType int) Tag {
	return newInt("alert-type", alertType)
}

// CacheID returns a tag for cache identifier
func CacheID(cacheID string) Tag {
	return newStringTag("cache-id", cacheID)
}<|MERGE_RESOLUTION|>--- conflicted
+++ resolved
@@ -1185,20 +1185,20 @@
 	return newStringTag("shard-key", shardKey)
 }
 
-<<<<<<< HEAD
 func AggregateLoad(load float64) Tag {
 	return newFloat64Tag("aggregated-load", load)
 }
 
 func AssignedCount(count int) Tag {
 	return newInt("assigned-count", count)
-=======
+}
+
 func ShardStatus(status string) Tag {
 	return newStringTag("shard-status", status)
 }
+
 func ShardLoad(load string) Tag {
 	return newStringTag("shard-load", load)
->>>>>>> e0779ec9
 }
 
 func ElectionDelay(t time.Duration) Tag {
