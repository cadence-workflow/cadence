import (
	"context"

    "time"
	"github.com/uber/cadence/common/log"
	"github.com/uber/cadence/common/log/tag"
	"github.com/uber/cadence/common/persistence"
)

{{ $decorator := (printf "injector%s" .Interface.Name) }}
{{ $interfaceName := .Interface.Name }}

// {{$decorator}} implements {{.Interface.Type}} interface instrumented with error injection.
type {{$decorator}} struct {
    wrapped   {{.Interface.Type}}
	starttime time.Time
	errorRate float64
	logger    log.Logger
}

// New{{.Interface.Name}} creates a new instance of {{.Interface.Name}} with error injection.
func New{{.Interface.Name}}(
    wrapped   persistence.{{.Interface.Name}},
	errorRate float64,
	logger    log.Logger,
    starttime time.Time,
) persistence.{{.Interface.Name}} {
    return &{{$decorator}}{
        wrapped:   wrapped,
<<<<<<< HEAD
        starttime: time.Now(),
=======
        starttime: starttime,
>>>>>>> ae78281d
        errorRate: errorRate,
        logger:    logger,
    }
}

{{range $methodName, $method := .Interface.Methods}}
    {{- if (and $method.AcceptsContext $method.ReturnsError)}}
        func (c *{{$decorator}}) {{$method.Declaration}} {
	        fakeErr := generateFakeError(c.errorRate, c.starttime)
	        var forwardCall bool
	        if forwardCall = shouldForwardCallToPersistence(fakeErr); forwardCall {
	            {{$method.ResultsNames}} = c.wrapped.{{$method.Call}}
	        }

	        if fakeErr != nil {
	            logErr(c.logger, "{{$interfaceName}}.{{$methodName}}", fakeErr, forwardCall, err)
	            err = fakeErr
	            return
            }
            return
        }
    {{else}}
           func (c *{{$decorator}}) {{$method.Declaration}} {
               {{ $method.Pass "c.wrapped." }}
           }
    {{end}}
{{end}}<|MERGE_RESOLUTION|>--- conflicted
+++ resolved
@@ -27,11 +27,7 @@
 ) persistence.{{.Interface.Name}} {
     return &{{$decorator}}{
         wrapped:   wrapped,
-<<<<<<< HEAD
-        starttime: time.Now(),
-=======
         starttime: starttime,
->>>>>>> ae78281d
         errorRate: errorRate,
         logger:    logger,
     }
