--- conflicted
+++ resolved
@@ -23,10 +23,6 @@
 import (
 	"io/ioutil"
 	"os"
-<<<<<<< HEAD
-	"sync"
-=======
->>>>>>> c75ff5f6
 
 	"github.com/uber-common/bark"
 	"github.com/uber-go/tally"
@@ -34,15 +30,11 @@
 	"github.com/uber/cadence/common/blobstore/filestore"
 	"github.com/uber/cadence/common/cluster"
 	"github.com/uber/cadence/common/messaging"
-<<<<<<< HEAD
-	persistencetests "github.com/uber/cadence/common/persistence/persistence-tests"
-=======
 	metricsmocks "github.com/uber/cadence/common/metrics/mocks"
 	"github.com/uber/cadence/common/mocks"
-	"github.com/uber/cadence/common/persistence/persistence-tests"
+	persistencetests "github.com/uber/cadence/common/persistence/persistence-tests"
 	"github.com/uber/cadence/common/service/dynamicconfig"
 	"go.uber.org/zap"
->>>>>>> c75ff5f6
 )
 
 type (
@@ -114,17 +106,12 @@
 		EnableWorker:                  options.EnableWorker,
 		EnableEventsV2:                options.EnableEventsV2,
 		EnableVisibilityToKafka:       false,
-<<<<<<< HEAD
-		EnableReadHistoryFromArchival: true, //options.PersistOptions.EnableArchival,
-		Blobstore:                     tc.BlobstoreBase.client,
-=======
-		EnableReadHistoryFromArchival: true,
+		EnableReadHistoryFromArchival: true, //options.PersistOptions.EnableArchival
 		Blobstore:                     blobstore.client,
 	}
 	cluster := NewCadence(cadenceParams)
 	if err := cluster.Start(); err != nil {
 		return nil, err
->>>>>>> c75ff5f6
 	}
 
 	return &TestCluster{testBase: testBase, blobstore: blobstore, host: cluster}, nil
