--- conflicted
+++ resolved
@@ -963,12 +963,9 @@
 		PersistenceDeleteHistoryBranchScope:                      {operation: "DeleteHistoryBranch"},
 		PersistenceCompleteForkBranchScope:                       {operation: "CompleteForkBranch"},
 		PersistenceGetHistoryTreeScope:                           {operation: "GetHistoryTree"},
-<<<<<<< HEAD
+		PersistenceGetAllHistoryTreeBranchesScope:                {operation: "GetAllHistoryTreeBranches"},
 		PersistenceEnqueueMessageScope:                           {operation: "EnqueueMessage"},
 		PersistenceGetMessagesScope:                              {operation: "GetMessages"},
-=======
-		PersistenceGetAllHistoryTreeBranchesScope:                {operation: "GetAllHistoryTreeBranches"},
->>>>>>> ff8a5d46
 
 		ClusterMetadataArchivalConfigScope: {operation: "ArchivalConfig"},
 
