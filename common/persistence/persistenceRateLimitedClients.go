--- conflicted
+++ resolved
@@ -767,7 +767,14 @@
 	return response, err
 }
 
-<<<<<<< HEAD
+func (p *historyV2RateLimitedPersistenceClient) GetAllHistoryTreeBranches(request *GetAllHistoryTreeBranchesRequest) (*GetAllHistoryTreeBranchesResponse, error) {
+	if ok := p.rateLimiter.Allow(); !ok {
+		return nil, ErrPersistenceLimitExceeded
+	}
+	response, err := p.persistence.GetAllHistoryTreeBranches(request)
+	return response, err
+}
+
 func (p *queueRateLimitedPersistenceClient) EnqueueMessage(message []byte) error {
 	if ok := p.rateLimiter.Allow(); !ok {
 		return ErrPersistenceLimitExceeded
@@ -782,12 +789,4 @@
 	}
 
 	return p.persistence.GetMessages(lastMessageID, maxCount)
-=======
-func (p *historyV2RateLimitedPersistenceClient) GetAllHistoryTreeBranches(request *GetAllHistoryTreeBranchesRequest) (*GetAllHistoryTreeBranchesResponse, error) {
-	if ok := p.rateLimiter.Allow(); !ok {
-		return nil, ErrPersistenceLimitExceeded
-	}
-	response, err := p.persistence.GetAllHistoryTreeBranches(request)
-	return response, err
->>>>>>> ff8a5d46
 }