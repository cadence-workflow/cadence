// Copyright (c) 2017 Uber Technologies, Inc.
//
// Permission is hereby granted, free of charge, to any person obtaining a copy
// of this software and associated documentation files (the "Software"), to deal
// in the Software without restriction, including without limitation the rights
// to use, copy, modify, merge, publish, distribute, sublicense, and/or sell
// copies of the Software, and to permit persons to whom the Software is
// furnished to do so, subject to the following conditions:
//
// The above copyright notice and this permission notice shall be included in
// all copies or substantial portions of the Software.
//
// THE SOFTWARE IS PROVIDED "AS IS", WITHOUT WARRANTY OF ANY KIND, EXPRESS OR
// IMPLIED, INCLUDING BUT NOT LIMITED TO THE WARRANTIES OF MERCHANTABILITY,
// FITNESS FOR A PARTICULAR PURPOSE AND NONINFRINGEMENT. IN NO EVENT SHALL THE
// AUTHORS OR COPYRIGHT HOLDERS BE LIABLE FOR ANY CLAIM, DAMAGES OR OTHER
// LIABILITY, WHETHER IN AN ACTION OF CONTRACT, TORT OR OTHERWISE, ARISING FROM,
// OUT OF OR IN CONNECTION WITH THE SOFTWARE OR THE USE OR OTHER DEALINGS IN
// THE SOFTWARE.

package dynamicconfig

import (
	"fmt"
	"math"
	"time"

	"github.com/uber/cadence/common"
	"github.com/uber/cadence/common/definition"
)

type (
	// DynamicInt defines the properties for a dynamic config with int value type
	DynamicInt struct {
		KeyName      string
		Description  string
		DefaultValue int
	}

	DynamicBool struct {
		KeyName      string
		Description  string
		DefaultValue bool
	}

	DynamicFloat struct {
		KeyName      string
		Description  string
		DefaultValue float64
	}

	DynamicString struct {
		KeyName      string
		Description  string
		DefaultValue string
	}

	DynamicDuration struct {
		KeyName      string
		Description  string
		DefaultValue time.Duration
	}

	DynamicMap struct {
		KeyName      string
		Description  string
		DefaultValue map[string]interface{}
	}

	IntKey      int
	BoolKey     int
	FloatKey    int
	StringKey   int
	DurationKey int
	MapKey      int

	Key interface {
		String() string
		Description() string
		DefaultValue() interface{}
	}
)

func GetKeyFromKeyName(keyName string) (Key, error) {
	keyVal, ok := _keyNames[keyName]
	if !ok {
		return nil, fmt.Errorf("invalid dynamic config key name: %s", keyName)
	}
	return keyVal, nil
}

func ValidateKeyValuePair(key Key, value interface{}) error {
	err := fmt.Errorf("key value pair mismatch, key type: %T, value type: %T", key, value)
	switch key.(type) {
	case IntKey:
		if _, ok := value.(int); !ok {
			return err
		}
	case BoolKey:
		if _, ok := value.(bool); !ok {
			return err
		}
	case FloatKey:
		if _, ok := value.(float64); !ok {
			return err
		}
	case StringKey:
		if _, ok := value.(string); !ok {
			return err
		}
	case DurationKey:
		if _, ok := value.(time.Duration); !ok {
			return err
		}
	case MapKey:
		if _, ok := value.(map[string]interface{}); !ok {
			return err
		}
	default:
		return fmt.Errorf("unknown key type: %T", key)
	}
	return nil
}

func (k IntKey) String() string {
	return IntKeys[k].KeyName
}

func (k IntKey) Description() string {
	return IntKeys[k].Description
}

func (k IntKey) DefaultValue() interface{} {
	return IntKeys[k].DefaultValue
}

func (k IntKey) DefaultInt() int {
	return IntKeys[k].DefaultValue
}

func (k BoolKey) String() string {
	return BoolKeys[k].KeyName
}

func (k BoolKey) Description() string {
	return BoolKeys[k].Description
}

func (k BoolKey) DefaultValue() interface{} {
	return BoolKeys[k].DefaultValue
}

func (k BoolKey) DefaultBool() bool {
	return BoolKeys[k].DefaultValue
}

func (k FloatKey) String() string {
	return FloatKeys[k].KeyName
}

func (k FloatKey) Description() string {
	return FloatKeys[k].Description
}

func (k FloatKey) DefaultValue() interface{} {
	return FloatKeys[k].DefaultValue
}

func (k FloatKey) DefaultFloat() float64 {
	return FloatKeys[k].DefaultValue
}

func (k StringKey) String() string {
	return StringKeys[k].KeyName
}

func (k StringKey) Description() string {
	return StringKeys[k].Description
}

func (k StringKey) DefaultValue() interface{} {
	return StringKeys[k].DefaultValue
}

func (k StringKey) DefaultString() string {
	return StringKeys[k].DefaultValue
}

func (k DurationKey) String() string {
	return DurationKeys[k].KeyName
}

func (k DurationKey) Description() string {
	return DurationKeys[k].Description
}

func (k DurationKey) DefaultValue() interface{} {
	return DurationKeys[k].DefaultValue
}

func (k DurationKey) DefaultDuration() time.Duration {
	return DurationKeys[k].DefaultValue
}

func (k MapKey) String() string {
	return MapKeys[k].KeyName
}

func (k MapKey) Description() string {
	return MapKeys[k].Description
}

func (k MapKey) DefaultValue() interface{} {
	return MapKeys[k].DefaultValue
}

func (k MapKey) DefaultMap() map[string]interface{} {
	return MapKeys[k].DefaultValue
}

// UnlimitedRPS represents an integer to use for "unlimited" RPS values.
//
// Since our ratelimiters do int/float conversions, and zero or negative values
// result in not allowing any requests, math.MaxInt is unsafe:
//   int(float64(math.MaxInt)) // -9223372036854775808
//
// Much higher values are possible, but we can't handle 2 billion RPS, this is good enough.
const UnlimitedRPS = math.MaxInt32

/***
* !!!Important!!!
* For developer: Make sure to add/maintain the comment in the right format: usage, keyName, and default value
* So that our go-docs can have the full [documentation](https://pkg.go.dev/github.com/uber/cadence@v0.19.1/common/service/dynamicconfig#Key).
***/
const (
	UnknownIntKey IntKey = iota

	// key for tests
	TestGetIntPropertyKey
	TestGetIntPropertyFilteredByDomainKey
	TestGetIntPropertyFilteredByTaskListInfoKey

	// key for common & admin

	TransactionSizeLimit
	MaxRetentionDays
	MinRetentionDays
	MaxDecisionStartToCloseSeconds
	GRPCMaxSizeInByte
	BlobSizeLimitError
	// BlobSizeLimitWarn is the per event blob size limit for warning
	// KeyName: limit.blobSize.warn
	// Value type: Int
	// Default value: 262144 (256*1024)
	// Allowed filters: DomainName
	BlobSizeLimitWarn
	// HistorySizeLimitError is the per workflow execution history size limit
	// KeyName: limit.historySize.error
	// Value type: Int
	// Default value: 209715200 (200*1024*1024)
	// Allowed filters: DomainName
	HistorySizeLimitError
	// HistorySizeLimitWarn is the per workflow execution history size limit for warning
	// KeyName: limit.historySize.warn
	// Value type: Int
	// Default value: 52428800 (50*1024*1024)
	// Allowed filters: DomainName
	HistorySizeLimitWarn
	// HistoryCountLimitError is the per workflow execution history event count limit
	// KeyName: limit.historyCount.error
	// Value type: Int
	// Default value: 204800 (200*1024)
	// Allowed filters: DomainName
	HistoryCountLimitError
	// HistoryCountLimitWarn is the per workflow execution history event count limit for warning
	// KeyName: limit.historyCount.warn
	// Value type: Int
	// Default value: 51200 (50*1024)
	// Allowed filters: DomainName
	HistoryCountLimitWarn
	// DomainNameMaxLength is the length limit for domain name
	// KeyName: limit.domainNameLength
	// Value type: Int
	// Default value: common.DefaultIDLengthErrorLimit (1000)
	// Allowed filters: DomainName
	DomainNameMaxLength
	// IdentityMaxLength is the length limit for identity
	// KeyName: limit.identityLength
	// Value type: Int
	// Default value: 1000 ( see common.DefaultIDLengthErrorLimit)
	// Allowed filters: DomainName
	IdentityMaxLength
	// WorkflowIDMaxLength is the length limit for workflowID
	// KeyName: limit.workflowIDLength
	// Value type: Int
	// Default value: 1000 (see common.DefaultIDLengthErrorLimit)
	// Allowed filters: DomainName
	WorkflowIDMaxLength
	// SignalNameMaxLength is the length limit for signal name
	// KeyName: limit.signalNameLength
	// Value type: Int
	// Default value: 1000 (see common.DefaultIDLengthErrorLimit)
	// Allowed filters: DomainName
	SignalNameMaxLength
	// WorkflowTypeMaxLength is the length limit for workflow type
	// KeyName: limit.workflowTypeLength
	// Value type: Int
	// Default value: 1000 (see common.DefaultIDLengthErrorLimit)
	// Allowed filters: DomainName
	WorkflowTypeMaxLength
	// RequestIDMaxLength is the length limit for requestID
	// KeyName: limit.requestIDLength
	// Value type: Int
	// Default value: 1000 (see common.DefaultIDLengthErrorLimit)
	// Allowed filters: DomainName
	RequestIDMaxLength
	// TaskListNameMaxLength is the length limit for task list name
	// KeyName: limit.taskListNameLength
	// Value type: Int
	// Default value: 1000 (see common.DefaultIDLengthErrorLimit)
	// Allowed filters: DomainName
	TaskListNameMaxLength
	// ActivityIDMaxLength is the length limit for activityID
	// KeyName: limit.activityIDLength
	// Value type: Int
	// Default value: 1000 (see common.DefaultIDLengthErrorLimit)
	// Allowed filters: DomainName
	ActivityIDMaxLength
	// ActivityTypeMaxLength is the length limit for activity type
	// KeyName: limit.activityTypeLength
	// Value type: Int
	// Default value: 1000 (see common.DefaultIDLengthErrorLimit)
	// Allowed filters: DomainName
	ActivityTypeMaxLength
	// MarkerNameMaxLength is the length limit for marker name
	// KeyName: limit.markerNameLength
	// Value type: Int
	// Default value: 1000 (see common.DefaultIDLengthErrorLimit)
	// Allowed filters: DomainName
	MarkerNameMaxLength
	// TimerIDMaxLength is the length limit for timerID
	// KeyName: limit.timerIDLength
	// Value type: Int
	// Default value: 1000 (see common.DefaultIDLengthErrorLimit)
	// Allowed filters: DomainName
	TimerIDMaxLength
	// MaxIDLengthWarnLimit is the warn length limit for various IDs, including: Domain, TaskList, WorkflowID, ActivityID, TimerID, WorkflowType, ActivityType, SignalName, MarkerName, ErrorReason/FailureReason/CancelCause, Identity, RequestID
	// KeyName: limit.maxIDWarnLength
	// Value type: Int
	// Default value: 128 (see common.DefaultIDLengthWarnLimit)
	// Allowed filters: N/A
	MaxIDLengthWarnLimit

	// key for frontend

	// FrontendPersistenceMaxQPS is the max qps frontend host can query DB
	// KeyName: frontend.persistenceMaxQPS
	// Value type: Int
	// Default value: 2000
	// Allowed filters: N/A
	FrontendPersistenceMaxQPS
	// FrontendPersistenceGlobalMaxQPS is the max qps frontend cluster can query DB
	// KeyName: frontend.persistenceGlobalMaxQPS
	// Value type: Int
	// Default value: 0
	// Allowed filters: N/A
	FrontendPersistenceGlobalMaxQPS
	// FrontendVisibilityMaxPageSize is default max size for ListWorkflowExecutions in one page
	// KeyName: frontend.visibilityMaxPageSize
	// Value type: Int
	// Default value: 1000
	// Allowed filters: DomainName
	FrontendVisibilityMaxPageSize
	// FrontendVisibilityListMaxQPS is max qps frontend can list open/close workflows
	// KeyName: frontend.visibilityListMaxQPS
	// Value type: Int
	// Default value: 10
	// Allowed filters: DomainName
	FrontendVisibilityListMaxQPS
	// FrontendESVisibilityListMaxQPS is max qps frontend can list open/close workflows from ElasticSearch
	// KeyName: frontend.esVisibilityListMaxQPS
	// Value type: Int
	// Default value: 30
	// Allowed filters: DomainName
	FrontendESVisibilityListMaxQPS
	// FrontendESIndexMaxResultWindow is ElasticSearch index setting max_result_window
	// KeyName: frontend.esIndexMaxResultWindow
	// Value type: Int
	// Default value: 10000
	// Allowed filters: N/A
	FrontendESIndexMaxResultWindow
	// FrontendHistoryMaxPageSize is default max size for GetWorkflowExecutionHistory in one page
	// KeyName: frontend.historyMaxPageSize
	// Value type: Int
	// Default value: 1000 (see common.GetHistoryMaxPageSize)
	// Allowed filters: DomainName
	FrontendHistoryMaxPageSize
	// FrontendUserRPS is workflow rate limit per second
	// KeyName: frontend.rps
	// Value type: Int
	// Default value: 1200
	// Allowed filters: N/A
	FrontendUserRPS
	// FrontendWorkerRPS is background-processing workflow rate limit per second
	// KeyName: frontend.workerrps
	// Value type: Int
	// Default value: UnlimitedRPS
	// Allowed filters: N/A
	FrontendWorkerRPS
	// FrontendMaxDomainUserRPSPerInstance is workflow domain rate limit per second
	// KeyName: frontend.domainrps
	// Value type: Int
	// Default value: 1200
	// Allowed filters: DomainName
	FrontendMaxDomainUserRPSPerInstance
	// FrontendMaxDomainWorkerRPSPerInstance is background-processing workflow domain rate limit per second
	// KeyName: frontend.domainworkerrps
	// Value type: Int
	// Default value: UnlimitedRPS
	// Allowed filters: DomainName
	FrontendMaxDomainWorkerRPSPerInstance
	// FrontendGlobalDomainUserRPS is workflow domain rate limit per second for the whole Cadence cluster
	// KeyName: frontend.globalDomainrps
	// Value type: Int
	// Default value: 0
	// Allowed filters: DomainName
	FrontendGlobalDomainUserRPS
	// FrontendGlobalDomainWorkerRPS is background-processing workflow domain rate limit per second for the whole Cadence cluster
	// KeyName: frontend.globalDomainWorkerrps
	// Value type: Int
	// Default value: UnlimitedRPS
	// Allowed filters: DomainName
	FrontendGlobalDomainWorkerRPS
	// FrontendDecisionResultCountLimit is max number of decisions per RespondDecisionTaskCompleted request
	// KeyName: frontend.decisionResultCountLimit
	// Value type: Int
	// Default value: 0
	// Allowed filters: DomainName
	FrontendDecisionResultCountLimit
	// FrontendHistoryMgrNumConns is for persistence cluster.NumConns
	// KeyName: frontend.historyMgrNumConns
	// Value type: Int
	// Default value: 10
	// Allowed filters: N/A
	FrontendHistoryMgrNumConns
	// FrontendThrottledLogRPS is the rate limit on number of log messages emitted per second for throttled logger
	// KeyName: frontend.throttledLogRPS
	// Value type: Int
	// Default value: 20
	// Allowed filters: N/A
	FrontendThrottledLogRPS
	// FrontendMaxBadBinaries is the max number of bad binaries in domain config
	// KeyName: frontend.maxBadBinaries
	// Value type: Int
	// Default value: 10 (see domain.MaxBadBinaries)
	// Allowed filters: DomainName
	FrontendMaxBadBinaries
	// SearchAttributesNumberOfKeysLimit is the limit of number of keys
	// KeyName: frontend.searchAttributesNumberOfKeysLimit
	// Value type: Int
	// Default value: 100
	// Allowed filters: DomainName
	SearchAttributesNumberOfKeysLimit
	// SearchAttributesSizeOfValueLimit is the size limit of each value
	// KeyName: frontend.searchAttributesSizeOfValueLimit
	// Value type: Int
	// Default value: 2048 (2*1024)
	// Allowed filters: DomainName
	SearchAttributesSizeOfValueLimit
	// SearchAttributesTotalSizeLimit is the size limit of the whole map
	// KeyName: frontend.searchAttributesTotalSizeLimit
	// Value type: Int
	// Default value: 40960 (40*1024)
	// Allowed filters: DomainName
	SearchAttributesTotalSizeLimit
	// VisibilityArchivalQueryMaxPageSize is the maximum page size for a visibility archival query
	// KeyName: frontend.visibilityArchivalQueryMaxPageSize
	// Value type: Int
	// Default value: 10000
	// Allowed filters: N/A
	VisibilityArchivalQueryMaxPageSize

	// key for matching

	// MatchingUserRPS is request rate per second for each matching host
	// KeyName: matching.rps
	// Value type: Int
	// Default value: 1200
	// Allowed filters: N/A
	MatchingUserRPS
	// MatchingWorkerRPS is background-processing request rate per second for each matching host
	// KeyName: matching.workerrps
	// Value type: Int
	// Default value: UnlimitedRPS
	// Allowed filters: N/A
	MatchingWorkerRPS
	// MatchingDomainUserRPS is request rate per domain per second for each matching host
	// KeyName: matching.domainrps
	// Value type: Int
	// Default value: 0
	// Allowed filters: N/A
	MatchingDomainUserRPS
	// MatchingDomainWorkerRPS is background-processing request rate per domain per second for each matching host
	// KeyName: matching.domainworkerrps
	// Value type: Int
	// Default value: UnlimitedRPS
	// Allowed filters: N/A
	MatchingDomainWorkerRPS
	// MatchingPersistenceMaxQPS is the max qps matching host can query DB
	// KeyName: matching.persistenceMaxQPS
	// Value type: Int
	// Default value: 3000
	// Allowed filters: N/A
	MatchingPersistenceMaxQPS
	// MatchingPersistenceGlobalMaxQPS is the max qps matching cluster can query DB
	// KeyName: matching.persistenceGlobalMaxQPS
	// Value type: Int
	// Default value: 0
	// Allowed filters: N/A
	MatchingPersistenceGlobalMaxQPS
	// MatchingMinTaskThrottlingBurstSize is the minimum burst size for task list throttling
	// KeyName: matching.minTaskThrottlingBurstSize
	// Value type: Int
	// Default value: 1
	// Allowed filters: DomainName,TasklistName,TasklistType
	MatchingMinTaskThrottlingBurstSize
	// MatchingGetTasksBatchSize is the maximum batch size to fetch from the task buffer
	// KeyName: matching.getTasksBatchSize
	// Value type: Int
	// Default value: 1000
	// Allowed filters: DomainName,TasklistName,TasklistType
	MatchingGetTasksBatchSize
	// MatchingOutstandingTaskAppendsThreshold is the threshold for outstanding task appends
	// KeyName: matching.outstandingTaskAppendsThreshold
	// Value type: Int
	// Default value: 250
	// Allowed filters: DomainName,TasklistName,TasklistType
	MatchingOutstandingTaskAppendsThreshold
	// MatchingMaxTaskBatchSize is max batch size for task writer
	// KeyName: matching.maxTaskBatchSize
	// Value type: Int
	// Default value: 100
	// Allowed filters: DomainName,TasklistName,TasklistType
	MatchingMaxTaskBatchSize
	// MatchingMaxTaskDeleteBatchSize is the max batch size for range deletion of tasks
	// KeyName: matching.maxTaskDeleteBatchSize
	// Value type: Int
	// Default value: 100
	// Allowed filters: DomainName,TasklistName,TasklistType
	MatchingMaxTaskDeleteBatchSize
	// MatchingThrottledLogRPS is the rate limit on number of log messages emitted per second for throttled logger
	// KeyName: matching.throttledLogRPS
	// Value type: Int
	// Default value: 20
	// Allowed filters: N/A
	MatchingThrottledLogRPS
	// MatchingNumTasklistWritePartitions is the number of write partitions for a task list
	// KeyName: matching.numTasklistWritePartitions
	// Value type: Int
	// Default value: 1
	// Allowed filters: DomainName,TasklistName,TasklistType
	MatchingNumTasklistWritePartitions
	// MatchingNumTasklistReadPartitions is the number of read partitions for a task list
	// KeyName: matching.numTasklistReadPartitions
	// Value type: Int
	// Default value: 1
	// Allowed filters: DomainName,TasklistName,TasklistType
	MatchingNumTasklistReadPartitions
	// MatchingForwarderMaxOutstandingPolls is the max number of inflight polls from the forwarder
	// KeyName: matching.forwarderMaxOutstandingPolls
	// Value type: Int
	// Default value: 1
	// Allowed filters: DomainName,TasklistName,TasklistType
	MatchingForwarderMaxOutstandingPolls
	// MatchingForwarderMaxOutstandingTasks is the max number of inflight addTask/queryTask from the forwarder
	// KeyName: matching.forwarderMaxOutstandingTasks
	// Value type: Int
	// Default value: 1
	// Allowed filters: DomainName,TasklistName,TasklistType
	MatchingForwarderMaxOutstandingTasks
	// MatchingForwarderMaxRatePerSecond is the max rate at which add/query can be forwarded
	// KeyName: matching.forwarderMaxRatePerSecond
	// Value type: Int
	// Default value: 10
	// Allowed filters: DomainName,TasklistName,TasklistType
	MatchingForwarderMaxRatePerSecond
	// MatchingForwarderMaxChildrenPerNode is the max number of children per node in the task list partition tree
	// KeyName: matching.forwarderMaxChildrenPerNode
	// Value type: Int
	// Default value: 20
	// Allowed filters: DomainName,TasklistName,TasklistType
	MatchingForwarderMaxChildrenPerNode

	// key for history

	// HistoryRPS is request rate per second for each history host
	// KeyName: history.rps
	// Value type: Int
	// Default value: 3000
	// Allowed filters: N/A
	HistoryRPS
	// HistoryPersistenceMaxQPS is the max qps history host can query DB
	// KeyName: history.persistenceMaxQPS
	// Value type: Int
	// Default value: 9000
	// Allowed filters: N/A
	HistoryPersistenceMaxQPS
	// HistoryPersistenceGlobalMaxQPS is the max qps history cluster can query DB
	// KeyName: history.persistenceGlobalMaxQPS
	// Value type: Int
	// Default value: 0
	// Allowed filters: N/A
	HistoryPersistenceGlobalMaxQPS
	// HistoryVisibilityOpenMaxQPS is max qps one history host can write visibility open_executions
	// KeyName: history.historyVisibilityOpenMaxQPS
	// Value type: Int
	// Default value: 300
	// Allowed filters: DomainName
	HistoryVisibilityOpenMaxQPS
	// HistoryVisibilityClosedMaxQPS is max qps one history host can write visibility closed_executions
	// KeyName: history.historyVisibilityClosedMaxQPS
	// Value type: Int
	// Default value: 300
	// Allowed filters: DomainName
	HistoryVisibilityClosedMaxQPS
	// HistoryCacheInitialSize is initial size of history cache
	// KeyName: history.cacheInitialSize
	// Value type: Int
	// Default value: 128
	// Allowed filters: N/A
	HistoryCacheInitialSize
	// HistoryCacheMaxSize is max size of history cache
	// KeyName: history.cacheMaxSize
	// Value type: Int
	// Default value: 512
	// Allowed filters: N/A
	HistoryCacheMaxSize
	// EventsCacheInitialCount is initial count of events cache
	// KeyName: history.eventsCacheInitialSize
	// Value type: Int
	// Default value: 128
	// Allowed filters: N/A
	EventsCacheInitialCount
	// EventsCacheMaxCount is max count of events cache
	// KeyName: history.eventsCacheMaxSize
	// Value type: Int
	// Default value: 512
	// Allowed filters: N/A
	EventsCacheMaxCount
	// EventsCacheMaxSize is max size of events cache in bytes
	// KeyName: history.eventsCacheMaxSizeInBytes
	// Value type: Int
	// Default value: 0
	// Allowed filters: N/A
	EventsCacheMaxSize
	// EventsCacheGlobalInitialCount is initial count of global events cache
	// KeyName: history.eventsCacheGlobalInitialSize
	// Value type: Int
	// Default value: 4096
	// Allowed filters: N/A
	EventsCacheGlobalInitialCount
	// EventsCacheGlobalMaxCount is max count of global events cache
	// KeyName: history.eventsCacheGlobalMaxSize
	// Value type: Int
	// Default value: 131072
	// Allowed filters: N/A
	EventsCacheGlobalMaxCount
	// AcquireShardConcurrency is number of goroutines that can be used to acquire shards in the shard controller.
	// KeyName: history.acquireShardConcurrency
	// Value type: Int
	// Default value: 1
	// Allowed filters: N/A
	AcquireShardConcurrency
	// TaskProcessRPS is the task processing rate per second for each domain
	// KeyName: history.taskProcessRPS
	// Value type: Int
	// Default value: 1000
	// Allowed filters: DomainName
	TaskProcessRPS
	// TaskSchedulerType is the task scheduler type for priority task processor
	// KeyName: history.taskSchedulerType
	// Value type: Int enum(1 for SchedulerTypeFIFO, 2 for SchedulerTypeWRR(weighted round robin scheduler implementation))
	// Default value: 2 (task.SchedulerTypeWRR)
	// Allowed filters: N/A
	TaskSchedulerType
	// TaskSchedulerWorkerCount is the number of workers per host in task scheduler
	// KeyName: history.taskSchedulerWorkerCount
	// Value type: Int
	// Default value: 200
	// Allowed filters: N/A
	TaskSchedulerWorkerCount
	// TaskSchedulerShardWorkerCount is the number of worker per shard in task scheduler
	// KeyName: history.taskSchedulerShardWorkerCount
	// Value type: Int
	// Default value: 0
	// Allowed filters: N/A
	TaskSchedulerShardWorkerCount
	// TaskSchedulerQueueSize is the size of task channel for host level task scheduler
	// KeyName: history.taskSchedulerQueueSize
	// Value type: Int
	// Default value: 10000
	// Allowed filters: N/A
	TaskSchedulerQueueSize
	// TaskSchedulerShardQueueSize is the size of task channel for shard level task scheduler
	// KeyName: history.taskSchedulerShardQueueSize
	// Value type: Int
	// Default value: 200
	// Allowed filters: N/A
	TaskSchedulerShardQueueSize
	// TaskSchedulerDispatcherCount is the number of task dispatcher in task scheduler (only applies to host level task scheduler)
	// KeyName: history.taskSchedulerDispatcherCount
	// Value type: Int
	// Default value: 1
	// Allowed filters: N/A
	TaskSchedulerDispatcherCount
	// TaskCriticalRetryCount is the critical retry count for background tasks
	// when task attempt exceeds this threshold:
	// - task attempt metrics and additional error logs will be emitted
	// - task priority will be lowered
	// KeyName: history.taskCriticalRetryCount
	// Value type: Int
	// Default value: 50
	// Allowed filters: N/A
	TaskCriticalRetryCount
	// QueueProcessorSplitMaxLevel is the max processing queue level
	// KeyName: history.queueProcessorSplitMaxLevel
	// Value type: Int
	// Default value: 2 // 3 levels, start from 0
	// Allowed filters: N/A
	QueueProcessorSplitMaxLevel
	// TimerTaskBatchSize is batch size for timer processor to process tasks
	// KeyName: history.timerTaskBatchSize
	// Value type: Int
	// Default value: 100
	// Allowed filters: N/A
	TimerTaskBatchSize
	// TimerTaskDeleteBatchSize is batch size for timer processor to delete timer tasks
	// KeyName: history.timerTaskDeleteBatchSize
	// Value type: Int
	// Default value: 4000
	// Allowed filters: N/A
	TimerTaskDeleteBatchSize
	// TimerProcessorGetFailureRetryCount is retry count for timer processor get failure operation
	// KeyName: history.timerProcessorGetFailureRetryCount
	// Value type: Int
	// Default value: 5
	// Allowed filters: N/A
	TimerProcessorGetFailureRetryCount
	// TimerProcessorCompleteTimerFailureRetryCount is retry count for timer processor complete timer operation
	// KeyName: history.timerProcessorCompleteTimerFailureRetryCount
	// Value type: Int
	// Default value: 10
	// Allowed filters: N/A
	TimerProcessorCompleteTimerFailureRetryCount
	// TimerProcessorFailoverMaxPollRPS is max poll rate per second for timer processor
	// KeyName: history.timerProcessorFailoverMaxPollRPS
	// Value type: Int
	// Default value: 1
	// Allowed filters: N/A
	TimerProcessorFailoverMaxPollRPS
	// TimerProcessorMaxPollRPS is max poll rate per second for timer processor
	// KeyName: history.timerProcessorMaxPollRPS
	// Value type: Int
	// Default value: 20
	// Allowed filters: N/A
	TimerProcessorMaxPollRPS
	// TimerProcessorMaxRedispatchQueueSize is the threshold of the number of tasks in the redispatch queue for timer processor
	// KeyName: history.timerProcessorMaxRedispatchQueueSize
	// Value type: Int
	// Default value: 10000
	// Allowed filters: N/A
	TimerProcessorMaxRedispatchQueueSize
	// TimerProcessorHistoryArchivalSizeLimit is the max history size for inline archival
	// KeyName: history.timerProcessorHistoryArchivalSizeLimit
	// Value type: Int
	// Default value: 500*1024
	// Allowed filters: N/A
	TimerProcessorHistoryArchivalSizeLimit

	// TransferTaskBatchSize is batch size for transferQueueProcessor
	// KeyName: history.transferTaskBatchSize
	// Value type: Int
	// Default value: 100
	// Allowed filters: N/A
	TransferTaskBatchSize
	// TransferTaskDeleteBatchSize is batch size for transferQueueProcessor to delete transfer tasks
	// KeyName: history.transferTaskDeleteBatchSize
	// Value type: Int
	// Default value: 4000
	// Allowed filters: N/A
	TransferTaskDeleteBatchSize
	// TransferProcessorFailoverMaxPollRPS is max poll rate per second for transferQueueProcessor
	// KeyName: history.transferProcessorFailoverMaxPollRPS
	// Value type: Int
	// Default value: 1
	// Allowed filters: N/A
	TransferProcessorFailoverMaxPollRPS
	// TransferProcessorMaxPollRPS is max poll rate per second for transferQueueProcessor
	// KeyName: history.transferProcessorMaxPollRPS
	// Value type: Int
	// Default value: 20
	// Allowed filters: N/A
	TransferProcessorMaxPollRPS
	// TransferProcessorCompleteTransferFailureRetryCount is times of retry for failure
	// KeyName: history.transferProcessorCompleteTransferFailureRetryCount
	// Value type: Int
	// Default value: 10
	// Allowed filters: N/A
	TransferProcessorCompleteTransferFailureRetryCount
	// TransferProcessorMaxRedispatchQueueSize is the threshold of the number of tasks in the redispatch queue for transferQueueProcessor
	// KeyName: history.transferProcessorMaxRedispatchQueueSize
	// Value type: Int
	// Default value: 10000
	// Allowed filters: N/A
	TransferProcessorMaxRedispatchQueueSize
	// CrossClusterTaskBatchSize is the batch size for loading cross cluster tasks from persistence in crossClusterQueueProcessor
	// KeyName: history.crossClusterTaskBatchSize
	// Value type: Int
	// Default value: 100
	// Allowed filters: N/A
	CrossClusterTaskBatchSize
	// CrossClusterTaskDeleteBatchSize is the batch size for deleting cross cluster tasks from persistence in crossClusterQueueProcessor
	// KeyName: history.crossClusterTaskDeleteBatchSize
	// Value type: Int
	// Default value: 4000
	// Allowed filters: N/A
	CrossClusterTaskDeleteBatchSize
	// CrossClusterTaskFetchBatchSize is batch size for dispatching cross cluster tasks to target cluster in crossClusterQueueProcessor
	// KeyName: history.crossClusterTaskFetchBatchSize
	// Value type: Int
	// Default value: 100
	// Allowed filters: ShardID
	CrossClusterTaskFetchBatchSize
	// CrossClusterSourceProcessorMaxPollRPS is max poll rate per second for crossClusterQueueProcessor
	// KeyName: history.crossClusterProcessorMaxPollRPS
	// Value type: Int
	// Default value: 20
	// Allowed filters: N/A
	CrossClusterSourceProcessorMaxPollRPS
	// CrossClusterSourceProcessorCompleteTaskFailureRetryCount is times of retry for failure
	// KeyName: history.crossClusterProcessorCompleteTaskFailureRetryCount
	// Value type: Int
	// Default value: 10
	// Allowed filters: N/A
	CrossClusterSourceProcessorCompleteTaskFailureRetryCount // TODO
	// CrossClusterSourceProcessorMaxRedispatchQueueSize is the threshold of the number of tasks in the redispatch queue for crossClusterQueueProcessor
	// KeyName: history.crossClusterProcessorMaxRedispatchQueueSize
	// Value type: Int
	// Default value: 10000
	// Allowed filters: N/A
	CrossClusterSourceProcessorMaxRedispatchQueueSize
	// CrossClusterSourceProcessorMaxPendingTaskSize is the threshold of the number of ready for polling tasks in crossClusterQueueProcessor,
	// task loading will be stopped when the number is reached
	// KeyName: history.crossClusterSourceProcessorMaxPendingTaskSize
	// Value type: Int
	// Default value: 500
	// Allowed filters: N/A
	CrossClusterSourceProcessorMaxPendingTaskSize

	// CrossClusterTargetProcessorMaxPendingTasks is the max number of pending tasks in cross cluster task processor
	// note there's one cross cluster task processor per shard per source cluster
	// KeyName: history.crossClusterTargetProcessorMaxPendingTasks
	// Value type: Int
	// Default value: 200
	// Allowed filters: N/A
	CrossClusterTargetProcessorMaxPendingTasks
	// CrossClusterTargetProcessorMaxRetryCount is the max number of retries when executing a cross-cluster task in target cluster
	// KeyName: history.crossClusterTargetProcessorMaxRetryCount
	// Value type: Int
	// Default value: 20
	// Allowed filters: N/A
	CrossClusterTargetProcessorMaxRetryCount

	// CrossClusterFetcherParallelism is the number of go routines each cross cluster fetcher use
	// note there's one cross cluster task fetcher per host per source cluster
	// KeyName: history.crossClusterFetcherParallelism
	// Value type: Int
	// Default value: 1
	// Allowed filters: N/A
	CrossClusterFetcherParallelism

	// ReplicatorTaskBatchSize is batch size for ReplicatorProcessor
	// KeyName: history.replicatorTaskBatchSize
	// Value type: Int
	// Default value: 25
	// Allowed filters: N/A
	ReplicatorTaskBatchSize
	// ReplicatorTaskDeleteBatchSize is batch size for ReplicatorProcessor to delete replication tasks
	// KeyName: history.replicatorTaskDeleteBatchSize
	// Value type: Int
	// Default value: 4000
	// Allowed filters: N/A
	ReplicatorTaskDeleteBatchSize
	// ReplicatorReadTaskMaxRetryCount is the number of read replication task retry time
	// KeyName: history.replicatorReadTaskMaxRetryCount
	// Value type: Int
	// Default value: 3
	// Allowed filters: N/A
	ReplicatorReadTaskMaxRetryCount

	// ExecutionMgrNumConns is persistence connections number for ExecutionManager
	// KeyName: history.executionMgrNumConns
	// Value type: Int
	// Default value: 50
	// Allowed filters: N/A
	ExecutionMgrNumConns
	// HistoryMgrNumConns is persistence connections number for HistoryManager
	// KeyName: history.historyMgrNumConns
	// Value type: Int
	// Default value: 50
	// Allowed filters: N/A
	HistoryMgrNumConns
	// MaximumBufferedEventsBatch is max number of buffer event in mutable state
	// KeyName: history.maximumBufferedEventsBatch
	// Value type: Int
	// Default value: 100
	// Allowed filters: N/A
	MaximumBufferedEventsBatch
	// MaximumSignalsPerExecution is max number of signals supported by single execution
	// KeyName: history.maximumSignalsPerExecution
	// Value type: Int
	// Default value: 10000
	// Allowed filters: DomainName
	MaximumSignalsPerExecution
	// NumArchiveSystemWorkflows is key for number of archive system workflows running in total
	// KeyName: history.numArchiveSystemWorkflows
	// Value type: Int
	// Default value: 1000
	// Allowed filters: N/A
	NumArchiveSystemWorkflows
	// ArchiveRequestRPS is the rate limit on the number of archive request per second
	// KeyName: history.archiveRequestRPS
	// Value type: Int
	// Default value: 300 // should be much smaller than frontend RPS
	// Allowed filters: N/A
	ArchiveRequestRPS
	// ArchiveInlineHistoryRPS is the (per instance) rate limit on the number of inline history archival attempts per second
	// KeyName: history.archiveInlineHistoryRPS
	// Value type: Int
	// Default value: 1000
	// Allowed filters: N/A
	ArchiveInlineHistoryRPS
	// ArchiveInlineHistoryGlobalRPS is the global rate limit on the number of inline history archival attempts per second
	// KeyName: history.archiveInlineHistoryGlobalRPS
	// Value type: Int
	// Default value: 10000
	// Allowed filters: N/A
	ArchiveInlineHistoryGlobalRPS
	// ArchiveInlineVisibilityRPS is the (per instance) rate limit on the number of inline visibility archival attempts per second
	// KeyName: history.archiveInlineVisibilityRPS
	// Value type: Int
	// Default value: 1000
	// Allowed filters: N/A
	ArchiveInlineVisibilityRPS
	// ArchiveInlineVisibilityGlobalRPS is the global rate limit on the number of inline visibility archival attempts per second
	// KeyName: history.archiveInlineVisibilityGlobalRPS
	// Value type: Int
	// Default value: 10000
	// Allowed filters: N/A
	ArchiveInlineVisibilityGlobalRPS
	// HistoryMaxAutoResetPoints is the key for max number of auto reset points stored in mutableState
	// KeyName: history.historyMaxAutoResetPoints
	// Value type: Int
	// Default value: DefaultHistoryMaxAutoResetPoints
	// Allowed filters: DomainName
	HistoryMaxAutoResetPoints
	// ParentClosePolicyThreshold is decides that parent close policy will be processed by sys workers(if enabled) ifthe number of children greater than or equal to this threshold
	// KeyName: history.parentClosePolicyThreshold
	// Value type: Int
	// Default value: 10
	// Allowed filters: DomainName
	ParentClosePolicyThreshold
	// NumParentClosePolicySystemWorkflows is key for number of parentClosePolicy system workflows running in total
	// KeyName: history.numParentClosePolicySystemWorkflows
	// Value type: Int
	// Default value: 10
	// Allowed filters: N/A
	NumParentClosePolicySystemWorkflows
	// HistoryThrottledLogRPS is the rate limit on number of log messages emitted per second for throttled logger
	// KeyName: history.throttledLogRPS
	// Value type: Int
	// Default value: 4
	// Allowed filters: N/A
	HistoryThrottledLogRPS
	// DecisionRetryCriticalAttempts is decision attempt threshold for logging and emiting metrics
	// KeyName: history.decisionRetryCriticalAttempts
	// Value type: Int
	// Default value: 10
	// Allowed filters: N/A
	DecisionRetryCriticalAttempts
	// DecisionRetryMaxAttempts is the max limit for decision retry attempts. 0 indicates infinite number of attempts.
	// KeyName: history.decisionRetryMaxAttempts
	// Value type: Int
	// Default value: 1000
	// Allowed filters: DomainName
	DecisionRetryMaxAttempts
	// NormalDecisionScheduleToStartMaxAttempts is the maximum decision attempt for creating a scheduleToStart timeout
	// timer for normal (non-sticky) decision
	// KeyName: history.normalDecisionScheduleToStartMaxAttempts
	// Value type: Int
	// Default value: 0
	// Allowed filters: DomainName
	NormalDecisionScheduleToStartMaxAttempts
	// MaxBufferedQueryCount indicates the maximum number of queries which can be buffered at a given time for a single workflow
	// KeyName: history.MaxBufferedQueryCount
	// Value type: Int
	// Default value: 1
	// Allowed filters: N/A
	MaxBufferedQueryCount
	// MutableStateChecksumGenProbability is the probability [0-100] that checksum will be generated for mutable state
	// KeyName: history.mutableStateChecksumGenProbability
	// Value type: Int
	// Default value: 0
	// Allowed filters: DomainName
	MutableStateChecksumGenProbability
	// MutableStateChecksumVerifyProbability is the probability [0-100] that checksum will be verified for mutable state
	// KeyName: history.mutableStateChecksumVerifyProbability
	// Value type: Int
	// Default value: 0
	// Allowed filters: DomainName
	MutableStateChecksumVerifyProbability
	// MaxActivityCountDispatchByDomain max # of activity tasks to dispatch to matching before creating transfer tasks. This is an performance optimization to skip activity scheduling efforts.
	// KeyName: history.activityDispatchForSyncMatchCountByDomain
	// Value type: Int
	// Default value: 0
	// Allowed filters: DomainName
	MaxActivityCountDispatchByDomain

	// key for history replication

	// ReplicationTaskFetcherParallelism determines how many go routines we spin up for fetching tasks
	// KeyName: history.ReplicationTaskFetcherParallelism
	// Value type: Int
	// Default value: 1
	// Allowed filters: N/A
	ReplicationTaskFetcherParallelism
	// ReplicationTaskProcessorErrorRetryMaxAttempts is the max retry attempts for applying replication tasks
	// KeyName: history.ReplicationTaskProcessorErrorRetryMaxAttempts
	// Value type: Int
	// Default value: 10
	// Allowed filters: ShardID
	ReplicationTaskProcessorErrorRetryMaxAttempts
<<<<<<< HEAD
	// ReplicationTaskProcessorErrorSecondRetryWait is the initial retry wait for the second phase retry
	// KeyName: history.ReplicationTaskProcessorErrorSecondRetryWait
	// Value type: Duration
	// Default value: 5s (5* time.Second)
	// Allowed filters: ShardID
	ReplicationTaskProcessorErrorSecondRetryWait
	// ReplicationTaskProcessorErrorSecondRetryMaxWait is the max wait time for the second phase retry
	// KeyName: history.ReplicationTaskProcessorErrorSecondRetryMaxWait
	// Value type: Duration
	// Default value: 150s (30 * 5 * time.Second)
	// Allowed filters: ShardID
	ReplicationTaskProcessorErrorSecondRetryMaxWait
	// ReplicationTaskProcessorErrorSecondRetryExpiration is the expiration duration for the second phase retry
	// KeyName: history.ReplicationTaskProcessorErrorSecondRetryExpiration
	// Value type: Duration
	// Default value: 5m (5* time.Minute)
	// Allowed filters: ShardID
	ReplicationTaskProcessorErrorSecondRetryExpiration
	// ReplicationTaskProcessorNoTaskInitialWait is the wait time when not ask is returned
	// KeyName: history.ReplicationTaskProcessorNoTaskInitialWait
	// Value type: Duration
	// Default value: 2s (2* time.Second)
	// Allowed filters: ShardID
	ReplicationTaskProcessorNoTaskInitialWait
	// ReplicationTaskProcessorCleanupInterval determines how frequently the cleanup replication queue
	// KeyName: history.ReplicationTaskProcessorCleanupInterval
	// Value type: Duration
	// Default value: 1m (1* time.Minute)
	// Allowed filters: ShardID
	ReplicationTaskProcessorCleanupInterval
	// ReplicationTaskProcessorCleanupJitterCoefficient is the jitter for cleanup timer
	// KeyName: history.ReplicationTaskProcessorCleanupJitterCoefficient
	// Value type: Float64
	// Default value: 0.15
	// Allowed filters: ShardID
	ReplicationTaskProcessorCleanupJitterCoefficient
	// ReplicationTaskProcessorStartWait is the wait time before each task processing batch
	// KeyName: history.ReplicationTaskProcessorStartWait
	// Value type: Duration
	// Default value: 5s (5* time.Second)
	// Allowed filters: ShardID
	ReplicationTaskProcessorStartWait
	// ReplicationTaskProcessorStartWaitJitterCoefficient is the jitter for batch start wait timer
	// KeyName: history.ReplicationTaskProcessorStartWaitJitterCoefficient
	// Value type: Float64
	// Default value: 0.9
	// Allowed filters: ShardID
	ReplicationTaskProcessorStartWaitJitterCoefficient
	// ReplicationTaskProcessorHostQPS is the qps of task processing rate limiter on host level
	// KeyName: history.ReplicationTaskProcessorHostQPS
	// Value type: Float64
	// Default value: 1500
	// Allowed filters: N/A
	ReplicationTaskProcessorHostQPS
	// ReplicationTaskProcessorShardQPS is the qps of task processing rate limiter on shard level
	// KeyName: history.ReplicationTaskProcessorShardQPS
	// Value type: Float64
	// Default value: 5
	// Allowed filters: N/A
	ReplicationTaskProcessorShardQPS
	// ReplicationTaskGenerationQPS is the wait time between each replication task generation qps
	// KeyName: history.ReplicationTaskGenerationQPS
	// Value type: Float64
	// Default value: 100
	// Allowed filters: N/A
	ReplicationTaskGenerationQPS
	// EnableReplicationTaskGeneration is the flag to control replication generation
	// KeyName: history.enableReplicationTaskGeneration
	// Value type: Bool
	// Default value: true
	// Allowed filters: DomainID, WorkflowID
	EnableReplicationTaskGeneration
=======
	// ReplicationTaskProcessorReadHistoryBatchSize is the batch size to read history events
	// KeyName: history.ReplicationTaskProcessorReadHistoryBatchSize
	// Value type: Int
	// Default value: 5
	// Allowed filters: N/A
	ReplicationTaskProcessorReadHistoryBatchSize
>>>>>>> 354e6b07

	// key for worker

	// WorkerPersistenceMaxQPS is the max qps worker host can query DB
	// KeyName: worker.persistenceMaxQPS
	// Value type: Int
	// Default value: 500
	// Allowed filters: N/A
	WorkerPersistenceMaxQPS
	// WorkerPersistenceGlobalMaxQPS is the max qps worker cluster can query DB
	// KeyName: worker.persistenceGlobalMaxQPS
	// Value type: Int
	// Default value: 0
	// Allowed filters: N/A
	WorkerPersistenceGlobalMaxQPS
	// WorkerIndexerConcurrency is the max concurrent messages to be processed at any given time
	// KeyName: worker.indexerConcurrency
	// Value type: Int
	// Default value: 1000
	// Allowed filters: N/A
	WorkerIndexerConcurrency
	// WorkerESProcessorNumOfWorkers is num of workers for esProcessor
	// KeyName: worker.ESProcessorNumOfWorkers
	// Value type: Int
	// Default value: 1
	// Allowed filters: N/A
	WorkerESProcessorNumOfWorkers
	// WorkerESProcessorBulkActions is max number of requests in bulk for esProcessor
	// KeyName: worker.ESProcessorBulkActions
	// Value type: Int
	// Default value: 1000
	// Allowed filters: N/A
	WorkerESProcessorBulkActions
	// WorkerESProcessorBulkSize is max total size of bulk in bytes for esProcessor
	// KeyName: worker.ESProcessorBulkSize
	// Value type: Int
	// Default value: 2<<24 // 16MB
	// Allowed filters: N/A
	WorkerESProcessorBulkSize
	// WorkerArchiverConcurrency is controls the number of coroutines handling archival work per archival workflow
	// KeyName: worker.ArchiverConcurrency
	// Value type: Int
	// Default value: 50
	// Allowed filters: N/A
	WorkerArchiverConcurrency
	// WorkerArchivalsPerIteration is controls the number of archivals handled in each iteration of archival workflow
	// KeyName: worker.ArchivalsPerIteration
	// Value type: Int
	// Default value: 1000
	// Allowed filters: N/A
	WorkerArchivalsPerIteration
	// WorkerThrottledLogRPS is the rate limit on number of log messages emitted per second for throttled logger
	// KeyName: worker.throttledLogRPS
	// Value type: Int
	// Default value: 20
	// Allowed filters: N/A
	WorkerThrottledLogRPS
	// ScannerPersistenceMaxQPS is the maximum rate of persistence calls from worker.Scanner
	// KeyName: worker.scannerPersistenceMaxQPS
	// Value type: Int
	// Default value: 5
	// Allowed filters: N/A
	ScannerPersistenceMaxQPS
	// ScannerGetOrphanTasksPageSize is the maximum number of orphans to delete in one batch
	// KeyName: worker.scannerGetOrphanTasksPageSize
	// Value type: Int
	// Default value: 1000
	// Allowed filters: N/A
	ScannerGetOrphanTasksPageSize
	// ScannerBatchSizeForTasklistHandler is for: 1. max number of tasks to query per call(get tasks for tasklist) in the scavenger handler. 2. The scavenger then uses the return to decide if a tasklist can be deleted. It's better to keep it a relatively high number to let it be more efficient.
	// KeyName: worker.scannerBatchSizeForTasklistHandler
	// Value type: Int
	// Default value: 1000
	// Allowed filters: N/A
	ScannerBatchSizeForTasklistHandler
	// ScannerMaxTasksProcessedPerTasklistJob is the number of tasks to process for a tasklist in each workflow run
	// KeyName: worker.scannerMaxTasksProcessedPerTasklistJob
	// Value type: Int
	// Default value: 256
	// Allowed filters: N/A
	ScannerMaxTasksProcessedPerTasklistJob
	// ConcreteExecutionsScannerConcurrency is indicates the concurrency of concrete execution scanner
	// KeyName: worker.executionsScannerConcurrency
	// Value type: Int
	// Default value: 25
	// Allowed filters: N/A
	ConcreteExecutionsScannerConcurrency
	// ConcreteExecutionsScannerBlobstoreFlushThreshold is indicates the flush threshold of blobstore in concrete execution scanner
	// KeyName: worker.executionsScannerBlobstoreFlushThreshold
	// Value type: Int
	// Default value: 100
	// Allowed filters: N/A
	ConcreteExecutionsScannerBlobstoreFlushThreshold
	// ConcreteExecutionsScannerActivityBatchSize is indicates the batch size of scanner activities
	// KeyName: worker.executionsScannerActivityBatchSize
	// Value type: Int
	// Default value: 25
	// Allowed filters: N/A
	ConcreteExecutionsScannerActivityBatchSize
	// ConcreteExecutionsScannerPersistencePageSize is indicates the page size of execution persistence fetches in concrete execution scanner
	// KeyName: worker.executionsScannerPersistencePageSize
	// Value type: Int
	// Default value: 1000
	// Allowed filters: N/A
	ConcreteExecutionsScannerPersistencePageSize
	// CurrentExecutionsScannerConcurrency is indicates the concurrency of current executions scanner
	// KeyName: worker.currentExecutionsConcurrency
	// Value type: Int
	// Default value: 25
	// Allowed filters: N/A
	CurrentExecutionsScannerConcurrency
	// CurrentExecutionsScannerBlobstoreFlushThreshold is indicates the flush threshold of blobstore in current executions scanner
	// KeyName: worker.currentExecutionsBlobstoreFlushThreshold
	// Value type: Int
	// Default value: 100
	// Allowed filters: N/A
	CurrentExecutionsScannerBlobstoreFlushThreshold
	// CurrentExecutionsScannerActivityBatchSize is indicates the batch size of scanner activities
	// KeyName: worker.currentExecutionsActivityBatchSize
	// Value type: Int
	// Default value: 25
	// Allowed filters: N/A
	CurrentExecutionsScannerActivityBatchSize
	// CurrentExecutionsScannerPersistencePageSize is indicates the page size of execution persistence fetches in current executions scanner
	// KeyName: worker.currentExecutionsPersistencePageSize
	// Value type: INt
	// Default value: 1000
	// Allowed filters: N/A
	CurrentExecutionsScannerPersistencePageSize
	// TimersScannerConcurrency is the concurrency of timers scanner
	// KeyName: worker.timersScannerConcurrency
	// Value type: Int
	// Default value: 5
	// Allowed filters: N/A
	TimersScannerConcurrency
	// TimersScannerPersistencePageSize is the page size of timers persistence fetches in timers scanner
	// KeyName: worker.timersScannerPersistencePageSize
	// Value type: Int
	// Default value: 1000
	// Allowed filters: N/A
	TimersScannerPersistencePageSize
	// TimersScannerBlobstoreFlushThreshold is threshold to flush blob store
	// KeyName: worker.timersScannerBlobstoreFlushThreshold
	// Value type: Int
	// Default value: 100
	// Allowed filters: N/A
	TimersScannerBlobstoreFlushThreshold
	// TimersScannerActivityBatchSize is TimersScannerActivityBatchSize
	// KeyName: worker.timersScannerActivityBatchSize
	// Value type: Int
	// Default value: 25
	// Allowed filters: N/A
	TimersScannerActivityBatchSize
	// TimersScannerPeriodStart is interval start for fetching scheduled timers
	// KeyName: worker.timersScannerPeriodStart
	// Value type: Int
	// Default value: 24
	// Allowed filters: N/A
	TimersScannerPeriodStart
	// TimersScannerPeriodEnd is interval end for fetching scheduled timers
	// KeyName: worker.timersScannerPeriodEnd
	// Value type: Int
	// Default value: 3
	// Allowed filters: N/A
	TimersScannerPeriodEnd
	// ESAnalyzerMaxNumDomains defines how many domains to check
	// KeyName: worker.ESAnalyzerMaxNumDomains
	// Value type: int
	// Default value: 500
	ESAnalyzerMaxNumDomains
	// ESAnalyzerMaxNumWorkflowTypes defines how many workflow types to check per domain
	// KeyName: worker.ESAnalyzerMaxNumWorkflowTypes
	// Value type: int
	// Default value: 100
	ESAnalyzerMaxNumWorkflowTypes
	// ESAnalyzerNumWorkflowsToRefresh controls how many workflows per workflow type should be refreshed per workflow type
	// KeyName: worker.ESAnalyzerNumWorkflowsToRefresh
	// Value type: Int
	// Default value: 100
	ESAnalyzerNumWorkflowsToRefresh
	// ESAnalyzerMinNumWorkflowsForAvg controls how many workflows to have at least to rely on workflow run time avg per type
	// KeyName: worker.ESAnalyzerMinNumWorkflowsForAvg
	// Value type: Int
	// Default value: 100
	ESAnalyzerMinNumWorkflowsForAvg
	// Usage: VisibilityArchivalQueryMaxRangeInDays is the maximum number of days for a visibility archival query
	// KeyName: N/A
	// Default value: N/A
	// TODO: https://github.com/uber/cadence/issues/3861
	VisibilityArchivalQueryMaxRangeInDays
	// Usage: VisibilityArchivalQueryMaxQPS is the timeout for a visibility archival query
	// KeyName: N/A
	// Default value: N/A
	// TODO: https://github.com/uber/cadence/issues/3861
	VisibilityArchivalQueryMaxQPS

	// WorkflowDeletionJitterRange defines the duration in minutes for workflow close tasks jittering
	// KeyName: system.workflowDeletionJitterRange
	// Value type: Int
	// Default value: 1 (no jittering)
	WorkflowDeletionJitterRange

	// LastIntKey must be the last one in this const group
	LastIntKey
)

<<<<<<< HEAD
// Keys maps Key to keyName, where keyName are used dynamic config source.
var Keys = map[Key]string{
	UnknownKey: "unknownKey",

	// tests keys
	TestGetPropertyKey:                               "testGetPropertyKey",
	TestGetIntPropertyKey:                            "testGetIntPropertyKey",
	TestGetFloat64PropertyKey:                        "testGetFloat64PropertyKey",
	TestGetDurationPropertyKey:                       "testGetDurationPropertyKey",
	TestGetBoolPropertyKey:                           "testGetBoolPropertyKey",
	TestGetStringPropertyKey:                         "testGetStringPropertyKey",
	TestGetMapPropertyKey:                            "testGetMapPropertyKey",
	TestGetIntPropertyFilteredByDomainKey:            "testGetIntPropertyFilteredByDomainKey",
	TestGetDurationPropertyFilteredByDomainKey:       "testGetDurationPropertyFilteredByDomainKey",
	TestGetIntPropertyFilteredByTaskListInfoKey:      "testGetIntPropertyFilteredByTaskListInfoKey",
	TestGetDurationPropertyFilteredByTaskListInfoKey: "testGetDurationPropertyFilteredByTaskListInfoKey",
	TestGetBoolPropertyFilteredByDomainIDKey:         "testGetBoolPropertyFilteredByDomainIDKey",
	TestGetBoolPropertyFilteredByTaskListInfoKey:     "testGetBoolPropertyFilteredByTaskListInfoKey",

	// system settings
	EnableVisibilitySampling:            "system.enableVisibilitySampling",
	EnableReadFromClosedExecutionV2:     "system.enableReadFromClosedExecutionV2",
	AdvancedVisibilityWritingMode:       "system.advancedVisibilityWritingMode",
	EnableReadVisibilityFromES:          "system.enableReadVisibilityFromES",
	HistoryArchivalStatus:               "system.historyArchivalStatus",
	EnableReadFromHistoryArchival:       "system.enableReadFromHistoryArchival",
	VisibilityArchivalStatus:            "system.visibilityArchivalStatus",
	EnableReadFromVisibilityArchival:    "system.enableReadFromVisibilityArchival",
	EnableDomainNotActiveAutoForwarding: "system.enableDomainNotActiveAutoForwarding",
	EnableGracefulFailover:              "system.enableGracefulFailover",
	TransactionSizeLimit:                "system.transactionSizeLimit",
	PersistenceErrorInjectionRate:       "system.persistenceErrorInjectionRate",
	MaxRetentionDays:                    "system.maxRetentionDays",
	MinRetentionDays:                    "system.minRetentionDays",
	MaxDecisionStartToCloseSeconds:      "system.maxDecisionStartToCloseSeconds",
	DisallowQuery:                       "system.disallowQuery",
	EnableBatcher:                       "worker.enableBatcher",
	EnableParentClosePolicyWorker:       "system.enableParentClosePolicyWorker",
	EnableESAnalyzer:                    "system.enableESAnalyzer",
	EnableFailoverManager:               "system.enableFailoverManager",
	EnableWorkflowShadower:              "system.enableWorkflowShadower",
	EnableStickyQuery:                   "system.enableStickyQuery",
	EnableDebugMode:                     "system.enableDebugMode",
	RequiredDomainDataKeys:              "system.requiredDomainDataKeys",
	EnableGRPCOutbound:                  "system.enableGRPCOutbound",
	GRPCMaxSizeInByte:                   "system.grpcMaxSizeInByte",
	EnableSQLAsyncTransaction:           "system.enableSQLAsyncTransaction",
	EnableWatchDog:                      "system.EnableWatchDog",
	Lockdown:                            "system.Lockdown",
	WorkflowDeletionJitterRange:         "system.workflowDeletionJitterRange",

	// size limit
	BlobSizeLimitError:     "limit.blobSize.error",
	BlobSizeLimitWarn:      "limit.blobSize.warn",
	HistorySizeLimitError:  "limit.historySize.error",
	HistorySizeLimitWarn:   "limit.historySize.warn",
	HistoryCountLimitError: "limit.historyCount.error",
	HistoryCountLimitWarn:  "limit.historyCount.warn",

	// id length limits
	MaxIDLengthWarnLimit:  "limit.maxIDWarnLength",
	DomainNameMaxLength:   "limit.domainNameLength",
	IdentityMaxLength:     "limit.identityLength",
	WorkflowIDMaxLength:   "limit.workflowIDLength",
	SignalNameMaxLength:   "limit.signalNameLength",
	WorkflowTypeMaxLength: "limit.workflowTypeLength",
	RequestIDMaxLength:    "limit.requestIDLength",
	TaskListNameMaxLength: "limit.taskListNameLength",
	ActivityIDMaxLength:   "limit.activityIDLength",
	ActivityTypeMaxLength: "limit.activityTypeLength",
	MarkerNameMaxLength:   "limit.markerNameLength",
	TimerIDMaxLength:      "limit.timerIDLength",

	// admin settings
	AdminErrorInjectionRate: "admin.errorInjectionRate",

	// frontend settings
	FrontendPersistenceMaxQPS:                   "frontend.persistenceMaxQPS",
	FrontendPersistenceGlobalMaxQPS:             "frontend.persistenceGlobalMaxQPS",
	FrontendVisibilityMaxPageSize:               "frontend.visibilityMaxPageSize",
	FrontendVisibilityListMaxQPS:                "frontend.visibilityListMaxQPS",
	FrontendESVisibilityListMaxQPS:              "frontend.esVisibilityListMaxQPS",
	FrontendMaxBadBinaries:                      "frontend.maxBadBinaries",
	FrontendFailoverCoolDown:                    "frontend.failoverCoolDown",
	FrontendESIndexMaxResultWindow:              "frontend.esIndexMaxResultWindow",
	FrontendHistoryMaxPageSize:                  "frontend.historyMaxPageSize",
	FrontendUserRPS:                             "frontend.rps",
	FrontendWorkerRPS:                           "frontend.workerrps",
	FrontendMaxDomainUserRPSPerInstance:         "frontend.domainrps",
	FrontendMaxDomainWorkerRPSPerInstance:       "frontend.domainworkerrps",
	FrontendDecisionResultCountLimit:            "frontend.decisionResultCountLimit",
	FrontendGlobalDomainUserRPS:                 "frontend.globalDomainrps",
	FrontendGlobalDomainWorkerRPS:               "frontend.globalDomainWorkerrps",
	FrontendHistoryMgrNumConns:                  "frontend.historyMgrNumConns",
	FrontendShutdownDrainDuration:               "frontend.shutdownDrainDuration",
	DisableListVisibilityByFilter:               "frontend.disableListVisibilityByFilter",
	FrontendThrottledLogRPS:                     "frontend.throttledLogRPS",
	EnableClientVersionCheck:                    "frontend.enableClientVersionCheck",
	ValidSearchAttributes:                       "frontend.validSearchAttributes",
	SendRawWorkflowHistory:                      "frontend.sendRawWorkflowHistory",
	SearchAttributesNumberOfKeysLimit:           "frontend.searchAttributesNumberOfKeysLimit",
	SearchAttributesSizeOfValueLimit:            "frontend.searchAttributesSizeOfValueLimit",
	SearchAttributesTotalSizeLimit:              "frontend.searchAttributesTotalSizeLimit",
	VisibilityArchivalQueryMaxPageSize:          "frontend.visibilityArchivalQueryMaxPageSize",
	DomainFailoverRefreshInterval:               "frontend.domainFailoverRefreshInterval",
	DomainFailoverRefreshTimerJitterCoefficient: "frontend.domainFailoverRefreshTimerJitterCoefficient",
	FrontendErrorInjectionRate:                  "frontend.errorInjectionRate",
	FrontendEmitSignalNameMetricsTag:            "frontend.emitSignalNameMetricsTag",
	// matching settings
	MatchingUserRPS:                         "matching.rps",
	MatchingWorkerRPS:                       "matching.workerrps",
	MatchingDomainUserRPS:                   "matching.domainrps",
	MatchingDomainWorkerRPS:                 "matching.domainworkerrps",
	MatchingPersistenceMaxQPS:               "matching.persistenceMaxQPS",
	MatchingPersistenceGlobalMaxQPS:         "matching.persistenceGlobalMaxQPS",
	MatchingMinTaskThrottlingBurstSize:      "matching.minTaskThrottlingBurstSize",
	MatchingGetTasksBatchSize:               "matching.getTasksBatchSize",
	MatchingLongPollExpirationInterval:      "matching.longPollExpirationInterval",
	MatchingEnableSyncMatch:                 "matching.enableSyncMatch",
	MatchingUpdateAckInterval:               "matching.updateAckInterval",
	MatchingIdleTasklistCheckInterval:       "matching.idleTasklistCheckInterval",
	MaxTasklistIdleTime:                     "matching.maxTasklistIdleTime",
	MatchingOutstandingTaskAppendsThreshold: "matching.outstandingTaskAppendsThreshold",
	MatchingMaxTaskBatchSize:                "matching.maxTaskBatchSize",
	MatchingMaxTaskDeleteBatchSize:          "matching.maxTaskDeleteBatchSize",
	MatchingThrottledLogRPS:                 "matching.throttledLogRPS",
	MatchingNumTasklistWritePartitions:      "matching.numTasklistWritePartitions",
	MatchingNumTasklistReadPartitions:       "matching.numTasklistReadPartitions",
	MatchingForwarderMaxOutstandingPolls:    "matching.forwarderMaxOutstandingPolls",
	MatchingForwarderMaxOutstandingTasks:    "matching.forwarderMaxOutstandingTasks",
	MatchingForwarderMaxRatePerSecond:       "matching.forwarderMaxRatePerSecond",
	MatchingForwarderMaxChildrenPerNode:     "matching.forwarderMaxChildrenPerNode",
	MatchingShutdownDrainDuration:           "matching.shutdownDrainDuration",
	MatchingErrorInjectionRate:              "matching.errorInjectionRate",
	MatchingEnableTaskInfoLogByDomainID:     "matching.enableTaskInfoLogByDomainID",
	MatchingActivityTaskSyncMatchWaitTime:   "matching.activityTaskSyncMatchWaitTime",

	// history settings
	HistoryRPS:                                         "history.rps",
	HistoryPersistenceMaxQPS:                           "history.persistenceMaxQPS",
	HistoryPersistenceGlobalMaxQPS:                     "history.persistenceGlobalMaxQPS",
	HistoryVisibilityOpenMaxQPS:                        "history.historyVisibilityOpenMaxQPS",
	HistoryVisibilityClosedMaxQPS:                      "history.historyVisibilityClosedMaxQPS",
	HistoryLongPollExpirationInterval:                  "history.longPollExpirationInterval",
	HistoryCacheInitialSize:                            "history.cacheInitialSize",
	HistoryMaxAutoResetPoints:                          "history.historyMaxAutoResetPoints",
	HistoryCacheMaxSize:                                "history.cacheMaxSize",
	HistoryCacheTTL:                                    "history.cacheTTL",
	HistoryShutdownDrainDuration:                       "history.shutdownDrainDuration",
	EventsCacheInitialCount:                            "history.eventsCacheInitialSize",
	EventsCacheMaxCount:                                "history.eventsCacheMaxSize",
	EventsCacheMaxSize:                                 "history.eventsCacheMaxSizeInBytes",
	EventsCacheTTL:                                     "history.eventsCacheTTL",
	EventsCacheGlobalEnable:                            "history.eventsCacheGlobalEnable",
	EventsCacheGlobalInitialCount:                      "history.eventsCacheGlobalInitialSize",
	EventsCacheGlobalMaxCount:                          "history.eventsCacheGlobalMaxSize",
	AcquireShardInterval:                               "history.acquireShardInterval",
	AcquireShardConcurrency:                            "history.acquireShardConcurrency",
	StandbyClusterDelay:                                "history.standbyClusterDelay",
	StandbyTaskMissingEventsResendDelay:                "history.standbyTaskMissingEventsResendDelay",
	StandbyTaskMissingEventsDiscardDelay:               "history.standbyTaskMissingEventsDiscardDelay",
	TaskProcessRPS:                                     "history.taskProcessRPS",
	TaskSchedulerType:                                  "history.taskSchedulerType",
	TaskSchedulerWorkerCount:                           "history.taskSchedulerWorkerCount",
	TaskSchedulerShardWorkerCount:                      "history.taskSchedulerShardWorkerCount",
	TaskSchedulerQueueSize:                             "history.taskSchedulerQueueSize",
	TaskSchedulerShardQueueSize:                        "history.taskSchedulerShardQueueSize",
	TaskSchedulerDispatcherCount:                       "history.taskSchedulerDispatcherCount",
	TaskSchedulerRoundRobinWeights:                     "history.taskSchedulerRoundRobinWeight",
	TaskCriticalRetryCount:                             "history.taskCriticalRetryCount",
	ActiveTaskRedispatchInterval:                       "history.activeTaskRedispatchInterval",
	StandbyTaskRedispatchInterval:                      "history.standbyTaskRedispatchInterval",
	TaskRedispatchIntervalJitterCoefficient:            "history.taskRedispatchIntervalJitterCoefficient",
	StandbyTaskReReplicationContextTimeout:             "history.standbyTaskReReplicationContextTimeout",
	ResurrectionCheckMinDelay:                          "history.resurrectionCheckMinDelay",
	QueueProcessorEnableSplit:                          "history.queueProcessorEnableSplit",
	QueueProcessorSplitMaxLevel:                        "history.queueProcessorSplitMaxLevel",
	QueueProcessorEnableRandomSplitByDomainID:          "history.queueProcessorEnableRandomSplitByDomainID",
	QueueProcessorRandomSplitProbability:               "history.queueProcessorRandomSplitProbability",
	QueueProcessorEnablePendingTaskSplitByDomainID:     "history.queueProcessorEnablePendingTaskSplitByDomainID",
	QueueProcessorPendingTaskSplitThreshold:            "history.queueProcessorPendingTaskSplitThreshold",
	QueueProcessorEnableStuckTaskSplitByDomainID:       "history.queueProcessorEnableStuckTaskSplitByDomainID",
	QueueProcessorStuckTaskSplitThreshold:              "history.queueProcessorStuckTaskSplitThreshold",
	QueueProcessorSplitLookAheadDurationByDomainID:     "history.queueProcessorSplitLookAheadDurationByDomainID",
	QueueProcessorPollBackoffInterval:                  "history.queueProcessorPollBackoffInterval",
	QueueProcessorPollBackoffIntervalJitterCoefficient: "history.queueProcessorPollBackoffIntervalJitterCoefficient",
	QueueProcessorEnablePersistQueueStates:             "history.queueProcessorEnablePersistQueueStates",
	QueueProcessorEnableLoadQueueStates:                "history.queueProcessorEnableLoadQueueStates",

	TimerTaskBatchSize:                                "history.timerTaskBatchSize",
	TimerTaskDeleteBatchSize:                          "history.timerTaskDeleteBatchSize",
	TimerProcessorGetFailureRetryCount:                "history.timerProcessorGetFailureRetryCount",
	TimerProcessorCompleteTimerFailureRetryCount:      "history.timerProcessorCompleteTimerFailureRetryCount",
	TimerProcessorUpdateAckInterval:                   "history.timerProcessorUpdateAckInterval",
	TimerProcessorUpdateAckIntervalJitterCoefficient:  "history.timerProcessorUpdateAckIntervalJitterCoefficient",
	TimerProcessorCompleteTimerInterval:               "history.timerProcessorCompleteTimerInterval",
	TimerProcessorFailoverMaxStartJitterInterval:      "history.timerProcessorFailoverMaxStartJitterInterval",
	TimerProcessorFailoverMaxPollRPS:                  "history.timerProcessorFailoverMaxPollRPS",
	TimerProcessorMaxPollRPS:                          "history.timerProcessorMaxPollRPS",
	TimerProcessorMaxPollInterval:                     "history.timerProcessorMaxPollInterval",
	TimerProcessorMaxPollIntervalJitterCoefficient:    "history.timerProcessorMaxPollIntervalJitterCoefficient",
	TimerProcessorSplitQueueInterval:                  "history.timerProcessorSplitQueueInterval",
	TimerProcessorSplitQueueIntervalJitterCoefficient: "history.timerProcessorSplitQueueIntervalJitterCoefficient",
	TimerProcessorMaxRedispatchQueueSize:              "history.timerProcessorMaxRedispatchQueueSize",
	TimerProcessorMaxTimeShift:                        "history.timerProcessorMaxTimeShift",
	TimerProcessorHistoryArchivalSizeLimit:            "history.timerProcessorHistoryArchivalSizeLimit",
	TimerProcessorArchivalTimeLimit:                   "history.timerProcessorArchivalTimeLimit",

	TransferTaskBatchSize:                                "history.transferTaskBatchSize",
	TransferTaskDeleteBatchSize:                          "history.transferTaskDeleteBatchSize",
	TransferProcessorFailoverMaxStartJitterInterval:      "history.transferProcessorFailoverMaxStartJitterInterval",
	TransferProcessorFailoverMaxPollRPS:                  "history.transferProcessorFailoverMaxPollRPS",
	TransferProcessorMaxPollRPS:                          "history.transferProcessorMaxPollRPS",
	TransferProcessorCompleteTransferFailureRetryCount:   "history.transferProcessorCompleteTransferFailureRetryCount",
	TransferProcessorMaxPollInterval:                     "history.transferProcessorMaxPollInterval",
	TransferProcessorMaxPollIntervalJitterCoefficient:    "history.transferProcessorMaxPollIntervalJitterCoefficient",
	TransferProcessorSplitQueueInterval:                  "history.transferProcessorSplitQueueInterval",
	TransferProcessorSplitQueueIntervalJitterCoefficient: "history.transferProcessorSplitQueueIntervalJitterCoefficient",
	TransferProcessorUpdateAckInterval:                   "history.transferProcessorUpdateAckInterval",
	TransferProcessorUpdateAckIntervalJitterCoefficient:  "history.transferProcessorUpdateAckIntervalJitterCoefficient",
	TransferProcessorCompleteTransferInterval:            "history.transferProcessorCompleteTransferInterval",
	TransferProcessorMaxRedispatchQueueSize:              "history.transferProcessorMaxRedispatchQueueSize",
	TransferProcessorEnableValidator:                     "history.transferProcessorEnableValidator",
	TransferProcessorValidationInterval:                  "history.transferProcessorValidationInterval",
	TransferProcessorVisibilityArchivalTimeLimit:         "history.transferProcessorVisibilityArchivalTimeLimit",

	CrossClusterTaskBatchSize:                                     "history.crossClusterTaskBatchSize",
	CrossClusterTaskDeleteBatchSize:                               "history.crossClusterTaskDeleteBatchSize",
	CrossClusterTaskFetchBatchSize:                                "history.crossClusterTaskFetchBatchSize",
	CrossClusterSourceProcessorMaxPollRPS:                         "history.crossClusterSourceProcessorMaxPollRPS",
	CrossClusterSourceProcessorCompleteTaskFailureRetryCount:      "history.crossClusterSourceProcessorCompleteTaskFailureRetryCount",
	CrossClusterSourceProcessorMaxPollInterval:                    "history.crossClusterSourceProcessorMaxPollInterval",
	CrossClusterSourceProcessorMaxPollIntervalJitterCoefficient:   "history.crossClusterSourceProcessorMaxPollIntervalJitterCoefficient",
	CrossClusterSourceProcessorUpdateAckInterval:                  "history.crossClusterSourceProcessorUpdateAckInterval",
	CrossClusterSourceProcessorUpdateAckIntervalJitterCoefficient: "history.crossClusterSourceProcessorUpdateAckIntervalJitterCoefficient",
	CrossClusterSourceProcessorMaxRedispatchQueueSize:             "history.crossClusterSourceProcessorMaxRedispatchQueueSize",
	CrossClusterSourceProcessorMaxPendingTaskSize:                 "history.crossClusterSourceProcessorMaxPendingTaskSize",

	CrossClusterTargetProcessorMaxPendingTasks:            "history.crossClusterTargetProcessorMaxPendingTasks",
	CrossClusterTargetProcessorMaxRetryCount:              "history.crossClusterTargetProcessorMaxRetryCount",
	CrossClusterTargetProcessorTaskWaitInterval:           "history.crossClusterTargetProcessorTaskWaitInterval",
	CrossClusterTargetProcessorServiceBusyBackoffInterval: "history.crossClusterTargetProcessorServiceBusyBackoffInterval",
	CrossClusterTargetProcessorJitterCoefficient:          "history.crossClusterTargetProcessorJitterCoefficient",

	CrossClusterFetcherParallelism:                "history.crossClusterFetcherParallelism",
	CrossClusterFetcherAggregationInterval:        "history.crossClusterFetcherAggregationInterval",
	CrossClusterFetcherServiceBusyBackoffInterval: "history.crossClusterFetcherServiceBusyBackoffInterval",
	CrossClusterFetcherErrorBackoffInterval:       "history.crossClusterFetcherErrorBackoffInterval",
	CrossClusterFetcherJitterCoefficient:          "history.crossClusterFetcherJitterCoefficient",

	ReplicatorTaskBatchSize:         "history.replicatorTaskBatchSize",
	ReplicatorTaskDeleteBatchSize:   "history.replicatorTaskDeleteBatchSize",
	ReplicatorReadTaskMaxRetryCount: "history.replicatorReadTaskMaxRetryCount",
	ReplicatorUpperLatency:          "history.replicatorUpperLatency",

	ExecutionMgrNumConns:                               "history.executionMgrNumConns",
	HistoryMgrNumConns:                                 "history.historyMgrNumConns",
	MaximumBufferedEventsBatch:                         "history.maximumBufferedEventsBatch",
	MaximumSignalsPerExecution:                         "history.maximumSignalsPerExecution",
	ShardUpdateMinInterval:                             "history.shardUpdateMinInterval",
	ShardSyncMinInterval:                               "history.shardSyncMinInterval",
	DefaultEventEncoding:                               "history.defaultEventEncoding",
	EnableAdminProtection:                              "history.enableAdminProtection",
	AdminOperationToken:                                "history.adminOperationToken",
	EnableParentClosePolicy:                            "history.enableParentClosePolicy",
	NumArchiveSystemWorkflows:                          "history.numArchiveSystemWorkflows",
	ArchiveRequestRPS:                                  "history.archiveRequestRPS",
	ArchiveInlineHistoryRPS:                            "history.archiveInlineHistoryRPS",
	ArchiveInlineHistoryGlobalRPS:                      "history.archiveInlineHistoryGlobalRPS",
	ArchiveInlineVisibilityRPS:                         "history.archiveInlineVisibilityRPS",
	ArchiveInlineVisibilityGlobalRPS:                   "history.archiveInlineVisibilityGlobalRPS",
	EmitShardDiffLog:                                   "history.emitShardDiffLog",
	HistoryThrottledLogRPS:                             "history.throttledLogRPS",
	StickyTTL:                                          "history.stickyTTL",
	DecisionHeartbeatTimeout:                           "history.decisionHeartbeatTimeout",
	DecisionRetryCriticalAttempts:                      "history.decisionRetryCriticalAttempts",
	DecisionRetryMaxAttempts:                           "history.decisionRetryMaxAttempts",
	NormalDecisionScheduleToStartMaxAttempts:           "history.normalDecisionScheduleToStartMaxAttempts",
	NormalDecisionScheduleToStartTimeout:               "history.normalDecisionScheduleToStartTimeout",
	ParentClosePolicyThreshold:                         "history.parentClosePolicyThreshold",
	NumParentClosePolicySystemWorkflows:                "history.numParentClosePolicySystemWorkflows",
	ReplicationTaskFetcherParallelism:                  "history.ReplicationTaskFetcherParallelism",
	ReplicationTaskFetcherAggregationInterval:          "history.ReplicationTaskFetcherAggregationInterval",
	ReplicationTaskFetcherTimerJitterCoefficient:       "history.ReplicationTaskFetcherTimerJitterCoefficient",
	ReplicationTaskFetcherErrorRetryWait:               "history.ReplicationTaskFetcherErrorRetryWait",
	ReplicationTaskFetcherServiceBusyWait:              "history.ReplicationTaskFetcherServiceBusyWait",
	ReplicationTaskProcessorErrorRetryWait:             "history.ReplicationTaskProcessorErrorRetryWait",
	ReplicationTaskProcessorErrorRetryMaxAttempts:      "history.ReplicationTaskProcessorErrorRetryMaxAttempts",
	ReplicationTaskProcessorErrorSecondRetryWait:       "history.ReplicationTaskProcessorErrorSecondRetryWait",
	ReplicationTaskProcessorErrorSecondRetryMaxWait:    "history.ReplicationTaskProcessorErrorSecondRetryMaxWait",
	ReplicationTaskProcessorErrorSecondRetryExpiration: "history.ReplicationTaskProcessorErrorSecondRetryExpiration",
	ReplicationTaskProcessorNoTaskInitialWait:          "history.ReplicationTaskProcessorNoTaskInitialWait",
	ReplicationTaskProcessorCleanupInterval:            "history.ReplicationTaskProcessorCleanupInterval",
	ReplicationTaskProcessorCleanupJitterCoefficient:   "history.ReplicationTaskProcessorCleanupJitterCoefficient",
	ReplicationTaskProcessorStartWait:                  "history.ReplicationTaskProcessorStartWait",
	ReplicationTaskProcessorStartWaitJitterCoefficient: "history.ReplicationTaskProcessorStartWaitJitterCoefficient",
	ReplicationTaskProcessorHostQPS:                    "history.ReplicationTaskProcessorHostQPS",
	ReplicationTaskProcessorShardQPS:                   "history.ReplicationTaskProcessorShardQPS",
	EnableReplicationTaskGeneration:                    "history.enableReplicationTaskGeneration",
	ReplicationTaskGenerationQPS:                       "history.ReplicationTaskGenerationQPS",
	EnableConsistentQuery:                              "history.EnableConsistentQuery",
	EnableConsistentQueryByDomain:                      "history.EnableConsistentQueryByDomain",
	EnableCrossClusterOperations:                       "history.enableCrossClusterOperations",
	MaxBufferedQueryCount:                              "history.MaxBufferedQueryCount",
	MutableStateChecksumGenProbability:                 "history.mutableStateChecksumGenProbability",
	MutableStateChecksumVerifyProbability:              "history.mutableStateChecksumVerifyProbability",
	MutableStateChecksumInvalidateBefore:               "history.mutableStateChecksumInvalidateBefore",
	EnableHistoryCorruptionCheck:                       "history.enableHistoryCorruptionCheck",
	NotifyFailoverMarkerInterval:                       "history.NotifyFailoverMarkerInterval",
	NotifyFailoverMarkerTimerJitterCoefficient:         "history.NotifyFailoverMarkerTimerJitterCoefficient",
	EnableDropStuckTaskByDomainID:                      "history.DropStuckTaskByDomain",
	EnableActivityLocalDispatchByDomain:                "history.enableActivityLocalDispatchByDomain",
	MaxActivityCountDispatchByDomain:                   "history.maxActivityCountDispatchByDomain",
	HistoryErrorInjectionRate:                          "history.errorInjectionRate",
	HistoryEnableTaskInfoLogByDomainID:                 "history.enableTaskInfoLogByDomainID",
	ActivityMaxScheduleToStartTimeoutForRetry:          "history.activityMaxScheduleToStartTimeoutForRetry",

	WorkerPersistenceMaxQPS:                                  "worker.persistenceMaxQPS",
	WorkerPersistenceGlobalMaxQPS:                            "worker.persistenceGlobalMaxQPS",
	WorkerReplicationTaskMaxRetryDuration:                    "worker.replicationTaskMaxRetryDuration",
	WorkerIndexerConcurrency:                                 "worker.indexerConcurrency",
	WorkerESProcessorNumOfWorkers:                            "worker.ESProcessorNumOfWorkers",
	WorkerESProcessorBulkActions:                             "worker.ESProcessorBulkActions",
	WorkerESProcessorBulkSize:                                "worker.ESProcessorBulkSize",
	WorkerESProcessorFlushInterval:                           "worker.ESProcessorFlushInterval",
	WorkerArchiverConcurrency:                                "worker.ArchiverConcurrency",
	WorkerArchivalsPerIteration:                              "worker.ArchivalsPerIteration",
	WorkerTimeLimitPerArchivalIteration:                      "worker.TimeLimitPerArchivalIteration",
	AllowArchivingIncompleteHistory:                          "worker.AllowArchivingIncompleteHistory",
	WorkerThrottledLogRPS:                                    "worker.throttledLogRPS",
	ScannerPersistenceMaxQPS:                                 "worker.scannerPersistenceMaxQPS",
	ScannerGetOrphanTasksPageSize:                            "worker.scannerGetOrphanTasksPageSize",
	ScannerBatchSizeForTasklistHandler:                       "worker.scannerBatchSizeForTasklistHandler",
	EnableCleaningOrphanTaskInTasklistScavenger:              "worker.enableCleaningOrphanTaskInTasklistScavenger",
	ScannerMaxTasksProcessedPerTasklistJob:                   "worker.scannerMaxTasksProcessedPerTasklistJob",
	TaskListScannerEnabled:                                   "worker.taskListScannerEnabled",
	HistoryScannerEnabled:                                    "worker.historyScannerEnabled",
	ConcreteExecutionsScannerEnabled:                         "worker.executionsScannerEnabled",
	ConcreteExecutionsScannerBlobstoreFlushThreshold:         "worker.executionsScannerBlobstoreFlushThreshold",
	ConcreteExecutionsScannerActivityBatchSize:               "worker.executionsScannerActivityBatchSize",
	ConcreteExecutionsScannerConcurrency:                     "worker.executionsScannerConcurrency",
	ConcreteExecutionsScannerPersistencePageSize:             "worker.executionsScannerPersistencePageSize",
	ConcreteExecutionsScannerInvariantCollectionHistory:      "worker.executionsScannerInvariantCollectionHistory",
	ConcreteExecutionsScannerInvariantCollectionMutableState: "worker.executionsScannerInvariantCollectionMutableState",
	CurrentExecutionsScannerEnabled:                          "worker.currentExecutionsScannerEnabled",
	CurrentExecutionsScannerBlobstoreFlushThreshold:          "worker.currentExecutionsBlobstoreFlushThreshold",
	CurrentExecutionsScannerActivityBatchSize:                "worker.currentExecutionsActivityBatchSize",
	CurrentExecutionsScannerConcurrency:                      "worker.currentExecutionsConcurrency",
	CurrentExecutionsScannerPersistencePageSize:              "worker.currentExecutionsPersistencePageSize",
	CurrentExecutionsScannerInvariantCollectionHistory:       "worker.currentExecutionsScannerInvariantCollectionHistory",
	CurrentExecutionsScannerInvariantCollectionMutableState:  "worker.currentExecutionsInvariantCollectionMutableState",
	ConcreteExecutionFixerDomainAllow:                        "worker.concreteExecutionFixerDomainAllow",
	CurrentExecutionFixerDomainAllow:                         "worker.currentExecutionFixerDomainAllow",
	ConcreteExecutionFixerEnabled:                            "worker.concreteExecutionFixerEnabled",
	CurrentExecutionFixerEnabled:                             "worker.currentExecutionFixerEnabled",
	TimersScannerEnabled:                                     "worker.timersScannerEnabled",
	TimersFixerEnabled:                                       "worker.timersFixerEnabled",
	TimersScannerConcurrency:                                 "worker.timersScannerConcurrency",
	TimersScannerPersistencePageSize:                         "worker.timersScannerPersistencePageSize",
	TimersScannerBlobstoreFlushThreshold:                     "worker.timersScannerConcurrency",
	TimersScannerActivityBatchSize:                           "worker.timersScannerBlobstoreFlushThreshold",
	TimersScannerPeriodStart:                                 "worker.timersScannerPeriodStart",
	TimersScannerPeriodEnd:                                   "worker.timersScannerPeriodEnd",
	TimersFixerDomainAllow:                                   "worker.timersFixerDomainAllow",

	// used by internal repos, need to moved out of this repo
	// TODO https://github.com/uber/cadence/issues/3861
	EnableAuthorization:                             "system.enableAuthorization",
	EnableServiceAuthorization:                      "system.enableServiceAuthorization",
	EnableServiceAuthorizationLogOnly:               "system.enableServiceAuthorizationLogOnly",
	VisibilityArchivalQueryMaxRangeInDays:           "frontend.visibilityArchivalQueryMaxRangeInDays",
	VisibilityArchivalQueryMaxQPS:                   "frontend.visibilityArchivalQueryMaxQPS",
	EnableArchivalCompression:                       "worker.EnableArchivalCompression",
	WorkerDeterministicConstructionCheckProbability: "worker.DeterministicConstructionCheckProbability",
	WorkerBlobIntegrityCheckProbability:             "worker.BlobIntegrityCheckProbability",

	ESAnalyzerPause:                          "worker.ESAnalyzerPause",
	ESAnalyzerTimeWindow:                     "worker.ESAnalyzerTimeWindow",
	ESAnalyzerMaxNumDomains:                  "worker.ESAnalyzerMaxNumDomains",
	ESAnalyzerMaxNumWorkflowTypes:            "worker.ESAnalyzerMaxNumWorkflowTypes",
	ESAnalyzerNumWorkflowsToRefresh:          "worker.ESAnalyzerNumWorkflowsToRefresh",
	ESAnalyzerBufferWaitTime:                 "worker.ESAnalyzerBufferWaitTime",
	ESAnalyzerMinNumWorkflowsForAvg:          "worker.ESAnalyzerMinNumWorkflowsForAvg",
	ESAnalyzerLimitToTypes:                   "worker.ESAnalyzerLimitToTypes",
	ESAnalyzerEnableAvgDurationBasedChecks:   "worker.ESAnalyzerEnableAvgDurationBasedChecks",
	ESAnalyzerLimitToDomains:                 "worker.ESAnalyzerLimitToDomains",
	ESAnalyzerWorkflowDurationWarnThresholds: "worker.ESAnalyzerWorkflowDurationWarnThresholds",

	CorruptWorkflowWatchdogPause: "worker.CorruptWorkflowWatchdogPause",
}
=======
const (
	UnknownBoolKey BoolKey = iota

	// key for tests
	TestGetBoolPropertyKey
	TestGetBoolPropertyFilteredByDomainIDKey
	TestGetBoolPropertyFilteredByTaskListInfoKey
>>>>>>> 354e6b07

	// key for common & admin

	// EnableVisibilitySampling is key for enable visibility sampling for basic(DB based) visibility
	// KeyName: system.enableVisibilitySampling
	// Value type: Bool
	// Default value: false
	// Allowed filters: N/A
	EnableVisibilitySampling
	// EnableReadFromClosedExecutionV2 is key for enable read from cadence_visibility.closed_executions_v2
	// KeyName: system.enableReadFromClosedExecutionV2
	// Value type: Bool
	// Default value: false
	// Allowed filters: N/A
	EnableReadFromClosedExecutionV2
	// EnableReadVisibilityFromES is key for enable read from elastic search or db visibility, usually using with AdvancedVisibilityWritingMode for seamless migration from db visibility to advanced visibility
	// KeyName: system.enableReadVisibilityFromES
	// Value type: Bool
	// Default value: true
	// Allowed filters: DomainName
	EnableReadVisibilityFromES
	// EmitShardDiffLog is whether emit the shard diff log
	// KeyName: history.emitShardDiffLog
	// Value type: Bool
	// Default value: false
	// Allowed filters: N/A
	EmitShardDiffLog
	// DisableListVisibilityByFilter is config to disable list open/close workflow using filter
	// KeyName: frontend.disableListVisibilityByFilter
	// Value type: Bool
	// Default value: false
	// Allowed filters: DomainName
	DisableListVisibilityByFilter
	// EnableReadFromHistoryArchival is key for enabling reading history from archival store
	// KeyName: system.enableReadFromHistoryArchival
	// Value type: Bool
	// Default value: true
	// Allowed filters: N/A
	EnableReadFromHistoryArchival
	// EnableReadFromVisibilityArchival is key for enabling reading visibility from archival store to override the value from static config.
	// KeyName: system.enableReadFromVisibilityArchival
	// Value type: Bool
	// Default value: true
	// Allowed filters: N/A
	EnableReadFromVisibilityArchival
	// EnableDomainNotActiveAutoForwarding decides requests form which domain will be forwarded to active cluster if domain is not active in current cluster.
	// Only when "selected-api-forwarding" or "all-domain-apis-forwarding" is the policy in ClusterRedirectionPolicy(in static config).
	// If the policy is "noop"(default) this flag is not doing anything.
	// KeyName: system.enableDomainNotActiveAutoForwarding
	// Value type: Bool
	// Default value: true (meaning all domains are allowed to use the policy specified in static config)
	// Allowed filters: DomainName
	EnableDomainNotActiveAutoForwarding
	// EnableGracefulFailover is whether enabling graceful failover
	// KeyName: system.enableGracefulFailover
	// Value type: Bool
	// Default value: true
	// Allowed filters: N/A
	EnableGracefulFailover
	// DisallowQuery is the key to disallow query for a domain
	// KeyName: system.disallowQuery
	// Value type: Bool
	// Default value: false
	// Allowed filters: DomainName
	DisallowQuery
	// EnableDebugMode is for enabling debugging components, logs and metrics
	// KeyName: system.enableDebugMode
	// Value type: Bool
	// Default value: false
	// Allowed filters: N/A
	EnableDebugMode
	// EnableGRPCOutbound is the key for enabling outbound GRPC traffic
	// KeyName: system.enableGRPCOutbound
	// Value type: Bool
	// Default value: true
	// Allowed filters: N/A
	EnableGRPCOutbound
	// EnableSQLAsyncTransaction is the key for enabling async transaction
	// KeyName: system.enableSQLAsyncTransaction
	// Value type: Bool
	// Default value: false
	// Allowed filters: N/A
	EnableSQLAsyncTransaction

	// key for frontend

	// EnableClientVersionCheck is enables client version check for frontend
	// KeyName: frontend.enableClientVersionCheck
	// Value type: Bool
	// Default value: false
	// Allowed filters: N/A
	EnableClientVersionCheck
	// SendRawWorkflowHistory is whether to enable raw history retrieving
	// KeyName: frontend.sendRawWorkflowHistory
	// Value type: Bool
	// Default value: false
	// Allowed filters: DomainName
	SendRawWorkflowHistory
	// FrontendEmitSignalNameMetricsTag enables emitting signal name tag in metrics in frontend client
	// KeyName: frontend.emitSignalNameMetricsTag
	// Value type: Bool
	// Default value: false
	// Allowed filters: DomainName
	FrontendEmitSignalNameMetricsTag

	// key for matching

	// MatchingEnableSyncMatch is to enable sync match
	// KeyName: matching.enableSyncMatch
	// Value type: Bool
	// Default value: true
	// Allowed filters: DomainName,TasklistName,TasklistType
	MatchingEnableSyncMatch
	// MatchingEnableTaskInfoLogByDomainID is enables info level logs for decision/activity task based on the request domainID
	// KeyName: matching.enableTaskInfoLogByDomainID
	// Value type: Bool
	// Default value: false
	// Allowed filters: DomainID
	MatchingEnableTaskInfoLogByDomainID

	// key for history

	// EventsCacheGlobalEnable is enables global cache over all history shards
	// KeyName: history.eventsCacheGlobalEnable
	// Value type: Bool
	// Default value: false
	// Allowed filters: N/A
	EventsCacheGlobalEnable
	// QueueProcessorEnableSplit is indicates whether processing queue split policy should be enabled
	// KeyName: history.queueProcessorEnableSplit
	// Value type: Bool
	// Default value: false
	// Allowed filters: N/A
	QueueProcessorEnableSplit
	// QueueProcessorEnableRandomSplitByDomainID is indicates whether random queue split policy should be enabled for a domain
	// KeyName: history.queueProcessorEnableRandomSplitByDomainID
	// Value type: Bool
	// Default value: false
	// Allowed filters: DomainID
	QueueProcessorEnableRandomSplitByDomainID
	// QueueProcessorEnablePendingTaskSplitByDomainID is indicates whether pending task split policy should be enabled
	// KeyName: history.queueProcessorEnablePendingTaskSplitByDomainID
	// Value type: Bool
	// Default value: false
	// Allowed filters: DomainID
	QueueProcessorEnablePendingTaskSplitByDomainID
	// QueueProcessorEnableStuckTaskSplitByDomainID is indicates whether stuck task split policy should be enabled
	// KeyName: history.queueProcessorEnableStuckTaskSplitByDomainID
	// Value type: Bool
	// Default value: false
	// Allowed filters: DomainID
	QueueProcessorEnableStuckTaskSplitByDomainID
	// QueueProcessorEnablePersistQueueStates is indicates whether processing queue states should be persisted
	// KeyName: history.queueProcessorEnablePersistQueueStates
	// Value type: Bool
	// Default value: true
	// Allowed filters: N/A
	QueueProcessorEnablePersistQueueStates
	// QueueProcessorEnableLoadQueueStates is indicates whether processing queue states should be loaded
	// KeyName: history.queueProcessorEnableLoadQueueStates
	// Value type: Bool
	// Default value: true
	// Allowed filters: N/A
	QueueProcessorEnableLoadQueueStates
	// TransferProcessorEnableValidator is whether validator should be enabled for transferQueueProcessor
	// KeyName: history.transferProcessorEnableValidator
	// Value type: Bool
	// Default value: false
	// Allowed filters: N/A
	TransferProcessorEnableValidator
	// EnableAdminProtection is whether to enable admin checking
	// KeyName: history.enableAdminProtection
	// Value type: Bool
	// Default value: false
	// Allowed filters: N/A
	EnableAdminProtection
	// EnableParentClosePolicy is whether to  ParentClosePolicy
	// KeyName: history.enableParentClosePolicy
	// Value type: Bool
	// Default value: true
	// Allowed filters: DomainName
	EnableParentClosePolicy
	// EnableDropStuckTaskByDomainID is whether stuck timer/transfer task should be dropped for a domain
	// KeyName: history.DropStuckTaskByDomain
	// Value type: Bool
	// Default value: false
	// Allowed filters: DomainID
	EnableDropStuckTaskByDomainID
	// EnableConsistentQuery indicates if consistent query is enabled for the cluster
	// KeyName: history.EnableConsistentQuery
	// Value type: Bool
	// Default value: true
	// Allowed filters: N/A
	EnableConsistentQuery
	// EnableConsistentQueryByDomain indicates if consistent query is enabled for a domain
	// KeyName: history.EnableConsistentQueryByDomain
	// Value type: Bool
	// Default value: false
	// Allowed filters: DomainName
	EnableConsistentQueryByDomain
	// EnableCrossClusterOperations indicates if cross cluster operations can be scheduled for a domain
	// KeyName: history.enableCrossClusterOperations
	// Value type: Bool
	// Default value: false
	// Allowed filters: DomainName
	EnableCrossClusterOperations
	// EnableHistoryCorruptionCheck enables additional sanity check for corrupted history. This allows early catches of DB corruptions but potiantally increased latency.
	// KeyName: history.enableHistoryCorruptionCheck
	// Value type: Bool
	// Default value: false
	// Allowed filters: DomainName
	EnableHistoryCorruptionCheck
	// EnableActivityLocalDispatchByDomain is allows worker to dispatch activity tasks through local tunnel after decisions are made. This is an performance optimization to skip activity scheduling efforts
	// KeyName: history.enableActivityLocalDispatchByDomain
	// Value type: Bool
	// Default value: true
	// Allowed filters: DomainName
	EnableActivityLocalDispatchByDomain
	// HistoryEnableTaskInfoLogByDomainID is enables info level logs for decision/activity task based on the request domainID
	// KeyName: history.enableTaskInfoLogByDomainID
	// Value type: Bool
	// Default value: false
	// Allowed filters: DomainID
	HistoryEnableTaskInfoLogByDomainID
	// EnableReplicationTaskGeneration is the flag to control replication generation
	// KeyName: history.enableReplicationTaskGeneration
	// Value type: Bool
	// Default value: true
	// Allowed filters: DomainID, WorkflowID
	EnableReplicationTaskGeneration
	// AllowArchivingIncompleteHistory will continue on when seeing some error like history mutated(usually caused by database consistency issues)
	// KeyName: worker.AllowArchivingIncompleteHistory
	// Value type: Bool
	// Default value: false
	// Allowed filters: N/A
	AllowArchivingIncompleteHistory
	// EnableCleaningOrphanTaskInTasklistScavenger indicates if enabling the scanner to clean up orphan tasks
	// Only implemented for single SQL database. TODO https://github.com/uber/cadence/issues/4064 for supporting multiple/sharded SQL database and NoSQL
	// KeyName: worker.enableCleaningOrphanTaskInTasklistScavenger
	// Value type: Bool
	// Default value: false
	// Allowed filters: N/A
	EnableCleaningOrphanTaskInTasklistScavenger
	// TaskListScannerEnabled is indicates if task list scanner should be started as part of worker.Scanner
	// KeyName: worker.taskListScannerEnabled
	// Value type: Bool
	// Default value: true
	// Allowed filters: N/A
	TaskListScannerEnabled
	// HistoryScannerEnabled is indicates if history scanner should be started as part of worker.Scanner
	// KeyName: worker.historyScannerEnabled
	// Value type: Bool
	// Default value: false
	// Allowed filters: N/A
	HistoryScannerEnabled
	// ConcreteExecutionsScannerEnabled is indicates if executions scanner should be started as part of worker.Scanner
	// KeyName: worker.executionsScannerEnabled
	// Value type: Bool
	// Default value: false
	// Allowed filters: N/A
	ConcreteExecutionsScannerEnabled
	// ConcreteExecutionsScannerInvariantCollectionMutableState is indicates if mutable state invariant checks should be run
	// KeyName: worker.executionsScannerInvariantCollectionMutableState
	// Value type: Bool
	// Default value: true
	// Allowed filters: N/A
	ConcreteExecutionsScannerInvariantCollectionMutableState
	// ConcreteExecutionsScannerInvariantCollectionHistory is indicates if history invariant checks should be run
	// KeyName: worker.executionsScannerInvariantCollectionHistory
	// Value type: Bool
	// Default value: true
	// Allowed filters: N/A
	ConcreteExecutionsScannerInvariantCollectionHistory
	// CurrentExecutionsScannerEnabled is indicates if current executions scanner should be started as part of worker.Scanner
	// KeyName: worker.currentExecutionsScannerEnabled
	// Value type: Bool
	// Default value: false
	// Allowed filters: N/A
	CurrentExecutionsScannerEnabled
	// CurrentExecutionsScannerInvariantCollectionHistory is indicates if history invariant checks should be run
	// KeyName: worker.currentExecutionsScannerInvariantCollectionHistory
	// Value type: Bool
	// Default value: true
	// Allowed filters: N/A
	CurrentExecutionsScannerInvariantCollectionHistory
	// CurrentExecutionsScannerInvariantCollectionMutableState is indicates if mutable state invariant checks should be run
	// KeyName: worker.currentExecutionsInvariantCollectionMutableState
	// Value type: Bool
	// Default value: true
	// Allowed filters: N/A
	CurrentExecutionsScannerInvariantCollectionMutableState
	// EnableBatcher is decides whether start batcher in our worker
	// KeyName: worker.enableBatcher
	// Value type: Bool
	// Default value: true
	// Allowed filters: N/A
	EnableBatcher
	// EnableParentClosePolicyWorker decides whether or not enable system workers for processing parent close policy task
	// KeyName: system.enableParentClosePolicyWorker
	// Value type: Bool
	// Default value: true
	// Allowed filters: N/A
	EnableParentClosePolicyWorker
	// EnableESAnalyzer decides whether to enable system workers for processing ElasticSearch Analyzer
	// KeyName: system.enableESAnalyzer
	// Value type: Bool
	// Default value: false
	// Allowed filters: N/A
	EnableESAnalyzer
	// EnableWatchDog decides whether to enable watchdog system worker
	// KeyName: system.enableWatchdog
	// Value type: Bool
	// Default value: false
	// Allowed filters: N/A
	EnableWatchDog
	// EnableStickyQuery is indicates if sticky query should be enabled per domain
	// KeyName: system.enableStickyQuery
	// Value type: Bool
	// Default value: true
	// Allowed filters: DomainName
	EnableStickyQuery
	// EnableFailoverManager is indicates if failover manager is enabled
	// KeyName: system.enableFailoverManager
	// Value type: Bool
	// Default value: true
	// Allowed filters: N/A
	EnableFailoverManager
	// EnableWorkflowShadower indicates if workflow shadower is enabled
	// KeyName: system.enableWorkflowShadower
	// Value type: Bool
	// Default value: true
	// Allowed filters: N/A
	EnableWorkflowShadower
	// ConcreteExecutionFixerDomainAllow is which domains are allowed to be fixed by concrete fixer workflow
	// KeyName: worker.concreteExecutionFixerDomainAllow
	// Value type: Bool
	// Default value: false
	// Allowed filters: DomainName
	ConcreteExecutionFixerDomainAllow
	// CurrentExecutionFixerDomainAllow is which domains are allowed to be fixed by current fixer workflow
	// KeyName: worker.currentExecutionFixerDomainAllow
	// Value type: Bool
	// Default value: false
	// Allowed filters: DomainName
	CurrentExecutionFixerDomainAllow
	// TimersScannerEnabled is if timers scanner should be started as part of worker.Scanner
	// KeyName: worker.timersScannerEnabled
	// Value type: Bool
	// Default value: false
	// Allowed filters: N/A
	TimersScannerEnabled
	// TimersFixerEnabled is if timers fixer should be started as part of worker.Scanner
	// KeyName: worker.timersFixerEnabled
	// Value type: Bool
	// Default value: false
	// Allowed filters: N/A
	TimersFixerEnabled
	// TimersFixerDomainAllow is which domains are allowed to be fixed by timer fixer workflow
	// KeyName: worker.timersFixerDomainAllow
	// Value type: Bool
	// Default value: false
	// Allowed filters: DomainName
	TimersFixerDomainAllow
	// ConcreteExecutionFixerEnabled is if concrete execution fixer workflow is enabled
	// KeyName: worker.concreteExecutionFixerEnabled
	// Value type: Bool
	// Default value: false
	// Allowed filters: N/A
	ConcreteExecutionFixerEnabled
	// CurrentExecutionFixerEnabled is if current execution fixer workflow is enabled
	// KeyName: worker.currentExecutionFixerEnabled
	// Value type: Bool
	// Default value: false
	// Allowed filters: N/A
	CurrentExecutionFixerEnabled

	// EnableAuthorization is the key to enable authorization for a domain, only for extension binary:
	// KeyName: N/A
	// Default value: N/A
	// TODO: https://github.com/uber/cadence/issues/3861
	EnableAuthorization
	// EnableServiceAuthorization is the key to enable authorization for a service, only for extension binary:
	// KeyName: N/A
	// Default value: N/A
	// TODO: https://github.com/uber/cadence/issues/3861
	EnableServiceAuthorization
	// EnableServiceAuthorizationLogOnly is the key to enable authorization logging for a service, only for extension binary:
	// KeyName: N/A
	// Default value: N/A
	// TODO: https://github.com/uber/cadence/issues/3861
	EnableServiceAuthorizationLogOnly
	// ESAnalyzerPause defines if we want to dynamically pause the analyzer workflow
	// KeyName: worker.ESAnalyzerPause
	// Value type: bool
	// Default value: false
	ESAnalyzerPause
	// EnableArchivalCompression indicates whether blobs are compressed before they are archived
	// KeyName: N/A
	// Default value: N/A
	// TODO: https://github.com/uber/cadence/issues/3861
	EnableArchivalCompression
	// ESAnalyzerEnableAvgDurationBasedChecks controls if we want to enable avg duration based task refreshes
	// KeyName: worker.ESAnalyzerEnableAvgDurationBasedChecks
	// Value type: Bool
	// Default value: false
	ESAnalyzerEnableAvgDurationBasedChecks

	// CorruptWorkflowWatchdogPause defines if we want to dynamically pause the watchdog workflow
	// KeyName: worker.CorruptWorkflowWatchdogPause
	// Value type: bool
	// Default value: false
	CorruptWorkflowWatchdogPause

	// Lockdown defines if we want to allow failovers of domains to this cluster
	// KeyName: system.Lockdown
	// Value type: bool
	// Default value: false
	Lockdown

	// LastBoolKey must be the last one in this const group
	LastBoolKey
)

const (
	UnknownFloatKey FloatKey = iota

	// key for tests
	TestGetFloat64PropertyKey

	// key for common & admin

	// PersistenceErrorInjectionRate is rate for injecting random error in persistence
	// KeyName: system.persistenceErrorInjectionRate
	// Value type: Float64
	// Default value: 0
	// Allowed filters: N/A
	PersistenceErrorInjectionRate
	// AdminErrorInjectionRate is the rate for injecting random error in admin client
	// KeyName: admin.errorInjectionRate
	// Value type: Float64
	// Default value: 0
	// Allowed filters: N/A
	AdminErrorInjectionRate

	// key for frontend

	// DomainFailoverRefreshTimerJitterCoefficient is the jitter for domain failover refresh timer jitter
	// KeyName: frontend.domainFailoverRefreshTimerJitterCoefficient
	// Value type: Float64
	// Default value: 0.1
	// Allowed filters: N/A
	DomainFailoverRefreshTimerJitterCoefficient
	// FrontendErrorInjectionRate is rate for injecting random error in frontend client
	// KeyName: frontend.errorInjectionRate
	// Value type: Float64
	// Default value: 0
	// Allowed filters: N/A
	FrontendErrorInjectionRate

	// key for matching

	// MatchingErrorInjectionRate is rate for injecting random error in matching client
	// KeyName: matching.errorInjectionRate
	// Value type: Float64
	// Default value: 0
	// Allowed filters: N/A
	MatchingErrorInjectionRate

	// key for history

	// TaskRedispatchIntervalJitterCoefficient is the task redispatch interval jitter coefficient
	// KeyName: history.taskRedispatchIntervalJitterCoefficient
	// Value type: Float64
	// Default value: 0.15
	// Allowed filters: N/A
	TaskRedispatchIntervalJitterCoefficient
	// QueueProcessorRandomSplitProbability is the probability for a domain to be split to a new processing queue
	// KeyName: history.queueProcessorRandomSplitProbability
	// Value type: Float64
	// Default value: 0.01
	// Allowed filters: N/A
	QueueProcessorRandomSplitProbability
	// QueueProcessorPollBackoffIntervalJitterCoefficient is backoff interval jitter coefficient
	// KeyName: history.queueProcessorPollBackoffIntervalJitterCoefficient
	// Value type: Float64
	// Default value: 0.15
	// Allowed filters: N/A
	QueueProcessorPollBackoffIntervalJitterCoefficient
	// TimerProcessorUpdateAckIntervalJitterCoefficient is the update interval jitter coefficient
	// KeyName: history.timerProcessorUpdateAckIntervalJitterCoefficient
	// Value type: Float64
	// Default value: 0.15
	// Allowed filters: N/A
	TimerProcessorUpdateAckIntervalJitterCoefficient
	// TimerProcessorMaxPollIntervalJitterCoefficient is the max poll interval jitter coefficient
	// KeyName: history.timerProcessorMaxPollIntervalJitterCoefficient
	// Value type: Float64
	// Default value: 0.15
	// Allowed filters: N/A
	TimerProcessorMaxPollIntervalJitterCoefficient
	// TimerProcessorSplitQueueIntervalJitterCoefficient is the split processing queue interval jitter coefficient
	// KeyName: history.timerProcessorSplitQueueIntervalJitterCoefficient
	// Value type: Float64
	// Default value: 0.15
	// Allowed filters: N/A
	TimerProcessorSplitQueueIntervalJitterCoefficient
	// TransferProcessorMaxPollIntervalJitterCoefficient is the max poll interval jitter coefficient
	// KeyName: history.transferProcessorMaxPollIntervalJitterCoefficient
	// Value type: Float64
	// Default value: 0.15
	// Allowed filters: N/A
	TransferProcessorMaxPollIntervalJitterCoefficient
	// TransferProcessorSplitQueueIntervalJitterCoefficient is the split processing queue interval jitter coefficient
	// KeyName: history.transferProcessorSplitQueueIntervalJitterCoefficient
	// Value type: Float64
	// Default value: 0.15
	// Allowed filters: N/A
	TransferProcessorSplitQueueIntervalJitterCoefficient
	// TransferProcessorUpdateAckIntervalJitterCoefficient is the update interval jitter coefficient
	// KeyName: history.transferProcessorUpdateAckIntervalJitterCoefficient
	// Value type: Float64
	// Default value: 0.15
	// Allowed filters: N/A
	TransferProcessorUpdateAckIntervalJitterCoefficient
	// CrossClusterSourceProcessorMaxPollIntervalJitterCoefficient is the max poll interval jitter coefficient
	// KeyName: history.crossClusterProcessorMaxPollIntervalJitterCoefficient
	// Value type: Float64
	// Default value: 0.15
	// Allowed filters: N/A
	CrossClusterSourceProcessorMaxPollIntervalJitterCoefficient
	// CrossClusterSourceProcessorUpdateAckIntervalJitterCoefficient is the update interval jitter coefficient
	// KeyName: history.crossClusterProcessorUpdateAckIntervalJitterCoefficient
	// Value type: Float64
	// Default value: 0.15
	// Allowed filters: N/A
	CrossClusterSourceProcessorUpdateAckIntervalJitterCoefficient
	// CrossClusterTargetProcessorJitterCoefficient is the jitter coefficient used in cross cluster task processor
	// KeyName: history.crossClusterTargetProcessorJitterCoefficient
	// Value type: Float64
	// Default value: 0.15
	// Allowed filters: N/A
	CrossClusterTargetProcessorJitterCoefficient
	// CrossClusterFetcherJitterCoefficient is the jitter coefficient used in cross cluster task fetcher
	// KeyName: history.crossClusterFetcherJitterCoefficient
	// Value type: Float64
	// Default value: 0.15
	// Allowed filters: N/A
	CrossClusterFetcherJitterCoefficient
	// ReplicationTaskProcessorCleanupJitterCoefficient is the jitter for cleanup timer
	// KeyName: history.ReplicationTaskProcessorCleanupJitterCoefficient
	// Value type: Float64
	// Default value: 0.15
	// Allowed filters: ShardID
	ReplicationTaskProcessorCleanupJitterCoefficient
	// ReplicationTaskProcessorStartWaitJitterCoefficient is the jitter for batch start wait timer
	// KeyName: history.ReplicationTaskProcessorStartWaitJitterCoefficient
	// Value type: Float64
	// Default value: 0.9
	// Allowed filters: ShardID
	ReplicationTaskProcessorStartWaitJitterCoefficient
	// ReplicationTaskProcessorHostQPS is the qps of task processing rate limiter on host level
	// KeyName: history.ReplicationTaskProcessorHostQPS
	// Value type: Float64
	// Default value: 1500
	// Allowed filters: N/A
	ReplicationTaskProcessorHostQPS
	// ReplicationTaskProcessorShardQPS is the qps of task processing rate limiter on shard level
	// KeyName: history.ReplicationTaskProcessorShardQPS
	// Value type: Float64
	// Default value: 5
	// Allowed filters: N/A
	ReplicationTaskProcessorShardQPS
	// ReplicationTaskGenerationQPS is the wait time between each replication task generation qps
	// KeyName: history.ReplicationTaskGenerationQPS
	// Value type: Float64
	// Default value: 100
	// Allowed filters: N/A
	ReplicationTaskGenerationQPS
	// MutableStateChecksumInvalidateBefore is the epoch timestamp before which all checksums are to be discarded
	// KeyName: history.mutableStateChecksumInvalidateBefore
	// Value type: Float64
	// Default value: 0
	// Allowed filters: N/A
	MutableStateChecksumInvalidateBefore
	// NotifyFailoverMarkerTimerJitterCoefficient is the jitter for failover marker notifier timer
	// KeyName: history.NotifyFailoverMarkerTimerJitterCoefficient
	// Value type: Float64
	// Default value: 0.15
	// Allowed filters: N/A
	NotifyFailoverMarkerTimerJitterCoefficient
	// HistoryErrorInjectionRate is rate for injecting random error in history client
	// KeyName: history.errorInjectionRate
	// Value type: Float64
	// Default value: 0
	// Allowed filters: N/A
	HistoryErrorInjectionRate
	// ReplicationTaskFetcherTimerJitterCoefficient is the jitter for fetcher timer
	// KeyName: history.ReplicationTaskFetcherTimerJitterCoefficient
	// Value type: Float64
	// Default value: 0.15
	// Allowed filters: N/A
	ReplicationTaskFetcherTimerJitterCoefficient
	// WorkerDeterministicConstructionCheckProbability controls the probability of running a deterministic construction check for any given archival
	// KeyName: N/A
	// Default value: N/A
	// TODO: https://github.com/uber/cadence/issues/3861
	WorkerDeterministicConstructionCheckProbability
	// WorkerBlobIntegrityCheckProbability controls the probability of running an integrity check for any given archival
	// KeyName: N/A
	// Default value: N/A
	// TODO: https://github.com/uber/cadence/issues/3861
	WorkerBlobIntegrityCheckProbability

	// LastFloatKey must be the last one in this const group
	LastFloatKey
)

const (
	UnknownStringKey StringKey = iota

	// key for tests
	TestGetStringPropertyKey

	// key for common & admin

	// AdvancedVisibilityWritingMode is key for how to write to advanced visibility. The most useful option is "dual", which can be used for seamless migration from db visibility to advanced visibility, usually using with EnableReadVisibilityFromES
	// KeyName: system.advancedVisibilityWritingMode
	// Value type: String enum: "on"(means writing to advancedVisibility only, "off" (means writing to db visibility only), or "dual" (means writing to both)
	// Default value: "on"
	// Allowed filters: N/A
	AdvancedVisibilityWritingMode
	// HistoryArchivalStatus is key for the status of history archival to override the value from static config.
	// KeyName: system.historyArchivalStatus
	// Value type: string enum: "enabled" or "disabled"
	// Default value: "enabled"
	// Allowed filters: N/A
	HistoryArchivalStatus
	// VisibilityArchivalStatus is key for the status of visibility archival to override the value from static config.
	// KeyName: system.visibilityArchivalStatus
	// Value type: string enum: "enabled" or "disabled"
	// Default value: "enabled"
	// Allowed filters: N/A
	VisibilityArchivalStatus
	// DefaultEventEncoding is the encoding type for history events
	// KeyName: history.defaultEventEncoding
	// Value type: String
	// Default value: string(common.EncodingTypeThriftRW)
	// Allowed filters: DomainName
	DefaultEventEncoding
	// AdminOperationToken is the token to pass admin checking
	// KeyName: history.adminOperationToken
	// Value type: String
	// Default value: common.DefaultAdminOperationToken
	// Allowed filters: N/A
	AdminOperationToken
	// ESAnalyzerLimitToTypes controls if we want to limit ESAnalyzer only to some workflow types
	// KeyName: worker.ESAnalyzerLimitToTypes
	// Value type: String
	// Default value: "" => means no limitation
	ESAnalyzerLimitToTypes
	// ESAnalyzerLimitToDomains controls if we want to limit ESAnalyzer only to some domains
	// KeyName: worker.ESAnalyzerLimitToDomains
	// Value type: String
	// Default value: "" => means no limitation
	ESAnalyzerLimitToDomains
	// ESAnalyzerWorkflowDurationWarnThresholds defines the warning execution thresholds for workflow types
	// KeyName: worker.ESAnalyzerWorkflowDurationWarnThresholds
	// Value type: string [{"DomainName":"<domain>", "WorkflowType":"<workflowType>", "Threshold":"<duration>", "Refresh":<shouldRefresh>, "MaxNumWorkflows":<maxNumber>}]
	// Default value: ""
	ESAnalyzerWorkflowDurationWarnThresholds

	// LastStringKey must be the last one in this const group
	LastStringKey
)

const (
	UnknownDurationKey DurationKey = iota

	// key for tests
	TestGetDurationPropertyKey
	TestGetDurationPropertyFilteredByDomainKey
	TestGetDurationPropertyFilteredByTaskListInfoKey

	// FrontendShutdownDrainDuration is the duration of traffic drain during shutdown
	// KeyName: frontend.shutdownDrainDuration
	// Value type: Duration
	// Default value: 0
	// Allowed filters: N/A
	FrontendShutdownDrainDuration
	// FrontendFailoverCoolDown is duration between two domain failvoers
	// KeyName: frontend.failoverCoolDown
	// Value type: Duration
	// Default value: 1m (one minute, see domain.FailoverCoolDown)
	// Allowed filters: DomainName
	FrontendFailoverCoolDown
	// DomainFailoverRefreshInterval is the domain failover refresh timer
	// KeyName: frontend.domainFailoverRefreshInterval
	// Value type: Duration
	// Default value: 10s (10*time.Second)
	// Allowed filters: N/A
	DomainFailoverRefreshInterval

	// MatchingLongPollExpirationInterval is the long poll expiration interval in the matching service
	// KeyName: matching.longPollExpirationInterval
	// Value type: Duration
	// Default value: time.Minute
	// Allowed filters: DomainName,TasklistName,TasklistType
	MatchingLongPollExpirationInterval
	// MatchingUpdateAckInterval is the interval for update ack
	// KeyName: matching.updateAckInterval
	// Value type: Duration
	// Default value: 1m (1*time.Minute)
	// Allowed filters: DomainName,TasklistName,TasklistType
	MatchingUpdateAckInterval
	// MatchingIdleTasklistCheckInterval is the IdleTasklistCheckInterval
	// KeyName: matching.idleTasklistCheckInterval
	// Value type: Duration
	// Default value: 5m (5*time.Minute)
	// Allowed filters: DomainName,TasklistName,TasklistType
	MatchingIdleTasklistCheckInterval
	// MaxTasklistIdleTime is the max time tasklist being idle
	// KeyName: matching.maxTasklistIdleTime
	// Value type: Duration
	// Default value: 5m (5*time.Minute)
	// Allowed filters: DomainName,TasklistName,TasklistType
	MaxTasklistIdleTime
	// MatchingShutdownDrainDuration is the duration of traffic drain during shutdown
	// KeyName: matching.shutdownDrainDuration
	// Value type: Duration
	// Default value: 0
	// Allowed filters: N/A
	MatchingShutdownDrainDuration
	// MatchingActivityTaskSyncMatchWaitTime is the amount of time activity task will wait to be sync matched
	// KeyName: matching.activityTaskSyncMatchWaitTime
	// Value type: Duration
	// Default value: 100ms
	// Allowed filters: DomainName
	MatchingActivityTaskSyncMatchWaitTime

	// HistoryLongPollExpirationInterval is the long poll expiration interval in the history service
	// KeyName: history.longPollExpirationInterval
	// Value type: Duration
	// Default value: 20s( time.Second*20)
	// Allowed filters: DomainName
	HistoryLongPollExpirationInterval
	// HistoryCacheTTL is TTL of history cache
	// KeyName: history.cacheTTL
	// Value type: Duration
	// Default value: 1h (time.Hour)
	// Allowed filters: N/A
	HistoryCacheTTL
	// HistoryShutdownDrainDuration is the duration of traffic drain during shutdown
	// KeyName: history.shutdownDrainDuration
	// Value type: Duration
	// Default value: 0
	// Allowed filters: N/A
	HistoryShutdownDrainDuration
	// EventsCacheTTL is TTL of events cache
	// KeyName: history.eventsCacheTTL
	// Value type: Duration
	// Default value: 1h (time.Hour)
	// Allowed filters: N/A
	EventsCacheTTL
	// AcquireShardInterval is interval that timer used to acquire shard
	// KeyName: history.acquireShardInterval
	// Value type: Duration
	// Default value: 1m (time.Minute)
	// Allowed filters: N/A
	AcquireShardInterval
	// StandbyClusterDelay is the artificial delay added to standby cluster's view of active cluster's time
	// KeyName: history.standbyClusterDelay
	// Value type: Duration
	// Default value: 5m (5*time.Minute)
	// Allowed filters: N/A
	StandbyClusterDelay
	// StandbyTaskMissingEventsResendDelay is the amount of time standby cluster's will wait (if events are missing)before calling remote for missing events
	// KeyName: history.standbyTaskMissingEventsResendDelay
	// Value type: Duration
	// Default value: 15m (15*time.Minute)
	// Allowed filters: N/A
	StandbyTaskMissingEventsResendDelay
	// StandbyTaskMissingEventsDiscardDelay is the amount of time standby cluster's will wait (if events are missing)before discarding the task
	// KeyName: history.standbyTaskMissingEventsDiscardDelay
	// Value type: Duration
	// Default value: 25m (25*time.Minute)
	// Allowed filters: N/A
	StandbyTaskMissingEventsDiscardDelay
	// ActiveTaskRedispatchInterval is the active task redispatch interval
	// KeyName: history.activeTaskRedispatchInterval
	// Value type: Duration
	// Default value: 5s (5*time.Second)
	// Allowed filters: N/A
	ActiveTaskRedispatchInterval
	// StandbyTaskRedispatchInterval is the standby task redispatch interval
	// KeyName: history.standbyTaskRedispatchInterval
	// Value type: Duration
	// Default value: 30s (30*time.Second)
	// Allowed filters: N/A
	StandbyTaskRedispatchInterval
	// StandbyTaskReReplicationContextTimeout is the context timeout for standby task re-replication
	// KeyName: history.standbyTaskReReplicationContextTimeout
	// Value type: Duration
	// Default value: 3m (3*time.Minute)
	// Allowed filters: DomainID
	StandbyTaskReReplicationContextTimeout
	// ResurrectionCheckMinDelay is the minimal timer processing delay before scanning history to see
	// if there's a resurrected timer/activity
	// KeyName: history.resurrectionCheckMinDelay
	// Value type: Duration
	// Default value: 24h (24*time.Hour)
	// Allowed filters: DomainName
	ResurrectionCheckMinDelay
	// QueueProcessorSplitLookAheadDurationByDomainID is the look ahead duration when spliting a domain to a new processing queue
	// KeyName: history.queueProcessorSplitLookAheadDurationByDomainID
	// Value type: Duration
	// Default value: 20m (20*time.Minute)
	// Allowed filters: DomainID
	QueueProcessorSplitLookAheadDurationByDomainID
	// QueueProcessorPollBackoffInterval is the backoff duration when queue processor is throttled
	// KeyName: history.queueProcessorPollBackoffInterval
	// Value type: Duration
	// Default value: 5s (5*time.Second)
	// Allowed filters: N/A
	QueueProcessorPollBackoffInterval
	// TimerProcessorUpdateAckInterval is update interval for timer processor
	// KeyName: history.timerProcessorUpdateAckInterval
	// Value type: Duration
	// Default value: 30s (30*time.Second)
	// Allowed filters: N/A
	TimerProcessorUpdateAckInterval
	// TimerProcessorCompleteTimerInterval is complete timer interval for timer processor
	// KeyName: history.timerProcessorCompleteTimerInterval
	// Value type: Duration
	// Default value: 60s (60*time.Second)
	// Allowed filters: N/A
	TimerProcessorCompleteTimerInterval
	// TimerProcessorFailoverMaxStartJitterInterval is the max jitter interval for starting timer
	// failover queue processing. The actual jitter interval used will be a random duration between
	// 0 and the max interval so that timer failover queue across different shards won't start at
	// the same time
	// KeyName: history.timerProcessorFailoverMaxStartJitterInterval
	// Value type: Duration
	// Default value: 0s (0*time.Second)
	// Allowed filters: N/A
	TimerProcessorFailoverMaxStartJitterInterval
	// TimerProcessorMaxPollInterval is max poll interval for timer processor
	// KeyName: history.timerProcessorMaxPollInterval
	// Value type: Duration
	// Default value: 5m (5*time.Minute)
	// Allowed filters: N/A
	TimerProcessorMaxPollInterval
	// TimerProcessorSplitQueueInterval is the split processing queue interval for timer processor
	// KeyName: history.timerProcessorSplitQueueInterval
	// Value type: Duration
	// Default value: 1m (1*time.Minute)
	// Allowed filters: N/A
	TimerProcessorSplitQueueInterval
	// TimerProcessorArchivalTimeLimit is the upper time limit for inline history archival
	// KeyName: history.timerProcessorArchivalTimeLimit
	// Value type: Duration
	// Default value: 2s (2*time.Second)
	// Allowed filters: N/A
	TimerProcessorArchivalTimeLimit
	// TimerProcessorMaxTimeShift is the max shift timer processor can have
	// KeyName: history.timerProcessorMaxTimeShift
	// Value type: Duration
	// Default value: 1s (1*time.Second)
	// Allowed filters: N/A
	TimerProcessorMaxTimeShift
	// TransferProcessorFailoverMaxStartJitterInterval is the max jitter interval for starting transfer
	// failover queue processing. The actual jitter interval used will be a random duration between
	// 0 and the max interval so that timer failover queue across different shards won't start at
	// the same time
	// KeyName: history.transferProcessorFailoverMaxStartJitterInterval
	// Value type: Duration
	// Default value: 0s (0*time.Second)
	// Allowed filters: N/A
	TransferProcessorFailoverMaxStartJitterInterval
	// TransferProcessorMaxPollInterval is max poll interval for transferQueueProcessor
	// KeyName: history.transferProcessorMaxPollInterval
	// Value type: Duration
	// Default value: 1m (1*time.Minute)
	// Allowed filters: N/A
	TransferProcessorMaxPollInterval
	// TransferProcessorSplitQueueInterval is the split processing queue interval for transferQueueProcessor
	// KeyName: history.transferProcessorSplitQueueInterval
	// Value type: Duration
	// Default value: 1m (1*time.Minute)
	// Allowed filters: N/A
	TransferProcessorSplitQueueInterval
	// TransferProcessorUpdateAckInterval is update interval for transferQueueProcessor
	// KeyName: history.transferProcessorUpdateAckInterval
	// Value type: Duration
	// Default value: 30s (30*time.Second)
	// Allowed filters: N/A
	TransferProcessorUpdateAckInterval
	// TransferProcessorCompleteTransferInterval is complete timer interval for transferQueueProcessor
	// KeyName: history.transferProcessorCompleteTransferInterval
	// Value type: Duration
	// Default value: 60s (60*time.Second)
	// Allowed filters: N/A
	TransferProcessorCompleteTransferInterval
	// TransferProcessorValidationInterval is interval for performing transfer queue validation
	// KeyName: history.transferProcessorValidationInterval
	// Value type: Duration
	// Default value: 30s (30*time.Second)
	// Allowed filters: N/A
	TransferProcessorValidationInterval
	// TransferProcessorVisibilityArchivalTimeLimit is the upper time limit for archiving visibility records
	// KeyName: history.transferProcessorVisibilityArchivalTimeLimit
	// Value type: Duration
	// Default value: 400ms (400*time.Millisecond)
	// Allowed filters: N/A
	TransferProcessorVisibilityArchivalTimeLimit
	// CrossClusterSourceProcessorMaxPollInterval is max poll interval for crossClusterQueueProcessor
	// KeyName: history.crossClusterProcessorMaxPollInterval
	// Value type: Duration
	// Default value: 1m (1*time.Minute)
	// Allowed filters: N/A
	CrossClusterSourceProcessorMaxPollInterval
	// CrossClusterSourceProcessorUpdateAckInterval is update interval for crossClusterQueueProcessor
	// KeyName: history.crossClusterProcessorUpdateAckInterval
	// Value type: Duration
	// Default value: 30s (30*time.Second)
	// Allowed filters: N/A
	CrossClusterSourceProcessorUpdateAckInterval
	// CrossClusterTargetProcessorTaskWaitInterval is the duration for waiting a cross-cluster task response before responding to source
	// KeyName: history.crossClusterTargetProcessorTaskWaitInterval
	// Value type: Duration
	// Default value: 3s (3*time.Second)
	// Allowed filters: N/A
	CrossClusterTargetProcessorTaskWaitInterval
	// CrossClusterTargetProcessorServiceBusyBackoffInterval is the backoff duration for cross cluster task processor when getting
	// a service busy error when calling source cluster
	// KeyName: history.crossClusterTargetProcessorServiceBusyBackoffInterval
	// Value type: Duration
	// Default value: 5s (5*time.Second)
	// Allowed filters: N/A
	CrossClusterTargetProcessorServiceBusyBackoffInterval
	// CrossClusterFetcherAggregationInterval determines how frequently the fetch requests are sent
	// KeyName: history.crossClusterFetcherAggregationInterval
	// Value type: Duration
	// Default value: 2s (2*time.Second)
	// Allowed filters: N/A
	CrossClusterFetcherAggregationInterval
	// CrossClusterFetcherServiceBusyBackoffInterval is the backoff duration for cross cluster task fetcher when getting
	// a service busy error when calling source cluster
	// KeyName: history.crossClusterFetcherServiceBusyBackoffInterval
	// Value type: Duration
	// Default value: 5s (5*time.Second)
	// Allowed filters: N/A
	CrossClusterFetcherServiceBusyBackoffInterval
	// CrossClusterFetcherServiceBusyBackoffInterval is the backoff duration for cross cluster task fetcher when getting
	// a non-service busy error when calling source cluster
	// KeyName: history.crossClusterFetcherErrorBackoffInterval
	// Value type: Duration
	// Default value: 1s (time.Second)
	// Allowed filters: N/A
	CrossClusterFetcherErrorBackoffInterval
	// ReplicatorUpperLatency indicates the max allowed replication latency between clusters
	// KeyName: history.replicatorUpperLatency
	// Value type: Duration
	// Default value: 40s (40 * time.Second)
	// Allowed filters: N/A
	ReplicatorUpperLatency
	// ShardUpdateMinInterval is the minimal time interval which the shard info can be updated
	// KeyName: history.shardUpdateMinInterval
	// Value type: Duration
	// Default value: 5m (5*time.Minute)
	// Allowed filters: N/A
	ShardUpdateMinInterval
	// ShardSyncMinInterval is the minimal time interval which the shard info should be sync to remote
	// KeyName: history.shardSyncMinInterval
	// Value type: Duration
	// Default value: 5m (5*time.Minute)
	// Allowed filters: N/A
	ShardSyncMinInterval
	// StickyTTL is to expire a sticky tasklist if no update more than this duration
	// KeyName: history.stickyTTL
	// Value type: Duration
	// Default value: time.Hour*24*365
	// Allowed filters: DomainName
	StickyTTL
	// DecisionHeartbeatTimeout is for decision heartbeat
	// KeyName: history.decisionHeartbeatTimeout
	// Value type: Duration
	// Default value: 30m (time.Minute*30)
	// Allowed filters: DomainName
	DecisionHeartbeatTimeout
	// NormalDecisionScheduleToStartTimeout is scheduleToStart timeout duration for normal (non-sticky) decision task
	// KeyName: history.normalDecisionScheduleToStartTimeout
	// Value type: Duration
	// Default value: time.Minute*5
	// Allowed filters: DomainName
	NormalDecisionScheduleToStartTimeout
	// NotifyFailoverMarkerInterval is determines the frequency to notify failover marker
	// KeyName: history.NotifyFailoverMarkerInterval
	// Value type: Duration
	// Default value: 5s (5*time.Second)
	// Allowed filters: N/A
	NotifyFailoverMarkerInterval
	// ActivityMaxScheduleToStartTimeoutForRetry is maximum value allowed when overwritting the schedule to start timeout for activities with retry policy
	// KeyName: history.activityMaxScheduleToStartTimeoutForRetry
	// Value type: Duration
	// Default value: 30m (30*time.Minute)
	// Allowed filters: DomainName
	ActivityMaxScheduleToStartTimeoutForRetry
	// ReplicationTaskFetcherAggregationInterval determines how frequently the fetch requests are sent
	// KeyName: history.ReplicationTaskFetcherAggregationInterval
	// Value type: Duration
	// Default value: 2s (2 * time.Second)
	// Allowed filters: N/A
	ReplicationTaskFetcherAggregationInterval
	// ReplicationTaskFetcherErrorRetryWait is the wait time when fetcher encounters error
	// KeyName: history.ReplicationTaskFetcherErrorRetryWait
	// Value type: Duration
	// Default value: time.Second
	// Allowed filters: N/A
	ReplicationTaskFetcherErrorRetryWait
	// ReplicationTaskFetcherServiceBusyWait is the wait time when fetcher encounters service busy error
	// KeyName: history.ReplicationTaskFetcherServiceBusyWait
	// Value type: Duration
	// Default value: 60s (60 * time.Second)
	// Allowed filters: N/A
	ReplicationTaskFetcherServiceBusyWait
	// ReplicationTaskProcessorErrorRetryWait is the initial retry wait when we see errors in applying replication tasks
	// KeyName: history.ReplicationTaskProcessorErrorRetryWait
	// Value type: Duration
	// Default value: 50ms (50*time.Millisecond)
	// Allowed filters: ShardID
	ReplicationTaskProcessorErrorRetryWait
	// ReplicationTaskProcessorErrorSecondRetryWait is the initial retry wait for the second phase retry
	// KeyName: history.ReplicationTaskProcessorErrorSecondRetryWait
	// Value type: Duration
	// Default value: 5s (5* time.Second)
	// Allowed filters: ShardID
	ReplicationTaskProcessorErrorSecondRetryWait
	// ReplicationTaskProcessorErrorSecondRetryMaxWait is the max wait time for the second phase retry
	// KeyName: history.ReplicationTaskProcessorErrorSecondRetryMaxWait
	// Value type: Duration
	// Default value: 30s (30 * time.Second)
	// Allowed filters: ShardID
	ReplicationTaskProcessorErrorSecondRetryMaxWait
	// ReplicationTaskProcessorErrorSecondRetryExpiration is the expiration duration for the second phase retry
	// KeyName: history.ReplicationTaskProcessorErrorSecondRetryExpiration
	// Value type: Duration
	// Default value: 5m (5* time.Minute)
	// Allowed filters: ShardID
	ReplicationTaskProcessorErrorSecondRetryExpiration
	// ReplicationTaskProcessorNoTaskInitialWait is the wait time when not ask is returned
	// KeyName: history.ReplicationTaskProcessorNoTaskInitialWait
	// Value type: Duration
	// Default value: 2s (2* time.Second)
	// Allowed filters: ShardID
	ReplicationTaskProcessorNoTaskInitialWait
	// ReplicationTaskProcessorCleanupInterval determines how frequently the cleanup replication queue
	// KeyName: history.ReplicationTaskProcessorCleanupInterval
	// Value type: Duration
	// Default value: 1m (1* time.Minute)
	// Allowed filters: ShardID
	ReplicationTaskProcessorCleanupInterval
	// ReplicationTaskProcessorStartWait is the wait time before each task processing batch
	// KeyName: history.ReplicationTaskProcessorStartWait
	// Value type: Duration
	// Default value: 5s (5* time.Second)
	// Allowed filters: ShardID
	ReplicationTaskProcessorStartWait
	// WorkerESProcessorFlushInterval is flush interval for esProcessor
	// KeyName: worker.ESProcessorFlushInterval
	// Value type: Duration
	// Default value: 1s (1*time.Second)
	// Allowed filters: N/A
	WorkerESProcessorFlushInterval
	// WorkerTimeLimitPerArchivalIteration is controls the time limit of each iteration of archival workflow
	// KeyName: worker.TimeLimitPerArchivalIteration
	// Value type: Duration
	// Default value: archiver.MaxArchivalIterationTimeout()
	// Allowed filters: N/A
	WorkerTimeLimitPerArchivalIteration
	// WorkerReplicationTaskMaxRetryDuration is the max retry duration for any task
	// KeyName: worker.replicationTaskMaxRetryDuration
	// Value type: Duration
	// Default value: 10m (time.Minute*10)
	// Allowed filters: N/A
	WorkerReplicationTaskMaxRetryDuration
	// ESAnalyzerTimeWindow defines the time window ElasticSearch Analyzer will consider while taking workflow averages
	// KeyName: worker.ESAnalyzerTimeWindow
	// Value type: Duration
	// Default value: 30 days
	ESAnalyzerTimeWindow
	// ESAnalyzerBufferWaitTime controls min time required to consider a worklow stuck
	// KeyName: worker.ESAnalyzerBufferWaitTime
	// Value type: Duration
	// Default value: 30 minutes
	ESAnalyzerBufferWaitTime

	// LastDurationKey must be the last one in this const group
	LastDurationKey
)

const (
	UnknownMapKey MapKey = iota

	// key for tests
	TestGetMapPropertyKey

	// key for common & admin

	// RequiredDomainDataKeys is the key for the list of data keys required in domain registration
	// KeyName: system.requiredDomainDataKeys
	// Value type: Map
	// Default value: nil
	// Allowed filters: N/A
	RequiredDomainDataKeys

	// key for frontend

	// ValidSearchAttributes is legal indexed keys that can be used in list APIs. When overriding, ensure to include the existing default attributes of the current release
	// KeyName: frontend.validSearchAttributes
	// Value type: Map
	// Default value: the default attributes of this release version, see definition.GetDefaultIndexedKeys()
	// Allowed filters: N/A
	ValidSearchAttributes

	// key for history

	// TaskSchedulerRoundRobinWeights is the priority weight for weighted round robin task scheduler
	// KeyName: history.taskSchedulerRoundRobinWeight
	// Value type: Map
	// Default value: please see common.ConvertIntMapToDynamicConfigMapProperty(DefaultTaskPriorityWeight) in code base
	// Allowed filters: N/A
	TaskSchedulerRoundRobinWeights
	// QueueProcessorPendingTaskSplitThreshold is the threshold for the number of pending tasks per domain
	// KeyName: history.queueProcessorPendingTaskSplitThreshold
	// Value type: Map
	// Default value: see common.ConvertIntMapToDynamicConfigMapProperty(DefaultPendingTaskSplitThreshold) in code base
	// Allowed filters: N/A
	QueueProcessorPendingTaskSplitThreshold
	// QueueProcessorStuckTaskSplitThreshold is the threshold for the number of attempts of a task
	// KeyName: history.queueProcessorStuckTaskSplitThreshold
	// Value type: Map
	// Default value: see common.ConvertIntMapToDynamicConfigMapProperty(DefaultStuckTaskSplitThreshold) in code base
	// Allowed filters: N/A
	QueueProcessorStuckTaskSplitThreshold

	// LastMapKey must be the last one in this const group
	LastMapKey
)

var IntKeys = map[IntKey]DynamicInt{
	TestGetIntPropertyKey: DynamicInt{
		KeyName:      "testGetIntPropertyKey",
		Description:  "",
		DefaultValue: 0,
	},
	TestGetIntPropertyFilteredByDomainKey: DynamicInt{
		KeyName:      "testGetIntPropertyFilteredByDomainKey",
		Description:  "",
		DefaultValue: 0,
	},
	TestGetIntPropertyFilteredByTaskListInfoKey: DynamicInt{
		KeyName:      "testGetIntPropertyFilteredByTaskListInfoKey",
		Description:  "",
		DefaultValue: 0,
	},
	TransactionSizeLimit: DynamicInt{
		KeyName:      "system.transactionSizeLimit",
		Description:  "TransactionSizeLimit is the largest allowed transaction size to persistence",
		DefaultValue: 14680064,
	},
	MaxRetentionDays: DynamicInt{
		KeyName:      "system.maxRetentionDays",
		Description:  "MaxRetentionDays is the maximum allowed retention days for domain",
		DefaultValue: 30,
	},
	MinRetentionDays: DynamicInt{
		KeyName:      "system.minRetentionDays",
		Description:  "MinRetentionDays is the minimal allowed retention days for domain",
		DefaultValue: 1,
	},
	MaxDecisionStartToCloseSeconds: DynamicInt{
		KeyName:      "system.maxDecisionStartToCloseSeconds",
		Description:  "MaxDecisionStartToCloseSeconds is the maximum allowed value for decision start to close timeout in seconds",
		DefaultValue: 240,
	},
	GRPCMaxSizeInByte: DynamicInt{
		KeyName:      "system.grpcMaxSizeInByte",
		Description:  "GRPCMaxSizeInByte is the key for config GRPC response size",
		DefaultValue: 4 * 1024 * 1024,
	},
	BlobSizeLimitError: DynamicInt{
		KeyName:      "limit.blobSize.error",
		Description:  "BlobSizeLimitError is the per event blob size limit",
		DefaultValue: 2 * 1024 * 1024,
	},
	BlobSizeLimitWarn: DynamicInt{
		KeyName:      "limit.blobSize.warn",
		Description:  "BlobSizeLimitWarn is the per event blob size limit for warning",
		DefaultValue: 256 * 1024,
	},
	HistorySizeLimitError: DynamicInt{
		KeyName:      "limit.historySize.error",
		Description:  "HistorySizeLimitError is the per workflow execution history size limit",
		DefaultValue: 200 * 1024 * 1024,
	},
	HistorySizeLimitWarn: DynamicInt{
		KeyName:      "limit.historySize.warn",
		Description:  "HistorySizeLimitWarn is the per workflow execution history size limit for warning",
		DefaultValue: 50 * 1024 * 1024,
	},
	HistoryCountLimitError: DynamicInt{
		KeyName:      "limit.historyCount.error",
		Description:  "HistoryCountLimitError is the per workflow execution history event count limit",
		DefaultValue: 200 * 1024,
	},
	HistoryCountLimitWarn: DynamicInt{
		KeyName:      "limit.historyCount.warn",
		Description:  "HistoryCountLimitWarn is the per workflow execution history event count limit for warning",
		DefaultValue: 50 * 1024,
	},
	DomainNameMaxLength: DynamicInt{
		KeyName:      "limit.domainNameLength",
		Description:  "DomainNameMaxLength is the length limit for domain name",
		DefaultValue: 1000,
	},
	IdentityMaxLength: DynamicInt{
		KeyName:      "limit.identityLength",
		Description:  "IdentityMaxLength is the length limit for identity",
		DefaultValue: 1000,
	},
	WorkflowIDMaxLength: DynamicInt{
		KeyName:      "limit.workflowIDLength",
		Description:  "WorkflowIDMaxLength is the length limit for workflowID",
		DefaultValue: 1000,
	},
	SignalNameMaxLength: DynamicInt{
		KeyName:      "limit.signalNameLength",
		Description:  "SignalNameMaxLength is the length limit for signal name",
		DefaultValue: 1000,
	},
	WorkflowTypeMaxLength: DynamicInt{
		KeyName:      "limit.workflowTypeLength",
		Description:  "WorkflowTypeMaxLength is the length limit for workflow type",
		DefaultValue: 1000,
	},
	RequestIDMaxLength: DynamicInt{
		KeyName:      "limit.requestIDLength",
		Description:  "RequestIDMaxLength is the length limit for requestID",
		DefaultValue: 1000,
	},
	TaskListNameMaxLength: DynamicInt{
		KeyName:      "limit.taskListNameLength",
		Description:  "TaskListNameMaxLength is the length limit for task list name",
		DefaultValue: 1000,
	},
	ActivityIDMaxLength: DynamicInt{
		KeyName:      "limit.activityIDLength",
		Description:  "ActivityIDMaxLength is the length limit for activityID",
		DefaultValue: 1000,
	},
	ActivityTypeMaxLength: DynamicInt{
		KeyName:      "limit.activityTypeLength",
		Description:  "ActivityTypeMaxLength is the length limit for activity type",
		DefaultValue: 1000,
	},
	MarkerNameMaxLength: DynamicInt{
		KeyName:      "limit.markerNameLength",
		Description:  "MarkerNameMaxLength is the length limit for marker name",
		DefaultValue: 1000,
	},
	TimerIDMaxLength: DynamicInt{
		KeyName:      "limit.timerIDLength",
		Description:  "TimerIDMaxLength is the length limit for timerID",
		DefaultValue: 1000,
	},
	MaxIDLengthWarnLimit: DynamicInt{
		KeyName:      "limit.maxIDWarnLength",
		Description:  "MaxIDLengthWarnLimit is the warn length limit for various IDs, including: Domain, TaskList, WorkflowID, ActivityID, TimerID, WorkflowType, ActivityType, SignalName, MarkerName, ErrorReason/FailureReason/CancelCause, Identity, RequestID",
		DefaultValue: 128,
	},
	FrontendPersistenceMaxQPS: DynamicInt{
		KeyName:      "frontend.persistenceMaxQPS",
		Description:  "FrontendPersistenceMaxQPS is the max qps frontend host can query DB",
		DefaultValue: 2000,
	},
	FrontendPersistenceGlobalMaxQPS: DynamicInt{
		KeyName:      "frontend.persistenceGlobalMaxQPS",
		Description:  "FrontendPersistenceGlobalMaxQPS is the max qps frontend cluster can query DB",
		DefaultValue: 0,
	},
	FrontendVisibilityMaxPageSize: DynamicInt{
		KeyName:      "frontend.visibilityMaxPageSize",
		Description:  "FrontendVisibilityMaxPageSize is default max size for ListWorkflowExecutions in one page",
		DefaultValue: 1000,
	},
	FrontendVisibilityListMaxQPS: DynamicInt{
		KeyName:      "frontend.visibilityListMaxQPS",
		Description:  "FrontendVisibilityListMaxQPS is max qps frontend can list open/close workflows",
		DefaultValue: 10,
	},
	FrontendESVisibilityListMaxQPS: DynamicInt{
		KeyName:      "frontend.esVisibilityListMaxQPS",
		Description:  "FrontendESVisibilityListMaxQPS is max qps frontend can list open/close workflows from ElasticSearch",
		DefaultValue: 30,
	},
	FrontendESIndexMaxResultWindow: DynamicInt{
		KeyName:      "frontend.esIndexMaxResultWindow",
		Description:  "FrontendESIndexMaxResultWindow is ElasticSearch index setting max_result_window",
		DefaultValue: 10000,
	},
	FrontendHistoryMaxPageSize: DynamicInt{
		KeyName:      "frontend.historyMaxPageSize",
		Description:  "FrontendHistoryMaxPageSize is default max size for GetWorkflowExecutionHistory in one page",
		DefaultValue: 1000,
	},
	FrontendUserRPS: DynamicInt{
		KeyName:      "frontend.rps",
		Description:  "FrontendUserRPS is workflow rate limit per second",
		DefaultValue: 1200,
	},
	FrontendWorkerRPS: DynamicInt{
		KeyName:      "frontend.workerrps",
		Description:  "FrontendWorkerRPS is background-processing workflow rate limit per second",
		DefaultValue: UnlimitedRPS,
	},
	FrontendMaxDomainUserRPSPerInstance: DynamicInt{
		KeyName:      "frontend.domainrps",
		Description:  "FrontendMaxDomainUserRPSPerInstance is workflow domain rate limit per second",
		DefaultValue: 1200,
	},
	FrontendMaxDomainWorkerRPSPerInstance: DynamicInt{
		KeyName:      "frontend.domainworkerrps",
		Description:  "FrontendMaxDomainWorkerRPSPerInstance is background-processing workflow domain rate limit per second",
		DefaultValue: UnlimitedRPS,
	},
	FrontendGlobalDomainUserRPS: DynamicInt{
		KeyName:      "frontend.globalDomainrps",
		Description:  "FrontendGlobalDomainUserRPS is workflow domain rate limit per second for the whole Cadence cluster",
		DefaultValue: 0,
	},
	FrontendGlobalDomainWorkerRPS: DynamicInt{
		KeyName:      "frontend.globalDomainWorkerrps",
		Description:  "FrontendGlobalDomainWorkerRPS is background-processing workflow domain rate limit per second for the whole Cadence cluster",
		DefaultValue: UnlimitedRPS,
	},
	FrontendDecisionResultCountLimit: DynamicInt{
		KeyName:      "frontend.decisionResultCountLimit",
		Description:  "FrontendDecisionResultCountLimit is max number of decisions per RespondDecisionTaskCompleted request",
		DefaultValue: 0,
	},
	FrontendHistoryMgrNumConns: DynamicInt{
		KeyName:      "frontend.historyMgrNumConns",
		Description:  "FrontendHistoryMgrNumConns is for persistence cluster.NumConns",
		DefaultValue: 10,
	},
	FrontendThrottledLogRPS: DynamicInt{
		KeyName:      "frontend.throttledLogRPS",
		Description:  "FrontendThrottledLogRPS is the rate limit on number of log messages emitted per second for throttled logger",
		DefaultValue: 20,
	},
	FrontendMaxBadBinaries: DynamicInt{
		KeyName:      "frontend.maxBadBinaries",
		Description:  "FrontendMaxBadBinaries is the max number of bad binaries in domain config",
		DefaultValue: 10,
	},
	SearchAttributesNumberOfKeysLimit: DynamicInt{
		KeyName:      "frontend.searchAttributesNumberOfKeysLimit",
		Description:  "SearchAttributesNumberOfKeysLimit is the limit of number of keys",
		DefaultValue: 100,
	},
	SearchAttributesSizeOfValueLimit: DynamicInt{
		KeyName:      "frontend.searchAttributesSizeOfValueLimit",
		Description:  "SearchAttributesSizeOfValueLimit is the size limit of each value",
		DefaultValue: 2048,
	},
	SearchAttributesTotalSizeLimit: DynamicInt{
		KeyName:      "frontend.searchAttributesTotalSizeLimit",
		Description:  "SearchAttributesTotalSizeLimit is the size limit of the whole map",
		DefaultValue: 40 * 1024,
	},
	VisibilityArchivalQueryMaxPageSize: DynamicInt{
		KeyName:      "frontend.visibilityArchivalQueryMaxPageSize",
		Description:  "VisibilityArchivalQueryMaxPageSize is the maximum page size for a visibility archival query",
		DefaultValue: 10000,
	},
	MatchingUserRPS: DynamicInt{
		KeyName:      "matching.rps",
		Description:  "MatchingUserRPS is request rate per second for each matching host",
		DefaultValue: 1200,
	},
	MatchingWorkerRPS: DynamicInt{
		KeyName:      "matching.workerrps",
		Description:  "MatchingWorkerRPS is background-processing request rate per second for each matching host",
		DefaultValue: UnlimitedRPS,
	},
	MatchingDomainUserRPS: DynamicInt{
		KeyName:      "matching.domainrps",
		Description:  "MatchingDomainUserRPS is request rate per domain per second for each matching host",
		DefaultValue: 0,
	},
	MatchingDomainWorkerRPS: DynamicInt{
		KeyName:      "matching.domainworkerrps",
		Description:  "MatchingDomainWorkerRPS is background-processing request rate per domain per second for each matching host",
		DefaultValue: UnlimitedRPS,
	},
	MatchingPersistenceMaxQPS: DynamicInt{
		KeyName:      "matching.persistenceMaxQPS",
		Description:  "MatchingPersistenceMaxQPS is the max qps matching host can query DB",
		DefaultValue: 3000,
	},
	MatchingPersistenceGlobalMaxQPS: DynamicInt{
		KeyName:      "matching.persistenceGlobalMaxQPS",
		Description:  "MatchingPersistenceGlobalMaxQPS is the max qps matching cluster can query DB",
		DefaultValue: 0,
	},
	MatchingMinTaskThrottlingBurstSize: DynamicInt{
		KeyName:      "matching.minTaskThrottlingBurstSize",
		Description:  "MatchingMinTaskThrottlingBurstSize is the minimum burst size for task list throttling",
		DefaultValue: 1,
	},
	MatchingGetTasksBatchSize: DynamicInt{
		KeyName:      "matching.getTasksBatchSize",
		Description:  "MatchingGetTasksBatchSize is the maximum batch size to fetch from the task buffer",
		DefaultValue: 1000,
	},
	MatchingOutstandingTaskAppendsThreshold: DynamicInt{
		KeyName:      "matching.outstandingTaskAppendsThreshold",
		Description:  "MatchingOutstandingTaskAppendsThreshold is the threshold for outstanding task appends",
		DefaultValue: 250,
	},
	MatchingMaxTaskBatchSize: DynamicInt{
		KeyName:      "matching.maxTaskBatchSize",
		Description:  "MatchingMaxTaskBatchSize is max batch size for task writer",
		DefaultValue: 100,
	},
	MatchingMaxTaskDeleteBatchSize: DynamicInt{
		KeyName:      "matching.maxTaskDeleteBatchSize",
		Description:  "MatchingMaxTaskDeleteBatchSize is the max batch size for range deletion of tasks",
		DefaultValue: 100,
	},
	MatchingThrottledLogRPS: DynamicInt{
		KeyName:      "matching.throttledLogRPS",
		Description:  "MatchingThrottledLogRPS is the rate limit on number of log messages emitted per second for throttled logger",
		DefaultValue: 20,
	},
	MatchingNumTasklistWritePartitions: DynamicInt{
		KeyName:      "matching.numTasklistWritePartitions",
		Description:  "MatchingNumTasklistWritePartitions is the number of write partitions for a task list",
		DefaultValue: 1,
	},
	MatchingNumTasklistReadPartitions: DynamicInt{
		KeyName:      "matching.numTasklistReadPartitions",
		Description:  "MatchingNumTasklistReadPartitions is the number of read partitions for a task list",
		DefaultValue: 1,
	},
	MatchingForwarderMaxOutstandingPolls: DynamicInt{
		KeyName:      "matching.forwarderMaxOutstandingPolls",
		Description:  "MatchingForwarderMaxOutstandingPolls is the max number of inflight polls from the forwarder",
		DefaultValue: 1,
	},
	MatchingForwarderMaxOutstandingTasks: DynamicInt{
		KeyName:      "matching.forwarderMaxOutstandingTasks",
		Description:  "MatchingForwarderMaxOutstandingTasks is the max number of inflight addTask/queryTask from the forwarder",
		DefaultValue: 1,
	},
	MatchingForwarderMaxRatePerSecond: DynamicInt{
		KeyName:      "matching.forwarderMaxRatePerSecond",
		Description:  "MatchingForwarderMaxRatePerSecond is the max rate at which add/query can be forwarded",
		DefaultValue: 10,
	},
	MatchingForwarderMaxChildrenPerNode: DynamicInt{
		KeyName:      "matching.forwarderMaxChildrenPerNode",
		Description:  "MatchingForwarderMaxChildrenPerNode is the max number of children per node in the task list partition tree",
		DefaultValue: 20,
	},
	HistoryRPS: DynamicInt{
		KeyName:      "history.rps",
		Description:  "HistoryRPS is request rate per second for each history host",
		DefaultValue: 3000,
	},
	HistoryPersistenceMaxQPS: DynamicInt{
		KeyName:      "history.persistenceMaxQPS",
		Description:  "HistoryPersistenceMaxQPS is the max qps history host can query DB",
		DefaultValue: 9000,
	},
	HistoryPersistenceGlobalMaxQPS: DynamicInt{
		KeyName:      "history.persistenceGlobalMaxQPS",
		Description:  "HistoryPersistenceGlobalMaxQPS is the max qps history cluster can query DB",
		DefaultValue: 0,
	},
	HistoryVisibilityOpenMaxQPS: DynamicInt{
		KeyName:      "history.historyVisibilityOpenMaxQPS",
		Description:  "HistoryVisibilityOpenMaxQPS is max qps one history host can write visibility open_executions",
		DefaultValue: 300,
	},
	HistoryVisibilityClosedMaxQPS: DynamicInt{
		KeyName:      "history.historyVisibilityClosedMaxQPS",
		Description:  "HistoryVisibilityClosedMaxQPS is max qps one history host can write visibility closed_executions",
		DefaultValue: 300,
	},
	HistoryCacheInitialSize: DynamicInt{
		KeyName:      "history.cacheInitialSize",
		Description:  "HistoryCacheInitialSize is initial size of history cache",
		DefaultValue: 128,
	},
	HistoryCacheMaxSize: DynamicInt{
		KeyName:      "history.cacheMaxSize",
		Description:  "HistoryCacheMaxSize is max size of history cache",
		DefaultValue: 512,
	},
	EventsCacheInitialCount: DynamicInt{
		KeyName:      "history.eventsCacheInitialSize",
		Description:  "EventsCacheInitialCount is initial count of events cache",
		DefaultValue: 128,
	},
	EventsCacheMaxCount: DynamicInt{
		KeyName:      "history.eventsCacheMaxSize",
		Description:  "EventsCacheMaxCount is max count of events cache",
		DefaultValue: 512,
	},
	EventsCacheMaxSize: DynamicInt{
		KeyName:      "history.eventsCacheMaxSizeInBytes",
		Description:  "EventsCacheMaxSize is max size of events cache in bytes",
		DefaultValue: 0,
	},
	EventsCacheGlobalInitialCount: DynamicInt{
		KeyName:      "history.eventsCacheGlobalInitialSize",
		Description:  "EventsCacheGlobalInitialCount is initial count of global events cache",
		DefaultValue: 4096,
	},
	EventsCacheGlobalMaxCount: DynamicInt{
		KeyName:      "history.eventsCacheGlobalMaxSize",
		Description:  "EventsCacheGlobalMaxCount is max count of global events cache",
		DefaultValue: 131072,
	},
	AcquireShardConcurrency: DynamicInt{
		KeyName:      "history.acquireShardConcurrency",
		Description:  "AcquireShardConcurrency is number of goroutines that can be used to acquire shards in the shard controller.",
		DefaultValue: 1,
	},
	TaskProcessRPS: DynamicInt{
		KeyName:      "history.taskProcessRPS",
		Description:  "TaskProcessRPS is the task processing rate per second for each domain",
		DefaultValue: 1000,
	},
	TaskSchedulerType: DynamicInt{
		KeyName:      "history.taskSchedulerType",
		Description:  "TaskSchedulerType is the task scheduler type for priority task processor",
		DefaultValue: 2, // int(task.SchedulerTypeWRR),
	},
	TaskSchedulerWorkerCount: DynamicInt{
		KeyName:      "history.taskSchedulerWorkerCount",
		Description:  "TaskSchedulerWorkerCount is the number of workers per host in task scheduler",
		DefaultValue: 200,
	},
	TaskSchedulerShardWorkerCount: DynamicInt{
		KeyName:      "history.taskSchedulerShardWorkerCount",
		Description:  "TaskSchedulerShardWorkerCount is the number of worker per shard in task scheduler",
		DefaultValue: 0,
	},
	TaskSchedulerQueueSize: DynamicInt{
		KeyName:      "history.taskSchedulerQueueSize",
		Description:  "TaskSchedulerQueueSize is the size of task channel for host level task scheduler",
		DefaultValue: 10000,
	},
	TaskSchedulerShardQueueSize: DynamicInt{
		KeyName:      "history.taskSchedulerShardQueueSize",
		Description:  "TaskSchedulerShardQueueSize is the size of task channel for shard level task scheduler",
		DefaultValue: 200,
	},
	TaskSchedulerDispatcherCount: DynamicInt{
		KeyName:      "history.taskSchedulerDispatcherCount",
		Description:  "TaskSchedulerDispatcherCount is the number of task dispatcher in task scheduler (only applies to host level task scheduler)",
		DefaultValue: 1,
	},
	TaskCriticalRetryCount: DynamicInt{
		KeyName:      "history.taskCriticalRetryCount",
		Description:  "TaskCriticalRetryCount is the critical retry count for background tasks, when task attempt exceeds this threshold:- task attempt metrics and additional error logs will be emitted- task priority will be lowered",
		DefaultValue: 50,
	},
	QueueProcessorSplitMaxLevel: DynamicInt{
		KeyName:      "history.queueProcessorSplitMaxLevel",
		Description:  "QueueProcessorSplitMaxLevel is the max processing queue level",
		DefaultValue: 2, // 3 levels, start from 0
	},
	TimerTaskBatchSize: DynamicInt{
		KeyName:      "history.timerTaskBatchSize",
		Description:  "TimerTaskBatchSize is batch size for timer processor to process tasks",
		DefaultValue: 100,
	},
	TimerTaskDeleteBatchSize: DynamicInt{
		KeyName:      "history.timerTaskDeleteBatchSize",
		Description:  "TimerTaskDeleteBatchSize is batch size for timer processor to delete timer tasks",
		DefaultValue: 4000,
	},
	TimerProcessorGetFailureRetryCount: DynamicInt{
		KeyName:      "history.timerProcessorGetFailureRetryCount",
		Description:  "TimerProcessorGetFailureRetryCount is retry count for timer processor get failure operation",
		DefaultValue: 5,
	},
	TimerProcessorCompleteTimerFailureRetryCount: DynamicInt{
		KeyName:      "history.timerProcessorCompleteTimerFailureRetryCount",
		Description:  "TimerProcessorCompleteTimerFailureRetryCount is retry count for timer processor complete timer operation",
		DefaultValue: 10,
	},
	TimerProcessorFailoverMaxPollRPS: DynamicInt{
		KeyName:      "history.timerProcessorFailoverMaxPollRPS",
		Description:  "TimerProcessorFailoverMaxPollRPS is max poll rate per second for timer processor",
		DefaultValue: 1,
	},
	TimerProcessorMaxPollRPS: DynamicInt{
		KeyName:      "history.timerProcessorMaxPollRPS",
		Description:  "TimerProcessorMaxPollRPS is max poll rate per second for timer processor",
		DefaultValue: 20,
	},
	TimerProcessorMaxRedispatchQueueSize: DynamicInt{
		KeyName:      "history.timerProcessorMaxRedispatchQueueSize",
		Description:  "TimerProcessorMaxRedispatchQueueSize is the threshold of the number of tasks in the redispatch queue for timer processor",
		DefaultValue: 10000,
	},
	TimerProcessorHistoryArchivalSizeLimit: DynamicInt{
		KeyName:      "history.timerProcessorHistoryArchivalSizeLimit",
		Description:  "TimerProcessorHistoryArchivalSizeLimit is the max history size for inline archival",
		DefaultValue: 500 * 1024,
	},
	TransferTaskBatchSize: DynamicInt{
		KeyName:      "history.transferTaskBatchSize",
		Description:  "TransferTaskBatchSize is batch size for transferQueueProcessor",
		DefaultValue: 100,
	},
	TransferTaskDeleteBatchSize: DynamicInt{
		KeyName:      "history.transferTaskDeleteBatchSize",
		Description:  "TransferTaskDeleteBatchSize is batch size for transferQueueProcessor to delete transfer tasks",
		DefaultValue: 4000,
	},
	TransferProcessorFailoverMaxPollRPS: DynamicInt{
		KeyName:      "history.transferProcessorFailoverMaxPollRPS",
		Description:  "TransferProcessorFailoverMaxPollRPS is max poll rate per second for transferQueueProcessor",
		DefaultValue: 1,
	},
	TransferProcessorMaxPollRPS: DynamicInt{
		KeyName:      "history.transferProcessorMaxPollRPS",
		Description:  "TransferProcessorMaxPollRPS is max poll rate per second for transferQueueProcessor",
		DefaultValue: 20,
	},
	TransferProcessorCompleteTransferFailureRetryCount: DynamicInt{
		KeyName:      "history.transferProcessorCompleteTransferFailureRetryCount",
		Description:  "TransferProcessorCompleteTransferFailureRetryCount is times of retry for failure",
		DefaultValue: 10,
	},
	TransferProcessorMaxRedispatchQueueSize: DynamicInt{
		KeyName:      "history.transferProcessorMaxRedispatchQueueSize",
		Description:  "TransferProcessorMaxRedispatchQueueSize is the threshold of the number of tasks in the redispatch queue for transferQueueProcessor",
		DefaultValue: 10000,
	},
	CrossClusterTaskBatchSize: DynamicInt{
		KeyName:      "history.crossClusterTaskBatchSize",
		Description:  "CrossClusterTaskBatchSize is the batch size for loading cross cluster tasks from persistence in crossClusterQueueProcessor",
		DefaultValue: 100,
	},
	CrossClusterTaskDeleteBatchSize: DynamicInt{
		KeyName:      "history.crossClusterTaskDeleteBatchSize",
		Description:  "CrossClusterTaskDeleteBatchSize is the batch size for deleting cross cluster tasks from persistence in crossClusterQueueProcessor",
		DefaultValue: 4000,
	},
	CrossClusterTaskFetchBatchSize: DynamicInt{
		KeyName:      "history.crossClusterTaskFetchBatchSize",
		Description:  "CrossClusterTaskFetchBatchSize is batch size for dispatching cross cluster tasks to target cluster in crossClusterQueueProcessor",
		DefaultValue: 100,
	},
	CrossClusterSourceProcessorMaxPollRPS: DynamicInt{
		KeyName:      "history.crossClusterSourceProcessorMaxPollRPS",
		Description:  "CrossClusterSourceProcessorMaxPollRPS is max poll rate per second for crossClusterQueueProcessor",
		DefaultValue: 20,
	},
	CrossClusterSourceProcessorCompleteTaskFailureRetryCount: DynamicInt{
		KeyName:      "history.crossClusterSourceProcessorCompleteTaskFailureRetryCount",
		Description:  "CrossClusterSourceProcessorCompleteTaskFailureRetryCount is times of retry for failure",
		DefaultValue: 10,
	},
	CrossClusterSourceProcessorMaxRedispatchQueueSize: DynamicInt{
		KeyName:      "history.crossClusterSourceProcessorMaxRedispatchQueueSize",
		Description:  "CrossClusterSourceProcessorMaxRedispatchQueueSize is the threshold of the number of tasks in the redispatch queue for crossClusterQueueProcessor",
		DefaultValue: 10000,
	},
	CrossClusterSourceProcessorMaxPendingTaskSize: DynamicInt{
		KeyName:      "history.crossClusterSourceProcessorMaxPendingTaskSize",
		Description:  "CrossClusterSourceProcessorMaxPendingTaskSize is the threshold of the number of ready for polling tasks in crossClusterQueueProcessor, task loading will be stopped when the number is reached",
		DefaultValue: 500,
	},
	CrossClusterTargetProcessorMaxPendingTasks: DynamicInt{
		KeyName:      "history.crossClusterTargetProcessorMaxPendingTasks",
		Description:  "CrossClusterTargetProcessorMaxPendingTasks is the max number of pending tasks in cross cluster task processor",
		DefaultValue: 200,
	},
	CrossClusterTargetProcessorMaxRetryCount: DynamicInt{
		KeyName:      "history.crossClusterTargetProcessorMaxRetryCount",
		Description:  "CrossClusterTargetProcessorMaxRetryCount is the max number of retries when executing a cross-cluster task in target cluster",
		DefaultValue: 20,
	},
	CrossClusterFetcherParallelism: DynamicInt{
		KeyName:      "history.crossClusterFetcherParallelism",
		Description:  "CrossClusterFetcherParallelism is the number of go routines each cross cluster fetcher use, note there's one cross cluster task fetcher per host per source cluster",
		DefaultValue: 1,
	},
	ReplicatorTaskBatchSize: DynamicInt{
		KeyName:      "history.replicatorTaskBatchSize",
		Description:  "ReplicatorTaskBatchSize is batch size for ReplicatorProcessor",
		DefaultValue: 25,
	},
	ReplicatorTaskDeleteBatchSize: DynamicInt{
		KeyName:      "history.replicatorTaskDeleteBatchSize",
		Description:  "ReplicatorTaskDeleteBatchSize is batch size for ReplicatorProcessor to delete replication tasks",
		DefaultValue: 4000,
	},
	ReplicatorReadTaskMaxRetryCount: DynamicInt{
		KeyName:      "history.replicatorReadTaskMaxRetryCount",
		Description:  "ReplicatorReadTaskMaxRetryCount is the number of read replication task retry time",
		DefaultValue: 3,
	},
	ExecutionMgrNumConns: DynamicInt{
		KeyName:      "history.executionMgrNumConns",
		Description:  "ExecutionMgrNumConns is persistence connections number for ExecutionManager",
		DefaultValue: 50,
	},
	HistoryMgrNumConns: DynamicInt{
		KeyName:      "history.historyMgrNumConns",
		Description:  "HistoryMgrNumConns is persistence connections number for HistoryManager",
		DefaultValue: 50,
	},
	MaximumBufferedEventsBatch: DynamicInt{
		KeyName:      "history.maximumBufferedEventsBatch",
		Description:  "MaximumBufferedEventsBatch is max number of buffer event in mutable state",
		DefaultValue: 100,
	},
	MaximumSignalsPerExecution: DynamicInt{
		KeyName:      "history.maximumSignalsPerExecution",
		Description:  "MaximumSignalsPerExecution is max number of signals supported by single execution",
		DefaultValue: 10000, // 10K signals should big enough given workflow execution has 200K history lengh limit. It needs to be non-zero to protect continueAsNew from infinit loop
	},
	NumArchiveSystemWorkflows: DynamicInt{
		KeyName:      "history.numArchiveSystemWorkflows",
		Description:  "NumArchiveSystemWorkflows is key for number of archive system workflows running in total",
		DefaultValue: 1000,
	},
	ArchiveRequestRPS: DynamicInt{
		KeyName:      "history.archiveRequestRPS",
		Description:  "ArchiveRequestRPS is the rate limit on the number of archive request per second",
		DefaultValue: 300, // should be much smaller than frontend RPS
	},
	ArchiveInlineHistoryRPS: DynamicInt{
		KeyName:      "history.archiveInlineHistoryRPS",
		Description:  "ArchiveInlineHistoryRPS is the (per instance) rate limit on the number of inline history archival attempts per second",
		DefaultValue: 1000,
	},
	ArchiveInlineHistoryGlobalRPS: DynamicInt{
		KeyName:      "history.archiveInlineHistoryGlobalRPS",
		Description:  "ArchiveInlineHistoryGlobalRPS is the global rate limit on the number of inline history archival attempts per second",
		DefaultValue: 10000,
	},
	ArchiveInlineVisibilityRPS: DynamicInt{
		KeyName:      "history.archiveInlineVisibilityRPS",
		Description:  "ArchiveInlineVisibilityRPS is the (per instance) rate limit on the number of inline visibility archival attempts per second",
		DefaultValue: 1000,
	},
	ArchiveInlineVisibilityGlobalRPS: DynamicInt{
		KeyName:      "history.archiveInlineVisibilityGlobalRPS",
		Description:  "ArchiveInlineVisibilityGlobalRPS is the global rate limit on the number of inline visibility archival attempts per second",
		DefaultValue: 10000,
	},
	HistoryMaxAutoResetPoints: DynamicInt{
		KeyName:      "history.historyMaxAutoResetPoints",
		Description:  "HistoryMaxAutoResetPoints is the key for max number of auto reset points stored in mutableState",
		DefaultValue: 20,
	},
	ParentClosePolicyThreshold: DynamicInt{
		KeyName:      "history.parentClosePolicyThreshold",
		Description:  "ParentClosePolicyThreshold is decides that parent close policy will be processed by sys workers(if enabled) ifthe number of children greater than or equal to this threshold",
		DefaultValue: 10,
	},
	NumParentClosePolicySystemWorkflows: DynamicInt{
		KeyName:      "history.numParentClosePolicySystemWorkflows",
		Description:  "NumParentClosePolicySystemWorkflows is key for number of parentClosePolicy system workflows running in total",
		DefaultValue: 10,
	},
	HistoryThrottledLogRPS: DynamicInt{
		KeyName:      "history.throttledLogRPS",
		Description:  "HistoryThrottledLogRPS is the rate limit on number of log messages emitted per second for throttled logger",
		DefaultValue: 4,
	},
	DecisionRetryCriticalAttempts: DynamicInt{
		KeyName:      "history.decisionRetryCriticalAttempts",
		Description:  "DecisionRetryCriticalAttempts is decision attempt threshold for logging and emiting metrics",
		DefaultValue: 10,
	},
	DecisionRetryMaxAttempts: DynamicInt{
		KeyName:      "history.decisionRetryMaxAttempts",
		Description:  "DecisionRetryMaxAttempts is the max limit for decision retry attempts. 0 indicates infinite number of attempts.",
		DefaultValue: 1000,
	},
	NormalDecisionScheduleToStartMaxAttempts: DynamicInt{
		KeyName:      "history.normalDecisionScheduleToStartMaxAttempts",
		Description:  "NormalDecisionScheduleToStartMaxAttempts is the maximum decision attempt for creating a scheduleToStart timeout timer for normal (non-sticky) decision",
		DefaultValue: 0,
	},
	MaxBufferedQueryCount: DynamicInt{
		KeyName:      "history.MaxBufferedQueryCount",
		Description:  "MaxBufferedQueryCount indicates the maximum number of queries which can be buffered at a given time for a single workflow",
		DefaultValue: 1,
	},
	MutableStateChecksumGenProbability: DynamicInt{
		KeyName:      "history.mutableStateChecksumGenProbability",
		Description:  "MutableStateChecksumGenProbability is the probability [0-100] that checksum will be generated for mutable state",
		DefaultValue: 0,
	},
	MutableStateChecksumVerifyProbability: DynamicInt{
		KeyName:      "history.mutableStateChecksumVerifyProbability",
		Description:  "MutableStateChecksumVerifyProbability is the probability [0-100] that checksum will be verified for mutable state",
		DefaultValue: 0,
	},
	MaxActivityCountDispatchByDomain: DynamicInt{
		KeyName:      "history.maxActivityCountDispatchByDomain",
		Description:  "MaxActivityCountDispatchByDomain max # of activity tasks to dispatch to matching before creating transfer tasks. This is an performance optimization to skip activity scheduling efforts.",
		DefaultValue: 0,
	},
	ReplicationTaskFetcherParallelism: DynamicInt{
		KeyName:      "history.ReplicationTaskFetcherParallelism",
		Description:  "ReplicationTaskFetcherParallelism determines how many go routines we spin up for fetching tasks",
		DefaultValue: 1,
	},
	ReplicationTaskProcessorErrorRetryMaxAttempts: DynamicInt{
		KeyName:      "history.ReplicationTaskProcessorErrorRetryMaxAttempts",
		Description:  "ReplicationTaskProcessorErrorRetryMaxAttempts is the max retry attempts for applying replication tasks",
		DefaultValue: 10,
	},
	ReplicationTaskProcessorReadHistoryBatchSize: DynamicInt{
		KeyName:      "history.ReplicationTaskProcessorReadHistoryBatchSize",
		Description:  "ReplicationTaskProcessorReadHistoryBatchSize is the batch size to read history events",
		DefaultValue: 5,
	},
	WorkerPersistenceMaxQPS: DynamicInt{
		KeyName:      "worker.persistenceMaxQPS",
		Description:  "WorkerPersistenceMaxQPS is the max qps worker host can query DB",
		DefaultValue: 500,
	},
	WorkerPersistenceGlobalMaxQPS: DynamicInt{
		KeyName:      "worker.persistenceGlobalMaxQPS",
		Description:  "WorkerPersistenceGlobalMaxQPS is the max qps worker cluster can query DB",
		DefaultValue: 0,
	},
	WorkerIndexerConcurrency: DynamicInt{
		KeyName:      "worker.indexerConcurrency",
		Description:  "WorkerIndexerConcurrency is the max concurrent messages to be processed at any given time",
		DefaultValue: 1000,
	},
	WorkerESProcessorNumOfWorkers: DynamicInt{
		KeyName:      "worker.ESProcessorNumOfWorkers",
		Description:  "WorkerESProcessorNumOfWorkers is num of workers for esProcessor",
		DefaultValue: 1,
	},
	WorkerESProcessorBulkActions: DynamicInt{
		KeyName:      "worker.ESProcessorBulkActions",
		Description:  "WorkerESProcessorBulkActions is max number of requests in bulk for esProcessor",
		DefaultValue: 1000,
	},
	WorkerESProcessorBulkSize: DynamicInt{
		KeyName:      "worker.ESProcessorBulkSize",
		Description:  "WorkerESProcessorBulkSize is max total size of bulk in bytes for esProcessor",
		DefaultValue: 2 << 24, // 16MB
	},
	WorkerArchiverConcurrency: DynamicInt{
		KeyName:      "worker.ArchiverConcurrency",
		Description:  "WorkerArchiverConcurrency is controls the number of coroutines handling archival work per archival workflow",
		DefaultValue: 50,
	},
	WorkerArchivalsPerIteration: DynamicInt{
		KeyName:      "worker.ArchivalsPerIteration",
		Description:  "WorkerArchivalsPerIteration is controls the number of archivals handled in each iteration of archival workflow",
		DefaultValue: 1000,
	},
	WorkerThrottledLogRPS: DynamicInt{
		KeyName:      "worker.throttledLogRPS",
		Description:  "WorkerThrottledLogRPS is the rate limit on number of log messages emitted per second for throttled logger",
		DefaultValue: 20,
	},
	ScannerPersistenceMaxQPS: DynamicInt{
		KeyName:      "worker.scannerPersistenceMaxQPS",
		Description:  "ScannerPersistenceMaxQPS is the maximum rate of persistence calls from worker.Scanner",
		DefaultValue: 5,
	},
	ScannerGetOrphanTasksPageSize: DynamicInt{
		KeyName:      "worker.scannerGetOrphanTasksPageSize",
		Description:  "ScannerGetOrphanTasksPageSize is the maximum number of orphans to delete in one batch",
		DefaultValue: 1000,
	},
	ScannerBatchSizeForTasklistHandler: DynamicInt{
		KeyName:      "worker.scannerBatchSizeForTasklistHandler",
		Description:  "ScannerBatchSizeForTasklistHandler is for: 1. max number of tasks to query per call(get tasks for tasklist) in the scavenger handler. 2. The scavenger then uses the return to decide if a tasklist can be deleted. It's better to keep it a relatively high number to let it be more efficient.",
		DefaultValue: 1000,
	},
	ScannerMaxTasksProcessedPerTasklistJob: DynamicInt{
		KeyName:      "worker.scannerMaxTasksProcessedPerTasklistJob",
		Description:  "ScannerMaxTasksProcessedPerTasklistJob is the number of tasks to process for a tasklist in each workflow run",
		DefaultValue: 256,
	},
	ConcreteExecutionsScannerConcurrency: DynamicInt{
		KeyName:      "worker.executionsScannerConcurrency",
		Description:  "ConcreteExecutionsScannerConcurrency is indicates the concurrency of concrete execution scanner",
		DefaultValue: 25,
	},
	ConcreteExecutionsScannerBlobstoreFlushThreshold: DynamicInt{
		KeyName:      "worker.executionsScannerBlobstoreFlushThreshold",
		Description:  "ConcreteExecutionsScannerBlobstoreFlushThreshold is indicates the flush threshold of blobstore in concrete execution scanner",
		DefaultValue: 100,
	},
	ConcreteExecutionsScannerActivityBatchSize: DynamicInt{
		KeyName:      "worker.executionsScannerActivityBatchSize",
		Description:  "ConcreteExecutionsScannerActivityBatchSize is indicates the batch size of scanner activities",
		DefaultValue: 25,
	},
	ConcreteExecutionsScannerPersistencePageSize: DynamicInt{
		KeyName:      "worker.executionsScannerPersistencePageSize",
		Description:  "ConcreteExecutionsScannerPersistencePageSize is indicates the page size of execution persistence fetches in concrete execution scanner",
		DefaultValue: 1000,
	},
	CurrentExecutionsScannerConcurrency: DynamicInt{
		KeyName:      "worker.currentExecutionsConcurrency",
		Description:  "CurrentExecutionsScannerConcurrency is indicates the concurrency of current executions scanner",
		DefaultValue: 25,
	},
	CurrentExecutionsScannerBlobstoreFlushThreshold: DynamicInt{
		KeyName:      "worker.currentExecutionsBlobstoreFlushThreshold",
		Description:  "CurrentExecutionsScannerBlobstoreFlushThreshold is indicates the flush threshold of blobstore in current executions scanner",
		DefaultValue: 100,
	},
	CurrentExecutionsScannerActivityBatchSize: DynamicInt{
		KeyName:      "worker.currentExecutionsActivityBatchSize",
		Description:  "CurrentExecutionsScannerActivityBatchSize is indicates the batch size of scanner activities",
		DefaultValue: 25,
	},
	CurrentExecutionsScannerPersistencePageSize: DynamicInt{
		KeyName:      "worker.currentExecutionsPersistencePageSize",
		Description:  "CurrentExecutionsScannerPersistencePageSize is indicates the page size of execution persistence fetches in current executions scanner",
		DefaultValue: 1000,
	},
	TimersScannerConcurrency: DynamicInt{
		KeyName:      "worker.timersScannerConcurrency",
		Description:  "TimersScannerConcurrency is the concurrency of timers scanner",
		DefaultValue: 5,
	},
	TimersScannerPersistencePageSize: DynamicInt{
		KeyName:      "worker.timersScannerPersistencePageSize",
		Description:  "TimersScannerPersistencePageSize is the page size of timers persistence fetches in timers scanner",
		DefaultValue: 1000,
	},
	TimersScannerBlobstoreFlushThreshold: DynamicInt{
		KeyName:      "worker.timersScannerBlobstoreFlushThreshold",
		Description:  "TimersScannerBlobstoreFlushThreshold is threshold to flush blob store",
		DefaultValue: 100,
	},
	TimersScannerActivityBatchSize: DynamicInt{
		KeyName:      "worker.timersScannerActivityBatchSize",
		Description:  "TimersScannerActivityBatchSize is TimersScannerActivityBatchSize",
		DefaultValue: 25,
	},
	TimersScannerPeriodStart: DynamicInt{
		KeyName:      "worker.timersScannerPeriodStart",
		Description:  "TimersScannerPeriodStart is interval start for fetching scheduled timers",
		DefaultValue: 24,
	},
	TimersScannerPeriodEnd: DynamicInt{
		KeyName:      "worker.timersScannerPeriodEnd",
		Description:  "TimersScannerPeriodEnd is interval end for fetching scheduled timers",
		DefaultValue: 3,
	},
	ESAnalyzerMaxNumDomains: DynamicInt{
		KeyName:      "worker.ESAnalyzerMaxNumDomains",
		Description:  "ESAnalyzerMaxNumDomains defines how many domains to check",
		DefaultValue: 500,
	},
	ESAnalyzerMaxNumWorkflowTypes: DynamicInt{
		KeyName:      "worker.ESAnalyzerMaxNumWorkflowTypes",
		Description:  "ESAnalyzerMaxNumWorkflowTypes defines how many workflow types to check per domain",
		DefaultValue: 100,
	},
	ESAnalyzerNumWorkflowsToRefresh: DynamicInt{
		KeyName:      "worker.ESAnalyzerNumWorkflowsToRefresh",
		Description:  "ESAnalyzerNumWorkflowsToRefresh controls how many workflows per workflow type should be refreshed per workflow type",
		DefaultValue: 100,
	},
	ESAnalyzerMinNumWorkflowsForAvg: DynamicInt{
		KeyName:      "worker.ESAnalyzerMinNumWorkflowsForAvg",
		Description:  "ESAnalyzerMinNumWorkflowsForAvg controls how many workflows to have at least to rely on workflow run time avg per type",
		DefaultValue: 100,
	},
	VisibilityArchivalQueryMaxRangeInDays: DynamicInt{
		KeyName:      "frontend.visibilityArchivalQueryMaxRangeInDays",
		Description:  "VisibilityArchivalQueryMaxRangeInDays is the maximum number of days for a visibility archival query",
		DefaultValue: 60,
	},
	VisibilityArchivalQueryMaxQPS: DynamicInt{
		KeyName:      "frontend.visibilityArchivalQueryMaxQPS",
		Description:  "VisibilityArchivalQueryMaxQPS is the timeout for a visibility archival query",
		DefaultValue: 1,
	},
	WorkflowDeletionJitterRange: DynamicInt{
		KeyName:      "system.workflowDeletionJitterRange",
		Description:  "WorkflowDeletionJitterRange defines the duration in minutes for workflow close tasks jittering",
		DefaultValue: 1,
	},
}

var BoolKeys = map[BoolKey]DynamicBool{
	TestGetBoolPropertyKey: DynamicBool{
		KeyName:      "testGetBoolPropertyKey",
		Description:  "",
		DefaultValue: false,
	},
	TestGetBoolPropertyFilteredByDomainIDKey: DynamicBool{
		KeyName:      "testGetBoolPropertyFilteredByDomainIDKey",
		Description:  "",
		DefaultValue: false,
	},
	TestGetBoolPropertyFilteredByTaskListInfoKey: DynamicBool{
		KeyName:      "testGetBoolPropertyFilteredByTaskListInfoKey",
		Description:  "",
		DefaultValue: false,
	},
	EnableVisibilitySampling: DynamicBool{
		KeyName:      "system.enableVisibilitySampling",
		Description:  "EnableVisibilitySampling is key for enable visibility sampling for basic(DB based) visibility",
		DefaultValue: false, // ...
	},
	EnableReadFromClosedExecutionV2: DynamicBool{
		KeyName:      "system.enableReadFromClosedExecutionV2",
		Description:  "EnableReadFromClosedExecutionV2 is key for enable read from cadence_visibility.closed_executions_v2",
		DefaultValue: false,
	},
	EnableReadVisibilityFromES: DynamicBool{
		KeyName:      "system.enableReadVisibilityFromES",
		Description:  "EnableReadVisibilityFromES is key for enable read from elastic search or db visibility, usually using with AdvancedVisibilityWritingMode for seamless migration from db visibility to advanced visibility",
		DefaultValue: true,
	},
	EmitShardDiffLog: DynamicBool{
		KeyName:      "history.emitShardDiffLog",
		Description:  "EmitShardDiffLog is whether emit the shard diff log",
		DefaultValue: false,
	},
	DisableListVisibilityByFilter: DynamicBool{
		KeyName:      "frontend.disableListVisibilityByFilter",
		Description:  "DisableListVisibilityByFilter is config to disable list open/close workflow using filter",
		DefaultValue: false,
	},
	EnableReadFromHistoryArchival: DynamicBool{
		KeyName:      "system.enableReadFromHistoryArchival",
		Description:  "EnableReadFromHistoryArchival is key for enabling reading history from archival store",
		DefaultValue: true,
	},
	EnableReadFromVisibilityArchival: DynamicBool{
		KeyName:      "system.enableReadFromVisibilityArchival",
		Description:  "EnableReadFromVisibilityArchival is key for enabling reading visibility from archival store to override the value from static config.",
		DefaultValue: true,
	},
	EnableDomainNotActiveAutoForwarding: DynamicBool{
		KeyName:      "system.enableDomainNotActiveAutoForwarding",
		Description:  "EnableDomainNotActiveAutoForwarding decides requests form which domain will be forwarded to active cluster if domain is not active in current cluster. Only when selected-api-forwarding or all-domain-apis-forwarding is the policy in ClusterRedirectionPolicy(in static config). If the policy is noop(default) this flag is not doing anything.",
		DefaultValue: true,
	},
	EnableGracefulFailover: DynamicBool{
		KeyName:      "system.enableGracefulFailover",
		Description:  "EnableGracefulFailover is whether enabling graceful failover",
		DefaultValue: true,
	},
	DisallowQuery: DynamicBool{
		KeyName:      "system.disallowQuery",
		Description:  "DisallowQuery is the key to disallow query for a domain",
		DefaultValue: false,
	},
	EnableDebugMode: DynamicBool{
		KeyName:      "system.enableDebugMode",
		Description:  "EnableDebugMode is for enabling debugging components, logs and metrics",
		DefaultValue: false,
	},
	EnableGRPCOutbound: DynamicBool{
		KeyName:      "system.enableGRPCOutbound",
		Description:  "EnableGRPCOutbound is the key for enabling outbound GRPC traffic",
		DefaultValue: true,
	},
	EnableSQLAsyncTransaction: DynamicBool{
		KeyName:      "system.enableSQLAsyncTransaction",
		Description:  "EnableSQLAsyncTransaction is the key for enabling async transaction",
		DefaultValue: false,
	},
	EnableClientVersionCheck: DynamicBool{
		KeyName:      "frontend.enableClientVersionCheck",
		Description:  "EnableClientVersionCheck is enables client version check for frontend",
		DefaultValue: false,
	},
	SendRawWorkflowHistory: DynamicBool{
		KeyName:      "frontend.sendRawWorkflowHistory",
		Description:  "SendRawWorkflowHistory is whether to enable raw history retrieving",
		DefaultValue: false,
	},
	FrontendEmitSignalNameMetricsTag: DynamicBool{
		KeyName:      "frontend.emitSignalNameMetricsTag",
		Description:  "FrontendEmitSignalNameMetricsTag enables emitting signal name tag in metrics in frontend client",
		DefaultValue: false,
	},
	MatchingEnableSyncMatch: DynamicBool{
		KeyName:      "matching.enableSyncMatch",
		Description:  "MatchingEnableSyncMatch is to enable sync match",
		DefaultValue: true,
	},
	MatchingEnableTaskInfoLogByDomainID: DynamicBool{
		KeyName:      "matching.enableTaskInfoLogByDomainID",
		Description:  "MatchingEnableTaskInfoLogByDomainID is enables info level logs for decision/activity task based on the request domainID",
		DefaultValue: false,
	},
	EventsCacheGlobalEnable: DynamicBool{
		KeyName:      "history.eventsCacheGlobalEnable",
		Description:  "EventsCacheGlobalEnable is enables global cache over all history shards",
		DefaultValue: false,
	},
	QueueProcessorEnableSplit: DynamicBool{
		KeyName:      "history.queueProcessorEnableSplit",
		Description:  "QueueProcessorEnableSplit is indicates whether processing queue split policy should be enabled",
		DefaultValue: false,
	},
	QueueProcessorEnableRandomSplitByDomainID: DynamicBool{
		KeyName:      "history.queueProcessorEnableRandomSplitByDomainID",
		Description:  "QueueProcessorEnableRandomSplitByDomainID is indicates whether random queue split policy should be enabled for a domain",
		DefaultValue: false,
	},
	QueueProcessorEnablePendingTaskSplitByDomainID: DynamicBool{
		KeyName:      "history.queueProcessorEnablePendingTaskSplitByDomainID",
		Description:  "ueueProcessorEnablePendingTaskSplitByDomainID is indicates whether pending task split policy should be enabled",
		DefaultValue: false,
	},
	QueueProcessorEnableStuckTaskSplitByDomainID: DynamicBool{
		KeyName:      "history.queueProcessorEnableStuckTaskSplitByDomainID",
		Description:  "QueueProcessorEnableStuckTaskSplitByDomainID is indicates whether stuck task split policy should be enabled",
		DefaultValue: false,
	},
	QueueProcessorEnablePersistQueueStates: DynamicBool{
		KeyName:      "history.queueProcessorEnablePersistQueueStates",
		Description:  "QueueProcessorEnablePersistQueueStates is indicates whether processing queue states should be persisted",
		DefaultValue: true,
	},
	QueueProcessorEnableLoadQueueStates: DynamicBool{
		KeyName:      "history.queueProcessorEnableLoadQueueStates",
		Description:  "QueueProcessorEnableLoadQueueStates is indicates whether processing queue states should be loaded",
		DefaultValue: true,
	},
	TransferProcessorEnableValidator: DynamicBool{
		KeyName:      "history.transferProcessorEnableValidator",
		Description:  "TransferProcessorEnableValidator is whether validator should be enabled for transferQueueProcessor",
		DefaultValue: false,
	},
	EnableAdminProtection: DynamicBool{
		KeyName:      "history.enableAdminProtection",
		Description:  "EnableAdminProtection is whether to enable admin checking",
		DefaultValue: false,
	},
	EnableParentClosePolicy: DynamicBool{
		KeyName:      "history.enableParentClosePolicy",
		Description:  "EnableParentClosePolicy is whether to  ParentClosePolicy",
		DefaultValue: true,
	},
	EnableDropStuckTaskByDomainID: DynamicBool{
		KeyName:      "history.DropStuckTaskByDomain",
		Description:  "EnableDropStuckTaskByDomainID is whether stuck timer/transfer task should be dropped for a domain",
		DefaultValue: false,
	},
	EnableConsistentQuery: DynamicBool{
		KeyName:      "history.EnableConsistentQuery",
		Description:  "EnableConsistentQuery indicates if consistent query is enabled for the cluster",
		DefaultValue: true,
	},
	EnableConsistentQueryByDomain: DynamicBool{
		KeyName:      "history.EnableConsistentQueryByDomain",
		Description:  "EnableConsistentQueryByDomain indicates if consistent query is enabled for a domain",
		DefaultValue: false,
	},
	EnableCrossClusterOperations: DynamicBool{
		KeyName:      "history.enableCrossClusterOperations",
		Description:  "EnableCrossClusterOperations indicates if cross cluster operations can be scheduled for a domain",
		DefaultValue: false,
	},
	EnableHistoryCorruptionCheck: DynamicBool{
		KeyName:      "history.enableHistoryCorruptionCheck",
		Description:  "EnableHistoryCorruptionCheck enables additional sanity check for corrupted history. This allows early catches of DB corruptions but potiantally increased latency.",
		DefaultValue: false,
	},
	EnableActivityLocalDispatchByDomain: DynamicBool{
		KeyName:      "history.enableActivityLocalDispatchByDomain",
		Description:  "EnableActivityLocalDispatchByDomain is allows worker to dispatch activity tasks through local tunnel after decisions are made. This is an performance optimization to skip activity scheduling efforts",
		DefaultValue: true,
	},
	HistoryEnableTaskInfoLogByDomainID: DynamicBool{
		KeyName:      "history.enableTaskInfoLogByDomainID",
		Description:  "HistoryEnableTaskInfoLogByDomainID is enables info level logs for decision/activity task based on the request domainID",
		DefaultValue: false,
	},
	EnableReplicationTaskGeneration: DynamicBool{
		KeyName:      "history.enableReplicationTaskGeneration",
		Description:  "EnableReplicationTaskGeneration is the flag to control replication generation",
		DefaultValue: true,
	},
	AllowArchivingIncompleteHistory: DynamicBool{
		KeyName:      "worker.AllowArchivingIncompleteHistory",
		Description:  "AllowArchivingIncompleteHistory will continue on when seeing some error like history mutated(usually caused by database consistency issues)",
		DefaultValue: false,
	},
	EnableCleaningOrphanTaskInTasklistScavenger: DynamicBool{
		KeyName:      "worker.enableCleaningOrphanTaskInTasklistScavenger",
		Description:  "EnableCleaningOrphanTaskInTasklistScavenger indicates if enabling the scanner to clean up orphan tasks",
		DefaultValue: false,
	},
	TaskListScannerEnabled: DynamicBool{
		KeyName:      "worker.taskListScannerEnabled",
		Description:  "TaskListScannerEnabled is indicates if task list scanner should be started as part of worker.Scanner",
		DefaultValue: true,
	},
	HistoryScannerEnabled: DynamicBool{
		KeyName:      "worker.historyScannerEnabled",
		Description:  "HistoryScannerEnabled is indicates if history scanner should be started as part of worker.Scanner",
		DefaultValue: false,
	},
	ConcreteExecutionsScannerEnabled: DynamicBool{
		KeyName:      "worker.executionsScannerEnabled",
		Description:  "ConcreteExecutionsScannerEnabled is indicates if executions scanner should be started as part of worker.Scanner",
		DefaultValue: false,
	},
	ConcreteExecutionsScannerInvariantCollectionMutableState: DynamicBool{
		KeyName:      "worker.executionsScannerInvariantCollectionMutableState",
		Description:  "ConcreteExecutionsScannerInvariantCollectionMutableState is indicates if mutable state invariant checks should be run",
		DefaultValue: true,
	},
	ConcreteExecutionsScannerInvariantCollectionHistory: DynamicBool{
		KeyName:      "worker.executionsScannerInvariantCollectionHistory",
		Description:  "ConcreteExecutionsScannerInvariantCollectionHistory is indicates if history invariant checks should be run",
		DefaultValue: true,
	},
	CurrentExecutionsScannerEnabled: DynamicBool{
		KeyName:      "worker.currentExecutionsScannerEnabled",
		Description:  "CurrentExecutionsScannerEnabled is indicates if current executions scanner should be started as part of worker.Scanner",
		DefaultValue: false,
	},
	CurrentExecutionsScannerInvariantCollectionHistory: DynamicBool{
		KeyName:      "worker.currentExecutionsScannerInvariantCollectionHistory",
		Description:  "CurrentExecutionsScannerInvariantCollectionHistory is indicates if history invariant checks should be run",
		DefaultValue: true,
	},
	CurrentExecutionsScannerInvariantCollectionMutableState: DynamicBool{
		KeyName:      "worker.currentExecutionsInvariantCollectionMutableState",
		Description:  "CurrentExecutionsScannerInvariantCollectionMutableState is indicates if mutable state invariant checks should be run",
		DefaultValue: true,
	},
	EnableBatcher: DynamicBool{
		KeyName:      "worker.enableBatcher",
		Description:  "EnableBatcher is decides whether start batcher in our worker",
		DefaultValue: true,
	},
	EnableParentClosePolicyWorker: DynamicBool{
		KeyName:      "system.enableParentClosePolicyWorker",
		Description:  "EnableParentClosePolicyWorker decides whether or not enable system workers for processing parent close policy task",
		DefaultValue: true,
	},
	EnableESAnalyzer: DynamicBool{
		KeyName:      "system.enableESAnalyzer",
		Description:  "EnableESAnalyzer decides whether to enable system workers for processing ElasticSearch Analyzer",
		DefaultValue: false,
	},
	EnableWatchDog: DynamicBool{
		KeyName:      "system.EnableWatchDog",
		Description:  "EnableWatchDog decides whether to enable watchdog system worker",
		DefaultValue: false,
	},
	EnableStickyQuery: DynamicBool{
		KeyName:      "system.enableStickyQuery",
		Description:  "EnableStickyQuery is indicates if sticky query should be enabled per domain",
		DefaultValue: true,
	},
	EnableFailoverManager: DynamicBool{
		KeyName:      "system.enableFailoverManager",
		Description:  "EnableFailoverManager is indicates if failover manager is enabled",
		DefaultValue: true,
	},
	EnableWorkflowShadower: DynamicBool{
		KeyName:      "system.enableWorkflowShadower",
		Description:  "EnableWorkflowShadower indicates if workflow shadower is enabled",
		DefaultValue: true,
	},
	ConcreteExecutionFixerDomainAllow: DynamicBool{
		KeyName:      "worker.concreteExecutionFixerDomainAllow",
		Description:  "ConcreteExecutionFixerDomainAllow is which domains are allowed to be fixed by concrete fixer workflow",
		DefaultValue: false,
	},
	CurrentExecutionFixerDomainAllow: DynamicBool{
		KeyName:      "worker.currentExecutionFixerDomainAllow",
		Description:  "CurrentExecutionFixerDomainAllow is which domains are allowed to be fixed by current fixer workflow",
		DefaultValue: false,
	},
	TimersScannerEnabled: DynamicBool{
		KeyName:      "worker.timersScannerEnabled",
		Description:  "TimersScannerEnabled is if timers scanner should be started as part of worker.Scanner",
		DefaultValue: false,
	},
	TimersFixerEnabled: DynamicBool{
		KeyName:      "worker.timersFixerEnabled",
		Description:  "TimersFixerEnabled is if timers fixer should be started as part of worker.Scanner",
		DefaultValue: false,
	},
	TimersFixerDomainAllow: DynamicBool{
		KeyName:      "worker.timersFixerDomainAllow",
		Description:  "TimersFixerDomainAllow is which domains are allowed to be fixed by timer fixer workflow",
		DefaultValue: false,
	},
	ConcreteExecutionFixerEnabled: DynamicBool{
		KeyName:      "worker.concreteExecutionFixerEnabled",
		Description:  "ConcreteExecutionFixerEnabled is if concrete execution fixer workflow is enabled",
		DefaultValue: false,
	},
	CurrentExecutionFixerEnabled: DynamicBool{
		KeyName:      "worker.currentExecutionFixerEnabled",
		Description:  "CurrentExecutionFixerEnabled is if current execution fixer workflow is enabled",
		DefaultValue: false,
	},
	EnableAuthorization: DynamicBool{
		KeyName:      "system.enableAuthorization",
		Description:  "EnableAuthorization is the key to enable authorization for a domain, only for extension binary:",
		DefaultValue: false,
	},
	EnableServiceAuthorization: DynamicBool{
		KeyName:      "system.enableServiceAuthorization",
		Description:  "EnableServiceAuthorization is the key to enable authorization for a service, only for extension binary:",
		DefaultValue: false,
	},
	EnableServiceAuthorizationLogOnly: DynamicBool{
		KeyName:      "system.enableServiceAuthorizationLogOnly",
		Description:  "EnableServiceAuthorizationLogOnly is the key to enable authorization logging for a service, only for extension binary:",
		DefaultValue: false,
	},
	ESAnalyzerPause: DynamicBool{
		KeyName:      "worker.ESAnalyzerPause",
		Description:  "ESAnalyzerPause defines if we want to dynamically pause the analyzer workflow",
		DefaultValue: false,
	},
	EnableArchivalCompression: DynamicBool{
		KeyName:      "worker.EnableArchivalCompression",
		Description:  "EnableArchivalCompression indicates whether blobs are compressed before they are archived",
		DefaultValue: false,
	},
	ESAnalyzerEnableAvgDurationBasedChecks: DynamicBool{
		KeyName:      "worker.ESAnalyzerEnableAvgDurationBasedChecks",
		Description:  "ESAnalyzerEnableAvgDurationBasedChecks controls if we want to enable avg duration based task refreshes",
		DefaultValue: false,
	},
	CorruptWorkflowWatchdogPause: DynamicBool{
		KeyName:      "worker.CorruptWorkflowWatchdogPause",
		Description:  "CorruptWorkflowWatchdogPause defines if we want to dynamically pause the watchdog workflow",
		DefaultValue: false,
	},
	Lockdown: DynamicBool{
		KeyName:      "system.Lockdown",
		Description:  "Lockdown defines if we want to allow failovers of domains to this cluster",
		DefaultValue: false,
	},
}

var FloatKeys = map[FloatKey]DynamicFloat{
	TestGetFloat64PropertyKey: DynamicFloat{
		KeyName:      "testGetFloat64PropertyKey",
		Description:  "",
		DefaultValue: 0,
	},
	PersistenceErrorInjectionRate: DynamicFloat{
		KeyName:      "system.persistenceErrorInjectionRate",
		Description:  "PersistenceErrorInjectionRate is rate for injecting random error in persistence",
		DefaultValue: 0,
	},
	AdminErrorInjectionRate: DynamicFloat{
		KeyName:      "admin.errorInjectionRate",
		Description:  "dminErrorInjectionRate is the rate for injecting random error in admin client",
		DefaultValue: 0,
	},
	DomainFailoverRefreshTimerJitterCoefficient: DynamicFloat{
		KeyName:      "frontend.domainFailoverRefreshTimerJitterCoefficient",
		Description:  "DomainFailoverRefreshTimerJitterCoefficient is the jitter for domain failover refresh timer jitter",
		DefaultValue: 0.1,
	},
	FrontendErrorInjectionRate: DynamicFloat{
		KeyName:      "frontend.errorInjectionRate",
		Description:  "FrontendErrorInjectionRate is rate for injecting random error in frontend client",
		DefaultValue: 0,
	},
	MatchingErrorInjectionRate: DynamicFloat{
		KeyName:      "matching.errorInjectionRate",
		Description:  "MatchingErrorInjectionRate is rate for injecting random error in matching client",
		DefaultValue: 0,
	},
	TaskRedispatchIntervalJitterCoefficient: DynamicFloat{
		KeyName:      "history.taskRedispatchIntervalJitterCoefficient",
		Description:  "TaskRedispatchIntervalJitterCoefficient is the task redispatch interval jitter coefficient",
		DefaultValue: 0.15,
	},
	QueueProcessorRandomSplitProbability: DynamicFloat{
		KeyName:      "history.queueProcessorRandomSplitProbability",
		Description:  "QueueProcessorRandomSplitProbability is the probability for a domain to be split to a new processing queue",
		DefaultValue: 0.01,
	},
	QueueProcessorPollBackoffIntervalJitterCoefficient: DynamicFloat{
		KeyName:      "history.queueProcessorPollBackoffIntervalJitterCoefficient",
		Description:  "QueueProcessorPollBackoffIntervalJitterCoefficient is backoff interval jitter coefficient",
		DefaultValue: 0.15,
	},
	TimerProcessorUpdateAckIntervalJitterCoefficient: DynamicFloat{
		KeyName:      "history.timerProcessorUpdateAckIntervalJitterCoefficient",
		Description:  "TimerProcessorUpdateAckIntervalJitterCoefficient is the update interval jitter coefficient",
		DefaultValue: 0.15,
	},
	TimerProcessorMaxPollIntervalJitterCoefficient: DynamicFloat{
		KeyName:      "history.timerProcessorMaxPollIntervalJitterCoefficient",
		Description:  "TimerProcessorMaxPollIntervalJitterCoefficient is the max poll interval jitter coefficient",
		DefaultValue: 0.15,
	},
	TimerProcessorSplitQueueIntervalJitterCoefficient: DynamicFloat{
		KeyName:      "history.timerProcessorSplitQueueIntervalJitterCoefficient",
		Description:  "TimerProcessorSplitQueueIntervalJitterCoefficient is the split processing queue interval jitter coefficient",
		DefaultValue: 0.15,
	},
	TransferProcessorMaxPollIntervalJitterCoefficient: DynamicFloat{
		KeyName:      "history.transferProcessorMaxPollIntervalJitterCoefficient",
		Description:  "TransferProcessorMaxPollIntervalJitterCoefficient is the max poll interval jitter coefficient",
		DefaultValue: 0.15,
	},
	TransferProcessorSplitQueueIntervalJitterCoefficient: DynamicFloat{
		KeyName:      "history.transferProcessorSplitQueueIntervalJitterCoefficient",
		Description:  "TransferProcessorSplitQueueIntervalJitterCoefficient is the split processing queue interval jitter coefficient",
		DefaultValue: 0.15,
	},
	TransferProcessorUpdateAckIntervalJitterCoefficient: DynamicFloat{
		KeyName:      "history.transferProcessorUpdateAckIntervalJitterCoefficient",
		Description:  "TransferProcessorUpdateAckIntervalJitterCoefficient is the update interval jitter coefficient",
		DefaultValue: 0.15,
	},
	CrossClusterSourceProcessorMaxPollIntervalJitterCoefficient: DynamicFloat{
		KeyName:      "history.crossClusterSourceProcessorMaxPollIntervalJitterCoefficient",
		Description:  "CrossClusterSourceProcessorMaxPollIntervalJitterCoefficient is the max poll interval jitter coefficient",
		DefaultValue: 0.15,
	},
	CrossClusterSourceProcessorUpdateAckIntervalJitterCoefficient: DynamicFloat{
		KeyName:      "history.crossClusterSourceProcessorUpdateAckIntervalJitterCoefficient",
		Description:  "CrossClusterSourceProcessorUpdateAckIntervalJitterCoefficient is the update interval jitter coefficient",
		DefaultValue: 0.15,
	},
	CrossClusterTargetProcessorJitterCoefficient: DynamicFloat{
		KeyName:      "history.crossClusterTargetProcessorJitterCoefficient",
		Description:  "CrossClusterTargetProcessorJitterCoefficient is the jitter coefficient used in cross cluster task processor",
		DefaultValue: 0.15,
	},
	CrossClusterFetcherJitterCoefficient: DynamicFloat{
		KeyName:      "history.crossClusterFetcherJitterCoefficient",
		Description:  "CrossClusterFetcherJitterCoefficient is the jitter coefficient used in cross cluster task fetcher",
		DefaultValue: 0.15,
	},
	ReplicationTaskProcessorCleanupJitterCoefficient: DynamicFloat{
		KeyName:      "history.ReplicationTaskProcessorCleanupJitterCoefficient",
		Description:  "ReplicationTaskProcessorCleanupJitterCoefficient is the jitter for cleanup timer",
		DefaultValue: 0.15,
	},
	ReplicationTaskProcessorStartWaitJitterCoefficient: DynamicFloat{
		KeyName:      "history.ReplicationTaskProcessorStartWaitJitterCoefficient",
		Description:  "ReplicationTaskProcessorStartWaitJitterCoefficient is the jitter for batch start wait timer",
		DefaultValue: 0.9,
	},
	ReplicationTaskProcessorHostQPS: DynamicFloat{
		KeyName:      "history.ReplicationTaskProcessorHostQPS",
		Description:  "ReplicationTaskProcessorHostQPS is the qps of task processing rate limiter on host level",
		DefaultValue: 1500,
	},
	ReplicationTaskProcessorShardQPS: DynamicFloat{
		KeyName:      "history.ReplicationTaskProcessorShardQPS",
		Description:  "ReplicationTaskProcessorShardQPS is the qps of task processing rate limiter on shard level",
		DefaultValue: 5,
	},
	ReplicationTaskGenerationQPS: DynamicFloat{
		KeyName:      "history.ReplicationTaskGenerationQPS",
		Description:  "ReplicationTaskGenerationQPS is the wait time between each replication task generation qps",
		DefaultValue: 100,
	},
	MutableStateChecksumInvalidateBefore: DynamicFloat{
		KeyName:      "history.mutableStateChecksumInvalidateBefore",
		Description:  "MutableStateChecksumInvalidateBefore is the epoch timestamp before which all checksums are to be discarded",
		DefaultValue: 0,
	},
	NotifyFailoverMarkerTimerJitterCoefficient: DynamicFloat{
		KeyName:      "history.NotifyFailoverMarkerTimerJitterCoefficient",
		Description:  "NotifyFailoverMarkerTimerJitterCoefficient is the jitter for failover marker notifier timer",
		DefaultValue: 0.15,
	},
	HistoryErrorInjectionRate: DynamicFloat{
		KeyName:      "history.errorInjectionRate",
		Description:  "HistoryErrorInjectionRate is rate for injecting random error in history client",
		DefaultValue: 0,
	},
	ReplicationTaskFetcherTimerJitterCoefficient: DynamicFloat{
		KeyName:      "history.ReplicationTaskFetcherTimerJitterCoefficient",
		Description:  "ReplicationTaskFetcherTimerJitterCoefficient is the jitter for fetcher timer",
		DefaultValue: 0.15,
	},
	WorkerDeterministicConstructionCheckProbability: DynamicFloat{
		KeyName:      "worker.DeterministicConstructionCheckProbability",
		Description:  "WorkerDeterministicConstructionCheckProbability controls the probability of running a deterministic construction check for any given archival",
		DefaultValue: 0.002,
	},
	WorkerBlobIntegrityCheckProbability: DynamicFloat{
		KeyName:      "worker.BlobIntegrityCheckProbability",
		Description:  "WorkerBlobIntegrityCheckProbability controls the probability of running an integrity check for any given archival",
		DefaultValue: 0.002,
	},
}

var StringKeys = map[StringKey]DynamicString{
	TestGetStringPropertyKey: DynamicString{
		KeyName:      "testGetStringPropertyKey",
		Description:  "",
		DefaultValue: "",
	},
	AdvancedVisibilityWritingMode: DynamicString{
		KeyName:      "system.advancedVisibilityWritingMode",
		Description:  "AdvancedVisibilityWritingMode is key for how to write to advanced visibility. The most useful option is dual, which can be used for seamless migration from db visibility to advanced visibility, usually using with EnableReadVisibilityFromES",
		DefaultValue: "on",
	},
	HistoryArchivalStatus: DynamicString{
		KeyName:      "system.historyArchivalStatus",
		Description:  "HistoryArchivalStatus is key for the status of history archival to override the value from static config.",
		DefaultValue: "enabled",
	},
	VisibilityArchivalStatus: DynamicString{
		KeyName:      "system.visibilityArchivalStatus",
		Description:  "VisibilityArchivalStatus is key for the status of visibility archival to override the value from static config.",
		DefaultValue: "enabled",
	},
	DefaultEventEncoding: DynamicString{
		KeyName:      "history.defaultEventEncoding",
		Description:  "DefaultEventEncoding is the encoding type for history events",
		DefaultValue: string(common.EncodingTypeThriftRW),
	},
	AdminOperationToken: DynamicString{
		KeyName:      "history.adminOperationToken",
		Description:  "AdminOperationToken is the token to pass admin checking",
		DefaultValue: "CadenceTeamONLY",
	},
	ESAnalyzerLimitToTypes: DynamicString{
		KeyName:      "worker.ESAnalyzerLimitToTypes",
		Description:  "ESAnalyzerLimitToTypes controls if we want to limit ESAnalyzer only to some workflow types",
		DefaultValue: "",
	},
	ESAnalyzerLimitToDomains: DynamicString{
		KeyName:      "worker.ESAnalyzerLimitToDomains",
		Description:  "ESAnalyzerLimitToDomains controls if we want to limit ESAnalyzer only to some domains",
		DefaultValue: "",
	},
	ESAnalyzerWorkflowDurationWarnThresholds: DynamicString{
		KeyName:      "worker.ESAnalyzerWorkflowDurationWarnThresholds",
		Description:  "ESAnalyzerWorkflowDurationWarnThresholds defines the warning execution thresholds for workflow types",
		DefaultValue: "",
	},
}

var DurationKeys = map[DurationKey]DynamicDuration{
	TestGetDurationPropertyKey: DynamicDuration{
		KeyName:      "testGetDurationPropertyKey",
		Description:  "",
		DefaultValue: 0,
	},
	TestGetDurationPropertyFilteredByDomainKey: DynamicDuration{
		KeyName:      "testGetDurationPropertyFilteredByDomainKey",
		Description:  "",
		DefaultValue: 0,
	},
	TestGetDurationPropertyFilteredByTaskListInfoKey: DynamicDuration{
		KeyName:      "testGetDurationPropertyFilteredByTaskListInfoKey",
		Description:  "",
		DefaultValue: 0,
	},
	FrontendShutdownDrainDuration: DynamicDuration{
		KeyName:      "frontend.shutdownDrainDuration",
		Description:  "FrontendShutdownDrainDuration is the duration of traffic drain during shutdown",
		DefaultValue: 0,
	},
	FrontendFailoverCoolDown: DynamicDuration{
		KeyName:      "frontend.failoverCoolDown",
		Description:  "FrontendFailoverCoolDown is duration between two domain failvoers",
		DefaultValue: time.Minute,
	},
	DomainFailoverRefreshInterval: DynamicDuration{
		KeyName:      "frontend.domainFailoverRefreshInterval",
		Description:  "DomainFailoverRefreshInterval is the domain failover refresh timer",
		DefaultValue: time.Second * 10,
	},
	MatchingLongPollExpirationInterval: DynamicDuration{
		KeyName:      "matching.longPollExpirationInterval",
		Description:  "MatchingLongPollExpirationInterval is the long poll expiration interval in the matching service",
		DefaultValue: time.Minute,
	},
	MatchingUpdateAckInterval: DynamicDuration{
		KeyName:      "matching.updateAckInterval",
		Description:  "MatchingUpdateAckInterval is the interval for update ack",
		DefaultValue: time.Minute,
	},
	MatchingIdleTasklistCheckInterval: DynamicDuration{
		KeyName:      "matching.idleTasklistCheckInterval",
		Description:  "MatchingIdleTasklistCheckInterval is the IdleTasklistCheckInterval",
		DefaultValue: time.Minute * 5,
	},
	MaxTasklistIdleTime: DynamicDuration{
		KeyName:      "matching.maxTasklistIdleTime",
		Description:  "MaxTasklistIdleTime is the max time tasklist being idle",
		DefaultValue: time.Minute * 5,
	},
	MatchingShutdownDrainDuration: DynamicDuration{
		KeyName:      "matching.shutdownDrainDuration",
		Description:  "MatchingShutdownDrainDuration is the duration of traffic drain during shutdown",
		DefaultValue: 0,
	},
	MatchingActivityTaskSyncMatchWaitTime: DynamicDuration{
		KeyName:      "matching.activityTaskSyncMatchWaitTime",
		Description:  "MatchingActivityTaskSyncMatchWaitTime is the amount of time activity task will wait to be sync matched",
		DefaultValue: time.Millisecond * 100,
	},
	HistoryLongPollExpirationInterval: DynamicDuration{
		KeyName:      "history.longPollExpirationInterval",
		Description:  "HistoryLongPollExpirationInterval is the long poll expiration interval in the history service",
		DefaultValue: time.Second * 20, // history client: client/history/client.go set the client timeout 20s
	},
	HistoryCacheTTL: DynamicDuration{
		KeyName:      "history.cacheTTL",
		Description:  "HistoryCacheTTL is TTL of history cache",
		DefaultValue: time.Hour,
	},
	HistoryShutdownDrainDuration: DynamicDuration{
		KeyName:      "history.shutdownDrainDuration",
		Description:  "HistoryShutdownDrainDuration is the duration of traffic drain during shutdown",
		DefaultValue: 0,
	},
	EventsCacheTTL: DynamicDuration{
		KeyName:      "history.eventsCacheTTL",
		Description:  "EventsCacheTTL is TTL of events cache",
		DefaultValue: time.Hour,
	},
	AcquireShardInterval: DynamicDuration{
		KeyName:      "history.acquireShardInterval",
		Description:  "AcquireShardInterval is interval that timer used to acquire shard",
		DefaultValue: time.Minute,
	},
	StandbyClusterDelay: DynamicDuration{
		KeyName:      "history.standbyClusterDelay",
		Description:  "StandbyClusterDelay is the artificial delay added to standby cluster's view of active cluster's time",
		DefaultValue: time.Minute * 5,
	},
	StandbyTaskMissingEventsResendDelay: DynamicDuration{
		KeyName:      "history.standbyTaskMissingEventsResendDelay",
		Description:  "StandbyTaskMissingEventsResendDelay is the amount of time standby cluster's will wait (if events are missing)before calling remote for missing events",
		DefaultValue: time.Minute * 15,
	},
	StandbyTaskMissingEventsDiscardDelay: DynamicDuration{
		KeyName:      "history.standbyTaskMissingEventsDiscardDelay",
		Description:  "StandbyTaskMissingEventsDiscardDelay is the amount of time standby cluster's will wait (if events are missing)before discarding the task",
		DefaultValue: time.Minute * 25,
	},
	ActiveTaskRedispatchInterval: DynamicDuration{
		KeyName:      "history.activeTaskRedispatchInterval",
		Description:  "ActiveTaskRedispatchInterval is the active task redispatch interval",
		DefaultValue: time.Second * 5,
	},
	StandbyTaskRedispatchInterval: DynamicDuration{
		KeyName:      "history.standbyTaskRedispatchInterval",
		Description:  "StandbyTaskRedispatchInterval is the standby task redispatch interval",
		DefaultValue: time.Second * 30,
	},
	StandbyTaskReReplicationContextTimeout: DynamicDuration{
		KeyName:      "history.standbyTaskReReplicationContextTimeout",
		Description:  "StandbyTaskReReplicationContextTimeout is the context timeout for standby task re-replication",
		DefaultValue: time.Minute * 3,
	},
	ResurrectionCheckMinDelay: DynamicDuration{
		KeyName:      "history.resurrectionCheckMinDelay",
		Description:  "ResurrectionCheckMinDelay is the minimal timer processing delay before scanning history to see if there's a resurrected timer/activity",
		DefaultValue: time.Hour * 24,
	},
	QueueProcessorSplitLookAheadDurationByDomainID: DynamicDuration{
		KeyName:      "history.queueProcessorSplitLookAheadDurationByDomainID",
		Description:  "QueueProcessorSplitLookAheadDurationByDomainID is the look ahead duration when spliting a domain to a new processing queue",
		DefaultValue: time.Minute * 20,
	},
	QueueProcessorPollBackoffInterval: DynamicDuration{
		KeyName:      "history.queueProcessorPollBackoffInterval",
		Description:  "QueueProcessorPollBackoffInterval is the backoff duration when queue processor is throttled",
		DefaultValue: time.Second * 5,
	},
	TimerProcessorUpdateAckInterval: DynamicDuration{
		KeyName:      "history.timerProcessorUpdateAckInterval",
		Description:  "TimerProcessorUpdateAckInterval is update interval for timer processor",
		DefaultValue: time.Second * 30,
	},
	TimerProcessorCompleteTimerInterval: DynamicDuration{
		KeyName:      "history.timerProcessorCompleteTimerInterval",
		Description:  "TimerProcessorCompleteTimerInterval is complete timer interval for timer processor",
		DefaultValue: time.Minute,
	},
	TimerProcessorFailoverMaxStartJitterInterval: DynamicDuration{
		KeyName:      "history.timerProcessorFailoverMaxStartJitterInterval",
		Description:  "TimerProcessorFailoverMaxStartJitterInterval is the max jitter interval for starting timer failover queue processing. The actual jitter interval used will be a random duration between 0 and the max interval so that timer failover queue across different shards won't start at the same time",
		DefaultValue: 0,
	},
	TimerProcessorMaxPollInterval: DynamicDuration{
		KeyName:      "history.timerProcessorMaxPollInterval",
		Description:  "TimerProcessorMaxPollInterval is max poll interval for timer processor",
		DefaultValue: time.Minute * 5,
	},
	TimerProcessorSplitQueueInterval: DynamicDuration{
		KeyName:      "history.timerProcessorSplitQueueInterval",
		Description:  "TimerProcessorSplitQueueInterval is the split processing queue interval for timer processor",
		DefaultValue: time.Minute,
	},
	TimerProcessorArchivalTimeLimit: DynamicDuration{
		KeyName:      "history.timerProcessorArchivalTimeLimit",
		Description:  "TimerProcessorArchivalTimeLimit is the upper time limit for inline history archival",
		DefaultValue: time.Second * 2,
	},
	TimerProcessorMaxTimeShift: DynamicDuration{
		KeyName:      "history.timerProcessorMaxTimeShift",
		Description:  "TimerProcessorMaxTimeShift is the max shift timer processor can have",
		DefaultValue: time.Second,
	},
	TransferProcessorFailoverMaxStartJitterInterval: DynamicDuration{
		KeyName:      "history.transferProcessorFailoverMaxStartJitterInterval",
		Description:  "TransferProcessorFailoverMaxStartJitterInterval is the max jitter interval for starting transfer failover queue processing. The actual jitter interval used will be a random duration between 0 and the max interval so that timer failover queue across different shards won't start at the same time",
		DefaultValue: 0,
	},
	TransferProcessorMaxPollInterval: DynamicDuration{
		KeyName:      "history.transferProcessorMaxPollInterval",
		Description:  "TransferProcessorMaxPollInterval is max poll interval for transferQueueProcessor",
		DefaultValue: time.Minute,
	},
	TransferProcessorSplitQueueInterval: DynamicDuration{
		KeyName:      "history.transferProcessorSplitQueueInterval",
		Description:  "TransferProcessorSplitQueueInterval is the split processing queue interval for transferQueueProcessor",
		DefaultValue: time.Minute,
	},
	TransferProcessorUpdateAckInterval: DynamicDuration{
		KeyName:      "history.transferProcessorUpdateAckInterval",
		Description:  "TransferProcessorUpdateAckInterval is update interval for transferQueueProcessor",
		DefaultValue: time.Second * 30,
	},
	TransferProcessorCompleteTransferInterval: DynamicDuration{
		KeyName:      "history.transferProcessorCompleteTransferInterval",
		Description:  "TransferProcessorCompleteTransferInterval is complete timer interval for transferQueueProcessor",
		DefaultValue: time.Minute,
	},
	TransferProcessorValidationInterval: DynamicDuration{
		KeyName:      "history.transferProcessorValidationInterval",
		Description:  "TransferProcessorValidationInterval is interval for performing transfer queue validation",
		DefaultValue: time.Second * 30,
	},
	TransferProcessorVisibilityArchivalTimeLimit: DynamicDuration{
		KeyName:      "history.transferProcessorVisibilityArchivalTimeLimit",
		Description:  "TransferProcessorVisibilityArchivalTimeLimit is the upper time limit for archiving visibility records",
		DefaultValue: time.Millisecond * 400,
	},
	CrossClusterSourceProcessorMaxPollInterval: DynamicDuration{
		KeyName:      "history.crossClusterSourceProcessorMaxPollInterval",
		Description:  "CrossClusterSourceProcessorMaxPollInterval is max poll interval for crossClusterQueueProcessor",
		DefaultValue: time.Minute,
	},
	CrossClusterSourceProcessorUpdateAckInterval: DynamicDuration{
		KeyName:      "history.crossClusterSourceProcessorUpdateAckInterval",
		Description:  "CrossClusterSourceProcessorUpdateAckInterval is update interval for crossClusterQueueProcessor",
		DefaultValue: time.Second * 30,
	},
	CrossClusterTargetProcessorTaskWaitInterval: DynamicDuration{
		KeyName:      "history.crossClusterTargetProcessorTaskWaitInterval",
		Description:  "CrossClusterTargetProcessorTaskWaitInterval is the duration for waiting a cross-cluster task response before responding to source",
		DefaultValue: time.Second * 3,
	},
	CrossClusterTargetProcessorServiceBusyBackoffInterval: DynamicDuration{
		KeyName:      "history.crossClusterTargetProcessorServiceBusyBackoffInterval",
		Description:  "CrossClusterTargetProcessorServiceBusyBackoffInterval is the backoff duration for cross cluster task processor when getting a service busy error when calling source cluster",
		DefaultValue: time.Second * 5,
	},
	CrossClusterFetcherAggregationInterval: DynamicDuration{
		KeyName:      "history.crossClusterFetcherAggregationInterval",
		Description:  "CrossClusterFetcherAggregationInterval determines how frequently the fetch requests are sent",
		DefaultValue: time.Second * 2,
	},
	CrossClusterFetcherServiceBusyBackoffInterval: DynamicDuration{
		KeyName:      "history.crossClusterFetcherServiceBusyBackoffInterval",
		Description:  "CrossClusterFetcherServiceBusyBackoffInterval is the backoff duration for cross cluster task fetcher when getting",
		DefaultValue: time.Second * 5,
	},
	CrossClusterFetcherErrorBackoffInterval: DynamicDuration{
		KeyName:      "history.crossClusterFetcherErrorBackoffInterval",
		Description:  "",
		DefaultValue: time.Second,
	},
	ReplicatorUpperLatency: DynamicDuration{
		KeyName:      "history.replicatorUpperLatency",
		Description:  "ReplicatorUpperLatency indicates the max allowed replication latency between clusters",
		DefaultValue: time.Second * 40,
	},
	ShardUpdateMinInterval: DynamicDuration{
		KeyName:      "history.shardUpdateMinInterval",
		Description:  "ShardUpdateMinInterval is the minimal time interval which the shard info can be updated",
		DefaultValue: time.Minute * 5,
	},
	ShardSyncMinInterval: DynamicDuration{
		KeyName:      "history.shardSyncMinInterval",
		Description:  "ShardSyncMinInterval is the minimal time interval which the shard info should be sync to remote",
		DefaultValue: time.Minute * 5,
	},
	StickyTTL: DynamicDuration{
		KeyName:      "history.stickyTTL",
		Description:  "StickyTTL is to expire a sticky tasklist if no update more than this duration",
		DefaultValue: time.Hour * 24 * 365,
	},
	DecisionHeartbeatTimeout: DynamicDuration{
		KeyName:      "history.decisionHeartbeatTimeout",
		Description:  "DecisionHeartbeatTimeout is for decision heartbeat",
		DefaultValue: time.Minute * 30, // about 30m
	},
	NormalDecisionScheduleToStartTimeout: DynamicDuration{
		KeyName:      "history.normalDecisionScheduleToStartTimeout",
		Description:  "NormalDecisionScheduleToStartTimeout is scheduleToStart timeout duration for normal (non-sticky) decision task",
		DefaultValue: time.Minute * 5,
	},
	NotifyFailoverMarkerInterval: DynamicDuration{
		KeyName:      "history.NotifyFailoverMarkerInterval",
		Description:  "NotifyFailoverMarkerInterval is determines the frequency to notify failover marker",
		DefaultValue: time.Second * 5,
	},
	ActivityMaxScheduleToStartTimeoutForRetry: DynamicDuration{
		KeyName:      "history.activityMaxScheduleToStartTimeoutForRetry",
		Description:  "ActivityMaxScheduleToStartTimeoutForRetry is maximum value allowed when overwritting the schedule to start timeout for activities with retry policy",
		DefaultValue: time.Minute * 30,
	},
	ReplicationTaskFetcherAggregationInterval: DynamicDuration{
		KeyName:      "history.ReplicationTaskFetcherAggregationInterval",
		Description:  "ReplicationTaskFetcherAggregationInterval determines how frequently the fetch requests are sent",
		DefaultValue: time.Second * 2,
	},
	ReplicationTaskFetcherErrorRetryWait: DynamicDuration{
		KeyName:      "history.ReplicationTaskFetcherErrorRetryWait",
		Description:  "ReplicationTaskFetcherErrorRetryWait is the wait time when fetcher encounters error",
		DefaultValue: time.Second,
	},
	ReplicationTaskFetcherServiceBusyWait: DynamicDuration{
		KeyName:      "history.ReplicationTaskFetcherServiceBusyWait",
		Description:  "ReplicationTaskFetcherServiceBusyWait is the wait time when fetcher encounters service busy error",
		DefaultValue: time.Minute,
	},
	ReplicationTaskProcessorErrorRetryWait: DynamicDuration{
		KeyName:      "history.ReplicationTaskProcessorErrorRetryWait",
		Description:  "ReplicationTaskProcessorErrorRetryWait is the initial retry wait when we see errors in applying replication tasks",
		DefaultValue: time.Millisecond * 50,
	},
	ReplicationTaskProcessorErrorSecondRetryWait: DynamicDuration{
		KeyName:      "history.ReplicationTaskProcessorErrorSecondRetryWait",
		Description:  "ReplicationTaskProcessorErrorSecondRetryWait is the initial retry wait for the second phase retry",
		DefaultValue: time.Second * 5,
	},
	ReplicationTaskProcessorErrorSecondRetryMaxWait: DynamicDuration{
		KeyName:      "history.ReplicationTaskProcessorErrorSecondRetryMaxWait",
		Description:  "ReplicationTaskProcessorErrorSecondRetryMaxWait is the max wait time for the second phase retry",
		DefaultValue: time.Second * 30,
	},
	ReplicationTaskProcessorErrorSecondRetryExpiration: DynamicDuration{
		KeyName:      "history.ReplicationTaskProcessorErrorSecondRetryExpiration",
		Description:  "ReplicationTaskProcessorErrorSecondRetryExpiration is the expiration duration for the second phase retry",
		DefaultValue: time.Minute * 5,
	},
	ReplicationTaskProcessorNoTaskInitialWait: DynamicDuration{
		KeyName:      "history.ReplicationTaskProcessorNoTaskInitialWait",
		Description:  "ReplicationTaskProcessorNoTaskInitialWait is the wait time when not ask is returned",
		DefaultValue: time.Second * 2,
	},
	ReplicationTaskProcessorCleanupInterval: DynamicDuration{
		KeyName:      "history.ReplicationTaskProcessorCleanupInterval",
		Description:  "ReplicationTaskProcessorCleanupInterval determines how frequently the cleanup replication queue",
		DefaultValue: time.Minute,
	},
	ReplicationTaskProcessorStartWait: DynamicDuration{
		KeyName:      "history.ReplicationTaskProcessorStartWait",
		Description:  "ReplicationTaskProcessorStartWait is the wait time before each task processing batch",
		DefaultValue: time.Second * 5,
	},
	WorkerESProcessorFlushInterval: DynamicDuration{
		KeyName:      "worker.ESProcessorFlushInterval",
		Description:  "WorkerESProcessorFlushInterval is flush interval for esProcessor",
		DefaultValue: time.Second,
	},
	WorkerTimeLimitPerArchivalIteration: DynamicDuration{
		KeyName:      "worker.TimeLimitPerArchivalIteration",
		Description:  "WorkerTimeLimitPerArchivalIteration is controls the time limit of each iteration of archival workflow",
		DefaultValue: time.Hour * 24 * 15,
	},
	WorkerReplicationTaskMaxRetryDuration: DynamicDuration{
		KeyName:      "worker.replicationTaskMaxRetryDuration",
		Description:  "WorkerReplicationTaskMaxRetryDuration is the max retry duration for any task",
		DefaultValue: time.Minute * 10,
	},
	ESAnalyzerTimeWindow: DynamicDuration{
		KeyName:      "worker.ESAnalyzerTimeWindow",
		Description:  "ESAnalyzerTimeWindow defines the time window ElasticSearch Analyzer will consider while taking workflow averages",
		DefaultValue: time.Hour * 24 * 30,
	},
	ESAnalyzerBufferWaitTime: DynamicDuration{
		KeyName:      "worker.ESAnalyzerBufferWaitTime",
		Description:  "ESAnalyzerBufferWaitTime controls min time required to consider a worklow stuck",
		DefaultValue: time.Minute * 30,
	},
}

var MapKeys = map[MapKey]DynamicMap{
	TestGetMapPropertyKey: DynamicMap{
		KeyName:      "testGetMapPropertyKey",
		Description:  "",
		DefaultValue: nil,
	},
	RequiredDomainDataKeys: DynamicMap{
		KeyName:      "system.requiredDomainDataKeys",
		Description:  "RequiredDomainDataKeys is the key for the list of data keys required in domain registration",
		DefaultValue: nil,
	},
	ValidSearchAttributes: DynamicMap{
		KeyName:      "frontend.validSearchAttributes",
		Description:  "ValidSearchAttributes is legal indexed keys that can be used in list APIs. When overriding, ensure to include the existing default attributes of the current release",
		DefaultValue: definition.GetDefaultIndexedKeys(),
	},
	TaskSchedulerRoundRobinWeights: DynamicMap{
		KeyName:     "history.taskSchedulerRoundRobinWeight",
		Description: "TaskSchedulerRoundRobinWeights is the priority weight for weighted round robin task scheduler",
		DefaultValue: common.ConvertIntMapToDynamicConfigMapProperty(map[int]int{
			common.GetTaskPriority(common.HighPriorityClass, common.DefaultPrioritySubclass):    500,
			common.GetTaskPriority(common.DefaultPriorityClass, common.DefaultPrioritySubclass): 20,
			common.GetTaskPriority(common.LowPriorityClass, common.DefaultPrioritySubclass):     5,
		}),
	},
	QueueProcessorPendingTaskSplitThreshold: DynamicMap{
		KeyName:      "history.queueProcessorPendingTaskSplitThreshold",
		Description:  "QueueProcessorPendingTaskSplitThreshold is the threshold for the number of pending tasks per domain",
		DefaultValue: common.ConvertIntMapToDynamicConfigMapProperty(map[int]int{0: 1000, 1: 10000}),
	},
	QueueProcessorStuckTaskSplitThreshold: DynamicMap{
		KeyName:      "history.queueProcessorStuckTaskSplitThreshold",
		Description:  "QueueProcessorStuckTaskSplitThreshold is the threshold for the number of attempts of a task",
		DefaultValue: common.ConvertIntMapToDynamicConfigMapProperty(map[int]int{0: 100, 1: 10000}),
	},
}

var _keyNames map[string]Key

func init() {
	panicIfKeyInvalid := func(name string, key Key) {
		if name == "" {
			panic(fmt.Sprintf("empty keyName: %T, %v", key, key))
		}
		if _, ok := _keyNames[name]; ok {
			panic(fmt.Sprintf("duplicate keyName: %v", name))
		}
	}
	_keyNames = make(map[string]Key)
	for k, v := range IntKeys {
		panicIfKeyInvalid(v.KeyName, k)
		_keyNames[v.KeyName] = k
	}
	for k, v := range BoolKeys {
		panicIfKeyInvalid(v.KeyName, k)
		_keyNames[v.KeyName] = k
	}
	for k, v := range FloatKeys {
		panicIfKeyInvalid(v.KeyName, k)
		_keyNames[v.KeyName] = k
	}
	for k, v := range StringKeys {
		panicIfKeyInvalid(v.KeyName, k)
		_keyNames[v.KeyName] = k
	}
	for k, v := range DurationKeys {
		panicIfKeyInvalid(v.KeyName, k)
		_keyNames[v.KeyName] = k
	}
	for k, v := range MapKeys {
		panicIfKeyInvalid(v.KeyName, k)
		_keyNames[v.KeyName] = k
	}
}<|MERGE_RESOLUTION|>--- conflicted
+++ resolved
@@ -1040,87 +1040,12 @@
 	// Default value: 10
 	// Allowed filters: ShardID
 	ReplicationTaskProcessorErrorRetryMaxAttempts
-<<<<<<< HEAD
-	// ReplicationTaskProcessorErrorSecondRetryWait is the initial retry wait for the second phase retry
-	// KeyName: history.ReplicationTaskProcessorErrorSecondRetryWait
-	// Value type: Duration
-	// Default value: 5s (5* time.Second)
-	// Allowed filters: ShardID
-	ReplicationTaskProcessorErrorSecondRetryWait
-	// ReplicationTaskProcessorErrorSecondRetryMaxWait is the max wait time for the second phase retry
-	// KeyName: history.ReplicationTaskProcessorErrorSecondRetryMaxWait
-	// Value type: Duration
-	// Default value: 150s (30 * 5 * time.Second)
-	// Allowed filters: ShardID
-	ReplicationTaskProcessorErrorSecondRetryMaxWait
-	// ReplicationTaskProcessorErrorSecondRetryExpiration is the expiration duration for the second phase retry
-	// KeyName: history.ReplicationTaskProcessorErrorSecondRetryExpiration
-	// Value type: Duration
-	// Default value: 5m (5* time.Minute)
-	// Allowed filters: ShardID
-	ReplicationTaskProcessorErrorSecondRetryExpiration
-	// ReplicationTaskProcessorNoTaskInitialWait is the wait time when not ask is returned
-	// KeyName: history.ReplicationTaskProcessorNoTaskInitialWait
-	// Value type: Duration
-	// Default value: 2s (2* time.Second)
-	// Allowed filters: ShardID
-	ReplicationTaskProcessorNoTaskInitialWait
-	// ReplicationTaskProcessorCleanupInterval determines how frequently the cleanup replication queue
-	// KeyName: history.ReplicationTaskProcessorCleanupInterval
-	// Value type: Duration
-	// Default value: 1m (1* time.Minute)
-	// Allowed filters: ShardID
-	ReplicationTaskProcessorCleanupInterval
-	// ReplicationTaskProcessorCleanupJitterCoefficient is the jitter for cleanup timer
-	// KeyName: history.ReplicationTaskProcessorCleanupJitterCoefficient
-	// Value type: Float64
-	// Default value: 0.15
-	// Allowed filters: ShardID
-	ReplicationTaskProcessorCleanupJitterCoefficient
-	// ReplicationTaskProcessorStartWait is the wait time before each task processing batch
-	// KeyName: history.ReplicationTaskProcessorStartWait
-	// Value type: Duration
-	// Default value: 5s (5* time.Second)
-	// Allowed filters: ShardID
-	ReplicationTaskProcessorStartWait
-	// ReplicationTaskProcessorStartWaitJitterCoefficient is the jitter for batch start wait timer
-	// KeyName: history.ReplicationTaskProcessorStartWaitJitterCoefficient
-	// Value type: Float64
-	// Default value: 0.9
-	// Allowed filters: ShardID
-	ReplicationTaskProcessorStartWaitJitterCoefficient
-	// ReplicationTaskProcessorHostQPS is the qps of task processing rate limiter on host level
-	// KeyName: history.ReplicationTaskProcessorHostQPS
-	// Value type: Float64
-	// Default value: 1500
-	// Allowed filters: N/A
-	ReplicationTaskProcessorHostQPS
-	// ReplicationTaskProcessorShardQPS is the qps of task processing rate limiter on shard level
-	// KeyName: history.ReplicationTaskProcessorShardQPS
-	// Value type: Float64
-	// Default value: 5
-	// Allowed filters: N/A
-	ReplicationTaskProcessorShardQPS
-	// ReplicationTaskGenerationQPS is the wait time between each replication task generation qps
-	// KeyName: history.ReplicationTaskGenerationQPS
-	// Value type: Float64
-	// Default value: 100
-	// Allowed filters: N/A
-	ReplicationTaskGenerationQPS
-	// EnableReplicationTaskGeneration is the flag to control replication generation
-	// KeyName: history.enableReplicationTaskGeneration
-	// Value type: Bool
-	// Default value: true
-	// Allowed filters: DomainID, WorkflowID
-	EnableReplicationTaskGeneration
-=======
 	// ReplicationTaskProcessorReadHistoryBatchSize is the batch size to read history events
 	// KeyName: history.ReplicationTaskProcessorReadHistoryBatchSize
 	// Value type: Int
 	// Default value: 5
 	// Allowed filters: N/A
 	ReplicationTaskProcessorReadHistoryBatchSize
->>>>>>> 354e6b07
 
 	// key for worker
 
@@ -1327,398 +1252,6 @@
 	LastIntKey
 )
 
-<<<<<<< HEAD
-// Keys maps Key to keyName, where keyName are used dynamic config source.
-var Keys = map[Key]string{
-	UnknownKey: "unknownKey",
-
-	// tests keys
-	TestGetPropertyKey:                               "testGetPropertyKey",
-	TestGetIntPropertyKey:                            "testGetIntPropertyKey",
-	TestGetFloat64PropertyKey:                        "testGetFloat64PropertyKey",
-	TestGetDurationPropertyKey:                       "testGetDurationPropertyKey",
-	TestGetBoolPropertyKey:                           "testGetBoolPropertyKey",
-	TestGetStringPropertyKey:                         "testGetStringPropertyKey",
-	TestGetMapPropertyKey:                            "testGetMapPropertyKey",
-	TestGetIntPropertyFilteredByDomainKey:            "testGetIntPropertyFilteredByDomainKey",
-	TestGetDurationPropertyFilteredByDomainKey:       "testGetDurationPropertyFilteredByDomainKey",
-	TestGetIntPropertyFilteredByTaskListInfoKey:      "testGetIntPropertyFilteredByTaskListInfoKey",
-	TestGetDurationPropertyFilteredByTaskListInfoKey: "testGetDurationPropertyFilteredByTaskListInfoKey",
-	TestGetBoolPropertyFilteredByDomainIDKey:         "testGetBoolPropertyFilteredByDomainIDKey",
-	TestGetBoolPropertyFilteredByTaskListInfoKey:     "testGetBoolPropertyFilteredByTaskListInfoKey",
-
-	// system settings
-	EnableVisibilitySampling:            "system.enableVisibilitySampling",
-	EnableReadFromClosedExecutionV2:     "system.enableReadFromClosedExecutionV2",
-	AdvancedVisibilityWritingMode:       "system.advancedVisibilityWritingMode",
-	EnableReadVisibilityFromES:          "system.enableReadVisibilityFromES",
-	HistoryArchivalStatus:               "system.historyArchivalStatus",
-	EnableReadFromHistoryArchival:       "system.enableReadFromHistoryArchival",
-	VisibilityArchivalStatus:            "system.visibilityArchivalStatus",
-	EnableReadFromVisibilityArchival:    "system.enableReadFromVisibilityArchival",
-	EnableDomainNotActiveAutoForwarding: "system.enableDomainNotActiveAutoForwarding",
-	EnableGracefulFailover:              "system.enableGracefulFailover",
-	TransactionSizeLimit:                "system.transactionSizeLimit",
-	PersistenceErrorInjectionRate:       "system.persistenceErrorInjectionRate",
-	MaxRetentionDays:                    "system.maxRetentionDays",
-	MinRetentionDays:                    "system.minRetentionDays",
-	MaxDecisionStartToCloseSeconds:      "system.maxDecisionStartToCloseSeconds",
-	DisallowQuery:                       "system.disallowQuery",
-	EnableBatcher:                       "worker.enableBatcher",
-	EnableParentClosePolicyWorker:       "system.enableParentClosePolicyWorker",
-	EnableESAnalyzer:                    "system.enableESAnalyzer",
-	EnableFailoverManager:               "system.enableFailoverManager",
-	EnableWorkflowShadower:              "system.enableWorkflowShadower",
-	EnableStickyQuery:                   "system.enableStickyQuery",
-	EnableDebugMode:                     "system.enableDebugMode",
-	RequiredDomainDataKeys:              "system.requiredDomainDataKeys",
-	EnableGRPCOutbound:                  "system.enableGRPCOutbound",
-	GRPCMaxSizeInByte:                   "system.grpcMaxSizeInByte",
-	EnableSQLAsyncTransaction:           "system.enableSQLAsyncTransaction",
-	EnableWatchDog:                      "system.EnableWatchDog",
-	Lockdown:                            "system.Lockdown",
-	WorkflowDeletionJitterRange:         "system.workflowDeletionJitterRange",
-
-	// size limit
-	BlobSizeLimitError:     "limit.blobSize.error",
-	BlobSizeLimitWarn:      "limit.blobSize.warn",
-	HistorySizeLimitError:  "limit.historySize.error",
-	HistorySizeLimitWarn:   "limit.historySize.warn",
-	HistoryCountLimitError: "limit.historyCount.error",
-	HistoryCountLimitWarn:  "limit.historyCount.warn",
-
-	// id length limits
-	MaxIDLengthWarnLimit:  "limit.maxIDWarnLength",
-	DomainNameMaxLength:   "limit.domainNameLength",
-	IdentityMaxLength:     "limit.identityLength",
-	WorkflowIDMaxLength:   "limit.workflowIDLength",
-	SignalNameMaxLength:   "limit.signalNameLength",
-	WorkflowTypeMaxLength: "limit.workflowTypeLength",
-	RequestIDMaxLength:    "limit.requestIDLength",
-	TaskListNameMaxLength: "limit.taskListNameLength",
-	ActivityIDMaxLength:   "limit.activityIDLength",
-	ActivityTypeMaxLength: "limit.activityTypeLength",
-	MarkerNameMaxLength:   "limit.markerNameLength",
-	TimerIDMaxLength:      "limit.timerIDLength",
-
-	// admin settings
-	AdminErrorInjectionRate: "admin.errorInjectionRate",
-
-	// frontend settings
-	FrontendPersistenceMaxQPS:                   "frontend.persistenceMaxQPS",
-	FrontendPersistenceGlobalMaxQPS:             "frontend.persistenceGlobalMaxQPS",
-	FrontendVisibilityMaxPageSize:               "frontend.visibilityMaxPageSize",
-	FrontendVisibilityListMaxQPS:                "frontend.visibilityListMaxQPS",
-	FrontendESVisibilityListMaxQPS:              "frontend.esVisibilityListMaxQPS",
-	FrontendMaxBadBinaries:                      "frontend.maxBadBinaries",
-	FrontendFailoverCoolDown:                    "frontend.failoverCoolDown",
-	FrontendESIndexMaxResultWindow:              "frontend.esIndexMaxResultWindow",
-	FrontendHistoryMaxPageSize:                  "frontend.historyMaxPageSize",
-	FrontendUserRPS:                             "frontend.rps",
-	FrontendWorkerRPS:                           "frontend.workerrps",
-	FrontendMaxDomainUserRPSPerInstance:         "frontend.domainrps",
-	FrontendMaxDomainWorkerRPSPerInstance:       "frontend.domainworkerrps",
-	FrontendDecisionResultCountLimit:            "frontend.decisionResultCountLimit",
-	FrontendGlobalDomainUserRPS:                 "frontend.globalDomainrps",
-	FrontendGlobalDomainWorkerRPS:               "frontend.globalDomainWorkerrps",
-	FrontendHistoryMgrNumConns:                  "frontend.historyMgrNumConns",
-	FrontendShutdownDrainDuration:               "frontend.shutdownDrainDuration",
-	DisableListVisibilityByFilter:               "frontend.disableListVisibilityByFilter",
-	FrontendThrottledLogRPS:                     "frontend.throttledLogRPS",
-	EnableClientVersionCheck:                    "frontend.enableClientVersionCheck",
-	ValidSearchAttributes:                       "frontend.validSearchAttributes",
-	SendRawWorkflowHistory:                      "frontend.sendRawWorkflowHistory",
-	SearchAttributesNumberOfKeysLimit:           "frontend.searchAttributesNumberOfKeysLimit",
-	SearchAttributesSizeOfValueLimit:            "frontend.searchAttributesSizeOfValueLimit",
-	SearchAttributesTotalSizeLimit:              "frontend.searchAttributesTotalSizeLimit",
-	VisibilityArchivalQueryMaxPageSize:          "frontend.visibilityArchivalQueryMaxPageSize",
-	DomainFailoverRefreshInterval:               "frontend.domainFailoverRefreshInterval",
-	DomainFailoverRefreshTimerJitterCoefficient: "frontend.domainFailoverRefreshTimerJitterCoefficient",
-	FrontendErrorInjectionRate:                  "frontend.errorInjectionRate",
-	FrontendEmitSignalNameMetricsTag:            "frontend.emitSignalNameMetricsTag",
-	// matching settings
-	MatchingUserRPS:                         "matching.rps",
-	MatchingWorkerRPS:                       "matching.workerrps",
-	MatchingDomainUserRPS:                   "matching.domainrps",
-	MatchingDomainWorkerRPS:                 "matching.domainworkerrps",
-	MatchingPersistenceMaxQPS:               "matching.persistenceMaxQPS",
-	MatchingPersistenceGlobalMaxQPS:         "matching.persistenceGlobalMaxQPS",
-	MatchingMinTaskThrottlingBurstSize:      "matching.minTaskThrottlingBurstSize",
-	MatchingGetTasksBatchSize:               "matching.getTasksBatchSize",
-	MatchingLongPollExpirationInterval:      "matching.longPollExpirationInterval",
-	MatchingEnableSyncMatch:                 "matching.enableSyncMatch",
-	MatchingUpdateAckInterval:               "matching.updateAckInterval",
-	MatchingIdleTasklistCheckInterval:       "matching.idleTasklistCheckInterval",
-	MaxTasklistIdleTime:                     "matching.maxTasklistIdleTime",
-	MatchingOutstandingTaskAppendsThreshold: "matching.outstandingTaskAppendsThreshold",
-	MatchingMaxTaskBatchSize:                "matching.maxTaskBatchSize",
-	MatchingMaxTaskDeleteBatchSize:          "matching.maxTaskDeleteBatchSize",
-	MatchingThrottledLogRPS:                 "matching.throttledLogRPS",
-	MatchingNumTasklistWritePartitions:      "matching.numTasklistWritePartitions",
-	MatchingNumTasklistReadPartitions:       "matching.numTasklistReadPartitions",
-	MatchingForwarderMaxOutstandingPolls:    "matching.forwarderMaxOutstandingPolls",
-	MatchingForwarderMaxOutstandingTasks:    "matching.forwarderMaxOutstandingTasks",
-	MatchingForwarderMaxRatePerSecond:       "matching.forwarderMaxRatePerSecond",
-	MatchingForwarderMaxChildrenPerNode:     "matching.forwarderMaxChildrenPerNode",
-	MatchingShutdownDrainDuration:           "matching.shutdownDrainDuration",
-	MatchingErrorInjectionRate:              "matching.errorInjectionRate",
-	MatchingEnableTaskInfoLogByDomainID:     "matching.enableTaskInfoLogByDomainID",
-	MatchingActivityTaskSyncMatchWaitTime:   "matching.activityTaskSyncMatchWaitTime",
-
-	// history settings
-	HistoryRPS:                                         "history.rps",
-	HistoryPersistenceMaxQPS:                           "history.persistenceMaxQPS",
-	HistoryPersistenceGlobalMaxQPS:                     "history.persistenceGlobalMaxQPS",
-	HistoryVisibilityOpenMaxQPS:                        "history.historyVisibilityOpenMaxQPS",
-	HistoryVisibilityClosedMaxQPS:                      "history.historyVisibilityClosedMaxQPS",
-	HistoryLongPollExpirationInterval:                  "history.longPollExpirationInterval",
-	HistoryCacheInitialSize:                            "history.cacheInitialSize",
-	HistoryMaxAutoResetPoints:                          "history.historyMaxAutoResetPoints",
-	HistoryCacheMaxSize:                                "history.cacheMaxSize",
-	HistoryCacheTTL:                                    "history.cacheTTL",
-	HistoryShutdownDrainDuration:                       "history.shutdownDrainDuration",
-	EventsCacheInitialCount:                            "history.eventsCacheInitialSize",
-	EventsCacheMaxCount:                                "history.eventsCacheMaxSize",
-	EventsCacheMaxSize:                                 "history.eventsCacheMaxSizeInBytes",
-	EventsCacheTTL:                                     "history.eventsCacheTTL",
-	EventsCacheGlobalEnable:                            "history.eventsCacheGlobalEnable",
-	EventsCacheGlobalInitialCount:                      "history.eventsCacheGlobalInitialSize",
-	EventsCacheGlobalMaxCount:                          "history.eventsCacheGlobalMaxSize",
-	AcquireShardInterval:                               "history.acquireShardInterval",
-	AcquireShardConcurrency:                            "history.acquireShardConcurrency",
-	StandbyClusterDelay:                                "history.standbyClusterDelay",
-	StandbyTaskMissingEventsResendDelay:                "history.standbyTaskMissingEventsResendDelay",
-	StandbyTaskMissingEventsDiscardDelay:               "history.standbyTaskMissingEventsDiscardDelay",
-	TaskProcessRPS:                                     "history.taskProcessRPS",
-	TaskSchedulerType:                                  "history.taskSchedulerType",
-	TaskSchedulerWorkerCount:                           "history.taskSchedulerWorkerCount",
-	TaskSchedulerShardWorkerCount:                      "history.taskSchedulerShardWorkerCount",
-	TaskSchedulerQueueSize:                             "history.taskSchedulerQueueSize",
-	TaskSchedulerShardQueueSize:                        "history.taskSchedulerShardQueueSize",
-	TaskSchedulerDispatcherCount:                       "history.taskSchedulerDispatcherCount",
-	TaskSchedulerRoundRobinWeights:                     "history.taskSchedulerRoundRobinWeight",
-	TaskCriticalRetryCount:                             "history.taskCriticalRetryCount",
-	ActiveTaskRedispatchInterval:                       "history.activeTaskRedispatchInterval",
-	StandbyTaskRedispatchInterval:                      "history.standbyTaskRedispatchInterval",
-	TaskRedispatchIntervalJitterCoefficient:            "history.taskRedispatchIntervalJitterCoefficient",
-	StandbyTaskReReplicationContextTimeout:             "history.standbyTaskReReplicationContextTimeout",
-	ResurrectionCheckMinDelay:                          "history.resurrectionCheckMinDelay",
-	QueueProcessorEnableSplit:                          "history.queueProcessorEnableSplit",
-	QueueProcessorSplitMaxLevel:                        "history.queueProcessorSplitMaxLevel",
-	QueueProcessorEnableRandomSplitByDomainID:          "history.queueProcessorEnableRandomSplitByDomainID",
-	QueueProcessorRandomSplitProbability:               "history.queueProcessorRandomSplitProbability",
-	QueueProcessorEnablePendingTaskSplitByDomainID:     "history.queueProcessorEnablePendingTaskSplitByDomainID",
-	QueueProcessorPendingTaskSplitThreshold:            "history.queueProcessorPendingTaskSplitThreshold",
-	QueueProcessorEnableStuckTaskSplitByDomainID:       "history.queueProcessorEnableStuckTaskSplitByDomainID",
-	QueueProcessorStuckTaskSplitThreshold:              "history.queueProcessorStuckTaskSplitThreshold",
-	QueueProcessorSplitLookAheadDurationByDomainID:     "history.queueProcessorSplitLookAheadDurationByDomainID",
-	QueueProcessorPollBackoffInterval:                  "history.queueProcessorPollBackoffInterval",
-	QueueProcessorPollBackoffIntervalJitterCoefficient: "history.queueProcessorPollBackoffIntervalJitterCoefficient",
-	QueueProcessorEnablePersistQueueStates:             "history.queueProcessorEnablePersistQueueStates",
-	QueueProcessorEnableLoadQueueStates:                "history.queueProcessorEnableLoadQueueStates",
-
-	TimerTaskBatchSize:                                "history.timerTaskBatchSize",
-	TimerTaskDeleteBatchSize:                          "history.timerTaskDeleteBatchSize",
-	TimerProcessorGetFailureRetryCount:                "history.timerProcessorGetFailureRetryCount",
-	TimerProcessorCompleteTimerFailureRetryCount:      "history.timerProcessorCompleteTimerFailureRetryCount",
-	TimerProcessorUpdateAckInterval:                   "history.timerProcessorUpdateAckInterval",
-	TimerProcessorUpdateAckIntervalJitterCoefficient:  "history.timerProcessorUpdateAckIntervalJitterCoefficient",
-	TimerProcessorCompleteTimerInterval:               "history.timerProcessorCompleteTimerInterval",
-	TimerProcessorFailoverMaxStartJitterInterval:      "history.timerProcessorFailoverMaxStartJitterInterval",
-	TimerProcessorFailoverMaxPollRPS:                  "history.timerProcessorFailoverMaxPollRPS",
-	TimerProcessorMaxPollRPS:                          "history.timerProcessorMaxPollRPS",
-	TimerProcessorMaxPollInterval:                     "history.timerProcessorMaxPollInterval",
-	TimerProcessorMaxPollIntervalJitterCoefficient:    "history.timerProcessorMaxPollIntervalJitterCoefficient",
-	TimerProcessorSplitQueueInterval:                  "history.timerProcessorSplitQueueInterval",
-	TimerProcessorSplitQueueIntervalJitterCoefficient: "history.timerProcessorSplitQueueIntervalJitterCoefficient",
-	TimerProcessorMaxRedispatchQueueSize:              "history.timerProcessorMaxRedispatchQueueSize",
-	TimerProcessorMaxTimeShift:                        "history.timerProcessorMaxTimeShift",
-	TimerProcessorHistoryArchivalSizeLimit:            "history.timerProcessorHistoryArchivalSizeLimit",
-	TimerProcessorArchivalTimeLimit:                   "history.timerProcessorArchivalTimeLimit",
-
-	TransferTaskBatchSize:                                "history.transferTaskBatchSize",
-	TransferTaskDeleteBatchSize:                          "history.transferTaskDeleteBatchSize",
-	TransferProcessorFailoverMaxStartJitterInterval:      "history.transferProcessorFailoverMaxStartJitterInterval",
-	TransferProcessorFailoverMaxPollRPS:                  "history.transferProcessorFailoverMaxPollRPS",
-	TransferProcessorMaxPollRPS:                          "history.transferProcessorMaxPollRPS",
-	TransferProcessorCompleteTransferFailureRetryCount:   "history.transferProcessorCompleteTransferFailureRetryCount",
-	TransferProcessorMaxPollInterval:                     "history.transferProcessorMaxPollInterval",
-	TransferProcessorMaxPollIntervalJitterCoefficient:    "history.transferProcessorMaxPollIntervalJitterCoefficient",
-	TransferProcessorSplitQueueInterval:                  "history.transferProcessorSplitQueueInterval",
-	TransferProcessorSplitQueueIntervalJitterCoefficient: "history.transferProcessorSplitQueueIntervalJitterCoefficient",
-	TransferProcessorUpdateAckInterval:                   "history.transferProcessorUpdateAckInterval",
-	TransferProcessorUpdateAckIntervalJitterCoefficient:  "history.transferProcessorUpdateAckIntervalJitterCoefficient",
-	TransferProcessorCompleteTransferInterval:            "history.transferProcessorCompleteTransferInterval",
-	TransferProcessorMaxRedispatchQueueSize:              "history.transferProcessorMaxRedispatchQueueSize",
-	TransferProcessorEnableValidator:                     "history.transferProcessorEnableValidator",
-	TransferProcessorValidationInterval:                  "history.transferProcessorValidationInterval",
-	TransferProcessorVisibilityArchivalTimeLimit:         "history.transferProcessorVisibilityArchivalTimeLimit",
-
-	CrossClusterTaskBatchSize:                                     "history.crossClusterTaskBatchSize",
-	CrossClusterTaskDeleteBatchSize:                               "history.crossClusterTaskDeleteBatchSize",
-	CrossClusterTaskFetchBatchSize:                                "history.crossClusterTaskFetchBatchSize",
-	CrossClusterSourceProcessorMaxPollRPS:                         "history.crossClusterSourceProcessorMaxPollRPS",
-	CrossClusterSourceProcessorCompleteTaskFailureRetryCount:      "history.crossClusterSourceProcessorCompleteTaskFailureRetryCount",
-	CrossClusterSourceProcessorMaxPollInterval:                    "history.crossClusterSourceProcessorMaxPollInterval",
-	CrossClusterSourceProcessorMaxPollIntervalJitterCoefficient:   "history.crossClusterSourceProcessorMaxPollIntervalJitterCoefficient",
-	CrossClusterSourceProcessorUpdateAckInterval:                  "history.crossClusterSourceProcessorUpdateAckInterval",
-	CrossClusterSourceProcessorUpdateAckIntervalJitterCoefficient: "history.crossClusterSourceProcessorUpdateAckIntervalJitterCoefficient",
-	CrossClusterSourceProcessorMaxRedispatchQueueSize:             "history.crossClusterSourceProcessorMaxRedispatchQueueSize",
-	CrossClusterSourceProcessorMaxPendingTaskSize:                 "history.crossClusterSourceProcessorMaxPendingTaskSize",
-
-	CrossClusterTargetProcessorMaxPendingTasks:            "history.crossClusterTargetProcessorMaxPendingTasks",
-	CrossClusterTargetProcessorMaxRetryCount:              "history.crossClusterTargetProcessorMaxRetryCount",
-	CrossClusterTargetProcessorTaskWaitInterval:           "history.crossClusterTargetProcessorTaskWaitInterval",
-	CrossClusterTargetProcessorServiceBusyBackoffInterval: "history.crossClusterTargetProcessorServiceBusyBackoffInterval",
-	CrossClusterTargetProcessorJitterCoefficient:          "history.crossClusterTargetProcessorJitterCoefficient",
-
-	CrossClusterFetcherParallelism:                "history.crossClusterFetcherParallelism",
-	CrossClusterFetcherAggregationInterval:        "history.crossClusterFetcherAggregationInterval",
-	CrossClusterFetcherServiceBusyBackoffInterval: "history.crossClusterFetcherServiceBusyBackoffInterval",
-	CrossClusterFetcherErrorBackoffInterval:       "history.crossClusterFetcherErrorBackoffInterval",
-	CrossClusterFetcherJitterCoefficient:          "history.crossClusterFetcherJitterCoefficient",
-
-	ReplicatorTaskBatchSize:         "history.replicatorTaskBatchSize",
-	ReplicatorTaskDeleteBatchSize:   "history.replicatorTaskDeleteBatchSize",
-	ReplicatorReadTaskMaxRetryCount: "history.replicatorReadTaskMaxRetryCount",
-	ReplicatorUpperLatency:          "history.replicatorUpperLatency",
-
-	ExecutionMgrNumConns:                               "history.executionMgrNumConns",
-	HistoryMgrNumConns:                                 "history.historyMgrNumConns",
-	MaximumBufferedEventsBatch:                         "history.maximumBufferedEventsBatch",
-	MaximumSignalsPerExecution:                         "history.maximumSignalsPerExecution",
-	ShardUpdateMinInterval:                             "history.shardUpdateMinInterval",
-	ShardSyncMinInterval:                               "history.shardSyncMinInterval",
-	DefaultEventEncoding:                               "history.defaultEventEncoding",
-	EnableAdminProtection:                              "history.enableAdminProtection",
-	AdminOperationToken:                                "history.adminOperationToken",
-	EnableParentClosePolicy:                            "history.enableParentClosePolicy",
-	NumArchiveSystemWorkflows:                          "history.numArchiveSystemWorkflows",
-	ArchiveRequestRPS:                                  "history.archiveRequestRPS",
-	ArchiveInlineHistoryRPS:                            "history.archiveInlineHistoryRPS",
-	ArchiveInlineHistoryGlobalRPS:                      "history.archiveInlineHistoryGlobalRPS",
-	ArchiveInlineVisibilityRPS:                         "history.archiveInlineVisibilityRPS",
-	ArchiveInlineVisibilityGlobalRPS:                   "history.archiveInlineVisibilityGlobalRPS",
-	EmitShardDiffLog:                                   "history.emitShardDiffLog",
-	HistoryThrottledLogRPS:                             "history.throttledLogRPS",
-	StickyTTL:                                          "history.stickyTTL",
-	DecisionHeartbeatTimeout:                           "history.decisionHeartbeatTimeout",
-	DecisionRetryCriticalAttempts:                      "history.decisionRetryCriticalAttempts",
-	DecisionRetryMaxAttempts:                           "history.decisionRetryMaxAttempts",
-	NormalDecisionScheduleToStartMaxAttempts:           "history.normalDecisionScheduleToStartMaxAttempts",
-	NormalDecisionScheduleToStartTimeout:               "history.normalDecisionScheduleToStartTimeout",
-	ParentClosePolicyThreshold:                         "history.parentClosePolicyThreshold",
-	NumParentClosePolicySystemWorkflows:                "history.numParentClosePolicySystemWorkflows",
-	ReplicationTaskFetcherParallelism:                  "history.ReplicationTaskFetcherParallelism",
-	ReplicationTaskFetcherAggregationInterval:          "history.ReplicationTaskFetcherAggregationInterval",
-	ReplicationTaskFetcherTimerJitterCoefficient:       "history.ReplicationTaskFetcherTimerJitterCoefficient",
-	ReplicationTaskFetcherErrorRetryWait:               "history.ReplicationTaskFetcherErrorRetryWait",
-	ReplicationTaskFetcherServiceBusyWait:              "history.ReplicationTaskFetcherServiceBusyWait",
-	ReplicationTaskProcessorErrorRetryWait:             "history.ReplicationTaskProcessorErrorRetryWait",
-	ReplicationTaskProcessorErrorRetryMaxAttempts:      "history.ReplicationTaskProcessorErrorRetryMaxAttempts",
-	ReplicationTaskProcessorErrorSecondRetryWait:       "history.ReplicationTaskProcessorErrorSecondRetryWait",
-	ReplicationTaskProcessorErrorSecondRetryMaxWait:    "history.ReplicationTaskProcessorErrorSecondRetryMaxWait",
-	ReplicationTaskProcessorErrorSecondRetryExpiration: "history.ReplicationTaskProcessorErrorSecondRetryExpiration",
-	ReplicationTaskProcessorNoTaskInitialWait:          "history.ReplicationTaskProcessorNoTaskInitialWait",
-	ReplicationTaskProcessorCleanupInterval:            "history.ReplicationTaskProcessorCleanupInterval",
-	ReplicationTaskProcessorCleanupJitterCoefficient:   "history.ReplicationTaskProcessorCleanupJitterCoefficient",
-	ReplicationTaskProcessorStartWait:                  "history.ReplicationTaskProcessorStartWait",
-	ReplicationTaskProcessorStartWaitJitterCoefficient: "history.ReplicationTaskProcessorStartWaitJitterCoefficient",
-	ReplicationTaskProcessorHostQPS:                    "history.ReplicationTaskProcessorHostQPS",
-	ReplicationTaskProcessorShardQPS:                   "history.ReplicationTaskProcessorShardQPS",
-	EnableReplicationTaskGeneration:                    "history.enableReplicationTaskGeneration",
-	ReplicationTaskGenerationQPS:                       "history.ReplicationTaskGenerationQPS",
-	EnableConsistentQuery:                              "history.EnableConsistentQuery",
-	EnableConsistentQueryByDomain:                      "history.EnableConsistentQueryByDomain",
-	EnableCrossClusterOperations:                       "history.enableCrossClusterOperations",
-	MaxBufferedQueryCount:                              "history.MaxBufferedQueryCount",
-	MutableStateChecksumGenProbability:                 "history.mutableStateChecksumGenProbability",
-	MutableStateChecksumVerifyProbability:              "history.mutableStateChecksumVerifyProbability",
-	MutableStateChecksumInvalidateBefore:               "history.mutableStateChecksumInvalidateBefore",
-	EnableHistoryCorruptionCheck:                       "history.enableHistoryCorruptionCheck",
-	NotifyFailoverMarkerInterval:                       "history.NotifyFailoverMarkerInterval",
-	NotifyFailoverMarkerTimerJitterCoefficient:         "history.NotifyFailoverMarkerTimerJitterCoefficient",
-	EnableDropStuckTaskByDomainID:                      "history.DropStuckTaskByDomain",
-	EnableActivityLocalDispatchByDomain:                "history.enableActivityLocalDispatchByDomain",
-	MaxActivityCountDispatchByDomain:                   "history.maxActivityCountDispatchByDomain",
-	HistoryErrorInjectionRate:                          "history.errorInjectionRate",
-	HistoryEnableTaskInfoLogByDomainID:                 "history.enableTaskInfoLogByDomainID",
-	ActivityMaxScheduleToStartTimeoutForRetry:          "history.activityMaxScheduleToStartTimeoutForRetry",
-
-	WorkerPersistenceMaxQPS:                                  "worker.persistenceMaxQPS",
-	WorkerPersistenceGlobalMaxQPS:                            "worker.persistenceGlobalMaxQPS",
-	WorkerReplicationTaskMaxRetryDuration:                    "worker.replicationTaskMaxRetryDuration",
-	WorkerIndexerConcurrency:                                 "worker.indexerConcurrency",
-	WorkerESProcessorNumOfWorkers:                            "worker.ESProcessorNumOfWorkers",
-	WorkerESProcessorBulkActions:                             "worker.ESProcessorBulkActions",
-	WorkerESProcessorBulkSize:                                "worker.ESProcessorBulkSize",
-	WorkerESProcessorFlushInterval:                           "worker.ESProcessorFlushInterval",
-	WorkerArchiverConcurrency:                                "worker.ArchiverConcurrency",
-	WorkerArchivalsPerIteration:                              "worker.ArchivalsPerIteration",
-	WorkerTimeLimitPerArchivalIteration:                      "worker.TimeLimitPerArchivalIteration",
-	AllowArchivingIncompleteHistory:                          "worker.AllowArchivingIncompleteHistory",
-	WorkerThrottledLogRPS:                                    "worker.throttledLogRPS",
-	ScannerPersistenceMaxQPS:                                 "worker.scannerPersistenceMaxQPS",
-	ScannerGetOrphanTasksPageSize:                            "worker.scannerGetOrphanTasksPageSize",
-	ScannerBatchSizeForTasklistHandler:                       "worker.scannerBatchSizeForTasklistHandler",
-	EnableCleaningOrphanTaskInTasklistScavenger:              "worker.enableCleaningOrphanTaskInTasklistScavenger",
-	ScannerMaxTasksProcessedPerTasklistJob:                   "worker.scannerMaxTasksProcessedPerTasklistJob",
-	TaskListScannerEnabled:                                   "worker.taskListScannerEnabled",
-	HistoryScannerEnabled:                                    "worker.historyScannerEnabled",
-	ConcreteExecutionsScannerEnabled:                         "worker.executionsScannerEnabled",
-	ConcreteExecutionsScannerBlobstoreFlushThreshold:         "worker.executionsScannerBlobstoreFlushThreshold",
-	ConcreteExecutionsScannerActivityBatchSize:               "worker.executionsScannerActivityBatchSize",
-	ConcreteExecutionsScannerConcurrency:                     "worker.executionsScannerConcurrency",
-	ConcreteExecutionsScannerPersistencePageSize:             "worker.executionsScannerPersistencePageSize",
-	ConcreteExecutionsScannerInvariantCollectionHistory:      "worker.executionsScannerInvariantCollectionHistory",
-	ConcreteExecutionsScannerInvariantCollectionMutableState: "worker.executionsScannerInvariantCollectionMutableState",
-	CurrentExecutionsScannerEnabled:                          "worker.currentExecutionsScannerEnabled",
-	CurrentExecutionsScannerBlobstoreFlushThreshold:          "worker.currentExecutionsBlobstoreFlushThreshold",
-	CurrentExecutionsScannerActivityBatchSize:                "worker.currentExecutionsActivityBatchSize",
-	CurrentExecutionsScannerConcurrency:                      "worker.currentExecutionsConcurrency",
-	CurrentExecutionsScannerPersistencePageSize:              "worker.currentExecutionsPersistencePageSize",
-	CurrentExecutionsScannerInvariantCollectionHistory:       "worker.currentExecutionsScannerInvariantCollectionHistory",
-	CurrentExecutionsScannerInvariantCollectionMutableState:  "worker.currentExecutionsInvariantCollectionMutableState",
-	ConcreteExecutionFixerDomainAllow:                        "worker.concreteExecutionFixerDomainAllow",
-	CurrentExecutionFixerDomainAllow:                         "worker.currentExecutionFixerDomainAllow",
-	ConcreteExecutionFixerEnabled:                            "worker.concreteExecutionFixerEnabled",
-	CurrentExecutionFixerEnabled:                             "worker.currentExecutionFixerEnabled",
-	TimersScannerEnabled:                                     "worker.timersScannerEnabled",
-	TimersFixerEnabled:                                       "worker.timersFixerEnabled",
-	TimersScannerConcurrency:                                 "worker.timersScannerConcurrency",
-	TimersScannerPersistencePageSize:                         "worker.timersScannerPersistencePageSize",
-	TimersScannerBlobstoreFlushThreshold:                     "worker.timersScannerConcurrency",
-	TimersScannerActivityBatchSize:                           "worker.timersScannerBlobstoreFlushThreshold",
-	TimersScannerPeriodStart:                                 "worker.timersScannerPeriodStart",
-	TimersScannerPeriodEnd:                                   "worker.timersScannerPeriodEnd",
-	TimersFixerDomainAllow:                                   "worker.timersFixerDomainAllow",
-
-	// used by internal repos, need to moved out of this repo
-	// TODO https://github.com/uber/cadence/issues/3861
-	EnableAuthorization:                             "system.enableAuthorization",
-	EnableServiceAuthorization:                      "system.enableServiceAuthorization",
-	EnableServiceAuthorizationLogOnly:               "system.enableServiceAuthorizationLogOnly",
-	VisibilityArchivalQueryMaxRangeInDays:           "frontend.visibilityArchivalQueryMaxRangeInDays",
-	VisibilityArchivalQueryMaxQPS:                   "frontend.visibilityArchivalQueryMaxQPS",
-	EnableArchivalCompression:                       "worker.EnableArchivalCompression",
-	WorkerDeterministicConstructionCheckProbability: "worker.DeterministicConstructionCheckProbability",
-	WorkerBlobIntegrityCheckProbability:             "worker.BlobIntegrityCheckProbability",
-
-	ESAnalyzerPause:                          "worker.ESAnalyzerPause",
-	ESAnalyzerTimeWindow:                     "worker.ESAnalyzerTimeWindow",
-	ESAnalyzerMaxNumDomains:                  "worker.ESAnalyzerMaxNumDomains",
-	ESAnalyzerMaxNumWorkflowTypes:            "worker.ESAnalyzerMaxNumWorkflowTypes",
-	ESAnalyzerNumWorkflowsToRefresh:          "worker.ESAnalyzerNumWorkflowsToRefresh",
-	ESAnalyzerBufferWaitTime:                 "worker.ESAnalyzerBufferWaitTime",
-	ESAnalyzerMinNumWorkflowsForAvg:          "worker.ESAnalyzerMinNumWorkflowsForAvg",
-	ESAnalyzerLimitToTypes:                   "worker.ESAnalyzerLimitToTypes",
-	ESAnalyzerEnableAvgDurationBasedChecks:   "worker.ESAnalyzerEnableAvgDurationBasedChecks",
-	ESAnalyzerLimitToDomains:                 "worker.ESAnalyzerLimitToDomains",
-	ESAnalyzerWorkflowDurationWarnThresholds: "worker.ESAnalyzerWorkflowDurationWarnThresholds",
-
-	CorruptWorkflowWatchdogPause: "worker.CorruptWorkflowWatchdogPause",
-}
-=======
 const (
 	UnknownBoolKey BoolKey = iota
 
@@ -1726,7 +1259,6 @@
 	TestGetBoolPropertyKey
 	TestGetBoolPropertyFilteredByDomainIDKey
 	TestGetBoolPropertyFilteredByTaskListInfoKey
->>>>>>> 354e6b07
 
 	// key for common & admin
 
