--- conflicted
+++ resolved
@@ -163,12 +163,7 @@
 		copy(executorState[executor], shardIDs)
 	}
 
-<<<<<<< HEAD
 	return executorState
-=======
-	n.pubSub.publish(executorState)
-	return nil
->>>>>>> ae38f0d8
 }
 
 func (n *namespaceShardToExecutor) refreshExecutorState(ctx context.Context) error {
