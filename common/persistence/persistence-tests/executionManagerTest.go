--- conflicted
+++ resolved
@@ -190,12 +190,10 @@
 		LastWriteEventID: updatedInfo.NextEventID - 1,
 	}
 	_, err = s.ExecutionManager.UpdateWorkflowExecution(&p.UpdateWorkflowExecutionRequest{
-<<<<<<< HEAD
 		ExecutionInfo:       updatedInfo,
 		TransferTasks:       nil,
 		TimerTasks:          nil,
 		Condition:           nextEventID,
-		DeleteTimerTask:     nil,
 		RangeID:             s.ShardInfo.RangeID,
 		UpsertActivityInfos: nil,
 		DeleteActivityInfos: nil,
@@ -203,20 +201,6 @@
 		DeleteTimerInfos:    nil,
 		FinishExecution:     false,
 		ReplicationState:    updateReplicationState,
-=======
-		ExecutionInfo:        updatedInfo,
-		TransferTasks:        nil,
-		TimerTasks:           nil,
-		Condition:            nextEventID,
-		RangeID:              s.ShardInfo.RangeID,
-		UpsertActivityInfos:  nil,
-		DeleteActivityInfos:  nil,
-		UpserTimerInfos:      nil,
-		DeleteTimerInfos:     nil,
-		FinishedExecutionTTL: 10,
-		FinishExecution:      true,
-		ReplicationState:     updateReplicationState,
->>>>>>> 5d3f8cdc
 	})
 	s.NoError(err)
 
