--- conflicted
+++ resolved
@@ -423,7 +423,10 @@
 				builder.AddTimerFiredEvent(ti.StartedID, ti.TimerID)
 
 				// Remove timer from mutable state.
-				msBuilder.DeletePendingTimer(ti.TimerID)
+				err := msBuilder.DeleteUserTimer(ti.TimerID)
+				if err != nil {
+					return err
+				}
 				scheduleNewDecision = !builder.hasPendingDecisionTask()
 			} else {
 				// See if we have next timer in list to be created.
@@ -433,7 +436,7 @@
 
 					// Update the task ID tracking the corresponding timer task.
 					ti.TaskID = nextTask.GetTaskID()
-					msBuilder.UpdatePendingTimers(ti.TimerID, ti)
+					msBuilder.UpdateUserTimer(ti.TimerID, ti)
 				}
 
 				// Done!
@@ -441,30 +444,11 @@
 			}
 		}
 
-<<<<<<< HEAD
-					// Remove timer from mutable state.
-					err := msBuilder.DeleteUserTimer(ti.TimerID)
-					if err != nil {
-						return err
-					}
-					scheduleNewDecision = !builder.hasPendingDecisionTask()
-				} else {
-					// See if we have next timer in list to be created.
-					if !td.TaskCreated {
-						nextTask := context.tBuilder.createNewTask(td)
-						timerTasks = []persistence.Task{nextTask}
-
-						// Update the task ID tracking the corresponding timer task.
-						ti.TaskID = nextTask.GetTaskID()
-						msBuilder.UpdateUserTimer(ti.TimerID, ti)
-					}
-=======
 		clearTimerTask = &persistence.UserTimerTask{TaskID: task.TaskID}
->>>>>>> 48a2c851
 
 		// We apply the update to execution using optimistic concurrency.  If it fails due to a conflict than reload
 		// the history and try the operation again.
-		err := t.updateWorkflowExecution(context, builder, scheduleNewDecision, timerTasks, clearTimerTask)
+		err := t.updateWorkflowExecution(context, builder, msBuilder, scheduleNewDecision, timerTasks, clearTimerTask)
 		if err != nil {
 			if err == ErrConflict {
 				continue Update_History_Loop
@@ -476,7 +460,7 @@
 }
 
 func (t *timerQueueProcessorImpl) processActivityTimeout(
-	context *workflowExecutionContext, task *persistence.TimerTaskInfo) error {
+	context *workflowExecutionContext, timerTask *persistence.TimerTaskInfo) error {
 Update_History_Loop:
 	for attempt := 0; attempt < conditionalRetryCount; attempt++ {
 		// Load the workflow execution information.
@@ -490,9 +474,9 @@
 			return err1
 		}
 
-		clearTimerTask := &persistence.ActivityTimeoutTask{TaskID: task.TaskID}
-
-		scheduleID := task.EventID
+		clearTimerTask := &persistence.ActivityTimeoutTask{TaskID: timerTask.TaskID}
+
+		scheduleID := timerTask.EventID
 		if scheduleID >= builder.nextEventID {
 			context.clear()
 			continue Update_History_Loop
@@ -501,31 +485,20 @@
 		scheduleNewDecision := false
 		updateHistory := false
 
-<<<<<<< HEAD
-			if isRunning, ai := msBuilder.GetActivity(scheduleID); isRunning {
-				timeoutType := workflow.TimeoutType(timerTask.TimeoutType)
-				t.logger.Debugf("Activity TimeoutType: %v, scheduledID: %v, startedId: %v. \n",
-					timeoutType, scheduleID, ai.StartedID)
-=======
-		if isRunning, ai := msBuilder.isActivityRunning(scheduleID); isRunning {
-			timeoutType := workflow.TimeoutType(task.TimeoutType)
+		if isRunning, ai := msBuilder.GetActivity(scheduleID); isRunning {
+			timeoutType := workflow.TimeoutType(timerTask.TimeoutType)
 			t.logger.Debugf("Activity TimeoutType: %v, scheduledID: %v, startedId: %v. \n",
 				timeoutType, scheduleID, ai.StartedID)
->>>>>>> 48a2c851
 
 			switch timeoutType {
 			case workflow.TimeoutType_SCHEDULE_TO_CLOSE:
 				{
 					builder.AddActivityTaskTimedOutEvent(scheduleID, ai.StartedID, timeoutType, nil)
-<<<<<<< HEAD
 					err := msBuilder.DeleteActivity(scheduleID)
 					if err != nil {
 						return err
 					}
-=======
 					updateHistory = true
-					msBuilder.DeletePendingActivity(scheduleID)
->>>>>>> 48a2c851
 					scheduleNewDecision = !builder.hasPendingDecisionTask()
 				}
 
@@ -533,15 +506,11 @@
 				{
 					if ai.StartedID != emptyEventID {
 						builder.AddActivityTaskTimedOutEvent(scheduleID, ai.StartedID, timeoutType, nil)
-<<<<<<< HEAD
 						err := msBuilder.DeleteActivity(scheduleID)
 						if err != nil {
 							return err
 						}
-=======
 						updateHistory = true
-						msBuilder.DeletePendingActivity(scheduleID)
->>>>>>> 48a2c851
 						scheduleNewDecision = !builder.hasPendingDecisionTask()
 					}
 				}
@@ -554,15 +523,11 @@
 							t.logger.Debugf("Activity Heartbeat expired: %+v", *ai)
 							// The current heart beat expired.
 							builder.AddActivityTaskTimedOutEvent(scheduleID, ai.StartedID, timeoutType, ai.Details)
-<<<<<<< HEAD
 							err := msBuilder.DeleteActivity(scheduleID)
 							if err != nil {
 								return err
 							}
-=======
 							updateHistory = true
-							msBuilder.DeletePendingActivity(scheduleID)
->>>>>>> 48a2c851
 							scheduleNewDecision = !builder.hasPendingDecisionTask()
 						}
 					}
@@ -572,47 +537,31 @@
 				{
 					if ai.StartedID == emptyEventID {
 						builder.AddActivityTaskTimedOutEvent(scheduleID, ai.StartedID, timeoutType, nil)
-<<<<<<< HEAD
 						err := msBuilder.DeleteActivity(scheduleID)
 						if err != nil {
 							return err
 						}
-=======
 						updateHistory = true
-						msBuilder.DeletePendingActivity(scheduleID)
->>>>>>> 48a2c851
 						scheduleNewDecision = !builder.hasPendingDecisionTask()
 					}
 				}
 			}
 		}
 
-<<<<<<< HEAD
-		case persistence.TaskTypeDecisionTimeout:
-			clearTimerTask = &persistence.DecisionTimeoutTask{TaskID: timerTask.TaskID}
-
-			scheduleID := timerTask.EventID
-			isRunning, di := msBuilder.GetDecision(scheduleID)
-			if isRunning {
-				// Add a decision task timeout event.
-				t.historyService.timeoutDecisionTask(builder, msBuilder, scheduleID, di.StartedID)
-				scheduleNewDecision = true
-=======
 		if updateHistory {
 			// We apply the update to execution using optimistic concurrency.  If it fails due to a conflict than reload
 			// the history and try the operation again.
-			err := t.updateWorkflowExecution(context, builder, scheduleNewDecision, nil, clearTimerTask)
+			err := t.updateWorkflowExecution(context, builder, msBuilder, scheduleNewDecision, nil, clearTimerTask)
 			if err != nil {
 				if err == ErrConflict {
 					continue Update_History_Loop
 				}
->>>>>>> 48a2c851
 			}
 			return err
 		}
-		err := t.executionManager.CompleteTimerTask(&persistence.CompleteTimerTaskRequest{TaskID: task.TaskID})
+		err := t.executionManager.CompleteTimerTask(&persistence.CompleteTimerTaskRequest{TaskID: timerTask.TaskID})
 		if err != nil {
-			t.logger.Warnf("Processor unable to complete timer task '%v': %v", task.TaskID, err)
+			t.logger.Warnf("Processor unable to complete timer task '%v': %v", timerTask.TaskID, err)
 		}
 		return nil
 
@@ -630,6 +579,11 @@
 			return err1
 		}
 
+		msBuilder, err1 := context.loadWorkflowMutableState()
+		if err1 != nil {
+			return err1
+		}
+
 		scheduleID := task.EventID
 		if scheduleID >= builder.nextEventID {
 			context.clear()
@@ -639,38 +593,27 @@
 		scheduleNewDecision := false
 		clearTimerTask := &persistence.DecisionTimeoutTask{TaskID: task.TaskID}
 
-		isRunning, startedEvent := builder.isDecisionTaskRunning(scheduleID)
-		if isRunning && startedEvent != nil {
+		isRunning, di := msBuilder.GetDecision(scheduleID)
+		if isRunning {
 			// Add a decision task timeout event.
-			startedID := startedEvent.GetEventId()
-			builder.AddDecisionTaskTimedOutEvent(scheduleID, startedID)
+			t.historyService.timeoutDecisionTask(builder, msBuilder, scheduleID, di.StartedID)
 			scheduleNewDecision = true
 		}
 
 		if scheduleNewDecision {
 			// We apply the update to execution using optimistic concurrency.  If it fails due to a conflict than reload
 			// the history and try the operation again.
-			err := t.updateWorkflowExecution(context, builder, scheduleNewDecision, nil, clearTimerTask)
+			err := t.updateWorkflowExecution(context, builder, msBuilder, scheduleNewDecision, nil, clearTimerTask)
 			if err != nil {
 				if err == ErrConflict {
 					continue Update_History_Loop
 				}
 			}
-<<<<<<< HEAD
-			defer t.historyService.tracker.completeTask(id)
-			newDecisionEvent := t.historyService.scheduleDecisionTask(builder, msBuilder)
-			transferTasks = []persistence.Task{&persistence.DecisionTask{
-				TaskID:     id,
-				TaskList:   newDecisionEvent.GetDecisionTaskScheduledEventAttributes().GetTaskList().GetName(),
-				ScheduleID: newDecisionEvent.GetEventId(),
-			}}
-=======
 			return err
 		}
 		err := t.executionManager.CompleteTimerTask(&persistence.CompleteTimerTaskRequest{TaskID: task.TaskID})
 		if err != nil {
 			t.logger.Warnf("Processor unable to complete timer task '%v': %v", task.TaskID, err)
->>>>>>> 48a2c851
 		}
 		return nil
 
@@ -679,7 +622,7 @@
 }
 
 func (t *timerQueueProcessorImpl) updateWorkflowExecution(context *workflowExecutionContext,
-	builder *historyBuilder, scheduleNewDecision bool, timerTasks []persistence.Task,
+	builder *historyBuilder, msBuilder *mutableStateBuilder, scheduleNewDecision bool, timerTasks []persistence.Task,
 	clearTimerTask persistence.Task) error {
 	var transferTasks []persistence.Task
 	if scheduleNewDecision {
@@ -693,7 +636,7 @@
 			return err
 		}
 		defer t.historyService.tracker.completeTask(id)
-		newDecisionEvent := builder.ScheduleDecisionTask()
+		newDecisionEvent := t.historyService.scheduleDecisionTask(builder, msBuilder)
 		transferTasks = []persistence.Task{&persistence.DecisionTask{
 			TaskID:     id,
 			TaskList:   newDecisionEvent.GetDecisionTaskScheduledEventAttributes().GetTaskList().GetName(),
