--- conflicted
+++ resolved
@@ -2302,14 +2302,9 @@
 		}
 	}
 
-<<<<<<< HEAD
-	// TODO(active-active): Remove this once we have completely migrated to ClusterAttributes
-	return len(c.ActiveClusters.ActiveClustersByRegion) > 0
+	return false
 }
 
 func IsWorkflowRunning(state int) bool {
 	return state == WorkflowStateRunning || state == WorkflowStateCreated
-=======
-	return false
->>>>>>> 568ec47d
 }