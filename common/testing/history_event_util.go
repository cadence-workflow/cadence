// Copyright (c) 2019 Uber Technologies, Inc.
//
// Permission is hereby granted, free of charge, to any person obtaining a copy
// of this software and associated documentation files (the "Software"), to deal
// in the Software without restriction, including without limitation the rights
// to use, copy, modify, merge, publish, distribute, sublicense, and/or sell
// copies of the Software, and to permit persons to whom the Software is
// furnished to do so, subject to the following conditions:
//
// The above copyright notice and this permission notice shall be included in
// all copies or substantial portions of the Software.
//
// THE SOFTWARE IS PROVIDED "AS IS", WITHOUT WARRANTY OF ANY KIND, EXPRESS OR
// IMPLIED, INCLUDING BUT NOT LIMITED TO THE WARRANTIES OF MERCHANTABILITY,
// FITNESS FOR A PARTICULAR PURPOSE AND NONINFRINGEMENT. IN NO EVENT SHALL THE
// AUTHORS OR COPYRIGHT HOLDERS BE LIABLE FOR ANY CLAIM, DAMAGES OR OTHER
// LIABILITY, WHETHER IN AN ACTION OF CONTRACT, TORT OR OTHERWISE, ARISING FROM,
// OUT OF OR IN CONNECTION WITH THE SOFTWARE OR THE USE OR OTHER DEALINGS IN
// THE SOFTWARE.

package testing

import (
	"time"

	"github.com/pborman/uuid"
	"github.com/uber/cadence/.gen/go/shared"
	"github.com/uber/cadence/common"
)

const (
	timeout              = int32(1)
	cause                = "NDC test"
	signal               = "NDC signal"
	checksum             = "NDC checksum"
	childWorkflowPrefix  = "child-"
	reason               = "NDC reason"
	defaultVersion       = 1
	workflowType         = "test-workflow-type"
	taskList             = "taskList"
	identity             = "identity"
	decisionTaskAttempts = 0
	childWorkflowID      = "child-workflowID"
	externalWorkflowID   = "external-workflowID"
)

<<<<<<< HEAD
=======
// NewHistoryAttributesGenerator is initial a generator
func NewHistoryAttributesGenerator(
	workflowID,
	runID,
	taskList,
	workflowType,
	domainID,
	domain,
	identity string,
) HistoryAttributesGenerator {

	return &HistoryAttributesGeneratorImpl{
		decisionTaskAttempts:                    int64(0),
		timerIDs:                                make(map[string]bool),
		timerStartEventIDs:                      make(map[int64]bool),
		childWorkflowInitialEventIDs:            make(map[int64]int64),
		childWorkflowStartEventIDs:              make(map[int64]int64),
		childWorkflowRunIDs:                     make(map[int64]string),
		signalExternalWorkflowEventIDs:          make(map[int64]int64),
		requestExternalWorkflowCanceledEventIDs: make(map[int64]int64),
		activityScheduleEventIDs:                make(map[int64]bool),
		activityStartEventIDs:                   make(map[int64]int64),
		activityCancelRequestEventIDs:           make(map[int64]int64),
		decisionTaskScheduleEventID:             -1,
		decisionTaskStartEventID:                -1,
		decisionTaskCompleteEventID:             -1,
		identity:                                identity,
		workflowID:                              workflowID,
		runID:                                   runID,
		taskList:                                taskList,
		workflowType:                            workflowType,
		domainID:                                domainID,
		domain:                                  domain,
	}
}

// GenerateHistoryEvents is to generator batches of history events
func (h *HistoryAttributesGeneratorImpl) GenerateHistoryEvents(
	batches []NDCTestBatch,
	startEventID int64,
	version int64,
) []*shared.History {

	history := make([]*shared.History, 0, len(batches))
	eventID := startEventID

	// TODO: Marker and EventTypeUpsertWorkflowSearchAttributes need to be added to the model and also to generate event attributes
	for _, batch := range batches {
		historyEvents := make([]*shared.HistoryEvent, 0)
		for _, event := range batch.Events {
			historyEvent := h.generateEventAttribute(event, eventID, version)
			eventID++
			historyEvents = append(historyEvents, historyEvent)
		}
		nextHistoryBatch := &shared.History{
			Events: historyEvents,
		}
		history = append(history, nextHistoryBatch)
	}
	return history
}

func (h *HistoryAttributesGeneratorImpl) generateEventAttribute(vertex Vertex, eventID, version int64) *shared.HistoryEvent {
	historyEvent := getDefaultHistoryEvent(eventID, version)
	switch vertex.GetName() {
	case shared.EventTypeWorkflowExecutionStarted.String():
		historyEvent.EventType = shared.EventTypeWorkflowExecutionStarted.Ptr()
		historyEvent.WorkflowExecutionStartedEventAttributes = &shared.WorkflowExecutionStartedEventAttributes{
			WorkflowType: &shared.WorkflowType{
				Name: common.StringPtr(h.workflowType),
			},
			TaskList: &shared.TaskList{
				Name: common.StringPtr(h.taskList),
				Kind: shared.TaskListKindNormal.Ptr(),
			},
			ExecutionStartToCloseTimeoutSeconds: common.Int32Ptr(timeout),
			TaskStartToCloseTimeoutSeconds:      common.Int32Ptr(timeout),
			Identity:                            common.StringPtr(h.identity),
			FirstExecutionRunId:                 common.StringPtr(h.runID),
		}
	case shared.EventTypeWorkflowExecutionCompleted.String():
		historyEvent.EventType = shared.EventTypeWorkflowExecutionCompleted.Ptr()
		historyEvent.WorkflowExecutionCompletedEventAttributes = &shared.WorkflowExecutionCompletedEventAttributes{
			DecisionTaskCompletedEventId: common.Int64Ptr(h.decisionTaskCompleteEventID),
		}
	case shared.EventTypeWorkflowExecutionFailed.String():
		historyEvent.EventType = shared.EventTypeWorkflowExecutionFailed.Ptr()
		historyEvent.WorkflowExecutionFailedEventAttributes = &shared.WorkflowExecutionFailedEventAttributes{
			DecisionTaskCompletedEventId: common.Int64Ptr(h.decisionTaskCompleteEventID),
		}
	case shared.EventTypeWorkflowExecutionTerminated.String():
		historyEvent.EventType = shared.EventTypeWorkflowExecutionTerminated.Ptr()
		historyEvent.WorkflowExecutionTerminatedEventAttributes = &shared.WorkflowExecutionTerminatedEventAttributes{
			Identity: common.StringPtr(h.identity),
		}
	case shared.EventTypeWorkflowExecutionTimedOut.String():
		historyEvent.EventType = shared.EventTypeWorkflowExecutionTimedOut.Ptr()
		historyEvent.WorkflowExecutionTimedOutEventAttributes = &shared.WorkflowExecutionTimedOutEventAttributes{
			TimeoutType: shared.TimeoutTypeStartToClose.Ptr(),
		}
	case shared.EventTypeWorkflowExecutionCancelRequested.String():
		historyEvent.EventType = shared.EventTypeWorkflowExecutionCancelRequested.Ptr()
		historyEvent.WorkflowExecutionCancelRequestedEventAttributes = &shared.WorkflowExecutionCancelRequestedEventAttributes{
			Cause:                    common.StringPtr(cause),
			ExternalInitiatedEventId: common.Int64Ptr(10),
			ExternalWorkflowExecution: &shared.WorkflowExecution{
				WorkflowId: common.StringPtr(h.workflowID),
				RunId:      common.StringPtr(h.runID),
			},
			Identity: common.StringPtr(h.identity),
		}
	case shared.EventTypeWorkflowExecutionCanceled.String():
		historyEvent.EventType = shared.EventTypeWorkflowExecutionCanceled.Ptr()
		historyEvent.WorkflowExecutionCanceledEventAttributes = &shared.WorkflowExecutionCanceledEventAttributes{
			DecisionTaskCompletedEventId: common.Int64Ptr(eventID - 1),
		}
	case shared.EventTypeWorkflowExecutionContinuedAsNew.String():
		historyEvent.EventType = shared.EventTypeWorkflowExecutionContinuedAsNew.Ptr()
		historyEvent.WorkflowExecutionContinuedAsNewEventAttributes = &shared.WorkflowExecutionContinuedAsNewEventAttributes{
			NewExecutionRunId: common.StringPtr(h.runID),
			WorkflowType: &shared.WorkflowType{
				Name: common.StringPtr(h.workflowType),
			},
			TaskList: &shared.TaskList{
				Name: common.StringPtr(h.taskList),
				Kind: shared.TaskListKindNormal.Ptr(),
			},
			ExecutionStartToCloseTimeoutSeconds: common.Int32Ptr(timeout),
			TaskStartToCloseTimeoutSeconds:      common.Int32Ptr(timeout),
			DecisionTaskCompletedEventId:        common.Int64Ptr(eventID - 1),
			Initiator:                           shared.ContinueAsNewInitiatorDecider.Ptr(),
		}
	case shared.EventTypeWorkflowExecutionSignaled.String():
		historyEvent.EventType = shared.EventTypeWorkflowExecutionSignaled.Ptr()
		historyEvent.WorkflowExecutionSignaledEventAttributes = &shared.WorkflowExecutionSignaledEventAttributes{
			SignalName: common.StringPtr(signal),
			Identity:   common.StringPtr(h.identity),
		}
	case shared.EventTypeDecisionTaskScheduled.String():
		historyEvent.EventType = shared.EventTypeDecisionTaskScheduled.Ptr()
		historyEvent.DecisionTaskScheduledEventAttributes = &shared.DecisionTaskScheduledEventAttributes{
			TaskList: &shared.TaskList{
				Name: common.StringPtr(h.taskList),
				Kind: shared.TaskListKindNormal.Ptr(),
			},
			StartToCloseTimeoutSeconds: common.Int32Ptr(timeout),
			Attempt:                    common.Int64Ptr(h.decisionTaskAttempts),
		}
		h.decisionTaskScheduleEventID = eventID
	case shared.EventTypeDecisionTaskStarted.String():
		historyEvent.EventType = shared.EventTypeDecisionTaskStarted.Ptr()
		historyEvent.DecisionTaskStartedEventAttributes = &shared.DecisionTaskStartedEventAttributes{
			ScheduledEventId: common.Int64Ptr(h.decisionTaskScheduleEventID),
			Identity:         common.StringPtr(h.identity),
			RequestId:        common.StringPtr(uuid.New()),
		}
		h.decisionTaskStartEventID = eventID
	case shared.EventTypeDecisionTaskTimedOut.String():
		historyEvent.EventType = shared.EventTypeDecisionTaskTimedOut.Ptr()
		historyEvent.DecisionTaskTimedOutEventAttributes = &shared.DecisionTaskTimedOutEventAttributes{
			ScheduledEventId: common.Int64Ptr(h.decisionTaskScheduleEventID),
			StartedEventId:   common.Int64Ptr(h.decisionTaskStartEventID),
			TimeoutType:      shared.TimeoutTypeScheduleToStart.Ptr(),
		}
		h.decisionTaskAttempts++
	case shared.EventTypeDecisionTaskFailed.String():
		historyEvent.EventType = shared.EventTypeDecisionTaskFailed.Ptr()
		historyEvent.DecisionTaskFailedEventAttributes = &shared.DecisionTaskFailedEventAttributes{
			ScheduledEventId: common.Int64Ptr(h.decisionTaskScheduleEventID),
			StartedEventId:   common.Int64Ptr(h.decisionTaskStartEventID),
			Cause:            common.DecisionTaskFailedCausePtr(shared.DecisionTaskFailedCauseUnhandledDecision),
			Identity:         common.StringPtr(h.identity),
			BaseRunId:        common.StringPtr(h.runID),
		}
		h.decisionTaskAttempts++
	case shared.EventTypeDecisionTaskCompleted.String():
		historyEvent.EventType = shared.EventTypeDecisionTaskCompleted.Ptr()
		h.decisionTaskAttempts = 0
		historyEvent.DecisionTaskCompletedEventAttributes = &shared.DecisionTaskCompletedEventAttributes{
			ScheduledEventId: common.Int64Ptr(h.decisionTaskScheduleEventID),
			StartedEventId:   common.Int64Ptr(h.decisionTaskStartEventID),
			Identity:         common.StringPtr(h.identity),
			BinaryChecksum:   common.StringPtr(checksum),
		}
		h.decisionTaskCompleteEventID = eventID
	case shared.EventTypeActivityTaskScheduled.String():
		historyEvent.EventType = shared.EventTypeActivityTaskScheduled.Ptr()
		historyEvent.ActivityTaskScheduledEventAttributes = &shared.ActivityTaskScheduledEventAttributes{
			ActivityId:                    common.StringPtr(uuid.New()),
			ActivityType:                  common.ActivityTypePtr(shared.ActivityType{Name: common.StringPtr("activity")}),
			Domain:                        common.StringPtr(h.domain),
			TaskList:                      common.TaskListPtr(shared.TaskList{Name: common.StringPtr(h.taskList), Kind: common.TaskListKindPtr(shared.TaskListKindNormal)}),
			ScheduleToCloseTimeoutSeconds: common.Int32Ptr(timeout),
			ScheduleToStartTimeoutSeconds: common.Int32Ptr(timeout),
			StartToCloseTimeoutSeconds:    common.Int32Ptr(timeout),
			DecisionTaskCompletedEventId:  common.Int64Ptr(h.decisionTaskCompleteEventID),
		}
		h.activityScheduleEventIDs[eventID] = true
	case shared.EventTypeActivityTaskStarted.String():
		if len(h.activityScheduleEventIDs) == 0 {
			panic("No activity scheduled")
		}
		activityScheduleEventID := reflect.ValueOf(h.activityScheduleEventIDs).MapKeys()[0].Int()
		delete(h.activityScheduleEventIDs, activityScheduleEventID)

		historyEvent.EventType = shared.EventTypeActivityTaskStarted.Ptr()
		historyEvent.ActivityTaskStartedEventAttributes = &shared.ActivityTaskStartedEventAttributes{
			ScheduledEventId: common.Int64Ptr(activityScheduleEventID),
			Identity:         common.StringPtr(h.identity),
			RequestId:        common.StringPtr(uuid.New()),
			Attempt:          common.Int32Ptr(0),
		}
		h.activityStartEventIDs[eventID] = activityScheduleEventID
	case shared.EventTypeActivityTaskCompleted.String():
		if len(h.activityStartEventIDs) == 0 {
			panic("No activity started before complete")
		}
		activityStartEventID := reflect.ValueOf(h.activityStartEventIDs).MapKeys()[0].Int()
		activityScheduleEventID := h.activityStartEventIDs[activityStartEventID]
		delete(h.activityStartEventIDs, activityStartEventID)

		historyEvent.EventType = shared.EventTypeActivityTaskCompleted.Ptr()
		historyEvent.ActivityTaskCompletedEventAttributes = &shared.ActivityTaskCompletedEventAttributes{
			ScheduledEventId: common.Int64Ptr(activityScheduleEventID),
			StartedEventId:   common.Int64Ptr(activityStartEventID),
			Identity:         common.StringPtr(h.identity),
		}
	case shared.EventTypeActivityTaskTimedOut.String():
		if len(h.activityStartEventIDs) == 0 {
			panic("No activity started before timeout")
		}
		activityStartEventID := reflect.ValueOf(h.activityStartEventIDs).MapKeys()[0].Int()
		activityScheduleEventID := h.activityStartEventIDs[activityStartEventID]
		delete(h.activityStartEventIDs, activityStartEventID)

		historyEvent.EventType = shared.EventTypeActivityTaskTimedOut.Ptr()
		historyEvent.ActivityTaskTimedOutEventAttributes = &shared.ActivityTaskTimedOutEventAttributes{
			ScheduledEventId: common.Int64Ptr(activityScheduleEventID),
			StartedEventId:   common.Int64Ptr(activityStartEventID),
			TimeoutType:      common.TimeoutTypePtr(shared.TimeoutTypeScheduleToClose),
		}
	case shared.EventTypeActivityTaskFailed.String():
		if len(h.activityStartEventIDs) == 0 {
			panic("No activity started before fail")
		}
		activityStartEventID := reflect.ValueOf(h.activityStartEventIDs).MapKeys()[0].Int()
		activityScheduleEventID := h.activityStartEventIDs[activityStartEventID]
		delete(h.activityStartEventIDs, activityStartEventID)

		historyEvent.EventType = shared.EventTypeActivityTaskFailed.Ptr()
		historyEvent.ActivityTaskFailedEventAttributes = &shared.ActivityTaskFailedEventAttributes{
			ScheduledEventId: common.Int64Ptr(activityScheduleEventID),
			StartedEventId:   common.Int64Ptr(activityStartEventID),
			Identity:         common.StringPtr(h.identity),
			Reason:           common.StringPtr(reason),
		}
	case shared.EventTypeActivityTaskCancelRequested.String():
		historyEvent.EventType = shared.EventTypeActivityTaskCancelRequested.Ptr()
		historyEvent.ActivityTaskCancelRequestedEventAttributes = &shared.ActivityTaskCancelRequestedEventAttributes{
			DecisionTaskCompletedEventId: common.Int64Ptr(h.decisionTaskCompleteEventID),
			ActivityId:                   common.StringPtr(uuid.New()),
		}
		h.activityCancelRequestEventIDs[eventID] = h.decisionTaskCompleteEventID
	case shared.EventTypeActivityTaskCanceled.String():
		if len(h.activityStartEventIDs) == 0 {
			panic("No activity started before canceled")
		}
		activityStartEventID := reflect.ValueOf(h.activityStartEventIDs).MapKeys()[0].Int()
		activityScheduleEventID := h.activityStartEventIDs[activityStartEventID]
		delete(h.activityStartEventIDs, activityStartEventID)
		delete(h.activityScheduleEventIDs, activityScheduleEventID)
		if len(h.activityCancelRequestEventIDs) == 0 {
			panic("No activity cancel requested before canceled")
		}
		activityCancelRequestEventID := reflect.ValueOf(h.activityCancelRequestEventIDs).MapKeys()[0].Int()
		delete(h.activityCancelRequestEventIDs, activityCancelRequestEventID)

		historyEvent.EventType = shared.EventTypeActivityTaskCanceled.Ptr()
		historyEvent.ActivityTaskCanceledEventAttributes = &shared.ActivityTaskCanceledEventAttributes{
			LatestCancelRequestedEventId: common.Int64Ptr(activityCancelRequestEventID),
			ScheduledEventId:             common.Int64Ptr(activityScheduleEventID),
			StartedEventId:               common.Int64Ptr(activityStartEventID),
			Identity:                     common.StringPtr(h.identity),
		}
	case shared.EventTypeRequestCancelActivityTaskFailed.String():
		if len(h.activityCancelRequestEventIDs) == 0 {
			panic("No activity cancel requested before failed")
		}
		activityCancelRequestEventID := reflect.ValueOf(h.activityCancelRequestEventIDs).MapKeys()[0].Int()
		completeEventID := h.activityCancelRequestEventIDs[activityCancelRequestEventID]
		delete(h.activityCancelRequestEventIDs, activityCancelRequestEventID)

		historyEvent.EventType = shared.EventTypeRequestCancelActivityTaskFailed.Ptr()
		historyEvent.RequestCancelActivityTaskFailedEventAttributes = &shared.RequestCancelActivityTaskFailedEventAttributes{
			ActivityId:                   common.StringPtr(uuid.New()),
			DecisionTaskCompletedEventId: common.Int64Ptr(completeEventID),
		}
	case shared.EventTypeTimerStarted.String():
		historyEvent.EventType = shared.EventTypeTimerStarted.Ptr()
		timerID := uuid.New()
		historyEvent.TimerStartedEventAttributes = &shared.TimerStartedEventAttributes{
			TimerId:                      common.StringPtr(timerID),
			StartToFireTimeoutSeconds:    common.Int64Ptr(10),
			DecisionTaskCompletedEventId: common.Int64Ptr(h.decisionTaskCompleteEventID),
		}
		h.timerStartEventIDs[eventID] = true
		h.timerIDs[timerID] = true
	case shared.EventTypeTimerFired.String():
		historyEvent.EventType = shared.EventTypeTimerFired.Ptr()
		if len(h.timerIDs) == 0 {
			panic("Timer fired before timer started")
		}
		timerID := reflect.ValueOf(h.timerIDs).MapKeys()[0].String()
		delete(h.timerIDs, timerID)

		if len(h.timerStartEventIDs) == 0 {
			panic("Timer fired before timer started")
		}
		timerStartEventID := reflect.ValueOf(h.timerStartEventIDs).MapKeys()[0].Int()
		delete(h.timerStartEventIDs, timerStartEventID)

		historyEvent.TimerFiredEventAttributes = &shared.TimerFiredEventAttributes{
			TimerId:        common.StringPtr(timerID),
			StartedEventId: common.Int64Ptr(timerStartEventID),
		}
	case shared.EventTypeTimerCanceled.String():
		historyEvent.EventType = shared.EventTypeTimerCanceled.Ptr()
		if len(h.timerIDs) == 0 {
			panic("Timer fired before timer started")
		}
		timerID := reflect.ValueOf(h.timerIDs).MapKeys()[0].String()
		delete(h.timerIDs, timerID)
		if len(h.timerStartEventIDs) == 0 {
			panic("Timer fired before timer started")
		}
		timerStartEventID := reflect.ValueOf(h.timerStartEventIDs).MapKeys()[0].Int()
		delete(h.timerStartEventIDs, timerStartEventID)

		historyEvent.TimerCanceledEventAttributes = &shared.TimerCanceledEventAttributes{
			TimerId:                      common.StringPtr(timerID),
			StartedEventId:               common.Int64Ptr(timerStartEventID),
			DecisionTaskCompletedEventId: common.Int64Ptr(h.decisionTaskCompleteEventID),
			Identity:                     common.StringPtr(h.identity),
		}
	case shared.EventTypeStartChildWorkflowExecutionInitiated.String():
		historyEvent.EventType = shared.EventTypeStartChildWorkflowExecutionInitiated.Ptr()
		historyEvent.StartChildWorkflowExecutionInitiatedEventAttributes = &shared.StartChildWorkflowExecutionInitiatedEventAttributes{
			Domain:                              common.StringPtr(h.domain),
			WorkflowId:                          common.StringPtr(childWorkflowPrefix + h.workflowID),
			WorkflowType:                        common.WorkflowTypePtr(shared.WorkflowType{Name: common.StringPtr(childWorkflowPrefix + h.workflowType)}),
			TaskList:                            common.TaskListPtr(shared.TaskList{Name: common.StringPtr(h.taskList), Kind: common.TaskListKindPtr(shared.TaskListKindNormal)}),
			ExecutionStartToCloseTimeoutSeconds: common.Int32Ptr(timeout),
			TaskStartToCloseTimeoutSeconds:      common.Int32Ptr(timeout),
			DecisionTaskCompletedEventId:        common.Int64Ptr(h.decisionTaskCompleteEventID),
			WorkflowIdReusePolicy:               shared.WorkflowIdReusePolicyRejectDuplicate.Ptr(),
		}
		h.childWorkflowInitialEventIDs[eventID] = h.decisionTaskCompleteEventID
	case shared.EventTypeStartChildWorkflowExecutionFailed.String():
		if len(h.childWorkflowInitialEventIDs) == 0 {
			panic("Child workflow did not initial before failed")
		}
		childWorkflowInitialEventID := reflect.ValueOf(h.childWorkflowInitialEventIDs).MapKeys()[0].Int()
		completeEventID := h.childWorkflowInitialEventIDs[childWorkflowInitialEventID]
		delete(h.childWorkflowInitialEventIDs, childWorkflowInitialEventID)

		historyEvent.EventType = shared.EventTypeStartChildWorkflowExecutionFailed.Ptr()
		historyEvent.StartChildWorkflowExecutionFailedEventAttributes = &shared.StartChildWorkflowExecutionFailedEventAttributes{
			Domain:                       common.StringPtr(h.domain),
			WorkflowId:                   common.StringPtr(childWorkflowPrefix + h.workflowID),
			WorkflowType:                 common.WorkflowTypePtr(shared.WorkflowType{Name: common.StringPtr(childWorkflowPrefix + h.workflowType)}),
			Cause:                        shared.ChildWorkflowExecutionFailedCauseWorkflowAlreadyRunning.Ptr(),
			InitiatedEventId:             common.Int64Ptr(childWorkflowInitialEventID),
			DecisionTaskCompletedEventId: common.Int64Ptr(completeEventID),
		}
	case shared.EventTypeChildWorkflowExecutionStarted.String():
		if len(h.childWorkflowInitialEventIDs) == 0 {
			panic("Child workflow did not initial before start")
		}
		childWorkflowInitialEventID := reflect.ValueOf(h.childWorkflowInitialEventIDs).MapKeys()[0].Int()
		delete(h.childWorkflowInitialEventIDs, childWorkflowInitialEventID)

		runID := uuid.New()
		historyEvent.EventType = shared.EventTypeChildWorkflowExecutionStarted.Ptr()
		historyEvent.ChildWorkflowExecutionStartedEventAttributes = &shared.ChildWorkflowExecutionStartedEventAttributes{
			Domain:           common.StringPtr(h.domain),
			WorkflowType:     common.WorkflowTypePtr(shared.WorkflowType{Name: common.StringPtr(childWorkflowPrefix + h.workflowType)}),
			InitiatedEventId: common.Int64Ptr(childWorkflowInitialEventID),
			WorkflowExecution: &shared.WorkflowExecution{
				WorkflowId: common.StringPtr(childWorkflowPrefix + h.workflowID),
				RunId:      common.StringPtr(runID),
			},
		}
		h.childWorkflowStartEventIDs[eventID] = childWorkflowInitialEventID
		h.childWorkflowRunIDs[eventID] = runID
	case shared.EventTypeChildWorkflowExecutionCompleted.String():
		if len(h.childWorkflowStartEventIDs) == 0 {
			panic("Child workflow did not start before complete")
		}
		childWorkflowStartEventID := reflect.ValueOf(h.childWorkflowStartEventIDs).MapKeys()[0].Int()
		childWorkflowInitialEventID := h.childWorkflowStartEventIDs[childWorkflowStartEventID]
		delete(h.childWorkflowStartEventIDs, childWorkflowStartEventID)

		runID := h.childWorkflowRunIDs[childWorkflowStartEventID]
		if runID == "" {
			panic("child run id is not set with the start event")
		}
		delete(h.childWorkflowRunIDs, childWorkflowStartEventID)

		historyEvent.EventType = shared.EventTypeChildWorkflowExecutionCompleted.Ptr()
		historyEvent.ChildWorkflowExecutionCompletedEventAttributes = &shared.ChildWorkflowExecutionCompletedEventAttributes{
			Domain:           common.StringPtr(h.domain),
			WorkflowType:     common.WorkflowTypePtr(shared.WorkflowType{Name: common.StringPtr(childWorkflowPrefix + h.workflowType)}),
			InitiatedEventId: common.Int64Ptr(childWorkflowInitialEventID),
			WorkflowExecution: &shared.WorkflowExecution{
				WorkflowId: common.StringPtr(childWorkflowPrefix + h.workflowID),
				RunId:      common.StringPtr(runID),
			},
			StartedEventId: common.Int64Ptr(childWorkflowStartEventID),
		}
	case shared.EventTypeChildWorkflowExecutionTimedOut.String():
		if len(h.childWorkflowStartEventIDs) == 0 {
			panic("Child workflow did not start before timeout")
		}
		childWorkflowStartEventID := reflect.ValueOf(h.childWorkflowStartEventIDs).MapKeys()[0].Int()
		childWorkflowInitialEventID := h.childWorkflowStartEventIDs[childWorkflowStartEventID]
		delete(h.childWorkflowStartEventIDs, childWorkflowStartEventID)

		runID := h.childWorkflowRunIDs[childWorkflowStartEventID]
		if runID == "" {
			panic("child run id is not set with the start event")
		}
		delete(h.childWorkflowRunIDs, childWorkflowStartEventID)

		historyEvent.EventType = shared.EventTypeChildWorkflowExecutionTimedOut.Ptr()
		historyEvent.ChildWorkflowExecutionTimedOutEventAttributes = &shared.ChildWorkflowExecutionTimedOutEventAttributes{
			Domain:           common.StringPtr(h.domain),
			WorkflowType:     common.WorkflowTypePtr(shared.WorkflowType{Name: common.StringPtr(childWorkflowPrefix + h.workflowType)}),
			InitiatedEventId: common.Int64Ptr(childWorkflowInitialEventID),
			WorkflowExecution: &shared.WorkflowExecution{
				WorkflowId: common.StringPtr(childWorkflowPrefix + h.workflowID),
				RunId:      common.StringPtr(runID),
			},
			StartedEventId: common.Int64Ptr(childWorkflowStartEventID),
			TimeoutType:    common.TimeoutTypePtr(shared.TimeoutTypeScheduleToClose),
		}
	case shared.EventTypeChildWorkflowExecutionTerminated.String():

		if len(h.childWorkflowStartEventIDs) == 0 {
			panic("Child workflow did not start before terminate ")
		}
		childWorkflowStartEventID := reflect.ValueOf(h.childWorkflowStartEventIDs).MapKeys()[0].Int()
		childWorkflowInitialEventID := h.childWorkflowStartEventIDs[childWorkflowStartEventID]
		delete(h.childWorkflowStartEventIDs, childWorkflowStartEventID)

		runID := h.childWorkflowRunIDs[childWorkflowStartEventID]
		if runID == "" {
			panic("child run id is not set with the start event")
		}
		delete(h.childWorkflowRunIDs, childWorkflowStartEventID)

		historyEvent.EventType = shared.EventTypeChildWorkflowExecutionTerminated.Ptr()
		historyEvent.ChildWorkflowExecutionTerminatedEventAttributes = &shared.ChildWorkflowExecutionTerminatedEventAttributes{
			Domain:           common.StringPtr(h.domain),
			WorkflowType:     common.WorkflowTypePtr(shared.WorkflowType{Name: common.StringPtr(childWorkflowPrefix + h.workflowType)}),
			InitiatedEventId: common.Int64Ptr(childWorkflowInitialEventID),
			WorkflowExecution: &shared.WorkflowExecution{
				WorkflowId: common.StringPtr(childWorkflowPrefix + h.workflowID),
				RunId:      common.StringPtr(runID),
			},
			StartedEventId: common.Int64Ptr(childWorkflowStartEventID),
		}
	case shared.EventTypeChildWorkflowExecutionFailed.String():
		if len(h.childWorkflowStartEventIDs) == 0 {
			panic("Child workflow did not start before fail")
		}
		childWorkflowStartEventID := reflect.ValueOf(h.childWorkflowStartEventIDs).MapKeys()[0].Int()
		childWorkflowInitialEventID := h.childWorkflowStartEventIDs[childWorkflowStartEventID]
		delete(h.childWorkflowStartEventIDs, childWorkflowStartEventID)

		runID := h.childWorkflowRunIDs[childWorkflowStartEventID]
		if runID == "" {
			panic("child run id is not set with the start event")
		}
		delete(h.childWorkflowRunIDs, childWorkflowStartEventID)

		historyEvent.EventType = shared.EventTypeChildWorkflowExecutionFailed.Ptr()
		historyEvent.ChildWorkflowExecutionFailedEventAttributes = &shared.ChildWorkflowExecutionFailedEventAttributes{
			Domain:           common.StringPtr(h.domain),
			WorkflowType:     common.WorkflowTypePtr(shared.WorkflowType{Name: common.StringPtr(childWorkflowPrefix + h.workflowType)}),
			InitiatedEventId: common.Int64Ptr(childWorkflowInitialEventID),
			WorkflowExecution: &shared.WorkflowExecution{
				WorkflowId: common.StringPtr(childWorkflowPrefix + h.workflowID),
				RunId:      common.StringPtr(runID),
			},
			StartedEventId: common.Int64Ptr(childWorkflowStartEventID),
		}
	case shared.EventTypeChildWorkflowExecutionCanceled.String():
		if len(h.childWorkflowStartEventIDs) == 0 {
			panic("Child workflow did not start before cancel")
		}
		childWorkflowStartEventID := reflect.ValueOf(h.childWorkflowStartEventIDs).MapKeys()[0].Int()
		childWorkflowInitialEventID := h.childWorkflowStartEventIDs[childWorkflowStartEventID]
		delete(h.childWorkflowStartEventIDs, childWorkflowStartEventID)

		runID := h.childWorkflowRunIDs[childWorkflowStartEventID]
		if runID == "" {
			panic("child run id is not set with the start event")
		}
		delete(h.childWorkflowRunIDs, childWorkflowStartEventID)

		historyEvent.EventType = shared.EventTypeChildWorkflowExecutionCanceled.Ptr()
		historyEvent.ChildWorkflowExecutionCanceledEventAttributes = &shared.ChildWorkflowExecutionCanceledEventAttributes{
			Domain:           common.StringPtr(h.domain),
			WorkflowType:     common.WorkflowTypePtr(shared.WorkflowType{Name: common.StringPtr(childWorkflowPrefix + h.workflowType)}),
			InitiatedEventId: common.Int64Ptr(childWorkflowInitialEventID),
			WorkflowExecution: &shared.WorkflowExecution{
				WorkflowId: common.StringPtr(childWorkflowPrefix + h.workflowID),
				RunId:      common.StringPtr(runID),
			},
			StartedEventId: common.Int64Ptr(childWorkflowStartEventID),
		}
	case shared.EventTypeSignalExternalWorkflowExecutionInitiated.String():
		historyEvent.EventType = shared.EventTypeSignalExternalWorkflowExecutionInitiated.Ptr()
		historyEvent.SignalExternalWorkflowExecutionInitiatedEventAttributes = &shared.SignalExternalWorkflowExecutionInitiatedEventAttributes{
			DecisionTaskCompletedEventId: common.Int64Ptr(h.decisionTaskCompleteEventID),
			Domain:                       common.StringPtr(h.domain),
			WorkflowExecution: &shared.WorkflowExecution{
				WorkflowId: common.StringPtr(externalWorkflowPrefix + h.workflowID),
				RunId:      common.StringPtr(uuid.New()),
			},
			SignalName:        common.StringPtr("signal"),
			ChildWorkflowOnly: common.BoolPtr(false),
		}
		h.signalExternalWorkflowEventIDs[eventID] = h.decisionTaskCompleteEventID
	case shared.EventTypeSignalExternalWorkflowExecutionFailed.String():
		if len(h.signalExternalWorkflowEventIDs) == 0 {
			panic("No external workflow signaled")
		}
		signalExternalWorkflowEventID := reflect.ValueOf(h.signalExternalWorkflowEventIDs).MapKeys()[0].Int()
		completeEventID := h.signalExternalWorkflowEventIDs[signalExternalWorkflowEventID]
		delete(h.signalExternalWorkflowEventIDs, signalExternalWorkflowEventID)

		historyEvent.EventType = shared.EventTypeSignalExternalWorkflowExecutionFailed.Ptr()
		historyEvent.SignalExternalWorkflowExecutionFailedEventAttributes = &shared.SignalExternalWorkflowExecutionFailedEventAttributes{
			Cause:                        common.SignalExternalWorkflowExecutionFailedCausePtr(shared.SignalExternalWorkflowExecutionFailedCauseUnknownExternalWorkflowExecution),
			DecisionTaskCompletedEventId: common.Int64Ptr(completeEventID),
			Domain:                       common.StringPtr(h.domain),
			WorkflowExecution: &shared.WorkflowExecution{
				WorkflowId: common.StringPtr(externalWorkflowPrefix + h.workflowID),
				RunId:      common.StringPtr(uuid.New()),
			},
			InitiatedEventId: common.Int64Ptr(signalExternalWorkflowEventID),
		}
	case shared.EventTypeExternalWorkflowExecutionSignaled.String():
		if len(h.signalExternalWorkflowEventIDs) == 0 {
			panic("No external workflow signaled")
		}
		signalExternalWorkflowEventID := reflect.ValueOf(h.signalExternalWorkflowEventIDs).MapKeys()[0].Int()
		delete(h.signalExternalWorkflowEventIDs, signalExternalWorkflowEventID)

		historyEvent.EventType = shared.EventTypeExternalWorkflowExecutionSignaled.Ptr()
		historyEvent.ExternalWorkflowExecutionSignaledEventAttributes = &shared.ExternalWorkflowExecutionSignaledEventAttributes{
			InitiatedEventId: common.Int64Ptr(signalExternalWorkflowEventID),
			Domain:           common.StringPtr(h.domain),
			WorkflowExecution: &shared.WorkflowExecution{
				WorkflowId: common.StringPtr(externalWorkflowPrefix + h.workflowID),
				RunId:      common.StringPtr(uuid.New()),
			},
		}
	case shared.EventTypeRequestCancelExternalWorkflowExecutionInitiated.String():
		historyEvent.EventType = shared.EventTypeRequestCancelExternalWorkflowExecutionInitiated.Ptr()
		historyEvent.RequestCancelExternalWorkflowExecutionInitiatedEventAttributes = &shared.RequestCancelExternalWorkflowExecutionInitiatedEventAttributes{
			DecisionTaskCompletedEventId: common.Int64Ptr(h.decisionTaskCompleteEventID),
			Domain:                       common.StringPtr(h.domain),
			WorkflowExecution: &shared.WorkflowExecution{
				WorkflowId: common.StringPtr(externalWorkflowPrefix + h.workflowID),
				RunId:      common.StringPtr(uuid.New()),
			},
			ChildWorkflowOnly: common.BoolPtr(false),
		}
		h.requestExternalWorkflowCanceledEventIDs[eventID] = h.decisionTaskCompleteEventID
	case shared.EventTypeRequestCancelExternalWorkflowExecutionFailed.String():
		if len(h.requestExternalWorkflowCanceledEventIDs) == 0 {
			panic("No cancel request external workflow")
		}
		requestExternalWorkflowCanceledEventID := reflect.ValueOf(h.requestExternalWorkflowCanceledEventIDs).MapKeys()[0].Int()
		completeEventID := h.requestExternalWorkflowCanceledEventIDs[requestExternalWorkflowCanceledEventID]
		delete(h.requestExternalWorkflowCanceledEventIDs, requestExternalWorkflowCanceledEventID)

		historyEvent.EventType = shared.EventTypeRequestCancelExternalWorkflowExecutionFailed.Ptr()
		historyEvent.RequestCancelExternalWorkflowExecutionFailedEventAttributes = &shared.RequestCancelExternalWorkflowExecutionFailedEventAttributes{
			Cause:                        common.CancelExternalWorkflowExecutionFailedCausePtr(shared.CancelExternalWorkflowExecutionFailedCauseUnknownExternalWorkflowExecution),
			DecisionTaskCompletedEventId: common.Int64Ptr(completeEventID),
			Domain:                       common.StringPtr(h.domain),
			WorkflowExecution: &shared.WorkflowExecution{
				WorkflowId: common.StringPtr(externalWorkflowPrefix + h.workflowID),
				RunId:      common.StringPtr(uuid.New()),
			},
			InitiatedEventId: common.Int64Ptr(requestExternalWorkflowCanceledEventID),
		}
	case shared.EventTypeExternalWorkflowExecutionCancelRequested.String():
		if len(h.requestExternalWorkflowCanceledEventIDs) == 0 {
			panic("No cancel request external workflow")
		}
		requestExternalWorkflowCanceledEventID := reflect.ValueOf(h.requestExternalWorkflowCanceledEventIDs).MapKeys()[0].Int()
		delete(h.requestExternalWorkflowCanceledEventIDs, requestExternalWorkflowCanceledEventID)

		historyEvent.EventType = shared.EventTypeExternalWorkflowExecutionCancelRequested.Ptr()
		historyEvent.ExternalWorkflowExecutionCancelRequestedEventAttributes = &shared.ExternalWorkflowExecutionCancelRequestedEventAttributes{
			InitiatedEventId: common.Int64Ptr(requestExternalWorkflowCanceledEventID),
			Domain:           common.StringPtr(h.domain),
			WorkflowExecution: &shared.WorkflowExecution{
				WorkflowId: common.StringPtr(externalWorkflowPrefix + h.workflowID),
				RunId:      common.StringPtr(uuid.New()),
			},
		}
	}
	return historyEvent
}

func getDefaultHistoryEvent(eventID, version int64) *shared.HistoryEvent {
	return &shared.HistoryEvent{
		EventId:   common.Int64Ptr(eventID),
		Timestamp: common.Int64Ptr(time.Now().Unix()),
		TaskId:    common.Int64Ptr(common.EmptyEventTaskID),
		Version:   common.Int64Ptr(version),
	}
}

>>>>>>> ce0b4d43
// InitializeHistoryEventGenerator initializes the history event generator
func InitializeHistoryEventGenerator(
	domain string,
) Generator {

<<<<<<< HEAD
	generator := NewEventGenerator(time.Now().UnixNano())
	//Functions
=======
	// Functions
>>>>>>> ce0b4d43
	notPendingDecisionTask := func() bool {
		count := 0
		for _, e := range generator.ListGeneratedVertices() {
			switch e.GetName() {
			case shared.EventTypeDecisionTaskScheduled.String():
				count++
			case shared.EventTypeDecisionTaskCompleted.String(),
				shared.EventTypeDecisionTaskFailed.String(),
				shared.EventTypeDecisionTaskTimedOut.String():
				count--
			}
		}
		return count <= 0
	}
	containActivityComplete := func() bool {
		for _, e := range generator.ListGeneratedVertices() {
			if e.GetName() == shared.EventTypeActivityTaskCompleted.String() {
				return true
			}
		}
		return false
	}
	hasPendingActivity := func() bool {
		count := 0
		for _, e := range generator.ListGeneratedVertices() {
			switch e.GetName() {
			case shared.EventTypeActivityTaskScheduled.String():
				count++
			case shared.EventTypeActivityTaskCanceled.String(),
				shared.EventTypeActivityTaskFailed.String(),
				shared.EventTypeActivityTaskTimedOut.String(),
				shared.EventTypeActivityTaskCompleted.String():
				count--
			}
		}
		return count > 0
	}
	canDoBatch := func(history []Vertex) bool {
		if len(history) == 0 {
			return true
		}

		hasPendingDecisionTask := false
		for _, event := range generator.ListGeneratedVertices() {
			switch event.GetName() {
			case shared.EventTypeDecisionTaskScheduled.String():
				hasPendingDecisionTask = true
			case shared.EventTypeDecisionTaskCompleted.String(),
				shared.EventTypeDecisionTaskFailed.String(),
				shared.EventTypeDecisionTaskTimedOut.String():
				hasPendingDecisionTask = false
			}
		}
		if hasPendingDecisionTask {
			return false
		}
		if history[len(history)-1].GetName() == shared.EventTypeDecisionTaskScheduled.String() {
			return false
		}
		if history[0].GetName() == shared.EventTypeDecisionTaskCompleted.String() {
			return len(history) == 1
		}
		return true
	}

	// Setup decision task model
	decisionModel := NewHistoryEventModel()
	decisionSchedule := NewHistoryEventVertex(shared.EventTypeDecisionTaskScheduled.String())
	decisionSchedule.SetDataFunc(func(input ...interface{}) interface{} {
		lastEvent := input[0].(*shared.HistoryEvent)
		eventID := lastEvent.GetEventId() + input[1].(int64)
		versionBump := input[2].(int64)
		subVersion := input[3].(int64)
		version := lastEvent.GetVersion() + versionBump + subVersion
		historyEvent := getDefaultHistoryEvent(eventID, version)
		historyEvent.EventType = shared.EventTypeDecisionTaskScheduled.Ptr()
		historyEvent.DecisionTaskScheduledEventAttributes = &shared.DecisionTaskScheduledEventAttributes{
			TaskList: &shared.TaskList{
				Name: common.StringPtr(taskList),
				Kind: shared.TaskListKindNormal.Ptr(),
			},
			StartToCloseTimeoutSeconds: common.Int32Ptr(timeout),
			Attempt:                    common.Int64Ptr(decisionTaskAttempts),
		}
		return historyEvent
	})
	decisionStart := NewHistoryEventVertex(shared.EventTypeDecisionTaskStarted.String())
	decisionStart.SetIsStrictOnNextVertex(true)
	decisionStart.SetDataFunc(func(input ...interface{}) interface{} {
		lastEvent := input[0].(*shared.HistoryEvent)
		eventID := lastEvent.GetEventId() + input[1].(int64)
		versionBump := input[2].(int64)
		subVersion := input[3].(int64)
		version := lastEvent.GetVersion() + versionBump + subVersion
		historyEvent := getDefaultHistoryEvent(eventID, version)
		historyEvent.EventType = shared.EventTypeDecisionTaskStarted.Ptr()
		historyEvent.DecisionTaskStartedEventAttributes = &shared.DecisionTaskStartedEventAttributes{
			ScheduledEventId: lastEvent.EventId,
			Identity:         common.StringPtr(identity),
			RequestId:        common.StringPtr(uuid.New()),
		}
		return historyEvent
	})
	decisionFail := NewHistoryEventVertex(shared.EventTypeDecisionTaskFailed.String())
	decisionFail.SetDataFunc(func(input ...interface{}) interface{} {
		lastEvent := input[0].(*shared.HistoryEvent)
		eventID := lastEvent.GetEventId() + input[1].(int64)
		versionBump := input[2].(int64)
		subVersion := input[3].(int64)
		version := lastEvent.GetVersion() + versionBump + subVersion
		historyEvent := getDefaultHistoryEvent(eventID, version)
		historyEvent.EventType = shared.EventTypeDecisionTaskFailed.Ptr()
		historyEvent.DecisionTaskFailedEventAttributes = &shared.DecisionTaskFailedEventAttributes{
			ScheduledEventId: lastEvent.GetDecisionTaskStartedEventAttributes().ScheduledEventId,
			StartedEventId:   lastEvent.EventId,
			Cause:            common.DecisionTaskFailedCausePtr(shared.DecisionTaskFailedCauseUnhandledDecision),
			Identity:         common.StringPtr(identity),
			ForkEventVersion: common.Int64Ptr(defaultVersion),
		}
		return historyEvent
	})
	decisionTimedOut := NewHistoryEventVertex(shared.EventTypeDecisionTaskTimedOut.String())
	decisionTimedOut.SetDataFunc(func(input ...interface{}) interface{} {
		lastEvent := input[0].(*shared.HistoryEvent)
		eventID := lastEvent.GetEventId() + input[1].(int64)
		versionBump := input[2].(int64)
		subVersion := input[3].(int64)
		version := lastEvent.GetVersion() + versionBump + subVersion
		historyEvent := getDefaultHistoryEvent(eventID, version)
		historyEvent.EventType = shared.EventTypeDecisionTaskTimedOut.Ptr()
		historyEvent.DecisionTaskTimedOutEventAttributes = &shared.DecisionTaskTimedOutEventAttributes{
			ScheduledEventId: lastEvent.GetDecisionTaskStartedEventAttributes().ScheduledEventId,
			StartedEventId:   lastEvent.EventId,
			TimeoutType:      shared.TimeoutTypeScheduleToStart.Ptr(),
		}
		return historyEvent
	})
	decisionComplete := NewHistoryEventVertex(shared.EventTypeDecisionTaskCompleted.String())
	decisionComplete.SetDataFunc(func(input ...interface{}) interface{} {
		lastEvent := input[0].(*shared.HistoryEvent)
		eventID := lastEvent.GetEventId() + input[1].(int64)
		versionBump := input[2].(int64)
		subVersion := input[3].(int64)
		version := lastEvent.GetVersion() + versionBump + subVersion
		historyEvent := getDefaultHistoryEvent(eventID, version)
		historyEvent.EventType = shared.EventTypeDecisionTaskCompleted.Ptr()
		historyEvent.DecisionTaskCompletedEventAttributes = &shared.DecisionTaskCompletedEventAttributes{
			ScheduledEventId: lastEvent.GetDecisionTaskStartedEventAttributes().ScheduledEventId,
			StartedEventId:   lastEvent.EventId,
			Identity:         common.StringPtr(identity),
			BinaryChecksum:   common.StringPtr(checksum),
		}
		return historyEvent
	})
	decisionComplete.SetIsStrictOnNextVertex(true)
	decisionComplete.SetMaxNextVertex(2)
	decisionScheduleToStart := NewHistoryEventEdge(decisionSchedule, decisionStart)
	decisionStartToComplete := NewHistoryEventEdge(decisionStart, decisionComplete)
	decisionStartToFail := NewHistoryEventEdge(decisionStart, decisionFail)
	decisionStartToTimedOut := NewHistoryEventEdge(decisionStart, decisionTimedOut)
	decisionFailToSchedule := NewHistoryEventEdge(decisionFail, decisionSchedule)
	decisionFailToSchedule.SetCondition(notPendingDecisionTask)
	decisionTimedOutToSchedule := NewHistoryEventEdge(decisionTimedOut, decisionSchedule)
	decisionTimedOutToSchedule.SetCondition(notPendingDecisionTask)
	decisionModel.AddEdge(decisionScheduleToStart, decisionStartToComplete, decisionStartToFail, decisionStartToTimedOut,
		decisionFailToSchedule, decisionTimedOutToSchedule)

	// Setup workflow model
	workflowModel := NewHistoryEventModel()

	workflowStart := NewHistoryEventVertex(shared.EventTypeWorkflowExecutionStarted.String())
	workflowStart.SetDataFunc(func(input ...interface{}) interface{} {
		historyEvent := getDefaultHistoryEvent(1, defaultVersion)
		historyEvent.EventType = shared.EventTypeWorkflowExecutionStarted.Ptr()
		historyEvent.WorkflowExecutionStartedEventAttributes = &shared.WorkflowExecutionStartedEventAttributes{
			WorkflowType: &shared.WorkflowType{
				Name: common.StringPtr(workflowType),
			},
			TaskList: &shared.TaskList{
				Name: common.StringPtr(taskList),
				Kind: shared.TaskListKindNormal.Ptr(),
			},
			ExecutionStartToCloseTimeoutSeconds: common.Int32Ptr(timeout),
			TaskStartToCloseTimeoutSeconds:      common.Int32Ptr(timeout),
			Identity:                            common.StringPtr(identity),
			FirstExecutionRunId:                 common.StringPtr(uuid.New()),
		}
		return historyEvent
	})
	workflowSignal := NewHistoryEventVertex(shared.EventTypeWorkflowExecutionSignaled.String())
	workflowSignal.SetDataFunc(func(input ...interface{}) interface{} {
		lastEvent := input[0].(*shared.HistoryEvent)
		eventID := lastEvent.GetEventId() + input[1].(int64)
		versionBump := input[2].(int64)
		subVersion := input[3].(int64)
		version := lastEvent.GetVersion() + versionBump + subVersion
		historyEvent := getDefaultHistoryEvent(eventID, version)
		historyEvent.EventType = shared.EventTypeWorkflowExecutionSignaled.Ptr()
		historyEvent.WorkflowExecutionSignaledEventAttributes = &shared.WorkflowExecutionSignaledEventAttributes{
			SignalName: common.StringPtr(signal),
			Identity:   common.StringPtr(identity),
		}
		return historyEvent
	})
	workflowComplete := NewHistoryEventVertex(shared.EventTypeWorkflowExecutionCompleted.String())
	workflowComplete.SetDataFunc(func(input ...interface{}) interface{} {
		lastEvent := input[0].(*shared.HistoryEvent)
		eventID := lastEvent.GetEventId() + input[1].(int64)
		versionBump := input[2].(int64)
		subVersion := input[3].(int64)
		version := lastEvent.GetVersion() + versionBump + subVersion
		historyEvent := getDefaultHistoryEvent(eventID, version)
		historyEvent.EventType = shared.EventTypeWorkflowExecutionCompleted.Ptr()
		historyEvent.WorkflowExecutionCompletedEventAttributes = &shared.WorkflowExecutionCompletedEventAttributes{
			DecisionTaskCompletedEventId: lastEvent.EventId,
		}
		return historyEvent
	})
	continueAsNew := NewHistoryEventVertex(shared.EventTypeWorkflowExecutionContinuedAsNew.String())
	continueAsNew.SetDataFunc(func(input ...interface{}) interface{} {
		lastEvent := input[0].(*shared.HistoryEvent)
		eventID := lastEvent.GetEventId() + input[1].(int64)
		versionBump := input[2].(int64)
		subVersion := input[3].(int64)
		version := lastEvent.GetVersion() + versionBump + subVersion
		historyEvent := getDefaultHistoryEvent(eventID, version)
		historyEvent.EventType = shared.EventTypeWorkflowExecutionContinuedAsNew.Ptr()
		historyEvent.WorkflowExecutionContinuedAsNewEventAttributes = &shared.WorkflowExecutionContinuedAsNewEventAttributes{
			NewExecutionRunId: common.StringPtr(uuid.New()),
			WorkflowType: &shared.WorkflowType{
				Name: common.StringPtr(workflowType),
			},
			TaskList: &shared.TaskList{
				Name: common.StringPtr(taskList),
				Kind: shared.TaskListKindNormal.Ptr(),
			},
			ExecutionStartToCloseTimeoutSeconds: common.Int32Ptr(timeout),
			TaskStartToCloseTimeoutSeconds:      common.Int32Ptr(timeout),
			DecisionTaskCompletedEventId:        common.Int64Ptr(eventID - 1),
			Initiator:                           shared.ContinueAsNewInitiatorDecider.Ptr(),
		}
		return historyEvent
	})
	workflowFail := NewHistoryEventVertex(shared.EventTypeWorkflowExecutionFailed.String())
	workflowFail.SetDataFunc(func(input ...interface{}) interface{} {
		lastEvent := input[0].(*shared.HistoryEvent)
		eventID := lastEvent.GetEventId() + input[1].(int64)
		versionBump := input[2].(int64)
		subVersion := input[3].(int64)
		version := lastEvent.GetVersion() + versionBump + subVersion
		historyEvent := getDefaultHistoryEvent(eventID, version)
		historyEvent.EventType = shared.EventTypeWorkflowExecutionFailed.Ptr()
		historyEvent.WorkflowExecutionFailedEventAttributes = &shared.WorkflowExecutionFailedEventAttributes{
			DecisionTaskCompletedEventId: lastEvent.EventId,
		}
		return historyEvent
	})
	workflowCancel := NewHistoryEventVertex(shared.EventTypeWorkflowExecutionCanceled.String())
<<<<<<< HEAD
	workflowCancel.SetDataFunc(func(input ...interface{}) interface{} {
		lastEvent := input[0].(*shared.HistoryEvent)
		eventID := lastEvent.GetEventId() + input[1].(int64)
		versionBump := input[2].(int64)
		subVersion := input[3].(int64)
		version := lastEvent.GetVersion() + versionBump + subVersion
		historyEvent := getDefaultHistoryEvent(eventID, version)
		historyEvent.EventType = shared.EventTypeWorkflowExecutionCanceled.Ptr()
		historyEvent.WorkflowExecutionCanceledEventAttributes = &shared.WorkflowExecutionCanceledEventAttributes{
			DecisionTaskCompletedEventId: lastEvent.EventId,
		}
		return historyEvent
	})
	workflowCancelRequest := NewHistoryEventVertex(shared.EventTypeWorkflowExecutionCancelRequested.String())
	workflowCancelRequest.SetDataFunc(func(input ...interface{}) interface{} {
		lastEvent := input[0].(*shared.HistoryEvent)
		eventID := lastEvent.GetEventId() + input[1].(int64)
		versionBump := input[2].(int64)
		subVersion := input[3].(int64)
		version := lastEvent.GetVersion() + versionBump + subVersion
		historyEvent := getDefaultHistoryEvent(eventID, version)
		historyEvent.EventType = shared.EventTypeWorkflowExecutionCancelRequested.Ptr()
		historyEvent.WorkflowExecutionCancelRequestedEventAttributes = &shared.WorkflowExecutionCancelRequestedEventAttributes{
			Cause:                    common.StringPtr(""),
			ExternalInitiatedEventId: common.Int64Ptr(1),
			ExternalWorkflowExecution: &shared.WorkflowExecution{
				WorkflowId: common.StringPtr(externalWorkflowID),
				RunId:      common.StringPtr(uuid.New()),
			},
			Identity: common.StringPtr(identity),
		}
		return historyEvent
	})
=======
	workflowCancelRequest := NewHistoryEventVertex(shared.EventTypeWorkflowExecutionCancelRequested.String())
>>>>>>> ce0b4d43
	workflowTerminate := NewHistoryEventVertex(shared.EventTypeWorkflowExecutionTerminated.String())
	workflowTerminate.SetDataFunc(func(input ...interface{}) interface{} {
		lastEvent := input[0].(*shared.HistoryEvent)
		eventID := lastEvent.GetEventId() + input[1].(int64)
		versionBump := input[2].(int64)
		subVersion := input[3].(int64)
		version := lastEvent.GetVersion() + versionBump + subVersion
		historyEvent := getDefaultHistoryEvent(eventID, version)
		historyEvent.EventType = shared.EventTypeWorkflowExecutionTerminated.Ptr()
		historyEvent.WorkflowExecutionTerminatedEventAttributes = &shared.WorkflowExecutionTerminatedEventAttributes{
			Identity: common.StringPtr(identity),
			Reason:   common.StringPtr(reason),
		}
		return historyEvent
	})
	workflowTimedOut := NewHistoryEventVertex(shared.EventTypeWorkflowExecutionTimedOut.String())
	workflowTimedOut.SetDataFunc(func(input ...interface{}) interface{} {
		lastEvent := input[0].(*shared.HistoryEvent)
		eventID := lastEvent.GetEventId() + input[1].(int64)
		versionBump := input[2].(int64)
		subVersion := input[3].(int64)
		version := lastEvent.GetVersion() + versionBump + subVersion
		historyEvent := getDefaultHistoryEvent(eventID, version)
		historyEvent.EventType = shared.EventTypeWorkflowExecutionTimedOut.Ptr()
		historyEvent.WorkflowExecutionTimedOutEventAttributes = &shared.WorkflowExecutionTimedOutEventAttributes{
			TimeoutType: shared.TimeoutTypeStartToClose.Ptr(),
		}
		return historyEvent
	})
	workflowStartToSignal := NewHistoryEventEdge(workflowStart, workflowSignal)
	workflowStartToDecisionSchedule := NewHistoryEventEdge(workflowStart, decisionSchedule)
	workflowStartToDecisionSchedule.SetCondition(notPendingDecisionTask)
	workflowSignalToDecisionSchedule := NewHistoryEventEdge(workflowSignal, decisionSchedule)
	workflowSignalToDecisionSchedule.SetCondition(notPendingDecisionTask)
	decisionCompleteToWorkflowComplete := NewHistoryEventEdge(decisionComplete, workflowComplete)
	decisionCompleteToWorkflowComplete.SetCondition(containActivityComplete)
	decisionCompleteToWorkflowFailed := NewHistoryEventEdge(decisionComplete, workflowFail)
	decisionCompleteToWorkflowFailed.SetCondition(containActivityComplete)
	decisionCompleteToCAN := NewHistoryEventEdge(decisionComplete, continueAsNew)
	decisionCompleteToCAN.SetCondition(containActivityComplete)
	workflowCancelRequestToCancel := NewHistoryEventEdge(workflowCancelRequest, workflowCancel)
	workflowModel.AddEdge(workflowStartToSignal, workflowStartToDecisionSchedule, workflowSignalToDecisionSchedule,
		decisionCompleteToCAN, decisionCompleteToWorkflowComplete, decisionCompleteToWorkflowFailed, workflowCancelRequestToCancel)

	// Setup activity model
	activityModel := NewHistoryEventModel()
	activitySchedule := NewHistoryEventVertex(shared.EventTypeActivityTaskScheduled.String())
	activitySchedule.SetDataFunc(func(input ...interface{}) interface{} {
		lastEvent := input[0].(*shared.HistoryEvent)
		eventID := lastEvent.GetEventId() + input[1].(int64)
		versionBump := input[2].(int64)
		subVersion := input[3].(int64)
		version := lastEvent.GetVersion() + versionBump + subVersion
		historyEvent := getDefaultHistoryEvent(eventID, version)
		historyEvent.EventType = shared.EventTypeActivityTaskScheduled.Ptr()
		historyEvent.ActivityTaskScheduledEventAttributes = &shared.ActivityTaskScheduledEventAttributes{
			ActivityId: common.StringPtr(uuid.New()),
			ActivityType: common.ActivityTypePtr(shared.ActivityType{
				Name: common.StringPtr("activity"),
			}),
			Domain: common.StringPtr(domain),
			TaskList: common.TaskListPtr(shared.TaskList{
				Name: common.StringPtr(taskList),
				Kind: common.TaskListKindPtr(shared.TaskListKindNormal),
			}),
			ScheduleToCloseTimeoutSeconds: common.Int32Ptr(timeout),
			ScheduleToStartTimeoutSeconds: common.Int32Ptr(timeout),
			StartToCloseTimeoutSeconds:    common.Int32Ptr(timeout),
			DecisionTaskCompletedEventId:  lastEvent.EventId,
		}
		return historyEvent
	})
	activityStart := NewHistoryEventVertex(shared.EventTypeActivityTaskStarted.String())
	activityStart.SetDataFunc(func(input ...interface{}) interface{} {
		lastEvent := input[0].(*shared.HistoryEvent)
		eventID := lastEvent.GetEventId() + input[1].(int64)
		versionBump := input[2].(int64)
		subVersion := input[3].(int64)
		version := lastEvent.GetVersion() + versionBump + subVersion
		historyEvent := getDefaultHistoryEvent(eventID, version)
		historyEvent.EventType = shared.EventTypeActivityTaskStarted.Ptr()
		historyEvent.ActivityTaskStartedEventAttributes = &shared.ActivityTaskStartedEventAttributes{
			ScheduledEventId: lastEvent.EventId,
			Identity:         common.StringPtr(identity),
			RequestId:        common.StringPtr(uuid.New()),
			Attempt:          common.Int32Ptr(0),
		}
		return historyEvent
	})
	activityComplete := NewHistoryEventVertex(shared.EventTypeActivityTaskCompleted.String())
	activityComplete.SetDataFunc(func(input ...interface{}) interface{} {
		lastEvent := input[0].(*shared.HistoryEvent)
		eventID := lastEvent.GetEventId() + input[1].(int64)
		versionBump := input[2].(int64)
		subVersion := input[3].(int64)
		version := lastEvent.GetVersion() + versionBump + subVersion
		historyEvent := getDefaultHistoryEvent(eventID, version)
		historyEvent.EventType = shared.EventTypeActivityTaskCompleted.Ptr()
		historyEvent.ActivityTaskCompletedEventAttributes = &shared.ActivityTaskCompletedEventAttributes{
			ScheduledEventId: lastEvent.GetActivityTaskStartedEventAttributes().ScheduledEventId,
			StartedEventId:   lastEvent.EventId,
			Identity:         common.StringPtr(identity),
		}
		return historyEvent
	})
	activityFail := NewHistoryEventVertex(shared.EventTypeActivityTaskFailed.String())
	activityFail.SetDataFunc(func(input ...interface{}) interface{} {
		lastEvent := input[0].(*shared.HistoryEvent)
		eventID := lastEvent.GetEventId() + input[1].(int64)
		versionBump := input[2].(int64)
		subVersion := input[3].(int64)
		version := lastEvent.GetVersion() + versionBump + subVersion
		historyEvent := getDefaultHistoryEvent(eventID, version)
		historyEvent.EventType = shared.EventTypeActivityTaskFailed.Ptr()
		historyEvent.ActivityTaskFailedEventAttributes = &shared.ActivityTaskFailedEventAttributes{
			ScheduledEventId: lastEvent.GetActivityTaskStartedEventAttributes().ScheduledEventId,
			StartedEventId:   lastEvent.EventId,
			Identity:         common.StringPtr(identity),
			Reason:           common.StringPtr(reason),
		}
		return historyEvent
	})
	activityTimedOut := NewHistoryEventVertex(shared.EventTypeActivityTaskTimedOut.String())
<<<<<<< HEAD
	activityTimedOut.SetDataFunc(func(input ...interface{}) interface{} {
		lastEvent := input[0].(*shared.HistoryEvent)
		eventID := lastEvent.GetEventId() + input[1].(int64)
		versionBump := input[2].(int64)
		subVersion := input[3].(int64)
		version := lastEvent.GetVersion() + versionBump + subVersion
		historyEvent := getDefaultHistoryEvent(eventID, version)
		historyEvent.EventType = shared.EventTypeActivityTaskTimedOut.Ptr()
		historyEvent.ActivityTaskTimedOutEventAttributes = &shared.ActivityTaskTimedOutEventAttributes{
			ScheduledEventId: lastEvent.GetActivityTaskStartedEventAttributes().ScheduledEventId,
			StartedEventId:   lastEvent.EventId,
			TimeoutType:      common.TimeoutTypePtr(shared.TimeoutTypeScheduleToClose),
		}
		return historyEvent
	})
	activityCancelRequest := NewHistoryEventVertex(shared.EventTypeActivityTaskCancelRequested.String())
	activityCancelRequest.SetDataFunc(func(input ...interface{}) interface{} {
		lastEvent := input[0].(*shared.HistoryEvent)
		eventID := lastEvent.GetEventId() + input[1].(int64)
		versionBump := input[2].(int64)
		subVersion := input[3].(int64)
		version := lastEvent.GetVersion() + versionBump + subVersion
		historyEvent := getDefaultHistoryEvent(eventID, version)
		historyEvent.EventType = shared.EventTypeActivityTaskCancelRequested.Ptr()
		historyEvent.ActivityTaskCancelRequestedEventAttributes = &shared.ActivityTaskCancelRequestedEventAttributes{
			DecisionTaskCompletedEventId: lastEvent.GetActivityTaskScheduledEventAttributes().DecisionTaskCompletedEventId,
			ActivityId:                   lastEvent.GetActivityTaskScheduledEventAttributes().ActivityId,
		}
		return historyEvent
	})
=======
	activityCancelRequest := NewHistoryEventVertex(shared.EventTypeActivityTaskCancelRequested.String())
>>>>>>> ce0b4d43
	activityCancel := NewHistoryEventVertex(shared.EventTypeActivityTaskCanceled.String())
	activityCancel.SetDataFunc(func(input ...interface{}) interface{} {
		lastEvent := input[0].(*shared.HistoryEvent)
		eventID := lastEvent.GetEventId() + input[1].(int64)
		versionBump := input[2].(int64)
		subVersion := input[3].(int64)
		version := lastEvent.GetVersion() + versionBump + subVersion
		historyEvent := getDefaultHistoryEvent(eventID, version)
		historyEvent.EventType = shared.EventTypeActivityTaskCanceled.Ptr()
		historyEvent.ActivityTaskCanceledEventAttributes = &shared.ActivityTaskCanceledEventAttributes{
			LatestCancelRequestedEventId: lastEvent.EventId,
			ScheduledEventId:             lastEvent.EventId,
			StartedEventId:               lastEvent.EventId,
			Identity:                     common.StringPtr(identity),
		}
		return historyEvent
	})
	activityCancelRequestFail := NewHistoryEventVertex(shared.EventTypeRequestCancelActivityTaskFailed.String())
	activityCancelRequestFail.SetDataFunc(func(input ...interface{}) interface{} {
		lastEvent := input[0].(*shared.HistoryEvent)
		eventID := lastEvent.GetEventId() + input[1].(int64)
		versionBump := input[2].(int64)
		subVersion := input[3].(int64)
		version := lastEvent.GetVersion() + versionBump + subVersion
		historyEvent := getDefaultHistoryEvent(eventID, version)
		historyEvent.EventType = shared.EventTypeRequestCancelActivityTaskFailed.Ptr()
		historyEvent.RequestCancelActivityTaskFailedEventAttributes = &shared.RequestCancelActivityTaskFailedEventAttributes{
			ActivityId:                   common.StringPtr(uuid.New()),
			DecisionTaskCompletedEventId: lastEvent.GetActivityTaskCancelRequestedEventAttributes().DecisionTaskCompletedEventId,
		}
		return historyEvent
	})
	decisionCompleteToATSchedule := NewHistoryEventEdge(decisionComplete, activitySchedule)

	activityScheduleToStart := NewHistoryEventEdge(activitySchedule, activityStart)
	activityScheduleToStart.SetCondition(hasPendingActivity)

	activityStartToComplete := NewHistoryEventEdge(activityStart, activityComplete)
	activityStartToComplete.SetCondition(hasPendingActivity)

	activityStartToFail := NewHistoryEventEdge(activityStart, activityFail)
	activityStartToFail.SetCondition(hasPendingActivity)

	activityStartToTimedOut := NewHistoryEventEdge(activityStart, activityTimedOut)
	activityStartToTimedOut.SetCondition(hasPendingActivity)

	activityCompleteToDecisionSchedule := NewHistoryEventEdge(activityComplete, decisionSchedule)
	activityCompleteToDecisionSchedule.SetCondition(notPendingDecisionTask)
	activityFailToDecisionSchedule := NewHistoryEventEdge(activityFail, decisionSchedule)
	activityFailToDecisionSchedule.SetCondition(notPendingDecisionTask)
	activityTimedOutToDecisionSchedule := NewHistoryEventEdge(activityTimedOut, decisionSchedule)
	activityTimedOutToDecisionSchedule.SetCondition(notPendingDecisionTask)
	activityCancelToDecisionSchedule := NewHistoryEventEdge(activityCancel, decisionSchedule)
	activityCancelToDecisionSchedule.SetCondition(notPendingDecisionTask)

	// TODO: bypass activity cancel request event. Support this event later.
	//activityScheduleToActivityCancelRequest := NewHistoryEventEdge(activitySchedule, activityCancelRequest)
	//activityScheduleToActivityCancelRequest.SetCondition(hasPendingActivity)
	activityCancelReqToCancel := NewHistoryEventEdge(activityCancelRequest, activityCancel)
	activityCancelReqToCancel.SetCondition(hasPendingActivity)

	activityCancelReqToCancelFail := NewHistoryEventEdge(activityCancelRequest, activityCancelRequestFail)
	activityCancelRequestFailToDecisionSchedule := NewHistoryEventEdge(activityCancelRequestFail, decisionSchedule)
	activityCancelRequestFailToDecisionSchedule.SetCondition(notPendingDecisionTask)

	activityModel.AddEdge(decisionCompleteToATSchedule, activityScheduleToStart, activityStartToComplete,
		activityStartToFail, activityStartToTimedOut, decisionCompleteToATSchedule, activityCompleteToDecisionSchedule,
		activityFailToDecisionSchedule, activityTimedOutToDecisionSchedule, activityCancelReqToCancel,
		activityCancelReqToCancelFail, activityCancelToDecisionSchedule, activityCancelRequestFailToDecisionSchedule)

	// Setup timer model
	timerModel := NewHistoryEventModel()
	timerStart := NewHistoryEventVertex(shared.EventTypeTimerStarted.String())
	timerStart.SetDataFunc(func(input ...interface{}) interface{} {
		lastEvent := input[0].(*shared.HistoryEvent)
		eventID := lastEvent.GetEventId() + input[1].(int64)
		versionBump := input[2].(int64)
		subVersion := input[3].(int64)
		version := lastEvent.GetVersion() + versionBump + subVersion
		historyEvent := getDefaultHistoryEvent(eventID, version)
		historyEvent.EventType = shared.EventTypeTimerStarted.Ptr()
		historyEvent.TimerStartedEventAttributes = &shared.TimerStartedEventAttributes{
			TimerId:                      common.StringPtr(uuid.New()),
			StartToFireTimeoutSeconds:    common.Int64Ptr(10),
			DecisionTaskCompletedEventId: lastEvent.EventId,
		}
		return historyEvent
	})
	timerFired := NewHistoryEventVertex(shared.EventTypeTimerFired.String())
	timerFired.SetDataFunc(func(input ...interface{}) interface{} {
		lastEvent := input[0].(*shared.HistoryEvent)
		eventID := lastEvent.GetEventId() + input[1].(int64)
		versionBump := input[2].(int64)
		subVersion := input[3].(int64)
		version := lastEvent.GetVersion() + versionBump + subVersion
		historyEvent := getDefaultHistoryEvent(eventID, version)
		historyEvent.EventType = shared.EventTypeTimerFired.Ptr()
		historyEvent.TimerFiredEventAttributes = &shared.TimerFiredEventAttributes{
			TimerId:        lastEvent.GetTimerStartedEventAttributes().TimerId,
			StartedEventId: lastEvent.EventId,
		}
		return historyEvent
	})
	timerCancel := NewHistoryEventVertex(shared.EventTypeTimerCanceled.String())
	timerCancel.SetDataFunc(func(input ...interface{}) interface{} {
		lastEvent := input[0].(*shared.HistoryEvent)
		eventID := lastEvent.GetEventId() + input[1].(int64)
		versionBump := input[2].(int64)
		subVersion := input[3].(int64)
		version := lastEvent.GetVersion() + versionBump + subVersion
		historyEvent := getDefaultHistoryEvent(eventID, version)
		historyEvent.EventType = shared.EventTypeTimerCanceled.Ptr()
		historyEvent.TimerCanceledEventAttributes = &shared.TimerCanceledEventAttributes{
			TimerId:                      lastEvent.GetTimerStartedEventAttributes().TimerId,
			StartedEventId:               lastEvent.EventId,
			DecisionTaskCompletedEventId: lastEvent.GetTimerStartedEventAttributes().DecisionTaskCompletedEventId,
			Identity:                     common.StringPtr(identity),
		}
		return historyEvent
	})
	timerStartToFire := NewHistoryEventEdge(timerStart, timerFired)
	timerStartToCancel := NewHistoryEventEdge(timerStart, timerCancel)

	decisionCompleteToTimerStart := NewHistoryEventEdge(decisionComplete, timerStart)
	timerFiredToDecisionSchedule := NewHistoryEventEdge(timerFired, decisionSchedule)
	timerFiredToDecisionSchedule.SetCondition(notPendingDecisionTask)
	timerCancelToDecisionSchedule := NewHistoryEventEdge(timerCancel, decisionSchedule)
	timerCancelToDecisionSchedule.SetCondition(notPendingDecisionTask)
	timerModel.AddEdge(timerStartToFire, timerStartToCancel, decisionCompleteToTimerStart, timerFiredToDecisionSchedule, timerCancelToDecisionSchedule)

	// Setup child workflow model
	childWorkflowModel := NewHistoryEventModel()
	childWorkflowInitial := NewHistoryEventVertex(shared.EventTypeStartChildWorkflowExecutionInitiated.String())
	childWorkflowInitial.SetDataFunc(func(input ...interface{}) interface{} {
		lastEvent := input[0].(*shared.HistoryEvent)
		eventID := lastEvent.GetEventId() + input[1].(int64)
		versionBump := input[2].(int64)
		subVersion := input[3].(int64)
		version := lastEvent.GetVersion() + versionBump + subVersion
		historyEvent := getDefaultHistoryEvent(eventID, version)
		historyEvent.EventType = shared.EventTypeStartChildWorkflowExecutionInitiated.Ptr()
		historyEvent.StartChildWorkflowExecutionInitiatedEventAttributes = &shared.StartChildWorkflowExecutionInitiatedEventAttributes{
			Domain:     common.StringPtr(domain),
			WorkflowId: common.StringPtr(childWorkflowID),
			WorkflowType: common.WorkflowTypePtr(shared.WorkflowType{
				Name: common.StringPtr(childWorkflowPrefix + workflowType),
			}),
			TaskList: common.TaskListPtr(shared.TaskList{
				Name: common.StringPtr(taskList),
				Kind: common.TaskListKindPtr(shared.TaskListKindNormal),
			}),
			ExecutionStartToCloseTimeoutSeconds: common.Int32Ptr(timeout),
			TaskStartToCloseTimeoutSeconds:      common.Int32Ptr(timeout),
			DecisionTaskCompletedEventId:        lastEvent.EventId,
			WorkflowIdReusePolicy:               shared.WorkflowIdReusePolicyRejectDuplicate.Ptr(),
		}
		return historyEvent
	})
	childWorkflowInitialFail := NewHistoryEventVertex(shared.EventTypeStartChildWorkflowExecutionFailed.String())
	childWorkflowInitialFail.SetDataFunc(func(input ...interface{}) interface{} {
		lastEvent := input[0].(*shared.HistoryEvent)
		eventID := lastEvent.GetEventId() + input[1].(int64)
		versionBump := input[2].(int64)
		subVersion := input[3].(int64)
		version := lastEvent.GetVersion() + versionBump + subVersion
		historyEvent := getDefaultHistoryEvent(eventID, version)
		historyEvent.EventType = shared.EventTypeStartChildWorkflowExecutionFailed.Ptr()
		historyEvent.StartChildWorkflowExecutionFailedEventAttributes = &shared.StartChildWorkflowExecutionFailedEventAttributes{
			Domain:     common.StringPtr(domain),
			WorkflowId: common.StringPtr(childWorkflowID),
			WorkflowType: common.WorkflowTypePtr(shared.WorkflowType{
				Name: common.StringPtr(childWorkflowPrefix + workflowType),
			}),
			Cause:                        shared.ChildWorkflowExecutionFailedCauseWorkflowAlreadyRunning.Ptr(),
			InitiatedEventId:             lastEvent.EventId,
			DecisionTaskCompletedEventId: lastEvent.GetStartChildWorkflowExecutionInitiatedEventAttributes().DecisionTaskCompletedEventId,
		}
		return historyEvent
	})
	childWorkflowStart := NewHistoryEventVertex(shared.EventTypeChildWorkflowExecutionStarted.String())
	childWorkflowStart.SetDataFunc(func(input ...interface{}) interface{} {
		lastEvent := input[0].(*shared.HistoryEvent)
		eventID := lastEvent.GetEventId() + input[1].(int64)
		versionBump := input[2].(int64)
		subVersion := input[3].(int64)
		version := lastEvent.GetVersion() + versionBump + subVersion
		historyEvent := getDefaultHistoryEvent(eventID, version)
		historyEvent.EventType = shared.EventTypeChildWorkflowExecutionStarted.Ptr()
		historyEvent.ChildWorkflowExecutionStartedEventAttributes = &shared.ChildWorkflowExecutionStartedEventAttributes{
			Domain: common.StringPtr(domain),
			WorkflowType: common.WorkflowTypePtr(shared.WorkflowType{
				Name: common.StringPtr(childWorkflowPrefix + workflowType),
			}),
			InitiatedEventId: lastEvent.EventId,
			WorkflowExecution: &shared.WorkflowExecution{
				WorkflowId: common.StringPtr(childWorkflowID),
				RunId:      common.StringPtr(uuid.New()),
			},
		}
		return historyEvent
	})
	childWorkflowCancel := NewHistoryEventVertex(shared.EventTypeChildWorkflowExecutionCanceled.String())
	childWorkflowCancel.SetDataFunc(func(input ...interface{}) interface{} {
		lastEvent := input[0].(*shared.HistoryEvent)
		eventID := lastEvent.GetEventId() + input[1].(int64)
		versionBump := input[2].(int64)
		subVersion := input[3].(int64)
		version := lastEvent.GetVersion() + versionBump + subVersion
		historyEvent := getDefaultHistoryEvent(eventID, version)
		historyEvent.EventType = shared.EventTypeChildWorkflowExecutionCanceled.Ptr()
		historyEvent.ChildWorkflowExecutionCanceledEventAttributes = &shared.ChildWorkflowExecutionCanceledEventAttributes{
			Domain: common.StringPtr(domain),
			WorkflowType: common.WorkflowTypePtr(shared.WorkflowType{
				Name: common.StringPtr(childWorkflowPrefix + workflowType),
			}),
			InitiatedEventId: lastEvent.GetChildWorkflowExecutionStartedEventAttributes().InitiatedEventId,
			WorkflowExecution: &shared.WorkflowExecution{
				WorkflowId: common.StringPtr(childWorkflowID),
				RunId:      lastEvent.GetChildWorkflowExecutionStartedEventAttributes().GetWorkflowExecution().RunId,
			},
			StartedEventId: lastEvent.EventId,
		}
		return historyEvent
	})
	childWorkflowComplete := NewHistoryEventVertex(shared.EventTypeChildWorkflowExecutionCompleted.String())
	childWorkflowComplete.SetDataFunc(func(input ...interface{}) interface{} {
		lastEvent := input[0].(*shared.HistoryEvent)
		eventID := lastEvent.GetEventId() + input[1].(int64)
		versionBump := input[2].(int64)
		subVersion := input[3].(int64)
		version := lastEvent.GetVersion() + versionBump + subVersion
		historyEvent := getDefaultHistoryEvent(eventID, version)
		historyEvent.EventType = shared.EventTypeChildWorkflowExecutionCompleted.Ptr()
		historyEvent.ChildWorkflowExecutionCompletedEventAttributes = &shared.ChildWorkflowExecutionCompletedEventAttributes{
			Domain: common.StringPtr(domain),
			WorkflowType: common.WorkflowTypePtr(shared.WorkflowType{
				Name: common.StringPtr(childWorkflowPrefix + workflowType),
			}),
			InitiatedEventId: lastEvent.GetChildWorkflowExecutionStartedEventAttributes().InitiatedEventId,
			WorkflowExecution: &shared.WorkflowExecution{
				WorkflowId: common.StringPtr(childWorkflowID),
				RunId:      lastEvent.GetChildWorkflowExecutionStartedEventAttributes().GetWorkflowExecution().RunId,
			},
			StartedEventId: lastEvent.EventId,
		}
		return historyEvent
	})
	childWorkflowFail := NewHistoryEventVertex(shared.EventTypeChildWorkflowExecutionFailed.String())
	childWorkflowFail.SetDataFunc(func(input ...interface{}) interface{} {
		lastEvent := input[0].(*shared.HistoryEvent)
		eventID := lastEvent.GetEventId() + input[1].(int64)
		versionBump := input[2].(int64)
		subVersion := input[3].(int64)
		version := lastEvent.GetVersion() + versionBump + subVersion
		historyEvent := getDefaultHistoryEvent(eventID, version)
		historyEvent.EventType = shared.EventTypeChildWorkflowExecutionFailed.Ptr()
		historyEvent.ChildWorkflowExecutionFailedEventAttributes = &shared.ChildWorkflowExecutionFailedEventAttributes{
			Domain: common.StringPtr(domain),
			WorkflowType: common.WorkflowTypePtr(shared.WorkflowType{
				Name: common.StringPtr(childWorkflowPrefix + workflowType),
			}),
			InitiatedEventId: lastEvent.GetChildWorkflowExecutionStartedEventAttributes().InitiatedEventId,
			WorkflowExecution: &shared.WorkflowExecution{
				WorkflowId: common.StringPtr(childWorkflowID),
				RunId:      lastEvent.GetChildWorkflowExecutionStartedEventAttributes().GetWorkflowExecution().RunId,
			},
			StartedEventId: lastEvent.EventId,
		}
		return historyEvent
	})
	childWorkflowTerminate := NewHistoryEventVertex(shared.EventTypeChildWorkflowExecutionTerminated.String())
	childWorkflowTerminate.SetDataFunc(func(input ...interface{}) interface{} {
		lastEvent := input[0].(*shared.HistoryEvent)
		eventID := lastEvent.GetEventId() + input[1].(int64)
		versionBump := input[2].(int64)
		subVersion := input[3].(int64)
		version := lastEvent.GetVersion() + versionBump + subVersion
		historyEvent := getDefaultHistoryEvent(eventID, version)
		historyEvent.EventType = shared.EventTypeChildWorkflowExecutionTerminated.Ptr()
		historyEvent.ChildWorkflowExecutionTerminatedEventAttributes = &shared.ChildWorkflowExecutionTerminatedEventAttributes{
			Domain: common.StringPtr(domain),
			WorkflowType: common.WorkflowTypePtr(shared.WorkflowType{
				Name: common.StringPtr(childWorkflowPrefix + workflowType),
			}),
			InitiatedEventId: lastEvent.GetChildWorkflowExecutionStartedEventAttributes().InitiatedEventId,
			WorkflowExecution: &shared.WorkflowExecution{
				WorkflowId: common.StringPtr(childWorkflowID),
				RunId:      lastEvent.GetChildWorkflowExecutionStartedEventAttributes().GetWorkflowExecution().RunId,
			},
			StartedEventId: lastEvent.EventId,
		}
		return historyEvent
	})
	childWorkflowTimedOut := NewHistoryEventVertex(shared.EventTypeChildWorkflowExecutionTimedOut.String())
	childWorkflowTimedOut.SetDataFunc(func(input ...interface{}) interface{} {
		lastEvent := input[0].(*shared.HistoryEvent)
		eventID := lastEvent.GetEventId() + input[1].(int64)
		versionBump := input[2].(int64)
		subVersion := input[3].(int64)
		version := lastEvent.GetVersion() + versionBump + subVersion
		historyEvent := getDefaultHistoryEvent(eventID, version)
		historyEvent.EventType = shared.EventTypeChildWorkflowExecutionTimedOut.Ptr()
		historyEvent.ChildWorkflowExecutionTimedOutEventAttributes = &shared.ChildWorkflowExecutionTimedOutEventAttributes{
			Domain: common.StringPtr(domain),
			WorkflowType: common.WorkflowTypePtr(shared.WorkflowType{
				Name: common.StringPtr(childWorkflowPrefix + workflowType),
			}),
			InitiatedEventId: lastEvent.GetChildWorkflowExecutionStartedEventAttributes().InitiatedEventId,
			WorkflowExecution: &shared.WorkflowExecution{
				WorkflowId: common.StringPtr(childWorkflowID),
				RunId:      lastEvent.GetChildWorkflowExecutionStartedEventAttributes().GetWorkflowExecution().RunId,
			},
			StartedEventId: lastEvent.EventId,
			TimeoutType:    common.TimeoutTypePtr(shared.TimeoutTypeScheduleToClose),
		}
		return historyEvent
	})
	decisionCompleteToChildWorkflowInitial := NewHistoryEventEdge(decisionComplete, childWorkflowInitial)
	childWorkflowInitialToFail := NewHistoryEventEdge(childWorkflowInitial, childWorkflowInitialFail)
	childWorkflowInitialToStart := NewHistoryEventEdge(childWorkflowInitial, childWorkflowStart)
	childWorkflowStartToCancel := NewHistoryEventEdge(childWorkflowStart, childWorkflowCancel)
	childWorkflowStartToFail := NewHistoryEventEdge(childWorkflowStart, childWorkflowFail)
	childWorkflowStartToComplete := NewHistoryEventEdge(childWorkflowStart, childWorkflowComplete)
	childWorkflowStartToTerminate := NewHistoryEventEdge(childWorkflowStart, childWorkflowTerminate)
	childWorkflowStartToTimedOut := NewHistoryEventEdge(childWorkflowStart, childWorkflowTimedOut)
	childWorkflowCancelToDecisionSchedule := NewHistoryEventEdge(childWorkflowCancel, decisionSchedule)
	childWorkflowCancelToDecisionSchedule.SetCondition(notPendingDecisionTask)
	childWorkflowFailToDecisionSchedule := NewHistoryEventEdge(childWorkflowFail, decisionSchedule)
	childWorkflowFailToDecisionSchedule.SetCondition(notPendingDecisionTask)
	childWorkflowCompleteToDecisionSchedule := NewHistoryEventEdge(childWorkflowComplete, decisionSchedule)
	childWorkflowCompleteToDecisionSchedule.SetCondition(notPendingDecisionTask)
	childWorkflowTerminateToDecisionSchedule := NewHistoryEventEdge(childWorkflowTerminate, decisionSchedule)
	childWorkflowTerminateToDecisionSchedule.SetCondition(notPendingDecisionTask)
	childWorkflowTimedOutToDecisionSchedule := NewHistoryEventEdge(childWorkflowTimedOut, decisionSchedule)
	childWorkflowTimedOutToDecisionSchedule.SetCondition(notPendingDecisionTask)
	childWorkflowInitialFailToDecisionSchedule := NewHistoryEventEdge(childWorkflowInitialFail, decisionSchedule)
	childWorkflowInitialFailToDecisionSchedule.SetCondition(notPendingDecisionTask)
	childWorkflowModel.AddEdge(decisionCompleteToChildWorkflowInitial, childWorkflowInitialToFail, childWorkflowInitialToStart,
		childWorkflowStartToCancel, childWorkflowStartToFail, childWorkflowStartToComplete, childWorkflowStartToTerminate,
		childWorkflowStartToTimedOut, childWorkflowCancelToDecisionSchedule, childWorkflowFailToDecisionSchedule,
		childWorkflowCompleteToDecisionSchedule, childWorkflowTerminateToDecisionSchedule, childWorkflowTimedOutToDecisionSchedule,
		childWorkflowInitialFailToDecisionSchedule)

	// Setup external workflow model
	externalWorkflowModel := NewHistoryEventModel()
	externalWorkflowSignal := NewHistoryEventVertex(shared.EventTypeSignalExternalWorkflowExecutionInitiated.String())
	externalWorkflowSignal.SetDataFunc(func(input ...interface{}) interface{} {
		lastEvent := input[0].(*shared.HistoryEvent)
		eventID := lastEvent.GetEventId() + input[1].(int64)
		versionBump := input[2].(int64)
		subVersion := input[3].(int64)
		version := lastEvent.GetVersion() + versionBump + subVersion
		historyEvent := getDefaultHistoryEvent(eventID, version)
		historyEvent.EventType = shared.EventTypeSignalExternalWorkflowExecutionInitiated.Ptr()
		historyEvent.SignalExternalWorkflowExecutionInitiatedEventAttributes = &shared.SignalExternalWorkflowExecutionInitiatedEventAttributes{
			DecisionTaskCompletedEventId: lastEvent.EventId,
			Domain:                       common.StringPtr(domain),
			WorkflowExecution: &shared.WorkflowExecution{
				WorkflowId: common.StringPtr(externalWorkflowID),
				RunId:      common.StringPtr(uuid.New()),
			},
			SignalName:        common.StringPtr("signal"),
			ChildWorkflowOnly: common.BoolPtr(false),
		}
		return historyEvent
	})
	externalWorkflowSignalFailed := NewHistoryEventVertex(shared.EventTypeSignalExternalWorkflowExecutionFailed.String())
	externalWorkflowSignalFailed.SetDataFunc(func(input ...interface{}) interface{} {
		lastEvent := input[0].(*shared.HistoryEvent)
		eventID := lastEvent.GetEventId() + input[1].(int64)
		versionBump := input[2].(int64)
		subVersion := input[3].(int64)
		version := lastEvent.GetVersion() + versionBump + subVersion
		historyEvent := getDefaultHistoryEvent(eventID, version)
		historyEvent.EventType = shared.EventTypeSignalExternalWorkflowExecutionFailed.Ptr()
		historyEvent.SignalExternalWorkflowExecutionFailedEventAttributes = &shared.SignalExternalWorkflowExecutionFailedEventAttributes{
			Cause:                        common.SignalExternalWorkflowExecutionFailedCausePtr(shared.SignalExternalWorkflowExecutionFailedCauseUnknownExternalWorkflowExecution),
			DecisionTaskCompletedEventId: lastEvent.GetSignalExternalWorkflowExecutionInitiatedEventAttributes().DecisionTaskCompletedEventId,
			Domain:                       common.StringPtr(domain),
			WorkflowExecution: &shared.WorkflowExecution{
				WorkflowId: lastEvent.GetSignalExternalWorkflowExecutionInitiatedEventAttributes().GetWorkflowExecution().WorkflowId,
				RunId:      lastEvent.GetSignalExternalWorkflowExecutionInitiatedEventAttributes().GetWorkflowExecution().RunId,
			},
			InitiatedEventId: lastEvent.EventId,
		}
		return historyEvent
	})
	externalWorkflowSignaled := NewHistoryEventVertex(shared.EventTypeExternalWorkflowExecutionSignaled.String())
	externalWorkflowSignaled.SetDataFunc(func(input ...interface{}) interface{} {
		lastEvent := input[0].(*shared.HistoryEvent)
		eventID := lastEvent.GetEventId() + input[1].(int64)
		versionBump := input[2].(int64)
		subVersion := input[3].(int64)
		version := lastEvent.GetVersion() + versionBump + subVersion
		historyEvent := getDefaultHistoryEvent(eventID, version)
		historyEvent.EventType = shared.EventTypeExternalWorkflowExecutionSignaled.Ptr()
		historyEvent.ExternalWorkflowExecutionSignaledEventAttributes = &shared.ExternalWorkflowExecutionSignaledEventAttributes{
			InitiatedEventId: lastEvent.EventId,
			Domain:           common.StringPtr(domain),
			WorkflowExecution: &shared.WorkflowExecution{
				WorkflowId: lastEvent.GetSignalExternalWorkflowExecutionInitiatedEventAttributes().GetWorkflowExecution().WorkflowId,
				RunId:      lastEvent.GetSignalExternalWorkflowExecutionInitiatedEventAttributes().GetWorkflowExecution().RunId,
			},
		}
		return historyEvent
	})
	externalWorkflowCancel := NewHistoryEventVertex(shared.EventTypeRequestCancelExternalWorkflowExecutionInitiated.String())
	externalWorkflowCancel.SetDataFunc(func(input ...interface{}) interface{} {
		lastEvent := input[0].(*shared.HistoryEvent)
		eventID := lastEvent.GetEventId() + input[1].(int64)
		versionBump := input[2].(int64)
		subVersion := input[3].(int64)
		version := lastEvent.GetVersion() + versionBump + subVersion
		historyEvent := getDefaultHistoryEvent(eventID, version)
		historyEvent.EventType = shared.EventTypeRequestCancelExternalWorkflowExecutionInitiated.Ptr()
		historyEvent.RequestCancelExternalWorkflowExecutionInitiatedEventAttributes =
			&shared.RequestCancelExternalWorkflowExecutionInitiatedEventAttributes{
				DecisionTaskCompletedEventId: lastEvent.EventId,
				Domain:                       common.StringPtr(domain),
				WorkflowExecution: &shared.WorkflowExecution{
					WorkflowId: common.StringPtr(externalWorkflowID),
					RunId:      common.StringPtr(uuid.New()),
				},
				ChildWorkflowOnly: common.BoolPtr(false),
			}
		return historyEvent
	})
	externalWorkflowCancelFail := NewHistoryEventVertex(shared.EventTypeRequestCancelExternalWorkflowExecutionFailed.String())
	externalWorkflowCancelFail.SetDataFunc(func(input ...interface{}) interface{} {
		lastEvent := input[0].(*shared.HistoryEvent)
		eventID := lastEvent.GetEventId() + input[1].(int64)
		versionBump := input[2].(int64)
		subVersion := input[3].(int64)
		version := lastEvent.GetVersion() + versionBump + subVersion
		historyEvent := getDefaultHistoryEvent(eventID, version)
		historyEvent.EventType = shared.EventTypeRequestCancelExternalWorkflowExecutionFailed.Ptr()
		historyEvent.RequestCancelExternalWorkflowExecutionFailedEventAttributes = &shared.RequestCancelExternalWorkflowExecutionFailedEventAttributes{
			Cause:                        common.CancelExternalWorkflowExecutionFailedCausePtr(shared.CancelExternalWorkflowExecutionFailedCauseUnknownExternalWorkflowExecution),
			DecisionTaskCompletedEventId: lastEvent.GetRequestCancelExternalWorkflowExecutionInitiatedEventAttributes().DecisionTaskCompletedEventId,
			Domain:                       common.StringPtr(domain),
			WorkflowExecution: &shared.WorkflowExecution{
				WorkflowId: lastEvent.GetRequestCancelExternalWorkflowExecutionInitiatedEventAttributes().GetWorkflowExecution().WorkflowId,
				RunId:      lastEvent.GetRequestCancelExternalWorkflowExecutionInitiatedEventAttributes().GetWorkflowExecution().RunId,
			},
			InitiatedEventId: lastEvent.EventId,
		}
		return historyEvent
	})
	externalWorkflowCanceled := NewHistoryEventVertex(shared.EventTypeExternalWorkflowExecutionCancelRequested.String())
	externalWorkflowCanceled.SetDataFunc(func(input ...interface{}) interface{} {
		lastEvent := input[0].(*shared.HistoryEvent)
		eventID := lastEvent.GetEventId() + input[1].(int64)
		versionBump := input[2].(int64)
		subVersion := input[3].(int64)
		version := lastEvent.GetVersion() + versionBump + subVersion
		historyEvent := getDefaultHistoryEvent(eventID, version)
		historyEvent.EventType = shared.EventTypeExternalWorkflowExecutionCancelRequested.Ptr()
		historyEvent.ExternalWorkflowExecutionCancelRequestedEventAttributes = &shared.ExternalWorkflowExecutionCancelRequestedEventAttributes{
			InitiatedEventId: lastEvent.EventId,
			Domain:           common.StringPtr(domain),
			WorkflowExecution: &shared.WorkflowExecution{
				WorkflowId: lastEvent.GetRequestCancelExternalWorkflowExecutionInitiatedEventAttributes().GetWorkflowExecution().WorkflowId,
				RunId:      lastEvent.GetRequestCancelExternalWorkflowExecutionInitiatedEventAttributes().GetWorkflowExecution().RunId,
			},
		}
		return historyEvent
	})
	decisionCompleteToExternalWorkflowSignal := NewHistoryEventEdge(decisionComplete, externalWorkflowSignal)
	decisionCompleteToExternalWorkflowCancel := NewHistoryEventEdge(decisionComplete, externalWorkflowCancel)
	externalWorkflowSignalToFail := NewHistoryEventEdge(externalWorkflowSignal, externalWorkflowSignalFailed)
	externalWorkflowSignalToSignaled := NewHistoryEventEdge(externalWorkflowSignal, externalWorkflowSignaled)
	externalWorkflowCancelToFail := NewHistoryEventEdge(externalWorkflowCancel, externalWorkflowCancelFail)
	externalWorkflowCancelToCanceled := NewHistoryEventEdge(externalWorkflowCancel, externalWorkflowCanceled)
	externalWorkflowSignaledToDecisionSchedule := NewHistoryEventEdge(externalWorkflowSignaled, decisionSchedule)
	externalWorkflowSignaledToDecisionSchedule.SetCondition(notPendingDecisionTask)
	externalWorkflowSignalFailedToDecisionSchedule := NewHistoryEventEdge(externalWorkflowSignalFailed, decisionSchedule)
	externalWorkflowSignalFailedToDecisionSchedule.SetCondition(notPendingDecisionTask)
	externalWorkflowCanceledToDecisionSchedule := NewHistoryEventEdge(externalWorkflowCanceled, decisionSchedule)
	externalWorkflowCanceledToDecisionSchedule.SetCondition(notPendingDecisionTask)
	externalWorkflowCancelFailToDecisionSchedule := NewHistoryEventEdge(externalWorkflowCancelFail, decisionSchedule)
	externalWorkflowCancelFailToDecisionSchedule.SetCondition(notPendingDecisionTask)
	externalWorkflowModel.AddEdge(decisionCompleteToExternalWorkflowSignal, decisionCompleteToExternalWorkflowCancel,
		externalWorkflowSignalToFail, externalWorkflowSignalToSignaled, externalWorkflowCancelToFail, externalWorkflowCancelToCanceled,
		externalWorkflowSignaledToDecisionSchedule, externalWorkflowSignalFailedToDecisionSchedule,
		externalWorkflowCanceledToDecisionSchedule, externalWorkflowCancelFailToDecisionSchedule)

	// Config event generator
	generator.SetBatchGenerationRule(canDoBatch)
	generator.AddInitialEntryVertex(workflowStart)
	generator.AddExitVertex(workflowComplete, workflowFail, workflowTerminate, workflowTimedOut, continueAsNew)
	// generator.AddRandomEntryVertex(workflowSignal, workflowTerminate, workflowTimedOut)
	generator.AddModel(decisionModel)
	generator.AddModel(workflowModel)
	generator.AddModel(activityModel)
	generator.AddModel(timerModel)
	generator.AddModel(childWorkflowModel)
	generator.AddModel(externalWorkflowModel)
	return generator
}

func getDefaultHistoryEvent(
	eventID int64,
	version int64,
) *shared.HistoryEvent {

	return &shared.HistoryEvent{
		EventId:   common.Int64Ptr(eventID),
		Timestamp: common.Int64Ptr(time.Now().Unix()),
		TaskId:    common.Int64Ptr(common.EmptyEventTaskID),
		Version:   common.Int64Ptr(version),
	}
}

func copyConnections(
	originalMap map[Vertex][]Edge,
) map[Vertex][]Edge {

	newMap := make(map[Vertex][]Edge)
	for key, value := range originalMap {
		newMap[key] = value
	}
	return newMap
}

func copyExitVertices(
	originalMap map[Vertex]bool,
) map[Vertex]bool {

	newMap := make(map[Vertex]bool)
	for key, value := range originalMap {
		newMap[key] = value
	}
	return newMap
}<|MERGE_RESOLUTION|>--- conflicted
+++ resolved
@@ -44,649 +44,13 @@
 	externalWorkflowID   = "external-workflowID"
 )
 
-<<<<<<< HEAD
-=======
-// NewHistoryAttributesGenerator is initial a generator
-func NewHistoryAttributesGenerator(
-	workflowID,
-	runID,
-	taskList,
-	workflowType,
-	domainID,
-	domain,
-	identity string,
-) HistoryAttributesGenerator {
-
-	return &HistoryAttributesGeneratorImpl{
-		decisionTaskAttempts:                    int64(0),
-		timerIDs:                                make(map[string]bool),
-		timerStartEventIDs:                      make(map[int64]bool),
-		childWorkflowInitialEventIDs:            make(map[int64]int64),
-		childWorkflowStartEventIDs:              make(map[int64]int64),
-		childWorkflowRunIDs:                     make(map[int64]string),
-		signalExternalWorkflowEventIDs:          make(map[int64]int64),
-		requestExternalWorkflowCanceledEventIDs: make(map[int64]int64),
-		activityScheduleEventIDs:                make(map[int64]bool),
-		activityStartEventIDs:                   make(map[int64]int64),
-		activityCancelRequestEventIDs:           make(map[int64]int64),
-		decisionTaskScheduleEventID:             -1,
-		decisionTaskStartEventID:                -1,
-		decisionTaskCompleteEventID:             -1,
-		identity:                                identity,
-		workflowID:                              workflowID,
-		runID:                                   runID,
-		taskList:                                taskList,
-		workflowType:                            workflowType,
-		domainID:                                domainID,
-		domain:                                  domain,
-	}
-}
-
-// GenerateHistoryEvents is to generator batches of history events
-func (h *HistoryAttributesGeneratorImpl) GenerateHistoryEvents(
-	batches []NDCTestBatch,
-	startEventID int64,
-	version int64,
-) []*shared.History {
-
-	history := make([]*shared.History, 0, len(batches))
-	eventID := startEventID
-
-	// TODO: Marker and EventTypeUpsertWorkflowSearchAttributes need to be added to the model and also to generate event attributes
-	for _, batch := range batches {
-		historyEvents := make([]*shared.HistoryEvent, 0)
-		for _, event := range batch.Events {
-			historyEvent := h.generateEventAttribute(event, eventID, version)
-			eventID++
-			historyEvents = append(historyEvents, historyEvent)
-		}
-		nextHistoryBatch := &shared.History{
-			Events: historyEvents,
-		}
-		history = append(history, nextHistoryBatch)
-	}
-	return history
-}
-
-func (h *HistoryAttributesGeneratorImpl) generateEventAttribute(vertex Vertex, eventID, version int64) *shared.HistoryEvent {
-	historyEvent := getDefaultHistoryEvent(eventID, version)
-	switch vertex.GetName() {
-	case shared.EventTypeWorkflowExecutionStarted.String():
-		historyEvent.EventType = shared.EventTypeWorkflowExecutionStarted.Ptr()
-		historyEvent.WorkflowExecutionStartedEventAttributes = &shared.WorkflowExecutionStartedEventAttributes{
-			WorkflowType: &shared.WorkflowType{
-				Name: common.StringPtr(h.workflowType),
-			},
-			TaskList: &shared.TaskList{
-				Name: common.StringPtr(h.taskList),
-				Kind: shared.TaskListKindNormal.Ptr(),
-			},
-			ExecutionStartToCloseTimeoutSeconds: common.Int32Ptr(timeout),
-			TaskStartToCloseTimeoutSeconds:      common.Int32Ptr(timeout),
-			Identity:                            common.StringPtr(h.identity),
-			FirstExecutionRunId:                 common.StringPtr(h.runID),
-		}
-	case shared.EventTypeWorkflowExecutionCompleted.String():
-		historyEvent.EventType = shared.EventTypeWorkflowExecutionCompleted.Ptr()
-		historyEvent.WorkflowExecutionCompletedEventAttributes = &shared.WorkflowExecutionCompletedEventAttributes{
-			DecisionTaskCompletedEventId: common.Int64Ptr(h.decisionTaskCompleteEventID),
-		}
-	case shared.EventTypeWorkflowExecutionFailed.String():
-		historyEvent.EventType = shared.EventTypeWorkflowExecutionFailed.Ptr()
-		historyEvent.WorkflowExecutionFailedEventAttributes = &shared.WorkflowExecutionFailedEventAttributes{
-			DecisionTaskCompletedEventId: common.Int64Ptr(h.decisionTaskCompleteEventID),
-		}
-	case shared.EventTypeWorkflowExecutionTerminated.String():
-		historyEvent.EventType = shared.EventTypeWorkflowExecutionTerminated.Ptr()
-		historyEvent.WorkflowExecutionTerminatedEventAttributes = &shared.WorkflowExecutionTerminatedEventAttributes{
-			Identity: common.StringPtr(h.identity),
-		}
-	case shared.EventTypeWorkflowExecutionTimedOut.String():
-		historyEvent.EventType = shared.EventTypeWorkflowExecutionTimedOut.Ptr()
-		historyEvent.WorkflowExecutionTimedOutEventAttributes = &shared.WorkflowExecutionTimedOutEventAttributes{
-			TimeoutType: shared.TimeoutTypeStartToClose.Ptr(),
-		}
-	case shared.EventTypeWorkflowExecutionCancelRequested.String():
-		historyEvent.EventType = shared.EventTypeWorkflowExecutionCancelRequested.Ptr()
-		historyEvent.WorkflowExecutionCancelRequestedEventAttributes = &shared.WorkflowExecutionCancelRequestedEventAttributes{
-			Cause:                    common.StringPtr(cause),
-			ExternalInitiatedEventId: common.Int64Ptr(10),
-			ExternalWorkflowExecution: &shared.WorkflowExecution{
-				WorkflowId: common.StringPtr(h.workflowID),
-				RunId:      common.StringPtr(h.runID),
-			},
-			Identity: common.StringPtr(h.identity),
-		}
-	case shared.EventTypeWorkflowExecutionCanceled.String():
-		historyEvent.EventType = shared.EventTypeWorkflowExecutionCanceled.Ptr()
-		historyEvent.WorkflowExecutionCanceledEventAttributes = &shared.WorkflowExecutionCanceledEventAttributes{
-			DecisionTaskCompletedEventId: common.Int64Ptr(eventID - 1),
-		}
-	case shared.EventTypeWorkflowExecutionContinuedAsNew.String():
-		historyEvent.EventType = shared.EventTypeWorkflowExecutionContinuedAsNew.Ptr()
-		historyEvent.WorkflowExecutionContinuedAsNewEventAttributes = &shared.WorkflowExecutionContinuedAsNewEventAttributes{
-			NewExecutionRunId: common.StringPtr(h.runID),
-			WorkflowType: &shared.WorkflowType{
-				Name: common.StringPtr(h.workflowType),
-			},
-			TaskList: &shared.TaskList{
-				Name: common.StringPtr(h.taskList),
-				Kind: shared.TaskListKindNormal.Ptr(),
-			},
-			ExecutionStartToCloseTimeoutSeconds: common.Int32Ptr(timeout),
-			TaskStartToCloseTimeoutSeconds:      common.Int32Ptr(timeout),
-			DecisionTaskCompletedEventId:        common.Int64Ptr(eventID - 1),
-			Initiator:                           shared.ContinueAsNewInitiatorDecider.Ptr(),
-		}
-	case shared.EventTypeWorkflowExecutionSignaled.String():
-		historyEvent.EventType = shared.EventTypeWorkflowExecutionSignaled.Ptr()
-		historyEvent.WorkflowExecutionSignaledEventAttributes = &shared.WorkflowExecutionSignaledEventAttributes{
-			SignalName: common.StringPtr(signal),
-			Identity:   common.StringPtr(h.identity),
-		}
-	case shared.EventTypeDecisionTaskScheduled.String():
-		historyEvent.EventType = shared.EventTypeDecisionTaskScheduled.Ptr()
-		historyEvent.DecisionTaskScheduledEventAttributes = &shared.DecisionTaskScheduledEventAttributes{
-			TaskList: &shared.TaskList{
-				Name: common.StringPtr(h.taskList),
-				Kind: shared.TaskListKindNormal.Ptr(),
-			},
-			StartToCloseTimeoutSeconds: common.Int32Ptr(timeout),
-			Attempt:                    common.Int64Ptr(h.decisionTaskAttempts),
-		}
-		h.decisionTaskScheduleEventID = eventID
-	case shared.EventTypeDecisionTaskStarted.String():
-		historyEvent.EventType = shared.EventTypeDecisionTaskStarted.Ptr()
-		historyEvent.DecisionTaskStartedEventAttributes = &shared.DecisionTaskStartedEventAttributes{
-			ScheduledEventId: common.Int64Ptr(h.decisionTaskScheduleEventID),
-			Identity:         common.StringPtr(h.identity),
-			RequestId:        common.StringPtr(uuid.New()),
-		}
-		h.decisionTaskStartEventID = eventID
-	case shared.EventTypeDecisionTaskTimedOut.String():
-		historyEvent.EventType = shared.EventTypeDecisionTaskTimedOut.Ptr()
-		historyEvent.DecisionTaskTimedOutEventAttributes = &shared.DecisionTaskTimedOutEventAttributes{
-			ScheduledEventId: common.Int64Ptr(h.decisionTaskScheduleEventID),
-			StartedEventId:   common.Int64Ptr(h.decisionTaskStartEventID),
-			TimeoutType:      shared.TimeoutTypeScheduleToStart.Ptr(),
-		}
-		h.decisionTaskAttempts++
-	case shared.EventTypeDecisionTaskFailed.String():
-		historyEvent.EventType = shared.EventTypeDecisionTaskFailed.Ptr()
-		historyEvent.DecisionTaskFailedEventAttributes = &shared.DecisionTaskFailedEventAttributes{
-			ScheduledEventId: common.Int64Ptr(h.decisionTaskScheduleEventID),
-			StartedEventId:   common.Int64Ptr(h.decisionTaskStartEventID),
-			Cause:            common.DecisionTaskFailedCausePtr(shared.DecisionTaskFailedCauseUnhandledDecision),
-			Identity:         common.StringPtr(h.identity),
-			BaseRunId:        common.StringPtr(h.runID),
-		}
-		h.decisionTaskAttempts++
-	case shared.EventTypeDecisionTaskCompleted.String():
-		historyEvent.EventType = shared.EventTypeDecisionTaskCompleted.Ptr()
-		h.decisionTaskAttempts = 0
-		historyEvent.DecisionTaskCompletedEventAttributes = &shared.DecisionTaskCompletedEventAttributes{
-			ScheduledEventId: common.Int64Ptr(h.decisionTaskScheduleEventID),
-			StartedEventId:   common.Int64Ptr(h.decisionTaskStartEventID),
-			Identity:         common.StringPtr(h.identity),
-			BinaryChecksum:   common.StringPtr(checksum),
-		}
-		h.decisionTaskCompleteEventID = eventID
-	case shared.EventTypeActivityTaskScheduled.String():
-		historyEvent.EventType = shared.EventTypeActivityTaskScheduled.Ptr()
-		historyEvent.ActivityTaskScheduledEventAttributes = &shared.ActivityTaskScheduledEventAttributes{
-			ActivityId:                    common.StringPtr(uuid.New()),
-			ActivityType:                  common.ActivityTypePtr(shared.ActivityType{Name: common.StringPtr("activity")}),
-			Domain:                        common.StringPtr(h.domain),
-			TaskList:                      common.TaskListPtr(shared.TaskList{Name: common.StringPtr(h.taskList), Kind: common.TaskListKindPtr(shared.TaskListKindNormal)}),
-			ScheduleToCloseTimeoutSeconds: common.Int32Ptr(timeout),
-			ScheduleToStartTimeoutSeconds: common.Int32Ptr(timeout),
-			StartToCloseTimeoutSeconds:    common.Int32Ptr(timeout),
-			DecisionTaskCompletedEventId:  common.Int64Ptr(h.decisionTaskCompleteEventID),
-		}
-		h.activityScheduleEventIDs[eventID] = true
-	case shared.EventTypeActivityTaskStarted.String():
-		if len(h.activityScheduleEventIDs) == 0 {
-			panic("No activity scheduled")
-		}
-		activityScheduleEventID := reflect.ValueOf(h.activityScheduleEventIDs).MapKeys()[0].Int()
-		delete(h.activityScheduleEventIDs, activityScheduleEventID)
-
-		historyEvent.EventType = shared.EventTypeActivityTaskStarted.Ptr()
-		historyEvent.ActivityTaskStartedEventAttributes = &shared.ActivityTaskStartedEventAttributes{
-			ScheduledEventId: common.Int64Ptr(activityScheduleEventID),
-			Identity:         common.StringPtr(h.identity),
-			RequestId:        common.StringPtr(uuid.New()),
-			Attempt:          common.Int32Ptr(0),
-		}
-		h.activityStartEventIDs[eventID] = activityScheduleEventID
-	case shared.EventTypeActivityTaskCompleted.String():
-		if len(h.activityStartEventIDs) == 0 {
-			panic("No activity started before complete")
-		}
-		activityStartEventID := reflect.ValueOf(h.activityStartEventIDs).MapKeys()[0].Int()
-		activityScheduleEventID := h.activityStartEventIDs[activityStartEventID]
-		delete(h.activityStartEventIDs, activityStartEventID)
-
-		historyEvent.EventType = shared.EventTypeActivityTaskCompleted.Ptr()
-		historyEvent.ActivityTaskCompletedEventAttributes = &shared.ActivityTaskCompletedEventAttributes{
-			ScheduledEventId: common.Int64Ptr(activityScheduleEventID),
-			StartedEventId:   common.Int64Ptr(activityStartEventID),
-			Identity:         common.StringPtr(h.identity),
-		}
-	case shared.EventTypeActivityTaskTimedOut.String():
-		if len(h.activityStartEventIDs) == 0 {
-			panic("No activity started before timeout")
-		}
-		activityStartEventID := reflect.ValueOf(h.activityStartEventIDs).MapKeys()[0].Int()
-		activityScheduleEventID := h.activityStartEventIDs[activityStartEventID]
-		delete(h.activityStartEventIDs, activityStartEventID)
-
-		historyEvent.EventType = shared.EventTypeActivityTaskTimedOut.Ptr()
-		historyEvent.ActivityTaskTimedOutEventAttributes = &shared.ActivityTaskTimedOutEventAttributes{
-			ScheduledEventId: common.Int64Ptr(activityScheduleEventID),
-			StartedEventId:   common.Int64Ptr(activityStartEventID),
-			TimeoutType:      common.TimeoutTypePtr(shared.TimeoutTypeScheduleToClose),
-		}
-	case shared.EventTypeActivityTaskFailed.String():
-		if len(h.activityStartEventIDs) == 0 {
-			panic("No activity started before fail")
-		}
-		activityStartEventID := reflect.ValueOf(h.activityStartEventIDs).MapKeys()[0].Int()
-		activityScheduleEventID := h.activityStartEventIDs[activityStartEventID]
-		delete(h.activityStartEventIDs, activityStartEventID)
-
-		historyEvent.EventType = shared.EventTypeActivityTaskFailed.Ptr()
-		historyEvent.ActivityTaskFailedEventAttributes = &shared.ActivityTaskFailedEventAttributes{
-			ScheduledEventId: common.Int64Ptr(activityScheduleEventID),
-			StartedEventId:   common.Int64Ptr(activityStartEventID),
-			Identity:         common.StringPtr(h.identity),
-			Reason:           common.StringPtr(reason),
-		}
-	case shared.EventTypeActivityTaskCancelRequested.String():
-		historyEvent.EventType = shared.EventTypeActivityTaskCancelRequested.Ptr()
-		historyEvent.ActivityTaskCancelRequestedEventAttributes = &shared.ActivityTaskCancelRequestedEventAttributes{
-			DecisionTaskCompletedEventId: common.Int64Ptr(h.decisionTaskCompleteEventID),
-			ActivityId:                   common.StringPtr(uuid.New()),
-		}
-		h.activityCancelRequestEventIDs[eventID] = h.decisionTaskCompleteEventID
-	case shared.EventTypeActivityTaskCanceled.String():
-		if len(h.activityStartEventIDs) == 0 {
-			panic("No activity started before canceled")
-		}
-		activityStartEventID := reflect.ValueOf(h.activityStartEventIDs).MapKeys()[0].Int()
-		activityScheduleEventID := h.activityStartEventIDs[activityStartEventID]
-		delete(h.activityStartEventIDs, activityStartEventID)
-		delete(h.activityScheduleEventIDs, activityScheduleEventID)
-		if len(h.activityCancelRequestEventIDs) == 0 {
-			panic("No activity cancel requested before canceled")
-		}
-		activityCancelRequestEventID := reflect.ValueOf(h.activityCancelRequestEventIDs).MapKeys()[0].Int()
-		delete(h.activityCancelRequestEventIDs, activityCancelRequestEventID)
-
-		historyEvent.EventType = shared.EventTypeActivityTaskCanceled.Ptr()
-		historyEvent.ActivityTaskCanceledEventAttributes = &shared.ActivityTaskCanceledEventAttributes{
-			LatestCancelRequestedEventId: common.Int64Ptr(activityCancelRequestEventID),
-			ScheduledEventId:             common.Int64Ptr(activityScheduleEventID),
-			StartedEventId:               common.Int64Ptr(activityStartEventID),
-			Identity:                     common.StringPtr(h.identity),
-		}
-	case shared.EventTypeRequestCancelActivityTaskFailed.String():
-		if len(h.activityCancelRequestEventIDs) == 0 {
-			panic("No activity cancel requested before failed")
-		}
-		activityCancelRequestEventID := reflect.ValueOf(h.activityCancelRequestEventIDs).MapKeys()[0].Int()
-		completeEventID := h.activityCancelRequestEventIDs[activityCancelRequestEventID]
-		delete(h.activityCancelRequestEventIDs, activityCancelRequestEventID)
-
-		historyEvent.EventType = shared.EventTypeRequestCancelActivityTaskFailed.Ptr()
-		historyEvent.RequestCancelActivityTaskFailedEventAttributes = &shared.RequestCancelActivityTaskFailedEventAttributes{
-			ActivityId:                   common.StringPtr(uuid.New()),
-			DecisionTaskCompletedEventId: common.Int64Ptr(completeEventID),
-		}
-	case shared.EventTypeTimerStarted.String():
-		historyEvent.EventType = shared.EventTypeTimerStarted.Ptr()
-		timerID := uuid.New()
-		historyEvent.TimerStartedEventAttributes = &shared.TimerStartedEventAttributes{
-			TimerId:                      common.StringPtr(timerID),
-			StartToFireTimeoutSeconds:    common.Int64Ptr(10),
-			DecisionTaskCompletedEventId: common.Int64Ptr(h.decisionTaskCompleteEventID),
-		}
-		h.timerStartEventIDs[eventID] = true
-		h.timerIDs[timerID] = true
-	case shared.EventTypeTimerFired.String():
-		historyEvent.EventType = shared.EventTypeTimerFired.Ptr()
-		if len(h.timerIDs) == 0 {
-			panic("Timer fired before timer started")
-		}
-		timerID := reflect.ValueOf(h.timerIDs).MapKeys()[0].String()
-		delete(h.timerIDs, timerID)
-
-		if len(h.timerStartEventIDs) == 0 {
-			panic("Timer fired before timer started")
-		}
-		timerStartEventID := reflect.ValueOf(h.timerStartEventIDs).MapKeys()[0].Int()
-		delete(h.timerStartEventIDs, timerStartEventID)
-
-		historyEvent.TimerFiredEventAttributes = &shared.TimerFiredEventAttributes{
-			TimerId:        common.StringPtr(timerID),
-			StartedEventId: common.Int64Ptr(timerStartEventID),
-		}
-	case shared.EventTypeTimerCanceled.String():
-		historyEvent.EventType = shared.EventTypeTimerCanceled.Ptr()
-		if len(h.timerIDs) == 0 {
-			panic("Timer fired before timer started")
-		}
-		timerID := reflect.ValueOf(h.timerIDs).MapKeys()[0].String()
-		delete(h.timerIDs, timerID)
-		if len(h.timerStartEventIDs) == 0 {
-			panic("Timer fired before timer started")
-		}
-		timerStartEventID := reflect.ValueOf(h.timerStartEventIDs).MapKeys()[0].Int()
-		delete(h.timerStartEventIDs, timerStartEventID)
-
-		historyEvent.TimerCanceledEventAttributes = &shared.TimerCanceledEventAttributes{
-			TimerId:                      common.StringPtr(timerID),
-			StartedEventId:               common.Int64Ptr(timerStartEventID),
-			DecisionTaskCompletedEventId: common.Int64Ptr(h.decisionTaskCompleteEventID),
-			Identity:                     common.StringPtr(h.identity),
-		}
-	case shared.EventTypeStartChildWorkflowExecutionInitiated.String():
-		historyEvent.EventType = shared.EventTypeStartChildWorkflowExecutionInitiated.Ptr()
-		historyEvent.StartChildWorkflowExecutionInitiatedEventAttributes = &shared.StartChildWorkflowExecutionInitiatedEventAttributes{
-			Domain:                              common.StringPtr(h.domain),
-			WorkflowId:                          common.StringPtr(childWorkflowPrefix + h.workflowID),
-			WorkflowType:                        common.WorkflowTypePtr(shared.WorkflowType{Name: common.StringPtr(childWorkflowPrefix + h.workflowType)}),
-			TaskList:                            common.TaskListPtr(shared.TaskList{Name: common.StringPtr(h.taskList), Kind: common.TaskListKindPtr(shared.TaskListKindNormal)}),
-			ExecutionStartToCloseTimeoutSeconds: common.Int32Ptr(timeout),
-			TaskStartToCloseTimeoutSeconds:      common.Int32Ptr(timeout),
-			DecisionTaskCompletedEventId:        common.Int64Ptr(h.decisionTaskCompleteEventID),
-			WorkflowIdReusePolicy:               shared.WorkflowIdReusePolicyRejectDuplicate.Ptr(),
-		}
-		h.childWorkflowInitialEventIDs[eventID] = h.decisionTaskCompleteEventID
-	case shared.EventTypeStartChildWorkflowExecutionFailed.String():
-		if len(h.childWorkflowInitialEventIDs) == 0 {
-			panic("Child workflow did not initial before failed")
-		}
-		childWorkflowInitialEventID := reflect.ValueOf(h.childWorkflowInitialEventIDs).MapKeys()[0].Int()
-		completeEventID := h.childWorkflowInitialEventIDs[childWorkflowInitialEventID]
-		delete(h.childWorkflowInitialEventIDs, childWorkflowInitialEventID)
-
-		historyEvent.EventType = shared.EventTypeStartChildWorkflowExecutionFailed.Ptr()
-		historyEvent.StartChildWorkflowExecutionFailedEventAttributes = &shared.StartChildWorkflowExecutionFailedEventAttributes{
-			Domain:                       common.StringPtr(h.domain),
-			WorkflowId:                   common.StringPtr(childWorkflowPrefix + h.workflowID),
-			WorkflowType:                 common.WorkflowTypePtr(shared.WorkflowType{Name: common.StringPtr(childWorkflowPrefix + h.workflowType)}),
-			Cause:                        shared.ChildWorkflowExecutionFailedCauseWorkflowAlreadyRunning.Ptr(),
-			InitiatedEventId:             common.Int64Ptr(childWorkflowInitialEventID),
-			DecisionTaskCompletedEventId: common.Int64Ptr(completeEventID),
-		}
-	case shared.EventTypeChildWorkflowExecutionStarted.String():
-		if len(h.childWorkflowInitialEventIDs) == 0 {
-			panic("Child workflow did not initial before start")
-		}
-		childWorkflowInitialEventID := reflect.ValueOf(h.childWorkflowInitialEventIDs).MapKeys()[0].Int()
-		delete(h.childWorkflowInitialEventIDs, childWorkflowInitialEventID)
-
-		runID := uuid.New()
-		historyEvent.EventType = shared.EventTypeChildWorkflowExecutionStarted.Ptr()
-		historyEvent.ChildWorkflowExecutionStartedEventAttributes = &shared.ChildWorkflowExecutionStartedEventAttributes{
-			Domain:           common.StringPtr(h.domain),
-			WorkflowType:     common.WorkflowTypePtr(shared.WorkflowType{Name: common.StringPtr(childWorkflowPrefix + h.workflowType)}),
-			InitiatedEventId: common.Int64Ptr(childWorkflowInitialEventID),
-			WorkflowExecution: &shared.WorkflowExecution{
-				WorkflowId: common.StringPtr(childWorkflowPrefix + h.workflowID),
-				RunId:      common.StringPtr(runID),
-			},
-		}
-		h.childWorkflowStartEventIDs[eventID] = childWorkflowInitialEventID
-		h.childWorkflowRunIDs[eventID] = runID
-	case shared.EventTypeChildWorkflowExecutionCompleted.String():
-		if len(h.childWorkflowStartEventIDs) == 0 {
-			panic("Child workflow did not start before complete")
-		}
-		childWorkflowStartEventID := reflect.ValueOf(h.childWorkflowStartEventIDs).MapKeys()[0].Int()
-		childWorkflowInitialEventID := h.childWorkflowStartEventIDs[childWorkflowStartEventID]
-		delete(h.childWorkflowStartEventIDs, childWorkflowStartEventID)
-
-		runID := h.childWorkflowRunIDs[childWorkflowStartEventID]
-		if runID == "" {
-			panic("child run id is not set with the start event")
-		}
-		delete(h.childWorkflowRunIDs, childWorkflowStartEventID)
-
-		historyEvent.EventType = shared.EventTypeChildWorkflowExecutionCompleted.Ptr()
-		historyEvent.ChildWorkflowExecutionCompletedEventAttributes = &shared.ChildWorkflowExecutionCompletedEventAttributes{
-			Domain:           common.StringPtr(h.domain),
-			WorkflowType:     common.WorkflowTypePtr(shared.WorkflowType{Name: common.StringPtr(childWorkflowPrefix + h.workflowType)}),
-			InitiatedEventId: common.Int64Ptr(childWorkflowInitialEventID),
-			WorkflowExecution: &shared.WorkflowExecution{
-				WorkflowId: common.StringPtr(childWorkflowPrefix + h.workflowID),
-				RunId:      common.StringPtr(runID),
-			},
-			StartedEventId: common.Int64Ptr(childWorkflowStartEventID),
-		}
-	case shared.EventTypeChildWorkflowExecutionTimedOut.String():
-		if len(h.childWorkflowStartEventIDs) == 0 {
-			panic("Child workflow did not start before timeout")
-		}
-		childWorkflowStartEventID := reflect.ValueOf(h.childWorkflowStartEventIDs).MapKeys()[0].Int()
-		childWorkflowInitialEventID := h.childWorkflowStartEventIDs[childWorkflowStartEventID]
-		delete(h.childWorkflowStartEventIDs, childWorkflowStartEventID)
-
-		runID := h.childWorkflowRunIDs[childWorkflowStartEventID]
-		if runID == "" {
-			panic("child run id is not set with the start event")
-		}
-		delete(h.childWorkflowRunIDs, childWorkflowStartEventID)
-
-		historyEvent.EventType = shared.EventTypeChildWorkflowExecutionTimedOut.Ptr()
-		historyEvent.ChildWorkflowExecutionTimedOutEventAttributes = &shared.ChildWorkflowExecutionTimedOutEventAttributes{
-			Domain:           common.StringPtr(h.domain),
-			WorkflowType:     common.WorkflowTypePtr(shared.WorkflowType{Name: common.StringPtr(childWorkflowPrefix + h.workflowType)}),
-			InitiatedEventId: common.Int64Ptr(childWorkflowInitialEventID),
-			WorkflowExecution: &shared.WorkflowExecution{
-				WorkflowId: common.StringPtr(childWorkflowPrefix + h.workflowID),
-				RunId:      common.StringPtr(runID),
-			},
-			StartedEventId: common.Int64Ptr(childWorkflowStartEventID),
-			TimeoutType:    common.TimeoutTypePtr(shared.TimeoutTypeScheduleToClose),
-		}
-	case shared.EventTypeChildWorkflowExecutionTerminated.String():
-
-		if len(h.childWorkflowStartEventIDs) == 0 {
-			panic("Child workflow did not start before terminate ")
-		}
-		childWorkflowStartEventID := reflect.ValueOf(h.childWorkflowStartEventIDs).MapKeys()[0].Int()
-		childWorkflowInitialEventID := h.childWorkflowStartEventIDs[childWorkflowStartEventID]
-		delete(h.childWorkflowStartEventIDs, childWorkflowStartEventID)
-
-		runID := h.childWorkflowRunIDs[childWorkflowStartEventID]
-		if runID == "" {
-			panic("child run id is not set with the start event")
-		}
-		delete(h.childWorkflowRunIDs, childWorkflowStartEventID)
-
-		historyEvent.EventType = shared.EventTypeChildWorkflowExecutionTerminated.Ptr()
-		historyEvent.ChildWorkflowExecutionTerminatedEventAttributes = &shared.ChildWorkflowExecutionTerminatedEventAttributes{
-			Domain:           common.StringPtr(h.domain),
-			WorkflowType:     common.WorkflowTypePtr(shared.WorkflowType{Name: common.StringPtr(childWorkflowPrefix + h.workflowType)}),
-			InitiatedEventId: common.Int64Ptr(childWorkflowInitialEventID),
-			WorkflowExecution: &shared.WorkflowExecution{
-				WorkflowId: common.StringPtr(childWorkflowPrefix + h.workflowID),
-				RunId:      common.StringPtr(runID),
-			},
-			StartedEventId: common.Int64Ptr(childWorkflowStartEventID),
-		}
-	case shared.EventTypeChildWorkflowExecutionFailed.String():
-		if len(h.childWorkflowStartEventIDs) == 0 {
-			panic("Child workflow did not start before fail")
-		}
-		childWorkflowStartEventID := reflect.ValueOf(h.childWorkflowStartEventIDs).MapKeys()[0].Int()
-		childWorkflowInitialEventID := h.childWorkflowStartEventIDs[childWorkflowStartEventID]
-		delete(h.childWorkflowStartEventIDs, childWorkflowStartEventID)
-
-		runID := h.childWorkflowRunIDs[childWorkflowStartEventID]
-		if runID == "" {
-			panic("child run id is not set with the start event")
-		}
-		delete(h.childWorkflowRunIDs, childWorkflowStartEventID)
-
-		historyEvent.EventType = shared.EventTypeChildWorkflowExecutionFailed.Ptr()
-		historyEvent.ChildWorkflowExecutionFailedEventAttributes = &shared.ChildWorkflowExecutionFailedEventAttributes{
-			Domain:           common.StringPtr(h.domain),
-			WorkflowType:     common.WorkflowTypePtr(shared.WorkflowType{Name: common.StringPtr(childWorkflowPrefix + h.workflowType)}),
-			InitiatedEventId: common.Int64Ptr(childWorkflowInitialEventID),
-			WorkflowExecution: &shared.WorkflowExecution{
-				WorkflowId: common.StringPtr(childWorkflowPrefix + h.workflowID),
-				RunId:      common.StringPtr(runID),
-			},
-			StartedEventId: common.Int64Ptr(childWorkflowStartEventID),
-		}
-	case shared.EventTypeChildWorkflowExecutionCanceled.String():
-		if len(h.childWorkflowStartEventIDs) == 0 {
-			panic("Child workflow did not start before cancel")
-		}
-		childWorkflowStartEventID := reflect.ValueOf(h.childWorkflowStartEventIDs).MapKeys()[0].Int()
-		childWorkflowInitialEventID := h.childWorkflowStartEventIDs[childWorkflowStartEventID]
-		delete(h.childWorkflowStartEventIDs, childWorkflowStartEventID)
-
-		runID := h.childWorkflowRunIDs[childWorkflowStartEventID]
-		if runID == "" {
-			panic("child run id is not set with the start event")
-		}
-		delete(h.childWorkflowRunIDs, childWorkflowStartEventID)
-
-		historyEvent.EventType = shared.EventTypeChildWorkflowExecutionCanceled.Ptr()
-		historyEvent.ChildWorkflowExecutionCanceledEventAttributes = &shared.ChildWorkflowExecutionCanceledEventAttributes{
-			Domain:           common.StringPtr(h.domain),
-			WorkflowType:     common.WorkflowTypePtr(shared.WorkflowType{Name: common.StringPtr(childWorkflowPrefix + h.workflowType)}),
-			InitiatedEventId: common.Int64Ptr(childWorkflowInitialEventID),
-			WorkflowExecution: &shared.WorkflowExecution{
-				WorkflowId: common.StringPtr(childWorkflowPrefix + h.workflowID),
-				RunId:      common.StringPtr(runID),
-			},
-			StartedEventId: common.Int64Ptr(childWorkflowStartEventID),
-		}
-	case shared.EventTypeSignalExternalWorkflowExecutionInitiated.String():
-		historyEvent.EventType = shared.EventTypeSignalExternalWorkflowExecutionInitiated.Ptr()
-		historyEvent.SignalExternalWorkflowExecutionInitiatedEventAttributes = &shared.SignalExternalWorkflowExecutionInitiatedEventAttributes{
-			DecisionTaskCompletedEventId: common.Int64Ptr(h.decisionTaskCompleteEventID),
-			Domain:                       common.StringPtr(h.domain),
-			WorkflowExecution: &shared.WorkflowExecution{
-				WorkflowId: common.StringPtr(externalWorkflowPrefix + h.workflowID),
-				RunId:      common.StringPtr(uuid.New()),
-			},
-			SignalName:        common.StringPtr("signal"),
-			ChildWorkflowOnly: common.BoolPtr(false),
-		}
-		h.signalExternalWorkflowEventIDs[eventID] = h.decisionTaskCompleteEventID
-	case shared.EventTypeSignalExternalWorkflowExecutionFailed.String():
-		if len(h.signalExternalWorkflowEventIDs) == 0 {
-			panic("No external workflow signaled")
-		}
-		signalExternalWorkflowEventID := reflect.ValueOf(h.signalExternalWorkflowEventIDs).MapKeys()[0].Int()
-		completeEventID := h.signalExternalWorkflowEventIDs[signalExternalWorkflowEventID]
-		delete(h.signalExternalWorkflowEventIDs, signalExternalWorkflowEventID)
-
-		historyEvent.EventType = shared.EventTypeSignalExternalWorkflowExecutionFailed.Ptr()
-		historyEvent.SignalExternalWorkflowExecutionFailedEventAttributes = &shared.SignalExternalWorkflowExecutionFailedEventAttributes{
-			Cause:                        common.SignalExternalWorkflowExecutionFailedCausePtr(shared.SignalExternalWorkflowExecutionFailedCauseUnknownExternalWorkflowExecution),
-			DecisionTaskCompletedEventId: common.Int64Ptr(completeEventID),
-			Domain:                       common.StringPtr(h.domain),
-			WorkflowExecution: &shared.WorkflowExecution{
-				WorkflowId: common.StringPtr(externalWorkflowPrefix + h.workflowID),
-				RunId:      common.StringPtr(uuid.New()),
-			},
-			InitiatedEventId: common.Int64Ptr(signalExternalWorkflowEventID),
-		}
-	case shared.EventTypeExternalWorkflowExecutionSignaled.String():
-		if len(h.signalExternalWorkflowEventIDs) == 0 {
-			panic("No external workflow signaled")
-		}
-		signalExternalWorkflowEventID := reflect.ValueOf(h.signalExternalWorkflowEventIDs).MapKeys()[0].Int()
-		delete(h.signalExternalWorkflowEventIDs, signalExternalWorkflowEventID)
-
-		historyEvent.EventType = shared.EventTypeExternalWorkflowExecutionSignaled.Ptr()
-		historyEvent.ExternalWorkflowExecutionSignaledEventAttributes = &shared.ExternalWorkflowExecutionSignaledEventAttributes{
-			InitiatedEventId: common.Int64Ptr(signalExternalWorkflowEventID),
-			Domain:           common.StringPtr(h.domain),
-			WorkflowExecution: &shared.WorkflowExecution{
-				WorkflowId: common.StringPtr(externalWorkflowPrefix + h.workflowID),
-				RunId:      common.StringPtr(uuid.New()),
-			},
-		}
-	case shared.EventTypeRequestCancelExternalWorkflowExecutionInitiated.String():
-		historyEvent.EventType = shared.EventTypeRequestCancelExternalWorkflowExecutionInitiated.Ptr()
-		historyEvent.RequestCancelExternalWorkflowExecutionInitiatedEventAttributes = &shared.RequestCancelExternalWorkflowExecutionInitiatedEventAttributes{
-			DecisionTaskCompletedEventId: common.Int64Ptr(h.decisionTaskCompleteEventID),
-			Domain:                       common.StringPtr(h.domain),
-			WorkflowExecution: &shared.WorkflowExecution{
-				WorkflowId: common.StringPtr(externalWorkflowPrefix + h.workflowID),
-				RunId:      common.StringPtr(uuid.New()),
-			},
-			ChildWorkflowOnly: common.BoolPtr(false),
-		}
-		h.requestExternalWorkflowCanceledEventIDs[eventID] = h.decisionTaskCompleteEventID
-	case shared.EventTypeRequestCancelExternalWorkflowExecutionFailed.String():
-		if len(h.requestExternalWorkflowCanceledEventIDs) == 0 {
-			panic("No cancel request external workflow")
-		}
-		requestExternalWorkflowCanceledEventID := reflect.ValueOf(h.requestExternalWorkflowCanceledEventIDs).MapKeys()[0].Int()
-		completeEventID := h.requestExternalWorkflowCanceledEventIDs[requestExternalWorkflowCanceledEventID]
-		delete(h.requestExternalWorkflowCanceledEventIDs, requestExternalWorkflowCanceledEventID)
-
-		historyEvent.EventType = shared.EventTypeRequestCancelExternalWorkflowExecutionFailed.Ptr()
-		historyEvent.RequestCancelExternalWorkflowExecutionFailedEventAttributes = &shared.RequestCancelExternalWorkflowExecutionFailedEventAttributes{
-			Cause:                        common.CancelExternalWorkflowExecutionFailedCausePtr(shared.CancelExternalWorkflowExecutionFailedCauseUnknownExternalWorkflowExecution),
-			DecisionTaskCompletedEventId: common.Int64Ptr(completeEventID),
-			Domain:                       common.StringPtr(h.domain),
-			WorkflowExecution: &shared.WorkflowExecution{
-				WorkflowId: common.StringPtr(externalWorkflowPrefix + h.workflowID),
-				RunId:      common.StringPtr(uuid.New()),
-			},
-			InitiatedEventId: common.Int64Ptr(requestExternalWorkflowCanceledEventID),
-		}
-	case shared.EventTypeExternalWorkflowExecutionCancelRequested.String():
-		if len(h.requestExternalWorkflowCanceledEventIDs) == 0 {
-			panic("No cancel request external workflow")
-		}
-		requestExternalWorkflowCanceledEventID := reflect.ValueOf(h.requestExternalWorkflowCanceledEventIDs).MapKeys()[0].Int()
-		delete(h.requestExternalWorkflowCanceledEventIDs, requestExternalWorkflowCanceledEventID)
-
-		historyEvent.EventType = shared.EventTypeExternalWorkflowExecutionCancelRequested.Ptr()
-		historyEvent.ExternalWorkflowExecutionCancelRequestedEventAttributes = &shared.ExternalWorkflowExecutionCancelRequestedEventAttributes{
-			InitiatedEventId: common.Int64Ptr(requestExternalWorkflowCanceledEventID),
-			Domain:           common.StringPtr(h.domain),
-			WorkflowExecution: &shared.WorkflowExecution{
-				WorkflowId: common.StringPtr(externalWorkflowPrefix + h.workflowID),
-				RunId:      common.StringPtr(uuid.New()),
-			},
-		}
-	}
-	return historyEvent
-}
-
-func getDefaultHistoryEvent(eventID, version int64) *shared.HistoryEvent {
-	return &shared.HistoryEvent{
-		EventId:   common.Int64Ptr(eventID),
-		Timestamp: common.Int64Ptr(time.Now().Unix()),
-		TaskId:    common.Int64Ptr(common.EmptyEventTaskID),
-		Version:   common.Int64Ptr(version),
-	}
-}
-
->>>>>>> ce0b4d43
 // InitializeHistoryEventGenerator initializes the history event generator
 func InitializeHistoryEventGenerator(
 	domain string,
 ) Generator {
 
-<<<<<<< HEAD
 	generator := NewEventGenerator(time.Now().UnixNano())
-	//Functions
-=======
 	// Functions
->>>>>>> ce0b4d43
 	notPendingDecisionTask := func() bool {
 		count := 0
 		for _, e := range generator.ListGeneratedVertices() {
@@ -945,7 +309,6 @@
 		return historyEvent
 	})
 	workflowCancel := NewHistoryEventVertex(shared.EventTypeWorkflowExecutionCanceled.String())
-<<<<<<< HEAD
 	workflowCancel.SetDataFunc(func(input ...interface{}) interface{} {
 		lastEvent := input[0].(*shared.HistoryEvent)
 		eventID := lastEvent.GetEventId() + input[1].(int64)
@@ -979,9 +342,6 @@
 		}
 		return historyEvent
 	})
-=======
-	workflowCancelRequest := NewHistoryEventVertex(shared.EventTypeWorkflowExecutionCancelRequested.String())
->>>>>>> ce0b4d43
 	workflowTerminate := NewHistoryEventVertex(shared.EventTypeWorkflowExecutionTerminated.String())
 	workflowTerminate.SetDataFunc(func(input ...interface{}) interface{} {
 		lastEvent := input[0].(*shared.HistoryEvent)
@@ -1105,7 +465,6 @@
 		return historyEvent
 	})
 	activityTimedOut := NewHistoryEventVertex(shared.EventTypeActivityTaskTimedOut.String())
-<<<<<<< HEAD
 	activityTimedOut.SetDataFunc(func(input ...interface{}) interface{} {
 		lastEvent := input[0].(*shared.HistoryEvent)
 		eventID := lastEvent.GetEventId() + input[1].(int64)
@@ -1136,9 +495,6 @@
 		}
 		return historyEvent
 	})
-=======
-	activityCancelRequest := NewHistoryEventVertex(shared.EventTypeActivityTaskCancelRequested.String())
->>>>>>> ce0b4d43
 	activityCancel := NewHistoryEventVertex(shared.EventTypeActivityTaskCanceled.String())
 	activityCancel.SetDataFunc(func(input ...interface{}) interface{} {
 		lastEvent := input[0].(*shared.HistoryEvent)
