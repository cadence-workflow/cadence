--- conflicted
+++ resolved
@@ -323,8 +323,7 @@
 		// RPCName indicate the remote service name
 		RPCName string `yaml:"rpcName"`
 		// Address indicate the remote service address(Host:Port). Host can be DNS name.
-<<<<<<< HEAD
-		RPCAddress string `yaml:"rpcAddress"`
+		RPCAddress string `yaml:"rpcAddress" validate:"nonzero"`
 		// AuthorizationProvider contains the information to authorize the cluster
 		AuthorizationProvider AuthorizationProvider `yaml:"authorizationProvider"`
 	}
@@ -336,10 +335,6 @@
 		Type string `yaml:"type"` // only supports OAuthAuthorization
 		// PrivateKey is the private key path
 		PrivateKey string `yaml:"privateKey"`
-=======
-		// For currentCluster, it's usually the same as publicClient.hostPort
-		RPCAddress string `yaml:"rpcAddress" validate:"nonzero"`
->>>>>>> 4781a8dc
 	}
 
 	// DCRedirectionPolicy contains the frontend datacenter redirection policy
