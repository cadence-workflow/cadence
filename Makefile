# get rid of default behaviors, they're just noise
MAKEFLAGS += --no-builtin-rules
.SUFFIXES:

# pipefail is very easy to forget about, and sadly not the default.
# this changes that, and makes our target scripts more strict.
#
# make sure to include all this if overriding on the CLI, e.g.:
# 	DO:      make SHELL='bash -eoux pipefail'
# 	DO NOT:  make SHELL='bash -x'
# as otherwise you will ignore all errors.
SHELL = /bin/bash -e -u -o pipefail

default: help

# ###########################################
#                TL;DR DOCS:
# ###########################################
# - Targets should never, EVER be *actual source files*.
#   Always use book-keeping files in $(BUILD).
#   Otherwise e.g. changing git branches could confuse Make about what it needs to do.
# - Similarly, prerequisites should be those book-keeping files,
#   not source files that are prerequisites for book-keeping.
#   e.g. depend on .build/fmt, not $(ALL_SRC), and not both.
# - Be strict and explicit about prerequisites / order of execution / etc.
# - Test your changes with `-j 27 --output-sync` or something!
# - Test your changes with `make -d ...`!  It should be reasonable!

# temporary build products and book-keeping targets that are always good to / safe to clean.
BUILD := .build
# bins that are `make clean` friendly, i.e. they build quickly and do not require new downloads.
# in particular this should include goimports, as it changes based on which version of go compiles it,
# and few know to do more than `make clean`.
BIN := $(BUILD)/bin
# relatively stable build products, e.g. tools.
# usually unnecessary to clean, and may require downloads to restore, so this folder is not automatically cleaned.
STABLE_BIN := .bin

# toolchain version we all use.
# this export ensures it is a precise version rather than a minimum.
# lint step ensures this matches other files.
GOWORK_TOOLCHAIN := $(word 2,$(shell grep 'toolchain' go.work))
export GOTOOLCHAIN ?= $(GOWORK_TOOLCHAIN)
ifneq ($(GOTOOLCHAIN),$(GOWORK_TOOLCHAIN))
# this can be useful for trying new/old versions, so don't block it
$(warning warning: your Go toolchain is explicitly set to GOTOOLCHAIN=$(GOTOOLCHAIN), ignoring go.work version $(GOWORK_TOOLCHAIN)...)
endif

# ====================================
# book-keeping files that are used to control sequencing.
#
# you should use these as prerequisites in almost all cases, not the source files themselves.
# these are defined in roughly the reverse order that they are executed, for easier reading.
#
# recipes and any other prerequisites are defined only once, further below.
# ====================================

# all bins depend on: $(BUILD)/lint
# note that vars that do not yet exist are empty, so any prerequisites defined below are ineffective here.
$(BUILD)/lint: $(BUILD)/fmt # lint will fail if fmt fails, so fmt first
$(BUILD)/proto-lint:
$(BUILD)/gomod-lint:
$(BUILD)/goversion-lint:
$(BUILD)/fmt: $(BUILD)/copyright # formatting must occur only after all other go-file-modifications are done
$(BUILD)/copyright: $(BUILD)/codegen # must add copyright to generated code, sometimes needs re-formatting
$(BUILD)/codegen: $(BUILD)/thrift $(BUILD)/protoc
$(BUILD)/thrift: $(BUILD)/go_mod_check
$(BUILD)/protoc: $(BUILD)/go_mod_check
$(BUILD)/go_mod_check:

# ====================================
# helper vars
# ====================================

# a literal space value, for makefile purposes.
# the full "trailing # one space after $(null)" is necessary for correct behavior,
# and this strategy works in both new and old versions of make, `SPACE +=` does not.
null  :=
SPACE := $(null) #
COMMA := ,

# set a V=1 env var for verbose output. V=0 (or unset) disables.
# this is used to make two verbose flags:
# - $Q, to replace ALL @ use, so CI can be reliably verbose
# - $(verbose), to forward verbosity flags to commands via `$(if $(verbose),-v)` or similar
#
# SHELL='bash -x' is useful too, but can be more confusing to understand.
V ?= 0
ifneq (0,$(V))
verbose := 1
Q :=
else
verbose :=
Q := @
endif

# and enforce ^ that rule: grep the makefile for line-starting @ use, error if any exist.
# limit to one match because multiple look too weird.
_BAD_AT_USE=$(shell grep -n -m1 '^\s*@' $(MAKEFILE_LIST))
ifneq (,$(_BAD_AT_USE))
$(warning Makefile cannot use @ to silence commands, use $$Q instead:)
$(warning found on line $(_BAD_AT_USE))
$(error fix that line and try again)
endif

# M1 macs may need to switch back to x86, until arm releases are available
EMULATE_X86 =
ifeq ($(shell uname -sm),Darwin arm64)
EMULATE_X86 = arch -x86_64
endif

PROJECT_ROOT = github.com/uber/cadence

# helper for executing bins that need other bins, just `$(BIN_PATH) the_command ...`
# I'd recommend not exporting this in general, to reduce the chance of accidentally using non-versioned tools.
BIN_PATH := PATH="$(abspath $(BIN)):$(abspath $(STABLE_BIN)):$$PATH"

# automatically gather all source files that currently exist.
# works by ignoring everything in the parens (and does not descend into matching folders) due to `-prune`,
# and everything else goes to the other side of the `-o` branch, which is `-print`ed.
# this is dramatically faster than a `find . | grep -v vendor` pipeline, and scales far better.
FRESH_ALL_SRC = $(shell \
	find . \
	\( \
		-path './vendor/*' \
		-o -path './idls/*' \
		-o -path './.build/*' \
		-o -path './.bin/*' \
	\) \
	-prune \
	-o -name '*.go' -print \
)
# most things can use a cached copy, e.g. all dependencies.
# this will not include any files that are created during a `make` run, e.g. via protoc,
# but that generally should not matter (e.g. dependencies are computed at parse time, so it
# won't affect behavior either way - choose the fast option).
#
# if you require a fully up-to-date list, e.g. for shell commands, use FRESH_ALL_SRC instead.
ALL_SRC := $(FRESH_ALL_SRC)
# as lint ignores generated code, it can use the cached copy in all cases
LINT_SRC := $(filter-out %_test.go ./.gen/%, $(ALL_SRC))

# ====================================
# $(BIN) targets
# ====================================

# downloads and builds a go-gettable tool, versioned by go.mod, and installs
# it into the build folder, named the same as the last portion of the URL.
#
# unfortunately go.work and `go list -modfile=sub/module/go.mod` seem to interact badly,
# and some versions complain about duplicates, while others simply block it outright.
# the good news is that you can just drop that and `cd` to the folder and it works.
define go_build_tool
$Q echo "building $(or $(2), $(notdir $(1))) from internal/tools/go.mod..."
$Q cd internal/tools; go build -mod=readonly -o ../../$(BIN)/$(or $(2), $(notdir $(1))) $(1)
endef

# same as go_build_tool, but uses our main module file, not the tools one.
# this is necessary / useful for tools that we are already importing in the repo, e.g. yarpc.
# versions here are checked to make sure the tools version matches the service version.
#
# this is an imperfect check as it only checks the top-level version.
# checks of other packages are handled in $(BUILD)/go_mod_check
define go_mod_build_tool
$Q echo "building $(or $(2), $(notdir $(1))) from go.mod..."
$Q ./scripts/check-gomod-version.sh $(1) $(if $(verbose),-v)
$Q go build -mod=readonly -o $(BIN)/$(or $(2), $(notdir $(1))) $(1)
endef

# utility target.
# use as an order-only prerequisite for targets that do not implicitly create these folders.
$(BIN) $(BUILD) $(STABLE_BIN):
	$Q mkdir -p $@

$(BIN)/thriftrw: go.mod go.work
	$(call go_mod_build_tool,go.uber.org/thriftrw)

$(BIN)/thriftrw-plugin-yarpc: go.mod go.work
	$(call go_mod_build_tool,go.uber.org/yarpc/encoding/thrift/thriftrw-plugin-yarpc)

$(BIN)/mockgen: internal/tools/go.mod go.work
	$(call go_build_tool,github.com/golang/mock/mockgen)

$(BIN)/mockery: internal/tools/go.mod go.work
	$(call go_build_tool,github.com/vektra/mockery/v2,mockery)

$(BIN)/enumer: internal/tools/go.mod go.work
	$(call go_build_tool,github.com/dmarkham/enumer)

# organizes imports and reformats
$(BIN)/gci: internal/tools/go.mod go.work
	$(call go_build_tool,github.com/daixiang0/gci)

# removes unused imports and reformats
$(BIN)/goimports: internal/tools/go.mod go.work
	$(call go_build_tool,golang.org/x/tools/cmd/goimports)

$(BIN)/gowrap: go.mod go.work
	$(call go_build_tool,github.com/hexdigest/gowrap/cmd/gowrap)

$(BIN)/revive: internal/tools/go.mod go.work
	$(call go_build_tool,github.com/mgechev/revive)

$(BIN)/protoc-gen-gogofast: go.mod go.work | $(BIN)
	$(call go_mod_build_tool,github.com/gogo/protobuf/protoc-gen-gogofast)

$(BIN)/protoc-gen-yarpc-go: go.mod go.work | $(BIN)
	$(call go_mod_build_tool,go.uber.org/yarpc/encoding/protobuf/protoc-gen-yarpc-go)

$(BIN)/goveralls: internal/tools/go.mod go.work
	$(call go_build_tool,github.com/mattn/goveralls)

$(BUILD)/go_mod_check: go.mod internal/tools/go.mod go.work
	$Q # generated == used is occasionally important for gomock / mock libs in general.  this is not a definite problem if violated though.
	$Q ./scripts/check-gomod-version.sh github.com/golang/mock/gomock $(if $(verbose),-v)
	$Q touch $@

# copyright header checker/writer.  only requires stdlib, so no other dependencies are needed.
$(BIN)/copyright: cmd/tools/copyright/licensegen.go
	$Q go build -o $@ ./cmd/tools/copyright/licensegen.go

# https://docs.buf.build/
# changing BUF_VERSION will automatically download and use the specified version.
BUF_VERSION = 0.36.0
OS = $(shell uname -s)
ARCH = $(shell $(EMULATE_X86) uname -m)
BUF_URL = https://github.com/bufbuild/buf/releases/download/v$(BUF_VERSION)/buf-$(OS)-$(ARCH)
# use BUF_VERSION_BIN as a bin prerequisite, not "buf", so the correct version will be used.
# otherwise this must be a .PHONY rule, or the buf bin / symlink could become out of date.
BUF_VERSION_BIN = buf-$(BUF_VERSION)
$(STABLE_BIN)/$(BUF_VERSION_BIN): | $(STABLE_BIN)
	$Q echo "downloading buf $(BUF_VERSION)"
	$Q curl -sSL $(BUF_URL) -o $@
	$Q chmod +x $@

# https://www.grpc.io/docs/languages/go/quickstart/
# protoc-gen-gogofast (yarpc) are versioned via tools.go + go.mod (built above) and will be rebuilt as needed.
# changing PROTOC_VERSION will automatically download and use the specified version
PROTOC_VERSION = 3.14.0
PROTOC_URL = https://github.com/protocolbuffers/protobuf/releases/download/v$(PROTOC_VERSION)/protoc-$(PROTOC_VERSION)-$(subst Darwin,osx,$(OS))-$(ARCH).zip
# the zip contains an /include folder that we need to use to learn the well-known types
PROTOC_UNZIP_DIR = $(STABLE_BIN)/protoc-$(PROTOC_VERSION)-zip
# use PROTOC_VERSION_BIN as a bin prerequisite, not "protoc", so the correct version will be used.
# otherwise this must be a .PHONY rule, or the buf bin / symlink could become out of date.
PROTOC_VERSION_BIN = protoc-$(PROTOC_VERSION)
$(STABLE_BIN)/$(PROTOC_VERSION_BIN): | $(STABLE_BIN)
	$Q echo "downloading protoc $(PROTOC_VERSION): $(PROTOC_URL)"
	$Q # recover from partial success
	$Q rm -rf $(STABLE_BIN)/protoc.zip $(PROTOC_UNZIP_DIR)
	$Q # download, unzip, copy to a normal location
	$Q curl -sSL $(PROTOC_URL) -o $(STABLE_BIN)/protoc.zip
	$Q unzip -q $(STABLE_BIN)/protoc.zip -d $(PROTOC_UNZIP_DIR)
	$Q cp $(PROTOC_UNZIP_DIR)/bin/protoc $@

# ====================================
# Codegen targets
# ====================================

# IDL submodule must be populated, or files will not exist -> prerequisites will be wrong -> build will fail.
# Because it must exist before the makefile is parsed, this cannot be done automatically as part of a build.
# Instead: call this func in targets that require the submodule to exist, so that target will not be built.
#
# THRIFT_FILES is just an easy identifier for "the submodule has files", others would work fine as well.
define ensure_idl_submodule
$(if $(THRIFT_FILES),,$(error idls/ submodule must exist, or build will fail.  Run `git submodule update --init` and try again))
endef

# codegen is done when thrift and protoc are done
$(BUILD)/codegen: $(BUILD)/thrift $(BUILD)/protoc | $(BUILD)
	$Q touch $@

THRIFT_FILES := $(shell find idls -name '*.thrift')
# book-keeping targets to build.  one per thrift file.
# idls/thrift/thing.thrift -> .build/thing.thrift
# the reverse is done in the recipe.
THRIFT_GEN := $(subst idls/thrift/,.build/,$(THRIFT_FILES))

# thrift is done when all sub-thrifts are done
$(BUILD)/thrift: $(THRIFT_GEN) | $(BUILD)
	$(call ensure_idl_submodule)
	$Q touch $@

# how to generate each thrift book-keeping file.
#
# note that each generated file depends on ALL thrift files - this is necessary because they can import each other.
# as --no-recurse is specified, these can be done in parallel, since output files will not overwrite each other.
$(THRIFT_GEN): $(THRIFT_FILES) $(BIN)/thriftrw $(BIN)/thriftrw-plugin-yarpc | $(BUILD)
	$Q echo 'thriftrw for $(subst .build/,idls/thrift/,$@)...'
	$Q $(BIN_PATH) $(BIN)/thriftrw \
		--plugin=yarpc \
		--pkg-prefix=$(PROJECT_ROOT)/.gen/go \
		--out=.gen/go \
		--no-recurse \
		$(subst .build/,idls/thrift/,$@)
	$Q touch $@

PROTO_ROOT := proto
# output location is defined by `option go_package` in the proto files, all must stay in sync with this
PROTO_OUT := .gen/proto
PROTO_FILES = $(shell find -L ./$(PROTO_ROOT) -name "*.proto" | grep -v "persistenceblobs" | grep -v public)
PROTO_DIRS = $(sort $(dir $(PROTO_FILES)))

# protoc splits proto files into directories, otherwise protoc-gen-gogofast is complaining about inconsistent package
# import paths due to multiple packages being compiled at once.
#
# After compilation files are moved to final location, as plugins adds additional path based on proto package.
$(BUILD)/protoc: $(PROTO_FILES) $(STABLE_BIN)/$(PROTOC_VERSION_BIN) $(BIN)/protoc-gen-gogofast $(BIN)/protoc-gen-yarpc-go | $(BUILD)
	$(call ensure_idl_submodule)
	$Q mkdir -p $(PROTO_OUT)
	$Q echo "protoc..."
	$Q chmod +x $(STABLE_BIN)/$(PROTOC_VERSION_BIN)
	$Q $(foreach PROTO_DIR,$(PROTO_DIRS),$(EMULATE_X86) $(STABLE_BIN)/$(PROTOC_VERSION_BIN) \
		--plugin $(BIN)/protoc-gen-gogofast \
		--plugin $(BIN)/protoc-gen-yarpc-go \
		-I=$(PROTO_ROOT)/public \
		-I=$(PROTO_ROOT)/internal \
		-I=$(PROTOC_UNZIP_DIR)/include \
		--gogofast_out=Mgoogle/protobuf/duration.proto=github.com/gogo/protobuf/types,Mgoogle/protobuf/field_mask.proto=github.com/gogo/protobuf/types,Mgoogle/protobuf/timestamp.proto=github.com/gogo/protobuf/types,Mgoogle/protobuf/wrappers.proto=github.com/gogo/protobuf/types,paths=source_relative:$(PROTO_OUT) \
		--yarpc-go_out=$(PROTO_OUT) \
		$$(find $(PROTO_DIR) -name '*.proto');\
	)
	$Q # This directory exists for local/buildkite but not for docker builds.
	$Q if [ -d "$(PROTO_OUT)/uber/cadence" ]; then \
		cp -R $(PROTO_OUT)/uber/cadence/* $(PROTO_OUT)/; \
		rm -r $(PROTO_OUT)/uber; \
	   fi
	$Q touch $@

# ====================================
# Rule-breaking targets intended ONLY for special cases with no good alternatives.
# ====================================

# used to bypass checks when building binaries.
# this is primarily intended for docker image builds, but can be used to skip things locally.
.PHONY: .just-build
.just-build: | $(BUILD)
	touch $(BUILD)/just-build

# ====================================
# other intermediates
# ====================================

$(BUILD)/proto-lint: $(PROTO_FILES) $(STABLE_BIN)/$(BUF_VERSION_BIN) | $(BUILD)
	$Q cd $(PROTO_ROOT) && ../$(STABLE_BIN)/$(BUF_VERSION_BIN) lint
	$Q touch $@

# lints that go modules are as expected, e.g. parent does not import submodule.
# tool builds that need to be in sync with the parent are partially checked through go_mod_build_tool, but should probably be checked here too
$(BUILD)/gomod-lint: go.mod internal/tools/go.mod common/archiver/gcloud/go.mod | $(BUILD)
	$Q # this is likely impossible as it'd be a cycle
	$Q if grep github.com/uber/cadence/common/archiver/gcloud go.mod; then echo "gcloud submodule cannot be imported by main module" >&2; exit 1; fi
	$Q # intentionally kept separate so the server does not include tool-only dependencies
	$Q if grep github.com/uber/cadence/internal go.mod; then echo "internal module cannot be imported by main module" >&2; exit 1; fi
	$Q touch $@

# note that LINT_SRC is fairly fake as a prerequisite.
# it's a coarse "you probably don't need to re-lint" filter, nothing more.
$(BUILD)/code-lint: $(LINT_SRC) $(BIN)/revive | $(BUILD)
	$Q echo "lint..."
	$Q # non-optional vet checks.  unfortunately these are not currently included in `go test`'s default behavior.
<<<<<<< HEAD
	$Q go vet -copylocks ./...
=======
	$Q go vet -copylocks ./... ./common/archiver/gcloud/...
>>>>>>> f8765f01
	$Q $(BIN)/revive -config revive.toml -exclude './vendor/...' -exclude './.gen/...' -formatter stylish ./...
	$Q # look for go files with "//comments", and ignore "//go:build"-style directives ("grep -n" shows "file:line: //go:build" so the regex is a bit complex)
	$Q bad="$$(find . -type f -name '*.go' -not -path './idls/*' | xargs grep -n -E '^\s*//\S' | grep -E -v '^[^:]+:[^:]+:\s*//[a-z]+:[a-z]+' || true)"; \
		if [ -n "$$bad" ]; then \
		  echo "$$bad" >&2; \
		  echo 'non-directive comments must have a space after the "//"' >&2; \
		  exit 1; \
		fi
	$Q touch $@

$(BUILD)/goversion-lint: go.work Dockerfile docker/buildkite/Dockerfile
	$Q echo "checking go version..."
	$Q # intentionally using go.work toolchain, as GOTOOLCHAIN is user-overridable
	$Q ./scripts/check-go-toolchain.sh $(GOWORK_TOOLCHAIN)
	$Q touch $@

# fmt and copyright are mutually cyclic with their inputs, so if a copyright header is modified:
# - copyright -> makes changes
# - fmt sees changes -> makes changes
# - now copyright thinks it needs to run again (but does nothing)
# - which means fmt needs to run again (but does nothing)
# and now after two passes it's finally stable, because they stopped making changes.
#
# this is not fatal, we can just run 2x.
# to be fancier though, we can detect when *both* are run, and re-touch the book-keeping files to prevent the second run.
# this STRICTLY REQUIRES that `copyright` and `fmt` are mutually stable, and that copyright runs before fmt.
# if either changes, this will need to change.
MAYBE_TOUCH_COPYRIGHT=

# use FRESH_ALL_SRC so it won't miss any generated files produced earlier.
$(BUILD)/fmt: $(ALL_SRC) $(BIN)/goimports $(BIN)/gci | $(BUILD)
	$Q echo "removing unused imports..."
	$Q # goimports thrashes on internal/tools, sadly.  just hide it.
	$Q $(BIN)/goimports -w $(filter-out ./internal/tools/tools.go,$(FRESH_ALL_SRC))
	$Q echo "grouping imports..."
	$Q $(BIN)/gci write --section standard --section 'Prefix(github.com/uber/cadence/)' --section default --section blank $(FRESH_ALL_SRC)
	$Q touch $@
	$Q $(MAYBE_TOUCH_COPYRIGHT)

$(BUILD)/copyright: $(ALL_SRC) $(BIN)/copyright | $(BUILD)
	$(BIN)/copyright --verifyOnly
	$Q $(eval MAYBE_TOUCH_COPYRIGHT=touch $@)
	$Q touch $@

# ====================================
# developer-oriented targets
#
# many of these share logic with other intermediates, but are useful to make .PHONY for output on demand.
# as the Makefile is fast, it's reasonable to just delete the book-keeping file recursively make.
# this way the effort is shared with future `make` runs.
# ====================================

# "re-make" a target by deleting and re-building book-keeping target(s).
# the + is necessary for parallelism flags to be propagated
define remake
$Q rm -f $(addprefix $(BUILD)/,$(1))
$Q +$(MAKE) --no-print-directory $(addprefix $(BUILD)/,$(1))
endef

.PHONY: lint fmt copyright pr

# useful to actually re-run to get output again.
# reuse the intermediates for simplicity and consistency.
lint: ## (re)run the linter
	$(call remake,proto-lint gomod-lint code-lint goversion-lint)

# intentionally not re-making, it's a bit slow and it's clear when it's unnecessary
fmt: $(BUILD)/fmt ## run gofmt / organize imports / etc

# not identical to the intermediate target, but does provide the same codegen (or more).
copyright: $(BIN)/copyright | $(BUILD) ## update copyright headers
	$(BIN)/copyright
	$Q touch $(BUILD)/copyright

define make_quietly
$Q echo "make $1..."
$Q output=$$(mktemp); $(MAKE) $1 > $$output 2>&1 || ( cat $$output; echo -e '\nfailed `make $1`, check output above' >&2; exit 1)
endef

# pre-PR target to build and refresh everything
# this is ##-documented directly in the help target, to keep it more visible.
pr:
	$Q $(if $(verbose),$(MAKE) tidy,$(call make_quietly,tidy))
	$Q $(if $(verbose),$(MAKE) go-generate,$(call make_quietly,go-generate))
	$Q $(if $(verbose),$(MAKE) copyright,$(call make_quietly,copyright))
	$Q $(if $(verbose),$(MAKE) fmt,$(call make_quietly,fmt))
	$Q $(if $(verbose),$(MAKE) lint,$(call make_quietly,lint))

# ====================================
# binaries to build
# ====================================
GOOS ?= $(shell go env GOOS)
GOARCH ?= $(shell go env GOARCH)

# normally, depend on lint, so a full build and check and codegen runs.
# docker builds though must *not* do this, and need to rely entirely on committed code.
ifeq (,$(wildcard $(BUILD)/just-build))
BINS_DEPEND_ON := $(BUILD)/lint
else
BINS_DEPEND_ON :=
$(warning !!!!! lint and codegen disabled, validations skipped !!!!!)
endif

BINS =
TOOLS =

BINS  += cadence-cassandra-tool
TOOLS += cadence-cassandra-tool
cadence-cassandra-tool: $(BINS_DEPEND_ON)
	$Q echo "compiling cadence-cassandra-tool with OS: $(GOOS), ARCH: $(GOARCH)"
	$Q ./scripts/build-with-ldflags.sh -o $@ cmd/tools/cassandra/main.go

BINS  += cadence-sql-tool
TOOLS += cadence-sql-tool
cadence-sql-tool: $(BINS_DEPEND_ON)
	$Q echo "compiling cadence-sql-tool with OS: $(GOOS), ARCH: $(GOARCH)"
	$Q ./scripts/build-with-ldflags.sh -o $@ cmd/tools/sql/main.go

BINS  += cadence
TOOLS += cadence
cadence: $(BINS_DEPEND_ON)
	$Q echo "compiling cadence with OS: $(GOOS), ARCH: $(GOARCH)"
	$Q ./scripts/build-with-ldflags.sh -o $@ cmd/tools/cli/main.go

BINS += cadence-server
cadence-server: $(BINS_DEPEND_ON)
	$Q echo "compiling cadence-server with OS: $(GOOS), ARCH: $(GOARCH)"
	$Q ./scripts/build-with-ldflags.sh -o $@ cmd/server/main.go

BINS += cadence-canary
cadence-canary: $(BINS_DEPEND_ON)
	$Q echo "compiling cadence-canary with OS: $(GOOS), ARCH: $(GOARCH)"
	$Q ./scripts/build-with-ldflags.sh -o $@ cmd/canary/main.go

BINS += cadence-bench
cadence-bench: $(BINS_DEPEND_ON)
	$Q echo "compiling cadence-bench with OS: $(GOOS), ARCH: $(GOARCH)"
	$Q ./scripts/build-with-ldflags.sh -o $@ cmd/bench/main.go

.PHONY: go-generate bins tools release clean

bins: $(BINS) ## Make all binaries

tools: $(TOOLS)

go-generate: $(BIN)/mockgen $(BIN)/enumer $(BIN)/mockery  $(BIN)/gowrap ## run go generate to regen mocks, enums, etc
	$Q echo "running go generate ./..., this takes a minute or more..."
	$Q # add our bins to PATH so `go generate` can find them
	$Q $(BIN_PATH) go generate $(if $(verbose),-v) ./...
	$Q echo "updating copyright headers"
	$Q $(MAKE) --no-print-directory copyright
	$Q $(MAKE) --no-print-directory fmt

release: ## Re-generate generated code and run tests
	$(MAKE) --no-print-directory go-generate
	$(MAKE) --no-print-directory test

build: ## Build all packages and all tests (ensures everything compiles)
	$Q echo 'Building all packages and submodules...'
	$Q go build ./...
	$Q cd common/archiver/gcloud; go build ./...
	$Q cd cmd/server; go build ./...
	$Q # "tests" by building and then running `true`, and hides test-success output
	$Q echo 'Building all tests (~5x slower)...'
	$Q # intentionally not -race due to !race build tags
	$Q go test -exec /usr/bin/true ./... >/dev/null
	$Q cd common/archiver/gcloud; go test -exec /usr/bin/true ./... >/dev/null
	$Q cd cmd/server; go test -exec /usr/bin/true ./... >/dev/null

tidy: ## go mod tidy all packages
	$Q # tidy in dependency order
	$Q go mod tidy
	$Q cd common/archiver/gcloud; go mod tidy || (echo "failed to tidy gcloud plugin, try manually copying go.mod contents into common/archiver/gcloud/go.mod and rerunning" >&2; exit 1)
	$Q cd cmd/server; go mod tidy || (echo "failed to tidy main server module, try manually copying go.mod and common/archiver/gcloud/go.mod contents into cmd/server/go.mod and rerunning" >&2; exit 1)

clean: ## Clean build products
	rm -f $(BINS)
	rm -Rf $(BUILD)
	$(if \
		$(wildcard $(STABLE_BIN)/*), \
		$(warning usually-stable build tools still exist, delete the $(STABLE_BIN) folder to rebuild them),)

# v----- not yet cleaned up -----v

.PHONY: git-submodules test bins build clean cover cover_ci help

TOOLS_CMD_ROOT=./cmd/tools
INTEG_TEST_ROOT=./host
INTEG_TEST_DIR=host
INTEG_TEST_XDC_ROOT=./host/xdc
INTEG_TEST_XDC_DIR=hostxdc
INTEG_TEST_NDC_ROOT=./host/ndc
INTEG_TEST_NDC_DIR=hostndc
OPT_OUT_TEST=

TEST_TIMEOUT ?= 20m
TEST_ARG ?= -race $(if $(verbose),-v) -timeout $(TEST_TIMEOUT)

# TODO to be consistent, use nosql as PERSISTENCE_TYPE and cassandra PERSISTENCE_PLUGIN
# file names like integ_cassandra__cover should become integ_nosql_cassandra_cover
# for https://github.com/uber/cadence/issues/3514
PERSISTENCE_TYPE ?= cassandra
TEST_RUN_COUNT ?= 1
ifdef TEST_TAG
override TEST_TAG := -tags $(TEST_TAG)
endif

# all directories with *_test.go files in them (exclude host/xdc)
TEST_DIRS := $(filter-out $(INTEG_TEST_XDC_ROOT)%, $(sort $(dir $(filter %_test.go,$(ALL_SRC)))))
# all tests other than end-to-end integration test fall into the pkg_test category.
# ?= allows passing specific (space-separated) dirs for faster testing
PKG_TEST_DIRS ?= $(filter-out $(INTEG_TEST_ROOT)% $(OPT_OUT_TEST), $(TEST_DIRS))

# Code coverage output files
COVER_ROOT                      := $(BUILD)/coverage
UNIT_COVER_FILE                 := $(COVER_ROOT)/unit_cover.out

INTEG_COVER_FILE                := $(COVER_ROOT)/integ_$(PERSISTENCE_TYPE)_$(PERSISTENCE_PLUGIN)_cover.out
INTEG_COVER_FILE_CASS           := $(COVER_ROOT)/integ_cassandra__cover.out
INTEG_COVER_FILE_MYSQL          := $(COVER_ROOT)/integ_sql_mysql_cover.out
INTEG_COVER_FILE_POSTGRES       := $(COVER_ROOT)/integ_sql_postgres_cover.out

INTEG_NDC_COVER_FILE            := $(COVER_ROOT)/integ_ndc_$(PERSISTENCE_TYPE)_$(PERSISTENCE_PLUGIN)_cover.out
INTEG_NDC_COVER_FILE_CASS       := $(COVER_ROOT)/integ_ndc_cassandra__cover.out
INTEG_NDC_COVER_FILE_MYSQL      := $(COVER_ROOT)/integ_ndc_sql_mysql_cover.out
INTEG_NDC_COVER_FILE_POSTGRES   := $(COVER_ROOT)/integ_ndc_sql_postgres_cover.out

# Need the following option to have integration tests
# count towards coverage. godoc below:
# -coverpkg pkg1,pkg2,pkg3
#   Apply coverage analysis in each test to the given list of packages.
#   The default is for each test to analyze only the package being tested.
#   Packages are specified as import paths.
COVER_PKGS = client common host service tools
# pkg -> pkg/... -> github.com/uber/cadence/pkg/... -> join with commas
GOCOVERPKG_ARG := -coverpkg="$(subst $(SPACE),$(COMMA),$(addprefix $(PROJECT_ROOT)/,$(addsuffix /...,$(COVER_PKGS))))"

# iterates over a list of dirs and runs go test on each one, collecting errors as it runs.
# this is primarily written because it's a verbose bit of boilerplate, until we switch to `go test ./...` where possible.
# CAUTION: when changing to `go test ./...`, note that this DOES NOT test submodules.  Those must be run separately.
define looptest
$Q FAIL=""; for dir in $1; do \
	go test $(TEST_ARG) -coverprofile=$@ "$$dir" $(TEST_TAG) 2>&1 | tee -a test.log || FAIL="$$FAIL $$dir"; \
done; test -z "$$FAIL" || (echo "Failed packages; $$FAIL"; exit 1)
endef

test: ## Build and run all tests. This target is for local development. The pipeline is using cover_profile target
	$Q rm -f test
	$Q rm -f test.log
	$Q echo Running special test cases without race detector:
	$Q go test -v ./cmd/server/cadence/
	$Q $(call looptest,$(PKG_TEST_DIRS))

test_e2e:
	$Q rm -f test
	$Q rm -f test.log
	$Q $(call looptest,$(INTEG_TEST_ROOT))

# need to run end-to-end xdc tests with race detector off because of ringpop bug causing data race issue
test_e2e_xdc:
	$Q rm -f test
	$Q rm -f test.log
	$Q $(call looptest,$(INTEG_TEST_XDC_ROOT))

cover_profile:
	$Q mkdir -p $(BUILD)
	$Q mkdir -p $(COVER_ROOT)
	$Q echo "mode: atomic" > $(UNIT_COVER_FILE)

	$Q echo Running special test cases without race detector:
	$Q go test ./cmd/server/cadence/
	$Q echo Running package tests:
	$Q for dir in $(PKG_TEST_DIRS); do \
		mkdir -p $(BUILD)/"$$dir"; \
		go test "$$dir" $(TEST_ARG) -coverprofile=$(BUILD)/"$$dir"/coverage.out || exit 1; \
		(cat $(BUILD)/"$$dir"/coverage.out | grep -v "^mode: \w\+" >> $(UNIT_COVER_FILE)) || true; \
	done;

cover_integration_profile:
	$Q mkdir -p $(BUILD)
	$Q mkdir -p $(COVER_ROOT)
	$Q echo "mode: atomic" > $(INTEG_COVER_FILE)

	$Q echo Running integration test with $(PERSISTENCE_TYPE) $(PERSISTENCE_PLUGIN)
	$Q mkdir -p $(BUILD)/$(INTEG_TEST_DIR)
	$Q time go test $(INTEG_TEST_ROOT) $(TEST_ARG) $(TEST_TAG) -persistenceType=$(PERSISTENCE_TYPE) -sqlPluginName=$(PERSISTENCE_PLUGIN) $(GOCOVERPKG_ARG) -coverprofile=$(BUILD)/$(INTEG_TEST_DIR)/coverage.out || exit 1;
	$Q cat $(BUILD)/$(INTEG_TEST_DIR)/coverage.out | grep -v "^mode: \w\+" >> $(INTEG_COVER_FILE)

cover_ndc_profile:
	$Q mkdir -p $(BUILD)
	$Q mkdir -p $(COVER_ROOT)
	$Q echo "mode: atomic" > $(INTEG_NDC_COVER_FILE)

	$Q echo Running integration test for 3+ dc with $(PERSISTENCE_TYPE) $(PERSISTENCE_PLUGIN)
	$Q mkdir -p $(BUILD)/$(INTEG_TEST_NDC_DIR)
	$Q time go test -timeout $(TEST_TIMEOUT) $(INTEG_TEST_NDC_ROOT) $(TEST_TAG) -persistenceType=$(PERSISTENCE_TYPE) -sqlPluginName=$(PERSISTENCE_PLUGIN) $(GOCOVERPKG_ARG) -coverprofile=$(BUILD)/$(INTEG_TEST_NDC_DIR)/coverage.out -count=$(TEST_RUN_COUNT) || exit 1;
	$Q cat $(BUILD)/$(INTEG_TEST_NDC_DIR)/coverage.out | grep -v "^mode: \w\+" | grep -v "mode: set" >> $(INTEG_NDC_COVER_FILE)

$(COVER_ROOT)/cover.out: $(UNIT_COVER_FILE) $(INTEG_COVER_FILE_CASS) $(INTEG_COVER_FILE_MYSQL) $(INTEG_COVER_FILE_POSTGRES) $(INTEG_NDC_COVER_FILE_CASS) $(INTEG_NDC_COVER_FILE_MYSQL) $(INTEG_NDC_COVER_FILE_POSTGRES)
	$Q echo "mode: atomic" > $(COVER_ROOT)/cover.out
	cat $(UNIT_COVER_FILE) | grep -v "^mode: \w\+" | grep -vP ".gen|_generated|[Mm]ock[s]?" >> $(COVER_ROOT)/cover.out
	cat $(INTEG_COVER_FILE_CASS) | grep -v "^mode: \w\+" | grep -vP ".gen|_generated|[Mm]ock[s]?" >> $(COVER_ROOT)/cover.out
	cat $(INTEG_COVER_FILE_MYSQL) | grep -v "^mode: \w\+" | grep -vP ".gen|_generated|[Mm]ock[s]?" >> $(COVER_ROOT)/cover.out
	cat $(INTEG_COVER_FILE_POSTGRES) | grep -v "^mode: \w\+" | grep -vP ".gen|_generated|[Mm]ock[s]?" >> $(COVER_ROOT)/cover.out
	cat $(INTEG_NDC_COVER_FILE_CASS) | grep -v "^mode: \w\+" | grep -vP ".gen|_generated|[Mm]ock[s]?" >> $(COVER_ROOT)/cover.out
	cat $(INTEG_NDC_COVER_FILE_MYSQL) | grep -v "^mode: \w\+" | grep -vP ".gen|_generated|[Mm]ock[s]?" >> $(COVER_ROOT)/cover.out
	cat $(INTEG_NDC_COVER_FILE_POSTGRES) | grep -v "^mode: \w\+" | grep -vP ".gen|_generated|[Mm]ock[s]?" >> $(COVER_ROOT)/cover.out

cover: $(COVER_ROOT)/cover.out
	go tool cover -html=$(COVER_ROOT)/cover.out;

cover_ci: $(COVER_ROOT)/cover.out $(BIN)/goveralls
	$(BIN)/goveralls -coverprofile=$(COVER_ROOT)/cover.out -service=buildkite || echo Coveralls failed;

install-schema: cadence-cassandra-tool
	$Q echo installing schema
	./cadence-cassandra-tool create -k cadence --rf 1
	./cadence-cassandra-tool -k cadence setup-schema -v 0.0
	./cadence-cassandra-tool -k cadence update-schema -d ./schema/cassandra/cadence/versioned
	./cadence-cassandra-tool create -k cadence_visibility --rf 1
	./cadence-cassandra-tool -k cadence_visibility setup-schema -v 0.0
	./cadence-cassandra-tool -k cadence_visibility update-schema -d ./schema/cassandra/visibility/versioned
	$Q echo installed schema

install-schema-mysql: cadence-sql-tool
	./cadence-sql-tool --user root --pw cadence create --db cadence
	./cadence-sql-tool --user root --pw cadence --db cadence setup-schema -v 0.0
	./cadence-sql-tool --user root --pw cadence --db cadence update-schema -d ./schema/mysql/v8/cadence/versioned
	./cadence-sql-tool --user root --pw cadence create --db cadence_visibility
	./cadence-sql-tool --user root --pw cadence --db cadence_visibility setup-schema -v 0.0
	./cadence-sql-tool --user root --pw cadence --db cadence_visibility update-schema -d ./schema/mysql/v8/visibility/versioned

install-schema-multiple-mysql: cadence-sql-tool install-schema-es-v7
	./cadence-sql-tool --user root --pw cadence create --db cadence0
	./cadence-sql-tool --user root --pw cadence --db cadence0 setup-schema -v 0.0
	./cadence-sql-tool --user root --pw cadence --db cadence0 update-schema -d ./schema/mysql/v8/cadence/versioned
	./cadence-sql-tool --user root --pw cadence create --db cadence1
	./cadence-sql-tool --user root --pw cadence --db cadence1 setup-schema -v 0.0
	./cadence-sql-tool --user root --pw cadence --db cadence1 update-schema -d ./schema/mysql/v8/cadence/versioned
	./cadence-sql-tool --user root --pw cadence create --db cadence2
	./cadence-sql-tool --user root --pw cadence --db cadence2 setup-schema -v 0.0
	./cadence-sql-tool --user root --pw cadence --db cadence2 update-schema -d ./schema/mysql/v8/cadence/versioned
	./cadence-sql-tool --user root --pw cadence create --db cadence3
	./cadence-sql-tool --user root --pw cadence --db cadence3 setup-schema -v 0.0
	./cadence-sql-tool --user root --pw cadence --db cadence3 update-schema -d ./schema/mysql/v8/cadence/versioned

install-schema-postgres: cadence-sql-tool
	./cadence-sql-tool -p 5432 -u postgres -pw cadence --pl postgres create --db cadence
	./cadence-sql-tool -p 5432 -u postgres -pw cadence --pl postgres --db cadence setup -v 0.0
	./cadence-sql-tool -p 5432 -u postgres -pw cadence --pl postgres --db cadence update-schema -d ./schema/postgres/cadence/versioned
	./cadence-sql-tool -p 5432 -u postgres -pw cadence --pl postgres create --db cadence_visibility
	./cadence-sql-tool -p 5432 -u postgres -pw cadence --pl postgres --db cadence_visibility setup-schema -v 0.0
	./cadence-sql-tool -p 5432 -u postgres -pw cadence --pl postgres --db cadence_visibility update-schema -d ./schema/postgres/visibility/versioned

install-schema-es-v7:
	curl -X PUT "http://127.0.0.1:9200/_template/cadence-visibility-template" -H 'Content-Type: application/json' -d @./schema/elasticsearch/v7/visibility/index_template.json
	curl -X PUT "http://127.0.0.1:9200/cadence-visibility-dev"

install-schema-es-v6:
	curl -X PUT "http://127.0.0.1:9200/_template/cadence-visibility-template" -H 'Content-Type: application/json' -d @./schema/elasticsearch/v6/visibility/index_template.json
	curl -X PUT "http://127.0.0.1:9200/cadence-visibility-dev"

install-schema-es-opensearch:
	curl -X PUT "https://127.0.0.1:9200/_template/cadence-visibility-template" -H 'Content-Type: application/json' -d @./schema/elasticsearch/os2/visibility/index_template.json -u admin:admin --insecure
	curl -X PUT "https://127.0.0.1:9200/cadence-visibility-dev" -u admin:admin --insecure

start: bins
	./cadence-server start

install-schema-xdc: cadence-cassandra-tool
	$Q echo Setting up cadence_cluster0 key space
	./cadence-cassandra-tool --ep 127.0.0.1 create -k cadence_cluster0 --rf 1
	./cadence-cassandra-tool --ep 127.0.0.1 -k cadence_cluster0 setup-schema -v 0.0
	./cadence-cassandra-tool --ep 127.0.0.1 -k cadence_cluster0 update-schema -d ./schema/cassandra/cadence/versioned
	./cadence-cassandra-tool --ep 127.0.0.1 create -k cadence_visibility_cluster0 --rf 1
	./cadence-cassandra-tool --ep 127.0.0.1 -k cadence_visibility_cluster0 setup-schema -v 0.0
	./cadence-cassandra-tool --ep 127.0.0.1 -k cadence_visibility_cluster0 update-schema -d ./schema/cassandra/visibility/versioned

	$Q echo Setting up cadence_cluster1 key space
	./cadence-cassandra-tool --ep 127.0.0.1 create -k cadence_cluster1 --rf 1
	./cadence-cassandra-tool --ep 127.0.0.1 -k cadence_cluster1 setup-schema -v 0.0
	./cadence-cassandra-tool --ep 127.0.0.1 -k cadence_cluster1 update-schema -d ./schema/cassandra/cadence/versioned
	./cadence-cassandra-tool --ep 127.0.0.1 create -k cadence_visibility_cluster1 --rf 1
	./cadence-cassandra-tool --ep 127.0.0.1 -k cadence_visibility_cluster1 setup-schema -v 0.0
	./cadence-cassandra-tool --ep 127.0.0.1 -k cadence_visibility_cluster1 update-schema -d ./schema/cassandra/visibility/versioned

	$Q echo Setting up cadence_cluster2 key space
	./cadence-cassandra-tool --ep 127.0.0.1 create -k cadence_cluster2 --rf 1
	./cadence-cassandra-tool --ep 127.0.0.1 -k cadence_cluster2 setup-schema -v 0.0
	./cadence-cassandra-tool --ep 127.0.0.1 -k cadence_cluster2 update-schema -d ./schema/cassandra/cadence/versioned
	./cadence-cassandra-tool --ep 127.0.0.1 create -k cadence_visibility_cluster2 --rf 1
	./cadence-cassandra-tool --ep 127.0.0.1 -k cadence_visibility_cluster2 setup-schema -v 0.0
	./cadence-cassandra-tool --ep 127.0.0.1 -k cadence_visibility_cluster2 update-schema -d ./schema/cassandra/visibility/versioned

start-xdc-cluster0: cadence-server
	./cadence-server --zone xdc_cluster0 start

start-xdc-cluster1: cadence-server
	./cadence-server --zone xdc_cluster1 start

start-xdc-cluster2: cadence-server
	./cadence-server --zone xdc_cluster2 start

start-canary: cadence-canary
	./cadence-canary start

start-bench: cadence-bench
	./cadence-bench start

start-mysql: cadence-server
	./cadence-server --zone mysql start

start-postgres: cadence-server
	./cadence-server --zone postgres start

# broken up into multiple += so I can interleave comments.
# this all becomes a single line of output.
# you must not use single-quotes within the string in this var.
JQ_DEPS_AGE = jq '
# only deal with things with updates
JQ_DEPS_AGE += select(.Update)
# allow additional filtering, e.g. DEPS_FILTER='$(JQ_DEPS_ONLY_DIRECT)'
JQ_DEPS_AGE += $(DEPS_FILTER)
# add "days between current version and latest version"
JQ_DEPS_AGE += | . + {Age:(((.Update.Time | fromdate) - (.Time | fromdate))/60/60/24 | floor)}
# add "days between latest version and now"
JQ_DEPS_AGE += | . + {Available:((now - (.Update.Time | fromdate))/60/60/24 | floor)}
# 123 days: library 	old_version -> new_version
JQ_DEPS_AGE += | ([.Age, .Available] | max | tostring) + " days: " + .Path + "  \t" + .Version + " -> " + .Update.Version
JQ_DEPS_AGE += '
# remove surrounding quotes from output
JQ_DEPS_AGE += --raw-output

# exclude `"Indirect": true` dependencies.  direct ones have no "Indirect" key at all.
JQ_DEPS_ONLY_DIRECT = | select(has("Indirect") | not)

deps: ## Check for dependency updates, for things that are directly imported
	$Q make --no-print-directory DEPS_FILTER='$(JQ_DEPS_ONLY_DIRECT)' deps-all

deps-all: ## Check for all dependency updates
	$Q go list -u -m -json all \
		| $(JQ_DEPS_AGE) \
		| sort -n

help:
	$Q # print help and PR first, so they're highly visible
	$Q printf "\033[36m%-20s\033[0m %s\n" 'help' 'Prints a help message showing any specially-commented targets'
	$Q printf "\033[36m%-20s\033[0m %s\n" 'pr' 'Refresh all code, to ensure your PR can reach tests.  Recommended before opening a github PR.'
	$Q echo '-----------------------------------'
	$Q # then everything matching "target: ## magic comments"
	$Q cat $(MAKEFILE_LIST) | grep -e "^[a-zA-Z_\-]*:.* ## .*" | awk 'BEGIN {FS = ":.*? ## "}; {printf "\033[36m%-20s\033[0m %s\n", $$1, $$2}' | sort<|MERGE_RESOLUTION|>--- conflicted
+++ resolved
@@ -358,11 +358,7 @@
 $(BUILD)/code-lint: $(LINT_SRC) $(BIN)/revive | $(BUILD)
 	$Q echo "lint..."
 	$Q # non-optional vet checks.  unfortunately these are not currently included in `go test`'s default behavior.
-<<<<<<< HEAD
-	$Q go vet -copylocks ./...
-=======
 	$Q go vet -copylocks ./... ./common/archiver/gcloud/...
->>>>>>> f8765f01
 	$Q $(BIN)/revive -config revive.toml -exclude './vendor/...' -exclude './.gen/...' -formatter stylish ./...
 	$Q # look for go files with "//comments", and ignore "//go:build"-style directives ("grep -n" shows "file:line: //go:build" so the regex is a bit complex)
 	$Q bad="$$(find . -type f -name '*.go' -not -path './idls/*' | xargs grep -n -E '^\s*//\S' | grep -E -v '^[^:]+:[^:]+:\s*//[a-z]+:[a-z]+' || true)"; \
