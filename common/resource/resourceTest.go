// Copyright (c) 2019 Uber Technologies, Inc.
//
// Permission is hereby granted, free of charge, to any person obtaining a copy
// of this software and associated documentation files (the "Software"), to deal
// in the Software without restriction, including without limitation the rights
// to use, copy, modify, merge, publish, distribute, sublicense, and/or sell
// copies of the Software, and to permit persons to whom the Software is
// furnished to do so, subject to the following conditions:
//
// The above copyright notice and this permission notice shall be included in
// all copies or substantial portions of the Software.
//
// THE SOFTWARE IS PROVIDED "AS IS", WITHOUT WARRANTY OF ANY KIND, EXPRESS OR
// IMPLIED, INCLUDING BUT NOT LIMITED TO THE WARRANTIES OF MERCHANTABILITY,
// FITNESS FOR A PARTICULAR PURPOSE AND NONINFRINGEMENT. IN NO EVENT SHALL THE
// AUTHORS OR COPYRIGHT HOLDERS BE LIABLE FOR ANY CLAIM, DAMAGES OR OTHER
// LIABILITY, WHETHER IN AN ACTION OF CONTRACT, TORT OR OTHERWISE, ARISING FROM,
// OUT OF OR IN CONNECTION WITH THE SOFTWARE OR THE USE OR OTHER DEALINGS IN
// THE SOFTWARE.

package resource

import (
	"github.com/golang/mock/gomock"
	"github.com/stretchr/testify/mock"
	"github.com/uber-go/tally"
	"go.uber.org/cadence/.gen/go/cadence/workflowserviceclient"
	publicservicetest "go.uber.org/cadence/.gen/go/cadence/workflowservicetest"
	"go.uber.org/yarpc"
	"go.uber.org/zap"

	"github.com/uber/cadence/common/dynamicconfig/configstore"

	"github.com/uber/cadence/client"
	"github.com/uber/cadence/client/admin"
	"github.com/uber/cadence/client/frontend"
	"github.com/uber/cadence/client/history"
	"github.com/uber/cadence/client/matching"
	"github.com/uber/cadence/common/archiver"
	"github.com/uber/cadence/common/archiver/provider"
	"github.com/uber/cadence/common/blobstore"
	"github.com/uber/cadence/common/cache"
	"github.com/uber/cadence/common/clock"
	"github.com/uber/cadence/common/cluster"
	"github.com/uber/cadence/common/domain"
	"github.com/uber/cadence/common/isolationgroup"
	"github.com/uber/cadence/common/log"
	"github.com/uber/cadence/common/log/loggerimpl"
	"github.com/uber/cadence/common/membership"
	"github.com/uber/cadence/common/messaging"
	"github.com/uber/cadence/common/metrics"
	"github.com/uber/cadence/common/mocks"
	"github.com/uber/cadence/common/partition"
	"github.com/uber/cadence/common/persistence"
	persistenceClient "github.com/uber/cadence/common/persistence/client"
)

type (
	// Test is the test implementation used for testing
	Test struct {
		MetricsScope    tally.TestScope
		ClusterMetadata cluster.Metadata

		// other common resources

		DomainCache             *cache.MockDomainCache
		DomainMetricsScopeCache cache.DomainMetricsScopeCache
		DomainReplicationQueue  *domain.MockReplicationQueue
		TimeSource              clock.TimeSource
		PayloadSerializer       persistence.PayloadSerializer
		MetricsClient           metrics.Client
		ArchivalMetadata        *archiver.MockArchivalMetadata
		ArchiverProvider        *provider.MockArchiverProvider
		BlobstoreClient         *blobstore.MockClient

		// membership infos
		MembershipResolver *membership.MockResolver

		// internal services clients

		SDKClient            *publicservicetest.MockClient
		FrontendClient       *frontend.MockClient
		MatchingClient       *matching.MockClient
		HistoryClient        *history.MockClient
		RemoteAdminClient    *admin.MockClient
		RemoteFrontendClient *frontend.MockClient
		ClientBean           *client.MockBean

		// persistence clients

		MetadataMgr     *mocks.MetadataManager
		TaskMgr         *mocks.TaskManager
		VisibilityMgr   *mocks.VisibilityManager
		ShardMgr        *mocks.ShardManager
		HistoryMgr      *mocks.HistoryV2Manager
		ExecutionMgr    *mocks.ExecutionManager
		PersistenceBean *persistenceClient.MockBean

<<<<<<< HEAD
		IsolationGroups     *isolationgroup.MockState
		IsolationGroupStore configstore.Client
		Partitioner         *partition.MockPartitioner
=======
		HostName string
>>>>>>> 8462f57c

		Logger log.Logger
	}
)

var _ Resource = (*Test)(nil)

const (
	testHostName = "test_host"
)

var (
	testHostInfo = membership.NewHostInfo(testHostName)
)

// NewTest returns a new test resource instance
func NewTest(
	controller *gomock.Controller,
	serviceMetricsIndex metrics.ServiceIdx,
) *Test {

	zapLogger, err := zap.NewDevelopment()
	if err != nil {
		panic(err)
	}
	logger := loggerimpl.NewLogger(zapLogger)

	frontendClient := frontend.NewMockClient(controller)
	matchingClient := matching.NewMockClient(controller)
	historyClient := history.NewMockClient(controller)
	remoteAdminClient := admin.NewMockClient(controller)
	remoteFrontendClient := frontend.NewMockClient(controller)
	clientBean := client.NewMockBean(controller)
	clientBean.EXPECT().GetFrontendClient().Return(frontendClient).AnyTimes()
	clientBean.EXPECT().GetMatchingClient(gomock.Any()).Return(matchingClient, nil).AnyTimes()
	clientBean.EXPECT().GetHistoryClient().Return(historyClient).AnyTimes()
	clientBean.EXPECT().GetRemoteAdminClient(gomock.Any()).Return(remoteAdminClient).AnyTimes()
	clientBean.EXPECT().GetRemoteFrontendClient(gomock.Any()).Return(remoteFrontendClient).AnyTimes()

	metadataMgr := &mocks.MetadataManager{}
	taskMgr := &mocks.TaskManager{}
	visibilityMgr := &mocks.VisibilityManager{}
	shardMgr := &mocks.ShardManager{}
	historyMgr := &mocks.HistoryV2Manager{}
	executionMgr := &mocks.ExecutionManager{}
	domainReplicationQueue := domain.NewMockReplicationQueue(controller)
	domainReplicationQueue.EXPECT().Start().AnyTimes()
	domainReplicationQueue.EXPECT().Stop().AnyTimes()
	persistenceBean := persistenceClient.NewMockBean(controller)
	persistenceBean.EXPECT().GetDomainManager().Return(metadataMgr).AnyTimes()
	persistenceBean.EXPECT().GetTaskManager().Return(taskMgr).AnyTimes()
	persistenceBean.EXPECT().GetVisibilityManager().Return(visibilityMgr).AnyTimes()
	persistenceBean.EXPECT().GetHistoryManager().Return(historyMgr).AnyTimes()
	persistenceBean.EXPECT().GetShardManager().Return(shardMgr).AnyTimes()
	persistenceBean.EXPECT().GetExecutionManager(gomock.Any()).Return(executionMgr, nil).AnyTimes()

	isolationGroupMock := isolationgroup.NewMockState(controller)
	isolationGroupMock.EXPECT().Stop().AnyTimes()

	partitionMock := partition.NewMockPartitioner(controller)
	mockZone := "zone1"
	partitionMock.EXPECT().GetIsolationGroupByDomainID(gomock.Any(), gomock.Any(), gomock.Any(), gomock.Any()).AnyTimes().Return(mockZone, nil)

	scope := tally.NewTestScope("test", nil)

	return &Test{
		MetricsScope: scope,

		// By default tests will run on active cluster unless overridden otherwise
		ClusterMetadata: cluster.TestActiveClusterMetadata,

		// other common resources

		DomainCache:             cache.NewMockDomainCache(controller),
		DomainMetricsScopeCache: cache.NewDomainMetricsScopeCache(),
		DomainReplicationQueue:  domainReplicationQueue,
		TimeSource:              clock.NewRealTimeSource(),
		PayloadSerializer:       persistence.NewPayloadSerializer(),
		MetricsClient:           metrics.NewClient(scope, serviceMetricsIndex),
		ArchivalMetadata:        &archiver.MockArchivalMetadata{},
		ArchiverProvider:        &provider.MockArchiverProvider{},
		BlobstoreClient:         &blobstore.MockClient{},

		// membership infos
		MembershipResolver: membership.NewMockResolver(controller),

		// internal services clients

		SDKClient:            publicservicetest.NewMockClient(controller),
		FrontendClient:       frontendClient,
		MatchingClient:       matchingClient,
		HistoryClient:        historyClient,
		RemoteAdminClient:    remoteAdminClient,
		RemoteFrontendClient: remoteFrontendClient,
		ClientBean:           clientBean,

		// persistence clients

		MetadataMgr:     metadataMgr,
		TaskMgr:         taskMgr,
		VisibilityMgr:   visibilityMgr,
		ShardMgr:        shardMgr,
		HistoryMgr:      historyMgr,
		ExecutionMgr:    executionMgr,
		PersistenceBean: persistenceBean,
		IsolationGroups: isolationGroupMock,
		Partitioner:     partitionMock,

		// logger

		Logger: logger,
	}
}

// Start for testing
func (s *Test) Start() {

}

// Stop for testing
func (s *Test) Stop() {

}

// static infos

// GetServiceName for testing
func (s *Test) GetServiceName() string {
	panic("user should implement this method for test")
}

// GetHostInfo for testing
func (s *Test) GetHostInfo() membership.HostInfo {
	return testHostInfo
}

// GetClusterMetadata for testing
func (s *Test) GetClusterMetadata() cluster.Metadata {
	return s.ClusterMetadata
}

// other common resources

// GetDomainCache for testing
func (s *Test) GetDomainCache() cache.DomainCache {
	return s.DomainCache
}

// GetDomainMetricsScopeCache for testing
func (s *Test) GetDomainMetricsScopeCache() cache.DomainMetricsScopeCache {
	return s.DomainMetricsScopeCache
}

// GetDomainReplicationQueue for testing
func (s *Test) GetDomainReplicationQueue() domain.ReplicationQueue {
	// user should implement this method for test
	return s.DomainReplicationQueue
}

// GetTimeSource for testing
func (s *Test) GetTimeSource() clock.TimeSource {
	return s.TimeSource
}

// GetPayloadSerializer for testing
func (s *Test) GetPayloadSerializer() persistence.PayloadSerializer {
	return s.PayloadSerializer
}

// GetMetricsClient for testing
func (s *Test) GetMetricsClient() metrics.Client {
	return s.MetricsClient
}

// GetMessagingClient for testing
func (s *Test) GetMessagingClient() messaging.Client {
	panic("user should implement this method for test")
}

// GetBlobstoreClient for testing
func (s *Test) GetBlobstoreClient() blobstore.Client {
	return s.BlobstoreClient
}

// GetArchivalMetadata for testing
func (s *Test) GetArchivalMetadata() archiver.ArchivalMetadata {
	return s.ArchivalMetadata
}

// GetArchiverProvider for testing
func (s *Test) GetArchiverProvider() provider.ArchiverProvider {
	return s.ArchiverProvider
}

// GetMembershipResolver for testing
func (s *Test) GetMembershipResolver() membership.Resolver {
	return s.MembershipResolver
}

// internal services clients

// GetSDKClient for testing
func (s *Test) GetSDKClient() workflowserviceclient.Interface {
	return s.SDKClient
}

// GetFrontendRawClient for testing
func (s *Test) GetFrontendRawClient() frontend.Client {
	return s.FrontendClient
}

// GetFrontendClient for testing
func (s *Test) GetFrontendClient() frontend.Client {
	return s.FrontendClient
}

// GetMatchingRawClient for testing
func (s *Test) GetMatchingRawClient() matching.Client {
	return s.MatchingClient
}

// GetMatchingClient for testing
func (s *Test) GetMatchingClient() matching.Client {
	return s.MatchingClient
}

// GetHistoryRawClient for testing
func (s *Test) GetHistoryRawClient() history.Client {
	return s.HistoryClient
}

// GetHistoryClient for testing
func (s *Test) GetHistoryClient() history.Client {
	return s.HistoryClient
}

// GetRemoteAdminClient for testing
func (s *Test) GetRemoteAdminClient(
	cluster string,
) admin.Client {

	return s.RemoteAdminClient
}

// GetRemoteFrontendClient for testing
func (s *Test) GetRemoteFrontendClient(
	cluster string,
) frontend.Client {

	return s.RemoteFrontendClient
}

// GetClientBean for testing
func (s *Test) GetClientBean() client.Bean {
	return s.ClientBean
}

// persistence clients

// GetMetadataManager for testing
func (s *Test) GetDomainManager() persistence.DomainManager {
	return s.MetadataMgr
}

// GetTaskManager for testing
func (s *Test) GetTaskManager() persistence.TaskManager {
	return s.TaskMgr
}

// GetVisibilityManager for testing
func (s *Test) GetVisibilityManager() persistence.VisibilityManager {
	return s.VisibilityMgr
}

// GetShardManager for testing
func (s *Test) GetShardManager() persistence.ShardManager {
	return s.ShardMgr
}

// GetHistoryManager for testing
func (s *Test) GetHistoryManager() persistence.HistoryManager {
	return s.HistoryMgr
}

// GetExecutionManager for testing
func (s *Test) GetExecutionManager(
	shardID int,
) (persistence.ExecutionManager, error) {

	return s.ExecutionMgr, nil
}

// GetPersistenceBean for testing
func (s *Test) GetPersistenceBean() persistenceClient.Bean {
	return s.PersistenceBean
}

// GetHostName for testing
func (s *Test) GetHostName() string {
	return s.HostName
}

// loggers

// GetLogger for testing
func (s *Test) GetLogger() log.Logger {
	return s.Logger
}

// GetThrottledLogger for testing
func (s *Test) GetThrottledLogger() log.Logger {
	return s.Logger
}

// GetDispatcher for testing
func (s *Test) GetDispatcher() *yarpc.Dispatcher {
	panic("user should implement this method for test")
}

// GetIsolationGroupState returns the isolationGroupState for testing
func (s *Test) GetIsolationGroupState() isolationgroup.State {
	return s.IsolationGroups
}

// GetPartitioner returns the partitioner
func (s *Test) GetPartitioner() partition.Partitioner {
	return s.Partitioner
}

// GetIsolationGroupStore returns the config store for their
// isolation-group stores
func (s *Test) GetIsolationGroupStore() configstore.Client {
	return s.IsolationGroupStore
}

// Finish checks whether expectations are met
func (s *Test) Finish(
	t mock.TestingT,
) {
	s.ArchivalMetadata.AssertExpectations(t)
	s.ArchiverProvider.AssertExpectations(t)

	s.MetadataMgr.AssertExpectations(t)
	s.TaskMgr.AssertExpectations(t)
	s.VisibilityMgr.AssertExpectations(t)
	s.ShardMgr.AssertExpectations(t)
	s.HistoryMgr.AssertExpectations(t)
	s.ExecutionMgr.AssertExpectations(t)
}<|MERGE_RESOLUTION|>--- conflicted
+++ resolved
@@ -96,15 +96,11 @@
 		ExecutionMgr    *mocks.ExecutionManager
 		PersistenceBean *persistenceClient.MockBean
 
-<<<<<<< HEAD
 		IsolationGroups     *isolationgroup.MockState
 		IsolationGroupStore configstore.Client
 		Partitioner         *partition.MockPartitioner
-=======
-		HostName string
->>>>>>> 8462f57c
-
-		Logger log.Logger
+		HostName            string
+		Logger              log.Logger
 	}
 )
 
