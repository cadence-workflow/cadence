--- conflicted
+++ resolved
@@ -297,11 +297,8 @@
 	EnableDropStuckTaskByDomainID:                         "history.DropStuckTaskByDomain",
 	EnableActivityLocalDispatchByDomain:                   "history.enableActivityLocalDispatchByDomain",
 	HistoryErrorInjectionRate:                             "history.errorInjectionRate",
-<<<<<<< HEAD
 	HistoryEnableTaskInfoLogByDomainID:                    "history.enableTaskInfoLogByDomainID",
-=======
 	ActivityMaxScheduleToStartTimeoutForRetry:             "history.activityMaxScheduleToStartTimeoutForRetry",
->>>>>>> bc163ed0
 
 	WorkerPersistenceMaxQPS:                                  "worker.persistenceMaxQPS",
 	WorkerPersistenceGlobalMaxQPS:                            "worker.persistenceGlobalMaxQPS",
@@ -798,13 +795,11 @@
 	// HistoryErrorInjectionRate is the rate for injecting random error in history client
 	HistoryErrorInjectionRate
 
-<<<<<<< HEAD
 	// HistoryEnableTaskInfoLogByDomainID enables info level logs for decision/activity task based on the request domainID
 	HistoryEnableTaskInfoLogByDomainID
-=======
+
 	// ActivityMaxScheduleToStartTimeoutForRetry is the maximum value allowed when overwritting the schedule to start timeout for activities with retry policy
 	ActivityMaxScheduleToStartTimeoutForRetry
->>>>>>> bc163ed0
 
 	// key for worker
 
