package executorstore

//go:generate mockgen -package $GOPACKAGE -source $GOFILE -destination=executorstore_mock.go ExecutorStore

import (
	"bytes"
	"context"
	"encoding/json"
	"errors"
	"fmt"
	"math"
	"time"

	clientv3 "go.etcd.io/etcd/client/v3"
	"go.uber.org/fx"

	"github.com/uber/cadence/common/clock"
	"github.com/uber/cadence/common/log"
	"github.com/uber/cadence/common/log/tag"
	"github.com/uber/cadence/common/types"
	"github.com/uber/cadence/service/sharddistributor/config"
	"github.com/uber/cadence/service/sharddistributor/store"
	"github.com/uber/cadence/service/sharddistributor/store/etcd/etcdkeys"
	"github.com/uber/cadence/service/sharddistributor/store/etcd/etcdtypes"
	"github.com/uber/cadence/service/sharddistributor/store/etcd/executorstore/common"
	"github.com/uber/cadence/service/sharddistributor/store/etcd/executorstore/shardcache"
)

var (
	_executorStatusRunningJSON = fmt.Sprintf(`"%s"`, types.ExecutorStatusACTIVE)
)

type executorStoreImpl struct {
	client       *clientv3.Client
	prefix       string
	logger       log.Logger
	shardCache   *shardcache.ShardToExecutorCache
	timeSource   clock.TimeSource
	recordWriter *common.RecordWriter
}

// shardStatisticsUpdate holds the staged statistics for a shard so we can write them
// to etcd after the main AssignShards transaction commits.
type shardStatisticsUpdate struct {
	executorID string
	stats      map[string]etcdtypes.ShardStatistics
}

// ExecutorStoreParams defines the dependencies for the etcd store, for use with fx.
type ExecutorStoreParams struct {
	fx.In

	Client     *clientv3.Client `optional:"true"`
	Cfg        config.ShardDistribution
	Lifecycle  fx.Lifecycle
	Logger     log.Logger
	TimeSource clock.TimeSource
}

// NewStore creates a new etcd-backed store and provides it to the fx application.
func NewStore(p ExecutorStoreParams) (store.Store, error) {
	var err error
	var etcdCfg struct {
		Endpoints   []string      `yaml:"endpoints"`
		DialTimeout time.Duration `yaml:"dialTimeout"`
		Prefix      string        `yaml:"prefix"`
		Compression string        `yaml:"compression"`
	}

	if err := p.Cfg.Store.StorageParams.Decode(&etcdCfg); err != nil {
		return nil, fmt.Errorf("bad config for etcd store: %w", err)
	}

	etcdClient := p.Client
	if etcdClient == nil {
		etcdClient, err = clientv3.New(clientv3.Config{
			Endpoints:   etcdCfg.Endpoints,
			DialTimeout: etcdCfg.DialTimeout,
		})
		if err != nil {
			return nil, err
		}
	}

	shardCache := shardcache.NewShardToExecutorCache(etcdCfg.Prefix, etcdClient, p.Logger)

	timeSource := p.TimeSource
	if timeSource == nil {
		timeSource = clock.NewRealTimeSource()
	}

	recordWriter, err := common.NewRecordWriter(etcdCfg.Compression)
	if err != nil {
		return nil, fmt.Errorf("create record writer: %w", err)
	}
	store := &executorStoreImpl{
		client:       etcdClient,
		prefix:       etcdCfg.Prefix,
		logger:       p.Logger,
		shardCache:   shardCache,
		timeSource:   timeSource,
		recordWriter: recordWriter,
	}

	p.Lifecycle.Append(fx.StartStopHook(store.Start, store.Stop))

	return store, nil
}

func (s *executorStoreImpl) Start() {
	s.shardCache.Start()
}

func (s *executorStoreImpl) Stop() {
	s.shardCache.Stop()
	s.client.Close()
}

// --- HeartbeatStore Implementation ---

func (s *executorStoreImpl) RecordHeartbeat(ctx context.Context, namespace, executorID string, request store.HeartbeatState) error {
	heartbeatKey := etcdkeys.BuildExecutorKey(s.prefix, namespace, executorID, etcdkeys.ExecutorHeartbeatKey)
	stateKey := etcdkeys.BuildExecutorKey(s.prefix, namespace, executorID, etcdkeys.ExecutorStatusKey)
	reportedShardsKey := etcdkeys.BuildExecutorKey(s.prefix, namespace, executorID, etcdkeys.ExecutorReportedShardsKey)

	reportedShardsData, err := json.Marshal(request.ReportedShards)
	if err != nil {
		return fmt.Errorf("marshal reported shards: %w", err)
	}

	jsonState, err := json.Marshal(request.Status)
	if err != nil {
		return fmt.Errorf("marshal assinged state: %w", err)
	}

	// Compress data before writing to etcd
	compressedReportedShards, err := s.recordWriter.Write(reportedShardsData)
	if err != nil {
		return fmt.Errorf("compress reported shards: %w", err)
	}

	compressedState, err := s.recordWriter.Write(jsonState)
	if err != nil {
		return fmt.Errorf("compress assigned state: %w", err)
	}

	// Build all operations including metadata
	ops := []clientv3.Op{
		clientv3.OpPut(heartbeatKey, etcdtypes.FormatTime(request.LastHeartbeat)),
		clientv3.OpPut(stateKey, string(compressedState)),
		clientv3.OpPut(reportedShardsKey, string(compressedReportedShards)),
	}
	for key, value := range request.Metadata {
		metadataKey := etcdkeys.BuildMetadataKey(s.prefix, namespace, executorID, key)
		ops = append(ops, clientv3.OpPut(metadataKey, value))
	}

	// Atomically update both the timestamp and the state.
	_, err = s.client.Txn(ctx).Then(ops...).Commit()

	if err != nil {
		return fmt.Errorf("record heartbeat: %w", err)
	}

	err = s.recordShardStatistics(ctx, namespace, executorID, request.ReportedShards)
	if err != nil {
		return err
	}

	return nil
}

func (s *executorStoreImpl) recordShardStatistics(ctx context.Context, namespace, executorID string, reported map[string]*types.ShardStatusReport) error {
	if len(reported) == 0 {
		return nil
	}

	oldStats, err := s.getExecutorShardStatistics(ctx, namespace, executorID)
	if err != nil {
		return err
	}

	now := s.timeSource.Now().UTC()

	var shardsUpdates []shardStatisticsUpdate
	var shardsUpdate shardStatisticsUpdate
	shardsUpdate.executorID = executorID
	shardsUpdate.stats = make(map[string]etcdtypes.ShardStatistics)

	for shardID, report := range reported {
		if report == nil {
			s.logger.Warn("empty report; skipping EWMA update",
				tag.ShardNamespace(namespace),
				tag.ShardExecutor(executorID),
				tag.ShardKey(shardID),
			)
			continue
		}

		load := report.ShardLoad
		if math.IsNaN(load) || math.IsInf(load, 0) {
			s.logger.Warn(
				"invalid shard load reported; skipping EWMA update",
				tag.ShardNamespace(namespace),
				tag.ShardExecutor(executorID),
				tag.ShardKey(shardID),
			)
			continue
		}

		var stats etcdtypes.ShardStatistics

		prevStats, ok := oldStats[shardID]
		if ok {
			stats.LastMoveTime = prevStats.LastMoveTime
		}

		prevSmoothed := prevStats.SmoothedLoad
		prevUpdate := prevStats.LastUpdateTime.ToTime()
		newSmoothed := ewmaSmoothedLoad(prevSmoothed, load, prevUpdate, now)

		stats.SmoothedLoad = newSmoothed
		stats.LastUpdateTime = etcdtypes.Time(now)

		shardsUpdate.stats[shardID] = stats
	}

	shardsUpdates = append(shardsUpdates, shardsUpdate)

	s.applyShardStatisticsUpdates(ctx, namespace, shardsUpdates)

	return nil
}

// GetHeartbeat retrieves the last known heartbeat state for a single executor.
func (s *executorStoreImpl) GetHeartbeat(ctx context.Context, namespace string, executorID string) (*store.HeartbeatState, *store.AssignedState, error) {
	// The prefix for all keys related to a single executor.
	executorIDPrefix := etcdkeys.BuildExecutorIDPrefix(s.prefix, namespace, executorID)
	resp, err := s.client.Get(ctx, executorIDPrefix, clientv3.WithPrefix())
	if err != nil {
		return nil, nil, fmt.Errorf("etcd get failed for executor %s: %w", executorID, err)
	}

	if resp.Count == 0 {
		return nil, nil, store.ErrExecutorNotFound
	}

	heartbeatState := &store.HeartbeatState{}
	assignedState := &etcdtypes.AssignedState{}
	found := false

	for _, kv := range resp.Kvs {
		key := string(kv.Key)
		value := string(kv.Value)
		_, keyType, keyErr := etcdkeys.ParseExecutorKey(s.prefix, namespace, key)
		if keyErr != nil {
			continue // Ignore unexpected keys
		}

		found = true // We found at least one valid key part for the executor.
		switch keyType {
		case etcdkeys.ExecutorHeartbeatKey:
			heartbeatState.LastHeartbeat, err = etcdtypes.ParseTime(value)
			if err != nil {
				return nil, nil, fmt.Errorf("parse heartbeat timestamp: %w", err)
			}
		case etcdkeys.ExecutorStatusKey:
			if err := common.DecompressAndUnmarshal(kv.Value, &heartbeatState.Status); err != nil {
				return nil, nil, fmt.Errorf("parse executor status: %w", err)
			}
		case etcdkeys.ExecutorReportedShardsKey:
			if err := common.DecompressAndUnmarshal(kv.Value, &heartbeatState.ReportedShards); err != nil {
				return nil, nil, fmt.Errorf("parse reported shards: %w", err)
			}
		case etcdkeys.ExecutorAssignedStateKey:
			assignedState.ModRevision = kv.ModRevision
			if err := common.DecompressAndUnmarshal(kv.Value, &assignedState); err != nil {
				return nil, nil, fmt.Errorf("parse assigned shards: %w", err)
			}
		}
	}

	if !found {
		// This case is unlikely if resp.Count > 0, but is a good safeguard.
		return nil, nil, store.ErrExecutorNotFound
	}

	return heartbeatState, assignedState.ToAssignedState(), nil
}

// --- ShardStore Implementation ---

func (s *executorStoreImpl) GetState(ctx context.Context, namespace string) (*store.NamespaceState, error) {
	heartbeatStates := make(map[string]store.HeartbeatState)
	assignedStates := make(map[string]store.AssignedState)
	shardStats := make(map[string]store.ShardStatistics)

	executorPrefix := etcdkeys.BuildExecutorsPrefix(s.prefix, namespace)
	resp, err := s.client.Get(ctx, executorPrefix, clientv3.WithPrefix())
	if err != nil {
		return nil, fmt.Errorf("get executor data: %w", err)
	}

	for _, kv := range resp.Kvs {
		key := string(kv.Key)
		value := string(kv.Value)
		executorID, keyType, keyErr := etcdkeys.ParseExecutorKey(s.prefix, namespace, key)
		if keyErr != nil {
			continue
		}
		heartbeat := heartbeatStates[executorID]
		assigned := assignedStates[executorID]

		switch keyType {
		case etcdkeys.ExecutorHeartbeatKey:
			heartbeat.LastHeartbeat, err = etcdtypes.ParseTime(value)
			if err != nil {
				return nil, fmt.Errorf("parse heartbeat timestamp: %w", err)
			}
		case etcdkeys.ExecutorStatusKey:
			if err := common.DecompressAndUnmarshal(kv.Value, &heartbeat.Status); err != nil {
				return nil, fmt.Errorf("parse executor status: %w", err)
			}
		case etcdkeys.ExecutorReportedShardsKey:
			if err := common.DecompressAndUnmarshal(kv.Value, &heartbeat.ReportedShards); err != nil {
				return nil, fmt.Errorf("parse reported shards: %w", err)
			}
		case etcdkeys.ExecutorAssignedStateKey:
			var assignedRaw etcdtypes.AssignedState
			if err := common.DecompressAndUnmarshal(kv.Value, &assignedRaw); err != nil {
				return nil, fmt.Errorf("parse assigned shards: %w, %s", err, value)
			}
			assignedRaw.ModRevision = kv.ModRevision
			assigned = *assignedRaw.ToAssignedState()
		case etcdkeys.ExecutorShardStatisticsKey:
			executorShardStats := make(map[string]etcdtypes.ShardStatistics)
			if err := common.DecompressAndUnmarshal(kv.Value, &executorShardStats); err != nil {
				return nil, fmt.Errorf("parse executor shard statistics: %w, %s", err, value)
			}
			for shardID, stat := range executorShardStats {
				shardStats[shardID] = *stat.ToShardStatistics()
			}
		}
		heartbeatStates[executorID] = heartbeat
		assignedStates[executorID] = assigned
	}

	return &store.NamespaceState{
		Executors:        heartbeatStates,
		ShardStats:       shardStats,
		ShardAssignments: assignedStates,
		GlobalRevision:   resp.Header.Revision,
	}, nil
}

func (s *executorStoreImpl) SubscribeToAssignmentChanges(ctx context.Context, namespace string) (<-chan map[*store.ShardOwner][]string, func(), error) {
	return s.shardCache.Subscribe(ctx, namespace)
}

func (s *executorStoreImpl) Subscribe(ctx context.Context, namespace string) (<-chan int64, error) {
	revisionChan := make(chan int64, 1)
	watchPrefix := etcdkeys.BuildExecutorsPrefix(s.prefix, namespace)
	go func() {
		defer close(revisionChan)
		watchChan := s.client.Watch(ctx, watchPrefix, clientv3.WithPrefix(), clientv3.WithPrevKV())
		for watchResp := range watchChan {
			if err := watchResp.Err(); err != nil {
				return
			}
			isSignificantChange := false
			for _, event := range watchResp.Events {
				if event.IsModify() && bytes.Equal(event.Kv.Value, event.PrevKv.Value) {
					continue // Value is unchanged, ignore this event.
				}

				if !event.IsCreate() && !event.IsModify() {
					isSignificantChange = true
					break
				}
				_, keyType, err := etcdkeys.ParseExecutorKey(s.prefix, namespace, string(event.Kv.Key))
				if err != nil {
					continue
				}
				// Treat heartbeat, assigned_state and statistics updates as non-significant for rebalancing.
				if keyType != etcdkeys.ExecutorHeartbeatKey &&
					keyType != etcdkeys.ExecutorAssignedStateKey &&
					keyType != etcdkeys.ExecutorShardStatisticsKey {
					isSignificantChange = true
					break
				}
			}
			if isSignificantChange {
				select {
				case <-revisionChan:
				default:
				}
				revisionChan <- watchResp.Header.Revision
			}
		}
	}()
	return revisionChan, nil
}

func (s *executorStoreImpl) AssignShards(ctx context.Context, namespace string, request store.AssignShardsRequest, guard store.GuardFunc) error {
	var ops []clientv3.Op
	var opsElse []clientv3.Op
	var comparisons []clientv3.Cmp
	comparisonMaps := make(map[string]int64)

	statsUpdates, err := s.prepareShardStatisticsUpdates(ctx, namespace, request.NewState.ShardAssignments)
	if err != nil {
		return fmt.Errorf("prepare shard statistics: %w", err)
	}

	// 1. Prepare operations to delete stale executors and add comparisons to ensure they haven't been modified
	for executorID, expectedModRevision := range request.ExecutorsToDelete {
		// Build the assigned state key to check for concurrent modifications
		executorStateKey := etcdkeys.BuildExecutorKey(s.prefix, namespace, executorID, etcdkeys.ExecutorAssignedStateKey)

		// Add a comparison to ensure the executor's assigned state hasn't changed
		// This prevents deleting an executor that just received a shard assignment
		comparisons = append(comparisons, clientv3.Compare(clientv3.ModRevision(executorStateKey), "=", expectedModRevision))
		comparisonMaps[executorStateKey] = expectedModRevision

		// Delete all keys for this executor
		executorPrefix := etcdkeys.BuildExecutorIDPrefix(s.prefix, namespace, executorID)
		ops = append(ops, clientv3.OpDelete(executorPrefix, clientv3.WithPrefix()))
		opsElse = append(opsElse, clientv3.OpGet(executorStateKey))
	}

	// 2. Prepare operations to update executor states and shard ownership,
	// and comparisons to check for concurrent modifications.
	for executorID, state := range request.NewState.ShardAssignments {
		// Update the executor's assigned_state key.
		executorStateKey := etcdkeys.BuildExecutorKey(s.prefix, namespace, executorID, etcdkeys.ExecutorAssignedStateKey)
		value, err := json.Marshal(etcdtypes.FromAssignedState(&state))
		if err != nil {
			return fmt.Errorf("marshal assigned shards for executor %s: %w", executorID, err)
		}

		compressedValue, err := s.recordWriter.Write(value)
		if err != nil {
			return fmt.Errorf("compress assigned shards for executor %s: %w", executorID, err)
		}
		ops = append(ops, clientv3.OpPut(executorStateKey, string(compressedValue)))

		comparisons = append(comparisons, clientv3.Compare(clientv3.ModRevision(executorStateKey), "=", state.ModRevision))
		comparisonMaps[executorStateKey] = state.ModRevision
		opsElse = append(opsElse, clientv3.OpGet(executorStateKey))
	}

	if len(ops) == 0 {
		return nil
	}

	// 3. Apply the guard function to get the base transaction, which may already have an 'If' condition for leadership.
	nativeTxn := s.client.Txn(ctx)
	guardedTxn, err := guard(nativeTxn)
	if err != nil {
		return fmt.Errorf("apply transaction guard: %w", err)
	}
	etcdGuardedTxn, ok := guardedTxn.(clientv3.Txn)
	if !ok {
		return fmt.Errorf("guard function returned invalid transaction type")
	}

	// 4. Create a nested transaction operation. This allows us to add our own 'If' (comparisons)
	// and 'Then' (ops) logic that will only execute if the outer guard's 'If' condition passes.
	// we catch what is the state in the else operations so we can identify which part of the condition failed
	nestedTxnOp := clientv3.OpTxn(
		comparisons, // Our IF conditions
		ops,         // Our THEN operations
		opsElse,     // Our ELSE operations
	)

	// 5. Add the nested transaction to the guarded transaction's THEN clause and commit.
	etcdGuardedTxn = etcdGuardedTxn.Then(nestedTxnOp)
	txnResp, err := etcdGuardedTxn.Commit()
	if err != nil {
		return fmt.Errorf("commit shard assignments transaction: %w", err)
	}

	// 6. Check the results of both the outer and nested transactions.
	if !txnResp.Succeeded {
		// This means the guard's condition (e.g., leadership) failed.
		return fmt.Errorf("%w: transaction failed, leadership may have changed", store.ErrVersionConflict)
	}

	// The guard's condition passed. Now check if our nested transaction succeeded.
	// Since we only have one Op in our 'Then', we check the first response.
	if len(txnResp.Responses) == 0 {
		return fmt.Errorf("unexpected empty response from transaction")
	}

	nestedResp := txnResp.Responses[0].GetResponseTxn()
	if !nestedResp.Succeeded {
		// This means our revision checks failed.
		failingRevisionString := ""
		for _, keyValue := range nestedResp.Responses[0].GetResponseRange().Kvs {
			expectedValue, ok := comparisonMaps[string(keyValue.Key)]
			if !ok || expectedValue != keyValue.ModRevision {
				failingRevisionString = failingRevisionString + fmt.Sprintf("{ key: %s, expected:%v, actual: %v }", string(keyValue.Key), expectedValue, keyValue.ModRevision)
			}
		}
		return fmt.Errorf("%w: transaction failed, a shard may have been concurrently assigned, %v", store.ErrVersionConflict, failingRevisionString)
	}

	// Apply shard statistics updates outside the main transaction to stay within etcd's max operations per txn.
	s.applyShardStatisticsUpdates(ctx, namespace, statsUpdates)

	return nil
}

func (s *executorStoreImpl) AssignShard(ctx context.Context, namespace, shardID, executorID string) error {
	assignedState := etcdkeys.BuildExecutorKey(s.prefix, namespace, executorID, etcdkeys.ExecutorAssignedStateKey)
	statusKey := etcdkeys.BuildExecutorKey(s.prefix, namespace, executorID, etcdkeys.ExecutorStatusKey)
	executorStatsKey := etcdkeys.BuildExecutorKey(s.prefix, namespace, executorID, etcdkeys.ExecutorShardStatisticsKey)

	// Use a read-modify-write loop to handle concurrent updates safely.
	for {
		// 1. Get the current assigned state of the executor and prepare the shard statistics.
		resp, err := s.client.Get(ctx, assignedState)
		if err != nil {
			return fmt.Errorf("get executor assigned state: %w", err)
		}

		var state etcdtypes.AssignedState
		var shardStats etcdtypes.ShardStatistics
		modRevision := int64(0) // A revision of 0 means the key doesn't exist yet.

		if len(resp.Kvs) > 0 {
			// If the executor already has shards, load its state.
			kv := resp.Kvs[0]
			modRevision = kv.ModRevision
			if err := common.DecompressAndUnmarshal(kv.Value, &state); err != nil {
				return fmt.Errorf("parse assigned state: %w", err)
			}
		} else {
			// If this is the first shard, initialize the state map.
			state.AssignedShards = make(map[string]*types.ShardAssignment)
		}

		statsResp, err := s.client.Get(ctx, executorStatsKey)
		if err != nil {
			return fmt.Errorf("get shard statistics: %w", err)
		}

		now := s.timeSource.Now().UTC()
		executorShardStats := make(map[string]etcdtypes.ShardStatistics)
		if len(statsResp.Kvs) > 0 {
			if err := common.DecompressAndUnmarshal(statsResp.Kvs[0].Value, &executorShardStats); err != nil {
				return fmt.Errorf("parse shard statistics: %w", err)
			}
		}

		shardStats, ok := executorShardStats[shardID]
		if !ok {
			shardStats.SmoothedLoad = 0
			shardStats.LastUpdateTime = etcdtypes.Time(now)
		}
		shardStats.LastMoveTime = etcdtypes.Time(now)
		executorShardStats[shardID] = shardStats

		// 2. Get the executor state.
		statusResp, err := s.client.Get(ctx, statusKey)
		if err != nil {
			return fmt.Errorf("get executor status: %w", err)
		}
		if len(statusResp.Kvs) == 0 {
			return store.ErrExecutorNotFound
		}
		statusValue := string(statusResp.Kvs[0].Value)
		decompressedStatusValue, err := common.Decompress(statusResp.Kvs[0].Value)
		if err != nil {
			return fmt.Errorf("decompress executor status: %w", err)
		}

		if string(decompressedStatusValue) != _executorStatusRunningJSON {
			return fmt.Errorf("%w: executor status is %s", store.ErrVersionConflict, statusValue)
		}
		statusModRev := statusResp.Kvs[0].ModRevision

		// 3. Modify the state in memory, adding the new shard if it's not already there.
		if _, alreadyAssigned := state.AssignedShards[shardID]; !alreadyAssigned {
			state.AssignedShards[shardID] = &types.ShardAssignment{Status: types.AssignmentStatusREADY}
		}

		// Compress new state value
		newStateValue, err := json.Marshal(state)
		if err != nil {
			return fmt.Errorf("marshal new assigned state: %w", err)
		}
		compressedStateValue, err := s.recordWriter.Write(newStateValue)
		if err != nil {
			return fmt.Errorf("compress new assigned state: %w", err)
		}

		newStatsValue, err := json.Marshal(executorShardStats)
		if err != nil {
			return fmt.Errorf("marshal new shard statistics: %w", err)
		}
		compressedStatsValue, err := s.recordWriter.Write(newStatsValue)
		if err != nil {
			return fmt.Errorf("compress new shard statistics: %w", err)
		}

		var comparisons []clientv3.Cmp

		// 4. Prepare and commit the transaction with four atomic checks.
		// a) Check that the executor's status ACTIVE has not been changed.
		comparisons = append(comparisons, clientv3.Compare(clientv3.ModRevision(statusKey), "=", statusModRev))
		// b) Check that the assigned_state has not been modified concurrently.
		comparisons = append(comparisons, clientv3.Compare(clientv3.ModRevision(assignedState), "=", modRevision))
		// c) Check that the cache is up to date.
		cmp, err := s.shardCache.GetExecutorModRevisionCmp(namespace)
		if err != nil {
			return fmt.Errorf("get executor mod revision cmp: %w", err)
		}
		comparisons = append(comparisons, cmp...)

		// We check the shard cache to see if the shard is already assigned to an executor.
		shardOwner, err := s.shardCache.GetShardOwner(ctx, namespace, shardID)
		if err != nil && !errors.Is(err, store.ErrShardNotFound) {
			return fmt.Errorf("checking shard owner: %w", err)
		}
		if err == nil {
			return &store.ErrShardAlreadyAssigned{ShardID: shardID, AssignedTo: shardOwner.ExecutorID}
		}

		txnResp, err := s.client.Txn(ctx).
			If(comparisons...).
			Then(
				clientv3.OpPut(assignedState, string(compressedStateValue)),
				clientv3.OpPut(executorStatsKey, string(compressedStatsValue)),
			).
			Commit()

		if err != nil {
			return fmt.Errorf("assign shard transaction: %w", err)
		}

		if txnResp.Succeeded {
			return nil
		}

		// If the transaction failed, another process interfered.
		// Provide a specific error if the status check failed.
		currentStatusResp, err := s.client.Get(ctx, statusKey)
		if err != nil || len(currentStatusResp.Kvs) == 0 {
			return store.ErrExecutorNotFound
		}
		decompressedStatus, err := common.Decompress(currentStatusResp.Kvs[0].Value)
		if err != nil {
			return fmt.Errorf("decompress executor status %w", err)
		}
		if string(decompressedStatus) != _executorStatusRunningJSON {
			return fmt.Errorf(`%w: executor status is %s"`, store.ErrVersionConflict, currentStatusResp.Kvs[0].Value)
		}

		s.logger.Info("Assign shard transaction failed due to a conflict. Retrying...", tag.ShardNamespace(namespace), tag.ShardKey(shardID), tag.ShardExecutor(executorID))
		// Otherwise, it was a revision mismatch. Loop to retry the operation.
	}
}

// DeleteExecutors deletes the given executors from the store. It does not delete the shards owned by the executors, this
// should be handled by the namespace processor loop as we want to reassign, not delete the shards.
func (s *executorStoreImpl) DeleteExecutors(ctx context.Context, namespace string, executorIDs []string, guard store.GuardFunc) error {
	if len(executorIDs) == 0 {
		return nil
	}
	var ops []clientv3.Op

	for _, executorID := range executorIDs {
		executorIDPrefix := etcdkeys.BuildExecutorIDPrefix(s.prefix, namespace, executorID)
		ops = append(ops, clientv3.OpDelete(executorIDPrefix, clientv3.WithPrefix()))
	}

	if len(ops) == 0 {
		return nil
	}

	nativeTxn := s.client.Txn(ctx)
	guardedTxn, err := guard(nativeTxn)
	if err != nil {
		return fmt.Errorf("apply transaction guard: %w", err)
	}
	etcdGuardedTxn, ok := guardedTxn.(clientv3.Txn)
	if !ok {
		return fmt.Errorf("guard function returned invalid transaction type")
	}

	etcdGuardedTxn = etcdGuardedTxn.Then(ops...)
	resp, err := etcdGuardedTxn.Commit()
	if err != nil {
		return fmt.Errorf("commit executor deletion: %w", err)
	}
	if !resp.Succeeded {
		return fmt.Errorf("transaction failed, leadership may have changed")
	}
	return nil
}

// DeleteShardStats deletes shard statistics for the given shard IDs.
// If the operation fails (e.g. due to leadership loss), it returns immediately.
// Partial deletions are acceptable as the periodic cleanup loop will retry remaining keys.
func (s *executorStoreImpl) DeleteShardStats(ctx context.Context, namespace string, shardIDs []string, guard store.GuardFunc) error {
	if len(shardIDs) == 0 {
		return nil
	}

	// Build a lookup for shard IDs to delete.
	toDelete := make(map[string]struct{}, len(shardIDs))
	for _, shardID := range shardIDs {
		toDelete[shardID] = struct{}{}
	}

	// Fetch all statistics at the executor level for this namespace.
	executorPrefix := etcdkeys.BuildExecutorsPrefix(s.prefix, namespace)
	resp, err := s.client.Get(ctx, executorPrefix, clientv3.WithPrefix())
	if err != nil {
		return fmt.Errorf("get executor data for shard stats deletion: %w", err)
	}

	ops := make([]clientv3.Op, 0)

	for _, kv := range resp.Kvs {
		key := string(kv.Key)
		executorID, keyType, keyErr := etcdkeys.ParseExecutorKey(s.prefix, namespace, key)
		if keyErr != nil || keyType != etcdkeys.ExecutorShardStatisticsKey {
			continue
		}

		executorStats := make(map[string]etcdtypes.ShardStatistics)
		if err := common.DecompressAndUnmarshal(kv.Value, &executorStats); err != nil {
			s.logger.Warn(
				"failed to parse executor shard statistics during cleanup",
				tag.ShardNamespace(namespace),
				tag.ShardExecutor(executorID),
				tag.Error(err),
			)
			continue
		}

		changed := false
		for shardID := range executorStats {
			if _, ok := toDelete[shardID]; ok {
				delete(executorStats, shardID)
				changed = true
			}
		}

		if !changed {
			continue
		}

		statsKey := etcdkeys.BuildExecutorKey(s.prefix, namespace, executorID, etcdkeys.ExecutorShardStatisticsKey)
		if len(executorStats) == 0 {
			ops = append(ops, clientv3.OpDelete(statsKey))
			continue
		}

		payload, err := json.Marshal(executorStats)
		if err != nil {
			s.logger.Warn(
				"failed to marshal executor shard statistics during cleanup",
				tag.ShardNamespace(namespace),
				tag.ShardExecutor(executorID),
				tag.Error(err),
			)
			continue
		}

		compressedPayload, err := s.recordWriter.Write(payload)
		if err != nil {
			s.logger.Warn(
				"failed to compress executor shard statistics during cleanup",
				tag.ShardNamespace(namespace),
				tag.ShardExecutor(executorID),
				tag.Error(err),
			)
			continue
		}

		ops = append(ops, clientv3.OpPut(statsKey, string(compressedPayload)))
	}

	nativeTxn := s.client.Txn(ctx)
	guardedTxn, err := guard(nativeTxn)
	if err != nil {
		return fmt.Errorf("apply transaction guard: %w", err)
	}

	etcdGuardedTxn, ok := guardedTxn.(clientv3.Txn)
	if !ok {
		return fmt.Errorf("guard function returned invalid transaction type")
	}

	etcdGuardedTxn = etcdGuardedTxn.Then(ops...)
	txnResp, err := etcdGuardedTxn.Commit()
	if err != nil {
		return fmt.Errorf("commit shard statistics deletion: %w", err)
	}
	if !txnResp.Succeeded {
		return fmt.Errorf("transaction failed, leadership may have changed")
	}

	return nil
}

func (s *executorStoreImpl) GetShardOwner(ctx context.Context, namespace, shardID string) (*store.ShardOwner, error) {
	return s.shardCache.GetShardOwner(ctx, namespace, shardID)
}

func (s *executorStoreImpl) GetExecutor(ctx context.Context, namespace string, executorID string) (*store.ShardOwner, error) {
	return s.shardCache.GetExecutor(ctx, namespace, executorID)
}

// This function calculates the necessary changes to shard statistics based on a new shard assignment plan.
// It determines which shards have moved between executors, which are new. It then prepares a list of
// update operations that will remove a moved shard's stats from its old owner and add them to its new owner, recording the time of the move.
func (s *executorStoreImpl) prepareShardStatisticsUpdates(ctx context.Context, namespace string, newAssignments map[string]store.AssignedState) ([]shardStatisticsUpdate, error) {
	// This map will store the *new, final* state of statistics for any executor whose stats have changed.
	pendingStatChanges := make(map[string]map[string]etcdtypes.ShardStatistics)

	for executorID, state := range newAssignments {
		for shardID := range state.AssignedShards {
			now := s.timeSource.Now().UTC()

			oldOwner, err := s.shardCache.GetShardOwner(ctx, namespace, shardID)
			if err != nil && !errors.Is(err, store.ErrShardNotFound) {
				return nil, fmt.Errorf("lookup cached shard owner: %w", err)
			}

			var shardStatToMove etcdtypes.ShardStatistics

			if err == nil {
				if oldOwner.ExecutorID == executorID {
					continue
				}

				oldOwnerStats, ok := pendingStatChanges[oldOwner.ExecutorID]
				if !ok { // Not yet touched in this loop, get from main cache.
					oldOwnerStats, err = s.getExecutorShardStatistics(ctx, namespace, oldOwner.ExecutorID)
					if err != nil {
						return nil, err
					}
				}

				mutableOldOwnerStats := make(map[string]etcdtypes.ShardStatistics, len(oldOwnerStats))
				for k, v := range oldOwnerStats {
					mutableOldOwnerStats[k] = v
				}

				if existing, ok := mutableOldOwnerStats[shardID]; ok {
					shardStatToMove = existing
					delete(mutableOldOwnerStats, shardID)
				}
				pendingStatChanges[oldOwner.ExecutorID] = mutableOldOwnerStats
			}

			// If the shard is new or had no previous stats, initialize them.
			if shardStatToMove.LastUpdateTime == etcdtypes.Time(time.Time{}) { ///  ------ Unsure if this is the correct way of performing this check
				shardStatToMove.SmoothedLoad = 0
				shardStatToMove.LastUpdateTime = etcdtypes.Time(now)
			}
			shardStatToMove.LastMoveTime = etcdtypes.Time(now)

			newOwnerStats, ok := pendingStatChanges[executorID]
			if !ok {
				newOwnerStats, err = s.getExecutorShardStatistics(ctx, namespace, executorID)
				if err != nil {
					return nil, err
				}
			}

			mutableNewOwnerStats := make(map[string]etcdtypes.ShardStatistics, len(newOwnerStats))
			for k, v := range newOwnerStats {
				mutableNewOwnerStats[k] = v
			}

			mutableNewOwnerStats[shardID] = shardStatToMove
			pendingStatChanges[executorID] = mutableNewOwnerStats
		}
	}

	updates := make([]shardStatisticsUpdate, 0, len(pendingStatChanges))
	for executorID, stats := range pendingStatChanges {
		updates = append(updates, shardStatisticsUpdate{
			executorID: executorID,
			stats:      stats,
		})
	}

	return updates, nil
}

// applyShardStatisticsUpdates updates shard statistics.
// Is intentionally made tolerant of failures since the data is telemetry only.
func (s *executorStoreImpl) applyShardStatisticsUpdates(ctx context.Context, namespace string, updates []shardStatisticsUpdate) {
	for _, update := range updates {
		statsKey := etcdkeys.BuildExecutorKey(s.prefix, namespace, update.executorID, etcdkeys.ExecutorShardStatisticsKey)

		if len(update.stats) == 0 {
			if _, err := s.client.Delete(ctx, statsKey); err != nil {
				s.logger.Warn(
					"failed to delete executor shard statistics",
					tag.ShardNamespace(namespace),
					tag.ShardExecutor(update.executorID),
					tag.Error(err),
				)
			}
			continue
		}

		payload, err := json.Marshal(update.stats)
		if err != nil {
			s.logger.Warn(
				"failed to marshal shard statistics after assignment",
				tag.ShardNamespace(namespace),
				tag.ShardExecutor(update.executorID),
				tag.Error(err),
			)
			continue
		}

		compressedPayload, err := s.recordWriter.Write(payload)
		if err != nil {
			s.logger.Warn(
				"failed to compress shard statistics after assignment",
				tag.ShardNamespace(namespace),
				tag.ShardExecutor(update.executorID),
				tag.Error(err),
			)
			continue
		}

		if _, err := s.client.Put(ctx, statsKey, string(compressedPayload)); err != nil {
			s.logger.Warn(
				"failed to update shard statistics",
				tag.ShardNamespace(namespace),
				tag.ShardExecutor(update.executorID),
				tag.Error(err),
			)
		}
	}
}

func ewmaSmoothedLoad(prev, current float64, lastUpdate, now time.Time) float64 {
	const tau = 30 * time.Second // smaller = more responsive, larger = smoother
	if lastUpdate.IsZero() || tau <= 0 {
		return current
	}
	if now.Before(lastUpdate) {
		return current
	}
<<<<<<< HEAD
	dt := max(now-lastUpdate, 0)
	alpha := 1 - math.Exp(-float64(dt)/tauSeconds)
	if math.IsNaN(prev) || math.IsInf(prev, 0) {
		return current
	}
=======
	dt := now.Sub(lastUpdate)
	alpha := 1 - math.Exp(-dt.Seconds()/tau.Seconds())
>>>>>>> bfd1973b
	return (1-alpha)*prev + alpha*current
}

// getExecutorShardStatistics returns the shard statistics for the given executor from etcd.
func (s *executorStoreImpl) getExecutorShardStatistics(ctx context.Context, namespace, executorID string) (map[string]etcdtypes.ShardStatistics, error) {
	return s.shardCache.GetExecutorStatistics(ctx, namespace, executorID)
}<|MERGE_RESOLUTION|>--- conflicted
+++ resolved
@@ -953,16 +953,8 @@
 	if now.Before(lastUpdate) {
 		return current
 	}
-<<<<<<< HEAD
-	dt := max(now-lastUpdate, 0)
-	alpha := 1 - math.Exp(-float64(dt)/tauSeconds)
-	if math.IsNaN(prev) || math.IsInf(prev, 0) {
-		return current
-	}
-=======
 	dt := now.Sub(lastUpdate)
 	alpha := 1 - math.Exp(-dt.Seconds()/tau.Seconds())
->>>>>>> bfd1973b
 	return (1-alpha)*prev + alpha*current
 }
 
