package shardcache

import (
	"context"
	"fmt"
	"strings"
	"sync"

	clientv3 "go.etcd.io/etcd/client/v3"

	"github.com/uber/cadence/common/log"
	"github.com/uber/cadence/common/log/tag"
	"github.com/uber/cadence/service/sharddistributor/store"
	"github.com/uber/cadence/service/sharddistributor/store/etcd/etcdkeys"
	"github.com/uber/cadence/service/sharddistributor/store/etcd/executorstore/common"
)

type namespaceShardToExecutor struct {
	sync.RWMutex

	shardToExecutor     map[string]*store.ShardOwner
	executorRevision    map[string]int64
	namespace           string
	etcdPrefix          string
	changeUpdateChannel clientv3.WatchChan
	stopCh              chan struct{}
	logger              log.Logger
	client              *clientv3.Client
}

func newNamespaceShardToExecutor(etcdPrefix, namespace string, client *clientv3.Client, stopCh chan struct{}, logger log.Logger) (*namespaceShardToExecutor, error) {
	// Start listening
	watchPrefix := etcdkeys.BuildExecutorPrefix(etcdPrefix, namespace)
	watchChan := client.Watch(context.Background(), watchPrefix, clientv3.WithPrefix(), clientv3.WithPrevKV())

	return &namespaceShardToExecutor{
		shardToExecutor:     make(map[string]*store.ShardOwner),
		executorRevision:    make(map[string]int64),
		namespace:           namespace,
		etcdPrefix:          etcdPrefix,
		changeUpdateChannel: watchChan,
		stopCh:              stopCh,
		logger:              logger,
		client:              client,
	}, nil
}

func (n *namespaceShardToExecutor) Start(wg *sync.WaitGroup) {
	wg.Add(1)
	go func() {
		defer wg.Done()
		n.nameSpaceRefreashLoop()
	}()
}

func (n *namespaceShardToExecutor) GetShardOwner(ctx context.Context, shardID string) (*store.ShardOwner, error) {
	n.RLock()
	shardOwner, ok := n.shardToExecutor[shardID]
	n.RUnlock()

	if ok {
		return shardOwner, nil
	}

	// Force refresh the cache
	err := n.refresh(ctx)
	if err != nil {
		return nil, fmt.Errorf("refresh for namespace %s: %w", n.namespace, err)
	}

	// Check the cache again after refresh
	n.RLock()
	shardOwner, ok = n.shardToExecutor[shardID]
	n.RUnlock()
	if ok {
		return shardOwner, nil
	}

	return nil, store.ErrShardNotFound
}

func (n *namespaceShardToExecutor) GetExecutorModRevisionCmp() ([]clientv3.Cmp, error) {
	n.RLock()
	defer n.RUnlock()
	comparisons := []clientv3.Cmp{}
	for executor, revision := range n.executorRevision {
		executorAssignedStateKey, err := etcdkeys.BuildExecutorKey(n.etcdPrefix, n.namespace, executor, etcdkeys.ExecutorAssignedStateKey)
		if err != nil {
			return nil, fmt.Errorf("build executor assigned state key: %w", err)
		}
		comparisons = append(comparisons, clientv3.Compare(clientv3.ModRevision(executorAssignedStateKey), "=", revision))
	}

	return comparisons, nil
}

func (n *namespaceShardToExecutor) nameSpaceRefreashLoop() {
	for {
		select {
		case <-n.stopCh:
			return
		case watchResp := <-n.changeUpdateChannel:
			shouldRefresh := false
			for _, event := range watchResp.Events {
				_, keyType, keyErr := etcdkeys.ParseExecutorKey(n.etcdPrefix, n.namespace, string(event.Kv.Key))
				if keyErr == nil && (keyType == etcdkeys.ExecutorAssignedStateKey || keyType == etcdkeys.ExecutorMetadataKey) {
					// Check if value actually changed (skip if same value written again)
					if event.PrevKv != nil && string(event.Kv.Value) == string(event.PrevKv.Value) {
						continue
					}
					shouldRefresh = true
					break
				}
			}
			if shouldRefresh {
				err := n.refresh(context.Background())
				if err != nil {
					n.logger.Error("failed to refresh namespace shard to executor", tag.ShardNamespace(n.namespace), tag.Error(err))
				}
			}

		}
	}
}

func (n *namespaceShardToExecutor) refresh(ctx context.Context) error {

	executorPrefix := etcdkeys.BuildExecutorPrefix(n.etcdPrefix, n.namespace)

	resp, err := n.client.Get(ctx, executorPrefix, clientv3.WithPrefix())
	if err != nil {
		return fmt.Errorf("get executor prefix for namespace %s: %w", n.namespace, err)
	}

	n.Lock()
	defer n.Unlock()
	// Clear the cache, so we don't have any stale data
	n.shardToExecutor = make(map[string]*store.ShardOwner)
	n.executorRevision = make(map[string]int64)

	shardOwners := make(map[string]*store.ShardOwner)

	for _, kv := range resp.Kvs {
		executorID, keyType, keyErr := etcdkeys.ParseExecutorKey(n.etcdPrefix, n.namespace, string(kv.Key))
		if keyErr != nil {
			continue
		}
		switch keyType {
		case etcdkeys.ExecutorAssignedStateKey:
			shardOwner := getOrCreateShardOwner(shardOwners, executorID)

			var assignedState store.AssignedState
			err = json.Unmarshal(kv.Value, &assignedState)
			if err != nil {
				return fmt.Errorf("unmarshal assigned state: %w", err)
			}
			for shardID := range assignedState.AssignedShards {
				n.shardToExecutor[shardID] = shardOwner
				n.executorRevision[executorID] = kv.ModRevision
			}

<<<<<<< HEAD
		var assignedState store.AssignedState
		err = common.DecompressAndUnmarshal(kv.Value, &assignedState, "assigned state", n.logger)
		if err != nil {
			return err
		}
		for shardID := range assignedState.AssignedShards {
			n.shardToExecutor[shardID] = executorID
			n.executorRevision[executorID] = kv.ModRevision
=======
		case etcdkeys.ExecutorMetadataKey:
			shardOwner := getOrCreateShardOwner(shardOwners, executorID)
			metadataKey := strings.TrimPrefix(string(kv.Key), etcdkeys.BuildMetadataKey(n.etcdPrefix, n.namespace, executorID, ""))
			shardOwner.Metadata[metadataKey] = string(kv.Value)

		default:
			continue
>>>>>>> d09cb448
		}
	}

	return nil
}

// getOrCreateShardOwner retrieves an existing ShardOwner from the map or creates a new one if it doesn't exist
func getOrCreateShardOwner(shardOwners map[string]*store.ShardOwner, executorID string) *store.ShardOwner {
	shardOwner, ok := shardOwners[executorID]
	if !ok {
		shardOwner = &store.ShardOwner{
			ExecutorID: executorID,
			Metadata:   make(map[string]string),
		}
		shardOwners[executorID] = shardOwner
	}
	return shardOwner
}<|MERGE_RESOLUTION|>--- conflicted
+++ resolved
@@ -150,25 +150,15 @@
 			shardOwner := getOrCreateShardOwner(shardOwners, executorID)
 
 			var assignedState store.AssignedState
-			err = json.Unmarshal(kv.Value, &assignedState)
+			err = common.DecompressAndUnmarshal(kv.Value, &assignedState, "assigned state", n.logger)
 			if err != nil {
-				return fmt.Errorf("unmarshal assigned state: %w", err)
+				return err
 			}
 			for shardID := range assignedState.AssignedShards {
 				n.shardToExecutor[shardID] = shardOwner
 				n.executorRevision[executorID] = kv.ModRevision
 			}
 
-<<<<<<< HEAD
-		var assignedState store.AssignedState
-		err = common.DecompressAndUnmarshal(kv.Value, &assignedState, "assigned state", n.logger)
-		if err != nil {
-			return err
-		}
-		for shardID := range assignedState.AssignedShards {
-			n.shardToExecutor[shardID] = executorID
-			n.executorRevision[executorID] = kv.ModRevision
-=======
 		case etcdkeys.ExecutorMetadataKey:
 			shardOwner := getOrCreateShardOwner(shardOwners, executorID)
 			metadataKey := strings.TrimPrefix(string(kv.Key), etcdkeys.BuildMetadataKey(n.etcdPrefix, n.namespace, executorID, ""))
@@ -176,7 +166,6 @@
 
 		default:
 			continue
->>>>>>> d09cb448
 		}
 	}
 
