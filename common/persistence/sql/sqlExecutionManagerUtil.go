// Copyright (c) 2019 Uber Technologies, Inc.
//
// Permission is hereby granted, free of charge, to any person obtaining a copy
// of this software and associated documentation files (the "Software"), to deal
// in the Software without restriction, including without limitation the rights
// to use, copy, modify, merge, publish, distribute, sublicense, and/or sell
// copies of the Software, and to permit persons to whom the Software is
// furnished to do so, subject to the following conditions:
//
// The above copyright notice and this permission notice shall be included in
// all copies or substantial portions of the Software.
//
// THE SOFTWARE IS PROVIDED "AS IS", WITHOUT WARRANTY OF ANY KIND, EXPRESS OR
// IMPLIED, INCLUDING BUT NOT LIMITED TO THE WARRANTIES OF MERCHANTABILITY,
// FITNESS FOR A PARTICULAR PURPOSE AND NONINFRINGEMENT. IN NO EVENT SHALL THE
// AUTHORS OR COPYRIGHT HOLDERS BE LIABLE FOR ANY CLAIM, DAMAGES OR OTHER
// LIABILITY, WHETHER IN AN ACTION OF CONTRACT, TORT OR OTHERWISE, ARISING FROM,
// OUT OF OR IN CONNECTION WITH THE SOFTWARE OR THE USE OR OTHER DEALINGS IN
// THE SOFTWARE.

package sql

import (
	"bytes"
	"database/sql"
	"fmt"
	"time"

	"github.com/uber/cadence/common/persistence/serialization"

	workflow "github.com/uber/cadence/.gen/go/shared"
	"github.com/uber/cadence/.gen/go/sqlblobs"
	"github.com/uber/cadence/common"
	p "github.com/uber/cadence/common/persistence"
	"github.com/uber/cadence/common/persistence/sql/sqlplugin"
)

func applyWorkflowMutationTx(
	tx sqlplugin.Tx,
	shardID int,
	workflowMutation *p.InternalWorkflowMutation,
	parser serialization.Parser,
) error {

	executionInfo := workflowMutation.ExecutionInfo
	versionHistories := workflowMutation.VersionHistories
	startVersion := workflowMutation.StartVersion
	lastWriteVersion := workflowMutation.LastWriteVersion
	domainID := sqlplugin.MustParseUUID(executionInfo.DomainID)
	workflowID := executionInfo.WorkflowID
	runID := sqlplugin.MustParseUUID(executionInfo.RunID)

	// TODO Remove me if UPDATE holds the lock to the end of a transaction
	if err := lockAndCheckNextEventID(tx,
		shardID,
		domainID,
		workflowID,
		runID,
		workflowMutation.Condition); err != nil {
		switch err.(type) {
		case *p.ConditionFailedError:
			return err
		default:
			return &workflow.InternalServiceError{
				Message: fmt.Sprintf("applyWorkflowMutationTx failed. Failed to lock executions row. Error: %v", err),
			}
		}
	}

	if err := updateExecution(tx,
		executionInfo,
		versionHistories,
		startVersion,
		lastWriteVersion,
<<<<<<< HEAD
		shardID); err != nil {
=======
		currentVersion,
		shardID,
		parser); err != nil {
>>>>>>> 02528036
		return &workflow.InternalServiceError{
			Message: fmt.Sprintf("applyWorkflowMutationTx failed. Failed to update executions row. Erorr: %v", err),
		}
	}

	if err := applyTasks(tx,
		shardID,
		domainID,
		workflowID,
		runID,
		workflowMutation.TransferTasks,
		workflowMutation.ReplicationTasks,
		workflowMutation.TimerTasks,
		parser,
	); err != nil {
		return err
	}

	if err := updateActivityInfos(tx,
		workflowMutation.UpsertActivityInfos,
		workflowMutation.DeleteActivityInfos,
		shardID,
		domainID,
		workflowID,
		runID,
		parser); err != nil {
		return &workflow.InternalServiceError{
			Message: fmt.Sprintf("applyWorkflowMutationTx failed. Error: %v", err),
		}
	}

	if err := updateTimerInfos(tx,
		workflowMutation.UpsertTimerInfos,
		workflowMutation.DeleteTimerInfos,
		shardID,
		domainID,
		workflowID,
		runID,
		parser); err != nil {
		return &workflow.InternalServiceError{
			Message: fmt.Sprintf("applyWorkflowMutationTx failed. Error: %v", err),
		}
	}

	if err := updateChildExecutionInfos(tx,
		workflowMutation.UpsertChildExecutionInfos,
		workflowMutation.DeleteChildExecutionInfo,
		shardID,
		domainID,
		workflowID,
		runID,
		parser); err != nil {
		return &workflow.InternalServiceError{
			Message: fmt.Sprintf("applyWorkflowMutationTx failed. Error: %v", err),
		}
	}

	if err := updateRequestCancelInfos(tx,
		workflowMutation.UpsertRequestCancelInfos,
		workflowMutation.DeleteRequestCancelInfo,
		shardID,
		domainID,
		workflowID,
		runID,
		parser); err != nil {
		return &workflow.InternalServiceError{
			Message: fmt.Sprintf("applyWorkflowMutationTx failed. Error: %v", err),
		}
	}

	if err := updateSignalInfos(tx,
		workflowMutation.UpsertSignalInfos,
		workflowMutation.DeleteSignalInfo,
		shardID,
		domainID,
		workflowID,
		runID,
		parser); err != nil {
		return &workflow.InternalServiceError{
			Message: fmt.Sprintf("applyWorkflowMutationTx failed. Error: %v", err),
		}
	}

	if err := updateSignalsRequested(tx,
		workflowMutation.UpsertSignalRequestedIDs,
		workflowMutation.DeleteSignalRequestedID,
		shardID,
		domainID,
		workflowID,
		runID); err != nil {
		return &workflow.InternalServiceError{
			Message: fmt.Sprintf("applyWorkflowMutationTx failed. Error: %v", err),
		}
	}

	if workflowMutation.ClearBufferedEvents {
		if err := deleteBufferedEvents(tx,
			shardID,
			domainID,
			workflowID,
			runID); err != nil {
			return &workflow.InternalServiceError{
				Message: fmt.Sprintf("applyWorkflowMutationTx failed. Error: %v", err),
			}
		}
	}

	if err := updateBufferedEvents(tx,
		workflowMutation.NewBufferedEvents,
		shardID,
		domainID,
		workflowID,
		runID); err != nil {
		return &workflow.InternalServiceError{
			Message: fmt.Sprintf("applyWorkflowMutationTx failed. Error: %v", err),
		}
	}
	return nil
}

func applyWorkflowSnapshotTxAsReset(
	tx sqlplugin.Tx,
	shardID int,
	workflowSnapshot *p.InternalWorkflowSnapshot,
	parser serialization.Parser,
) error {

	executionInfo := workflowSnapshot.ExecutionInfo
	versionHistories := workflowSnapshot.VersionHistories
	startVersion := workflowSnapshot.StartVersion
	lastWriteVersion := workflowSnapshot.LastWriteVersion
	domainID := sqlplugin.MustParseUUID(executionInfo.DomainID)
	workflowID := executionInfo.WorkflowID
	runID := sqlplugin.MustParseUUID(executionInfo.RunID)

	// TODO Is there a way to modify the various map tables without fear of other people adding rows after we delete, without locking the executions row?
	if err := lockAndCheckNextEventID(tx,
		shardID,
		domainID,
		workflowID,
		runID,
		workflowSnapshot.Condition); err != nil {
		switch err.(type) {
		case *p.ConditionFailedError:
			return err
		default:
			return &workflow.InternalServiceError{
				Message: fmt.Sprintf("applyWorkflowSnapshotTxAsReset failed. Failed to lock executions row. Error: %v", err),
			}
		}
	}

	if err := updateExecution(tx,
		executionInfo,
		versionHistories,
		startVersion,
		lastWriteVersion,
<<<<<<< HEAD
		shardID); err != nil {
=======
		currentVersion,
		shardID,
		parser); err != nil {
>>>>>>> 02528036
		return &workflow.InternalServiceError{
			Message: fmt.Sprintf("applyWorkflowSnapshotTxAsReset failed. Failed to update executions row. Erorr: %v", err),
		}
	}

	if err := applyTasks(tx,
		shardID,
		domainID,
		workflowID,
		runID,
		workflowSnapshot.TransferTasks,
		workflowSnapshot.ReplicationTasks,
		workflowSnapshot.TimerTasks,
		parser,
	); err != nil {
		return err
	}

	if err := deleteActivityInfoMap(tx,
		shardID,
		domainID,
		workflowID,
		runID); err != nil {
		return &workflow.InternalServiceError{
			Message: fmt.Sprintf("applyWorkflowSnapshotTxAsReset failed. Failed to clear activity info map. Error: %v", err),
		}
	}

	if err := updateActivityInfos(tx,
		workflowSnapshot.ActivityInfos,
		nil,
		shardID,
		domainID,
		workflowID,
		runID,
		parser); err != nil {
		return &workflow.InternalServiceError{
			Message: fmt.Sprintf("applyWorkflowSnapshotTxAsReset failed. Failed to insert into activity info map after clearing. Error: %v", err),
		}
	}

	if err := deleteTimerInfoMap(tx,
		shardID,
		domainID,
		workflowID,
		runID); err != nil {
		return &workflow.InternalServiceError{
			Message: fmt.Sprintf("applyWorkflowSnapshotTxAsReset failed. Failed to clear timer info map. Error: %v", err),
		}
	}

	if err := updateTimerInfos(tx,
		workflowSnapshot.TimerInfos,
		nil,
		shardID,
		domainID,
		workflowID,
		runID,
		parser); err != nil {
		return &workflow.InternalServiceError{
			Message: fmt.Sprintf("applyWorkflowSnapshotTxAsReset failed. Failed to insert into timer info map after clearing. Error: %v", err),
		}
	}

	if err := deleteChildExecutionInfoMap(tx,
		shardID,
		domainID,
		workflowID,
		runID); err != nil {
		return &workflow.InternalServiceError{
			Message: fmt.Sprintf("applyWorkflowSnapshotTxAsReset failed. Failed to clear child execution info map. Error: %v", err),
		}
	}

	if err := updateChildExecutionInfos(tx,
		workflowSnapshot.ChildExecutionInfos,
		nil,
		shardID,
		domainID,
		workflowID,
		runID,
		parser); err != nil {
		return &workflow.InternalServiceError{
			Message: fmt.Sprintf("applyWorkflowSnapshotTxAsReset failed. Failed to insert into activity info map after clearing. Error: %v", err),
		}
	}

	if err := deleteRequestCancelInfoMap(tx,
		shardID,
		domainID,
		workflowID,
		runID); err != nil {
		return &workflow.InternalServiceError{
			Message: fmt.Sprintf("applyWorkflowSnapshotTxAsReset failed. Failed to clear request cancel info map. Error: %v", err),
		}
	}

	if err := updateRequestCancelInfos(tx,
		workflowSnapshot.RequestCancelInfos,
		nil,
		shardID,
		domainID,
		workflowID,
		runID,
		parser); err != nil {
		return &workflow.InternalServiceError{
			Message: fmt.Sprintf("applyWorkflowSnapshotTxAsReset failed. Failed to insert into request cancel info map after clearing. Error: %v", err),
		}
	}

	if err := deleteSignalInfoMap(tx,
		shardID,
		domainID,
		workflowID,
		runID); err != nil {
		return &workflow.InternalServiceError{
			Message: fmt.Sprintf("applyWorkflowSnapshotTxAsReset failed. Failed to clear signal info map. Error: %v", err),
		}
	}

	if err := updateSignalInfos(tx,
		workflowSnapshot.SignalInfos,
		nil,
		shardID,
		domainID,
		workflowID,
		runID,
		parser); err != nil {
		return &workflow.InternalServiceError{
			Message: fmt.Sprintf("applyWorkflowSnapshotTxAsReset failed. Failed to insert into signal info map after clearing. Error: %v", err),
		}
	}

	if err := deleteSignalsRequestedSet(tx,
		shardID,
		domainID,
		workflowID,
		runID); err != nil {
		return &workflow.InternalServiceError{
			Message: fmt.Sprintf("applyWorkflowSnapshotTxAsReset failed. Failed to clear signals requested set. Error: %v", err),
		}
	}

	if err := updateSignalsRequested(tx,
		workflowSnapshot.SignalRequestedIDs,
		"",
		shardID,
		domainID,
		workflowID,
		runID); err != nil {
		return &workflow.InternalServiceError{
			Message: fmt.Sprintf("applyWorkflowSnapshotTxAsReset failed. Failed to insert into signals requested set after clearing. Error: %v", err),
		}
	}

	if err := deleteBufferedEvents(tx,
		shardID,
		domainID,
		workflowID,
		runID); err != nil {
		return &workflow.InternalServiceError{
			Message: fmt.Sprintf("applyWorkflowSnapshotTxAsReset failed. Failed to clear buffered events. Error: %v", err),
		}
	}
	return nil
}

func (m *sqlExecutionManager) applyWorkflowSnapshotTxAsNew(
	tx sqlplugin.Tx,
	shardID int,
	workflowSnapshot *p.InternalWorkflowSnapshot,
	parser serialization.Parser,
) error {

	executionInfo := workflowSnapshot.ExecutionInfo
	versionHistories := workflowSnapshot.VersionHistories
	startVersion := workflowSnapshot.StartVersion
	lastWriteVersion := workflowSnapshot.LastWriteVersion
	domainID := sqlplugin.MustParseUUID(executionInfo.DomainID)
	workflowID := executionInfo.WorkflowID
	runID := sqlplugin.MustParseUUID(executionInfo.RunID)

	if err := m.createExecution(tx,
		executionInfo,
		versionHistories,
		startVersion,
		lastWriteVersion,
<<<<<<< HEAD
		shardID); err != nil {
=======
		currentVersion,
		shardID,
		parser); err != nil {
>>>>>>> 02528036
		return err
	}

	if err := applyTasks(tx,
		shardID,
		domainID,
		workflowID,
		runID,
		workflowSnapshot.TransferTasks,
		workflowSnapshot.ReplicationTasks,
		workflowSnapshot.TimerTasks,
		parser,
	); err != nil {
		return err
	}

	if err := updateActivityInfos(tx,
		workflowSnapshot.ActivityInfos,
		nil,
		shardID,
		domainID,
		workflowID,
		runID,
		parser); err != nil {
		return &workflow.InternalServiceError{
			Message: fmt.Sprintf("applyWorkflowSnapshotTxAsNew failed. Failed to insert into activity info map after clearing. Error: %v", err),
		}
	}

	if err := updateTimerInfos(tx,
		workflowSnapshot.TimerInfos,
		nil,
		shardID,
		domainID,
		workflowID,
		runID,
		parser); err != nil {
		return &workflow.InternalServiceError{
			Message: fmt.Sprintf("applyWorkflowSnapshotTxAsNew failed. Failed to insert into timer info map after clearing. Error: %v", err),
		}
	}

	if err := updateChildExecutionInfos(tx,
		workflowSnapshot.ChildExecutionInfos,
		nil,
		shardID,
		domainID,
		workflowID,
		runID,
		parser); err != nil {
		return &workflow.InternalServiceError{
			Message: fmt.Sprintf("applyWorkflowSnapshotTxAsNew failed. Failed to insert into activity info map after clearing. Error: %v", err),
		}
	}

	if err := updateRequestCancelInfos(tx,
		workflowSnapshot.RequestCancelInfos,
		nil,
		shardID,
		domainID,
		workflowID,
		runID,
		parser); err != nil {
		return &workflow.InternalServiceError{
			Message: fmt.Sprintf("applyWorkflowSnapshotTxAsNew failed. Failed to insert into request cancel info map after clearing. Error: %v", err),
		}
	}

	if err := updateSignalInfos(tx,
		workflowSnapshot.SignalInfos,
		nil,
		shardID,
		domainID,
		workflowID,
		runID,
		parser); err != nil {
		return &workflow.InternalServiceError{
			Message: fmt.Sprintf("applyWorkflowSnapshotTxAsNew failed. Failed to insert into signal info map after clearing. Error: %v", err),
		}
	}

	if err := updateSignalsRequested(tx,
		workflowSnapshot.SignalRequestedIDs,
		"",
		shardID,
		domainID,
		workflowID,
		runID); err != nil {
		return &workflow.InternalServiceError{
			Message: fmt.Sprintf("applyWorkflowSnapshotTxAsNew failed. Failed to insert into signals requested set after clearing. Error: %v", err),
		}
	}

	return nil
}

func applyTasks(
	tx sqlplugin.Tx,
	shardID int,
	domainID sqlplugin.UUID,
	workflowID string,
	runID sqlplugin.UUID,
	transferTasks []p.Task,
	replicationTasks []p.Task,
	timerTasks []p.Task,
	parser serialization.Parser,
) error {

	if err := createTransferTasks(tx,
		transferTasks,
		shardID,
		domainID,
		workflowID,
		runID,
		parser); err != nil {
		return &workflow.InternalServiceError{
			Message: fmt.Sprintf("applyTasks failed. Failed to create transfer tasks. Error: %v", err),
		}
	}

	if err := createReplicationTasks(tx,
		replicationTasks,
		shardID,
		domainID,
		workflowID,
		runID,
		parser,
	); err != nil {
		return &workflow.InternalServiceError{
			Message: fmt.Sprintf("applyTasks failed. Failed to create replication tasks. Error: %v", err),
		}
	}

	if err := createTimerTasks(tx,
		timerTasks,
		shardID,
		domainID,
		workflowID,
		runID,
		parser); err != nil {
		return &workflow.InternalServiceError{
			Message: fmt.Sprintf("applyTasks failed. Failed to create timer tasks. Error: %v", err),
		}
	}

	return nil
}

// lockCurrentExecutionIfExists returns current execution or nil if none is found for the workflowID
// locking it in the DB
func lockCurrentExecutionIfExists(
	tx sqlplugin.Tx,
	shardID int,
	domainID sqlplugin.UUID,
	workflowID string,
) (*sqlplugin.CurrentExecutionsRow, error) {

	rows, err := tx.LockCurrentExecutionsJoinExecutions(&sqlplugin.CurrentExecutionsFilter{
		ShardID: int64(shardID), DomainID: domainID, WorkflowID: workflowID})
	if err != nil {
		if err != sql.ErrNoRows {
			return nil, &workflow.InternalServiceError{
				Message: fmt.Sprintf("lockCurrentExecutionIfExists failed. Failed to get current_executions row for (shard,domain,workflow) = (%v, %v, %v). Error: %v", shardID, domainID, workflowID, err),
			}
		}
	}
	size := len(rows)
	if size > 1 {
		return nil, &workflow.InternalServiceError{
			Message: fmt.Sprintf("lockCurrentExecutionIfExists failed. Multiple current_executions rows for (shard,domain,workflow) = (%v, %v, %v).", shardID, domainID, workflowID),
		}
	}
	if size == 0 {
		return nil, nil
	}
	return &rows[0], nil
}

func createOrUpdateCurrentExecution(
	tx sqlplugin.Tx,
	createMode p.CreateWorkflowMode,
	shardID int,
	domainID sqlplugin.UUID,
	workflowID string,
	runID sqlplugin.UUID,
	state int,
	closeStatus int,
	createRequestID string,
	startVersion int64,
	lastWriteVersion int64,
) error {

	row := sqlplugin.CurrentExecutionsRow{
		ShardID:          int64(shardID),
		DomainID:         domainID,
		WorkflowID:       workflowID,
		RunID:            runID,
		CreateRequestID:  createRequestID,
		State:            state,
		CloseStatus:      closeStatus,
		StartVersion:     startVersion,
		LastWriteVersion: lastWriteVersion,
	}

	switch createMode {
	case p.CreateWorkflowModeContinueAsNew:
		if err := updateCurrentExecution(tx,
			shardID,
			domainID,
			workflowID,
			runID,
			createRequestID,
			state,
			closeStatus,
			row.StartVersion,
			row.LastWriteVersion); err != nil {
			return &workflow.InternalServiceError{
				Message: fmt.Sprintf("createOrUpdateCurrentExecution failed. Failed to continue as new. Error: %v", err),
			}
		}
	case p.CreateWorkflowModeWorkflowIDReuse:
		if err := updateCurrentExecution(tx,
			shardID,
			domainID,
			workflowID,
			runID,
			createRequestID,
			state,
			closeStatus,
			row.StartVersion,
			row.LastWriteVersion); err != nil {
			return &workflow.InternalServiceError{
				Message: fmt.Sprintf("createOrUpdateCurrentExecution failed. Failed to reuse workflow ID. Error: %v", err),
			}
		}
	case p.CreateWorkflowModeBrandNew:
		if _, err := tx.InsertIntoCurrentExecutions(&row); err != nil {
			return &workflow.InternalServiceError{
				Message: fmt.Sprintf("createOrUpdateCurrentExecution failed. Failed to insert into current_executions table. Error: %v", err),
			}
		}
	case p.CreateWorkflowModeZombie:
		// noop
	default:
		return fmt.Errorf("createOrUpdateCurrentExecution failed. Unknown workflow creation mode: %v", createMode)
	}

	return nil
}

func lockAndCheckNextEventID(
	tx sqlplugin.Tx,
	shardID int,
	domainID sqlplugin.UUID,
	workflowID string,
	runID sqlplugin.UUID,
	condition int64,
) error {

	nextEventID, err := lockNextEventID(tx, shardID, domainID, workflowID, runID)
	if err != nil {
		return err
	}
	if *nextEventID != condition {
		return &p.ConditionFailedError{
			Msg: fmt.Sprintf("lockAndCheckNextEventID failed. Next_event_id was %v when it should have been %v.", nextEventID, condition),
		}
	}
	return nil
}

func lockNextEventID(
	tx sqlplugin.Tx,
	shardID int,
	domainID sqlplugin.UUID,
	workflowID string,
	runID sqlplugin.UUID,
) (*int64, error) {

	nextEventID, err := tx.WriteLockExecutions(&sqlplugin.ExecutionsFilter{
		ShardID:    shardID,
		DomainID:   domainID,
		WorkflowID: workflowID,
		RunID:      runID,
	})
	if err != nil {
		if err == sql.ErrNoRows {
			return nil, &workflow.EntityNotExistsError{
				Message: fmt.Sprintf(
					"lockNextEventID failed. Unable to lock executions row with (shard, domain, workflow, run) = (%v,%v,%v,%v) which does not exist.",
					shardID,
					domainID,
					workflowID,
					runID,
				),
			}
		}
		return nil, &workflow.InternalServiceError{
			Message: fmt.Sprintf("lockNextEventID failed. Error: %v", err),
		}
	}
	result := int64(nextEventID)
	return &result, nil
}

func createTransferTasks(
	tx sqlplugin.Tx,
	transferTasks []p.Task,
	shardID int,
	domainID sqlplugin.UUID,
	workflowID string,
	runID sqlplugin.UUID,
	parser serialization.Parser,
) error {

	if len(transferTasks) == 0 {
		return nil
	}

	transferTasksRows := make([]sqlplugin.TransferTasksRow, len(transferTasks))
	for i, task := range transferTasks {
		info := &sqlblobs.TransferTaskInfo{
			DomainID:         domainID,
			WorkflowID:       &workflowID,
			RunID:            runID,
			TargetDomainID:   domainID,
			TargetWorkflowID: common.StringPtr(p.TransferTaskTransferTargetWorkflowID),
			ScheduleID:       common.Int64Ptr(0),
		}

		transferTasksRows[i].ShardID = shardID
		transferTasksRows[i].TaskID = task.GetTaskID()

		switch task.GetType() {
		case p.TransferTaskTypeActivityTask:
			info.TargetDomainID = sqlplugin.MustParseUUID(task.(*p.ActivityTask).DomainID)
			info.TaskList = &task.(*p.ActivityTask).TaskList
			info.ScheduleID = &task.(*p.ActivityTask).ScheduleID

		case p.TransferTaskTypeDecisionTask:
			info.TargetDomainID = sqlplugin.MustParseUUID(task.(*p.DecisionTask).DomainID)
			info.TaskList = &task.(*p.DecisionTask).TaskList
			info.ScheduleID = &task.(*p.DecisionTask).ScheduleID

		case p.TransferTaskTypeCancelExecution:
			info.TargetDomainID = sqlplugin.MustParseUUID(task.(*p.CancelExecutionTask).TargetDomainID)
			info.TargetWorkflowID = &task.(*p.CancelExecutionTask).TargetWorkflowID
			if task.(*p.CancelExecutionTask).TargetRunID != "" {
				info.TargetRunID = sqlplugin.MustParseUUID(task.(*p.CancelExecutionTask).TargetRunID)
			}
			info.TargetChildWorkflowOnly = &task.(*p.CancelExecutionTask).TargetChildWorkflowOnly
			info.ScheduleID = &task.(*p.CancelExecutionTask).InitiatedID

		case p.TransferTaskTypeSignalExecution:
			info.TargetDomainID = sqlplugin.MustParseUUID(task.(*p.SignalExecutionTask).TargetDomainID)
			info.TargetWorkflowID = &task.(*p.SignalExecutionTask).TargetWorkflowID
			if task.(*p.SignalExecutionTask).TargetRunID != "" {
				info.TargetRunID = sqlplugin.MustParseUUID(task.(*p.SignalExecutionTask).TargetRunID)
			}
			info.TargetChildWorkflowOnly = &task.(*p.SignalExecutionTask).TargetChildWorkflowOnly
			info.ScheduleID = &task.(*p.SignalExecutionTask).InitiatedID

		case p.TransferTaskTypeStartChildExecution:
			info.TargetDomainID = sqlplugin.MustParseUUID(task.(*p.StartChildExecutionTask).TargetDomainID)
			info.TargetWorkflowID = &task.(*p.StartChildExecutionTask).TargetWorkflowID
			info.ScheduleID = &task.(*p.StartChildExecutionTask).InitiatedID

		case p.TransferTaskTypeCloseExecution,
			p.TransferTaskTypeRecordWorkflowStarted,
			p.TransferTaskTypeResetWorkflow,
			p.TransferTaskTypeUpsertWorkflowSearchAttributes:
			// No explicit property needs to be set

		default:
			return &workflow.InternalServiceError{
				Message: fmt.Sprintf("createTransferTasks failed. Unknow transfer type: %v", task.GetType()),
			}
		}

		info.TaskType = common.Int16Ptr(int16(task.GetType()))
		info.Version = common.Int64Ptr(task.GetVersion())
		info.VisibilityTimestampNanos = common.Int64Ptr(task.GetVisibilityTimestamp().UnixNano())

		blob, err := parser.TransferTaskInfoToBlob(info)
		if err != nil {
			return err
		}
		transferTasksRows[i].Data = blob.Data
		transferTasksRows[i].DataEncoding = string(blob.Encoding)
	}

	result, err := tx.InsertIntoTransferTasks(transferTasksRows)
	if err != nil {
		return &workflow.InternalServiceError{
			Message: fmt.Sprintf("createTransferTasks failed. Error: %v", err),
		}
	}

	rowsAffected, err := result.RowsAffected()
	if err != nil {
		return &workflow.InternalServiceError{
			Message: fmt.Sprintf("createTransferTasks failed. Could not verify number of rows inserted. Error: %v", err),
		}
	}

	if int(rowsAffected) != len(transferTasks) {
		return &workflow.InternalServiceError{
			Message: fmt.Sprintf("createTransferTasks failed. Inserted %v instead of %v rows into transfer_tasks. Error: %v", rowsAffected, len(transferTasks), err),
		}
	}

	return nil
}

func createReplicationTasks(
	tx sqlplugin.Tx,
	replicationTasks []p.Task,
	shardID int,
	domainID sqlplugin.UUID,
	workflowID string,
	runID sqlplugin.UUID,
	parser serialization.Parser,
) error {

	if len(replicationTasks) == 0 {
		return nil
	}
	replicationTasksRows := make([]sqlplugin.ReplicationTasksRow, len(replicationTasks))

	for i, task := range replicationTasks {

		firstEventID := common.EmptyEventID
		nextEventID := common.EmptyEventID
		version := common.EmptyVersion
		activityScheduleID := common.EmptyEventID
		var branchToken, newRunBranchToken []byte

		switch task.GetType() {
		case p.ReplicationTaskTypeHistory:
			historyReplicationTask, ok := task.(*p.HistoryReplicationTask)
			if !ok {
				return &workflow.InternalServiceError{
					Message: fmt.Sprintf("createReplicationTasks failed. Failed to cast %v to HistoryReplicationTask", task),
				}
			}
			firstEventID = historyReplicationTask.FirstEventID
			nextEventID = historyReplicationTask.NextEventID
			version = task.GetVersion()
			branchToken = historyReplicationTask.BranchToken
			newRunBranchToken = historyReplicationTask.NewRunBranchToken

		case p.ReplicationTaskTypeSyncActivity:
			version = task.GetVersion()
			activityScheduleID = task.(*p.SyncActivityTask).ScheduledID

		case p.ReplicationTaskTypeFailoverMarker:
			version = task.GetVersion()

		default:
			return &workflow.InternalServiceError{
				Message: fmt.Sprintf("Unknown replication task: %v", task.GetType()),
			}
		}

		blob, err := parser.ReplicationTaskInfoToBlob(&sqlblobs.ReplicationTaskInfo{
			DomainID:                domainID,
			WorkflowID:              &workflowID,
			RunID:                   runID,
			TaskType:                common.Int16Ptr(int16(task.GetType())),
			FirstEventID:            &firstEventID,
			NextEventID:             &nextEventID,
			Version:                 &version,
			ScheduledID:             &activityScheduleID,
			EventStoreVersion:       common.Int32Ptr(p.EventStoreVersion),
			NewRunEventStoreVersion: common.Int32Ptr(p.EventStoreVersion),
			BranchToken:             branchToken,
			NewRunBranchToken:       newRunBranchToken,
			CreationTime:            common.Int64Ptr(task.GetVisibilityTimestamp().UnixNano()),
		})
		if err != nil {
			return err
		}
		replicationTasksRows[i].ShardID = shardID
		replicationTasksRows[i].TaskID = task.GetTaskID()
		replicationTasksRows[i].Data = blob.Data
		replicationTasksRows[i].DataEncoding = string(blob.Encoding)
	}

	result, err := tx.InsertIntoReplicationTasks(replicationTasksRows)
	if err != nil {
		return &workflow.InternalServiceError{
			Message: fmt.Sprintf("createReplicationTasks failed. Error: %v", err),
		}
	}

	rowsAffected, err := result.RowsAffected()
	if err != nil {
		return &workflow.InternalServiceError{
			Message: fmt.Sprintf("createReplicationTasks failed. Could not verify number of rows inserted. Error: %v", err),
		}
	}

	if int(rowsAffected) != len(replicationTasks) {
		return &workflow.InternalServiceError{
			Message: fmt.Sprintf("createReplicationTasks failed. Inserted %v instead of %v rows into transfer_tasks. Error: %v", rowsAffected, len(replicationTasks), err),
		}
	}

	return nil
}

func createTimerTasks(
	tx sqlplugin.Tx,
	timerTasks []p.Task,
	shardID int,
	domainID sqlplugin.UUID,
	workflowID string,
	runID sqlplugin.UUID,
	parser serialization.Parser,
) error {

	if len(timerTasks) > 0 {
		timerTasksRows := make([]sqlplugin.TimerTasksRow, len(timerTasks))

		for i, task := range timerTasks {
			info := &sqlblobs.TimerTaskInfo{}
			switch t := task.(type) {
			case *p.DecisionTimeoutTask:
				info.EventID = &t.EventID
				info.TimeoutType = common.Int16Ptr(int16(t.TimeoutType))
				info.ScheduleAttempt = &t.ScheduleAttempt

			case *p.ActivityTimeoutTask:
				info.EventID = &t.EventID
				info.TimeoutType = common.Int16Ptr(int16(t.TimeoutType))
				info.ScheduleAttempt = &t.Attempt

			case *p.UserTimerTask:
				info.EventID = &t.EventID

			case *p.ActivityRetryTimerTask:
				info.EventID = &t.EventID
				info.ScheduleAttempt = common.Int64Ptr(int64(t.Attempt))

			case *p.WorkflowBackoffTimerTask:
				info.EventID = &t.EventID
				info.TimeoutType = common.Int16Ptr(int16(t.TimeoutType))

			case *p.WorkflowTimeoutTask:
				// noop

			case *p.DeleteHistoryEventTask:
				// noop

			default:
				return &workflow.InternalServiceError{
					Message: fmt.Sprintf("createTimerTasks failed. Unknown timer task: %v", task.GetType()),
				}
			}

			info.DomainID = domainID
			info.WorkflowID = &workflowID
			info.RunID = runID
			info.Version = common.Int64Ptr(task.GetVersion())
			info.TaskType = common.Int16Ptr(int16(task.GetType()))

			blob, err := parser.TimerTaskInfoToBlob(info)
			if err != nil {
				return err
			}

			timerTasksRows[i].ShardID = shardID
			timerTasksRows[i].VisibilityTimestamp = task.GetVisibilityTimestamp()
			timerTasksRows[i].TaskID = task.GetTaskID()
			timerTasksRows[i].Data = blob.Data
			timerTasksRows[i].DataEncoding = string(blob.Encoding)
		}

		result, err := tx.InsertIntoTimerTasks(timerTasksRows)
		if err != nil {
			return &workflow.InternalServiceError{
				Message: fmt.Sprintf("createTimerTasks failed. Error: %v", err),
			}
		}
		rowsAffected, err := result.RowsAffected()
		if err != nil {
			return &workflow.InternalServiceError{
				Message: fmt.Sprintf("createTimerTasks failed. Could not verify number of rows inserted. Error: %v", err),
			}
		}

		if int(rowsAffected) != len(timerTasks) {
			return &workflow.InternalServiceError{
				Message: fmt.Sprintf("createTimerTasks failed. Inserted %v instead of %v rows into timer_tasks. Error: %v", rowsAffected, len(timerTasks), err),
			}
		}
	}

	return nil
}

func assertNotCurrentExecution(
	tx sqlplugin.Tx,
	shardID int,
	domainID sqlplugin.UUID,
	workflowID string,
	runID sqlplugin.UUID,
) error {
	currentRow, err := tx.LockCurrentExecutions(&sqlplugin.CurrentExecutionsFilter{
		ShardID:    int64(shardID),
		DomainID:   domainID,
		WorkflowID: workflowID,
	})
	if err != nil {
		if err == sql.ErrNoRows {
			// allow bypassing no current record
			return nil
		}
		return &workflow.InternalServiceError{
			Message: fmt.Sprintf("assertCurrentExecution failed. Unable to load current record. Error: %v", err),
		}
	}
	return assertRunIDMismatch(runID, currentRow.RunID)
}

func assertRunIDAndUpdateCurrentExecution(
	tx sqlplugin.Tx,
	shardID int,
	domainID sqlplugin.UUID,
	workflowID string,
	newRunID sqlplugin.UUID,
	previousRunID sqlplugin.UUID,
	createRequestID string,
	state int,
	closeStatus int,
	startVersion int64,
	lastWriteVersion int64,
) error {

	assertFn := func(currentRow *sqlplugin.CurrentExecutionsRow) error {
		if !bytes.Equal(currentRow.RunID, previousRunID) {
			return &p.ConditionFailedError{Msg: fmt.Sprintf(
				"assertRunIDAndUpdateCurrentExecution failed. Current run ID was %v, expected %v",
				currentRow.RunID,
				previousRunID,
			)}
		}
		return nil
	}
	if err := assertCurrentExecution(tx, shardID, domainID, workflowID, assertFn); err != nil {
		return err
	}

	return updateCurrentExecution(tx, shardID, domainID, workflowID, newRunID, createRequestID, state, closeStatus, startVersion, lastWriteVersion)
}

func assertAndUpdateCurrentExecution(
	tx sqlplugin.Tx,
	shardID int,
	domainID sqlplugin.UUID,
	workflowID string,
	newRunID sqlplugin.UUID,
	previousRunID sqlplugin.UUID,
	previousLastWriteVersion int64,
	previousState int,
	createRequestID string,
	state int,
	closeStatus int,
	startVersion int64,
	lastWriteVersion int64,
) error {

	assertFn := func(currentRow *sqlplugin.CurrentExecutionsRow) error {
		if !bytes.Equal(currentRow.RunID, previousRunID) {
			return &p.ConditionFailedError{Msg: fmt.Sprintf(
				"assertAndUpdateCurrentExecution failed. Current run ID was %v, expected %v",
				currentRow.RunID,
				previousRunID,
			)}
		}
		if currentRow.LastWriteVersion != previousLastWriteVersion {
			return &p.ConditionFailedError{Msg: fmt.Sprintf(
				"assertAndUpdateCurrentExecution failed. Current last write version was %v, expected %v",
				currentRow.LastWriteVersion,
				previousLastWriteVersion,
			)}
		}
		if currentRow.State != previousState {
			return &p.ConditionFailedError{Msg: fmt.Sprintf(
				"assertAndUpdateCurrentExecution failed. Current state %v, expected %v",
				currentRow.State,
				previousState,
			)}
		}
		return nil
	}
	if err := assertCurrentExecution(tx, shardID, domainID, workflowID, assertFn); err != nil {
		return err
	}

	return updateCurrentExecution(tx, shardID, domainID, workflowID, newRunID, createRequestID, state, closeStatus, startVersion, lastWriteVersion)
}

func assertCurrentExecution(
	tx sqlplugin.Tx,
	shardID int,
	domainID sqlplugin.UUID,
	workflowID string,
	assertFn func(currentRow *sqlplugin.CurrentExecutionsRow) error,
) error {

	currentRow, err := tx.LockCurrentExecutions(&sqlplugin.CurrentExecutionsFilter{
		ShardID:    int64(shardID),
		DomainID:   domainID,
		WorkflowID: workflowID,
	})
	if err != nil {
		return &workflow.InternalServiceError{
			Message: fmt.Sprintf("assertCurrentExecution failed. Unable to load current record. Error: %v", err),
		}
	}
	return assertFn(currentRow)
}

func assertRunIDMismatch(runID sqlplugin.UUID, currentRunID sqlplugin.UUID) error {
	// zombie workflow creation with existence of current record, this is a noop
	if bytes.Equal(currentRunID, runID) {
		return &p.ConditionFailedError{Msg: fmt.Sprintf(
			"assertRunIDMismatch failed. Current run ID was %v, input %v",
			currentRunID,
			runID,
		)}
	}
	return nil
}

func updateCurrentExecution(
	tx sqlplugin.Tx,
	shardID int,
	domainID sqlplugin.UUID,
	workflowID string,
	runID sqlplugin.UUID,
	createRequestID string,
	state int,
	closeStatus int,
	startVersion int64,
	lastWriteVersion int64,
) error {

	result, err := tx.UpdateCurrentExecutions(&sqlplugin.CurrentExecutionsRow{
		ShardID:          int64(shardID),
		DomainID:         domainID,
		WorkflowID:       workflowID,
		RunID:            runID,
		CreateRequestID:  createRequestID,
		State:            state,
		CloseStatus:      closeStatus,
		StartVersion:     startVersion,
		LastWriteVersion: lastWriteVersion,
	})
	if err != nil {
		return &workflow.InternalServiceError{
			Message: fmt.Sprintf("updateCurrentExecution failed. Error: %v", err),
		}
	}
	rowsAffected, err := result.RowsAffected()
	if err != nil {
		return &workflow.InternalServiceError{
			Message: fmt.Sprintf("updateCurrentExecution failed. Failed to check number of rows updated in current_executions table. Error: %v", err),
		}
	}
	if rowsAffected != 1 {
		return &workflow.InternalServiceError{
			Message: fmt.Sprintf("updateCurrentExecution failed. %v rows of current_executions updated instead of 1.", rowsAffected),
		}
	}
	return nil
}

func buildExecutionRow(
	executionInfo *p.InternalWorkflowExecutionInfo,
	versionHistories *p.DataBlob,
	startVersion int64,
	lastWriteVersion int64,
	shardID int,
	parser serialization.Parser,
) (row *sqlplugin.ExecutionsRow, err error) {

	info := &sqlblobs.WorkflowExecutionInfo{
		TaskList:                                &executionInfo.TaskList,
		WorkflowTypeName:                        &executionInfo.WorkflowTypeName,
		WorkflowTimeoutSeconds:                  &executionInfo.WorkflowTimeout,
		DecisionTaskTimeoutSeconds:              &executionInfo.DecisionStartToCloseTimeout,
		ExecutionContext:                        executionInfo.ExecutionContext,
		State:                                   common.Int32Ptr(int32(executionInfo.State)),
		CloseStatus:                             common.Int32Ptr(int32(executionInfo.CloseStatus)),
		LastFirstEventID:                        &executionInfo.LastFirstEventID,
		LastEventTaskID:                         &executionInfo.LastEventTaskID,
		LastProcessedEvent:                      &executionInfo.LastProcessedEvent,
		StartTimeNanos:                          common.Int64Ptr(executionInfo.StartTimestamp.UnixNano()),
		LastUpdatedTimeNanos:                    common.Int64Ptr(executionInfo.LastUpdatedTimestamp.UnixNano()),
		CreateRequestID:                         &executionInfo.CreateRequestID,
		DecisionVersion:                         &executionInfo.DecisionVersion,
		DecisionScheduleID:                      &executionInfo.DecisionScheduleID,
		DecisionStartedID:                       &executionInfo.DecisionStartedID,
		DecisionRequestID:                       &executionInfo.DecisionRequestID,
		DecisionTimeout:                         &executionInfo.DecisionTimeout,
		DecisionAttempt:                         &executionInfo.DecisionAttempt,
		DecisionStartedTimestampNanos:           &executionInfo.DecisionStartedTimestamp,
		DecisionScheduledTimestampNanos:         &executionInfo.DecisionScheduledTimestamp,
		DecisionOriginalScheduledTimestampNanos: &executionInfo.DecisionOriginalScheduledTimestamp,
		StickyTaskList:                          &executionInfo.StickyTaskList,
		StickyScheduleToStartTimeout:            common.Int64Ptr(int64(executionInfo.StickyScheduleToStartTimeout)),
		ClientLibraryVersion:                    &executionInfo.ClientLibraryVersion,
		ClientFeatureVersion:                    &executionInfo.ClientFeatureVersion,
		ClientImpl:                              &executionInfo.ClientImpl,
		SignalCount:                             common.Int64Ptr(int64(executionInfo.SignalCount)),
		HistorySize:                             &executionInfo.HistorySize,
		CronSchedule:                            &executionInfo.CronSchedule,
		CompletionEventBatchID:                  &executionInfo.CompletionEventBatchID,
		HasRetryPolicy:                          &executionInfo.HasRetryPolicy,
		RetryAttempt:                            common.Int64Ptr(int64(executionInfo.Attempt)),
		RetryInitialIntervalSeconds:             &executionInfo.InitialInterval,
		RetryBackoffCoefficient:                 &executionInfo.BackoffCoefficient,
		RetryMaximumIntervalSeconds:             &executionInfo.MaximumInterval,
		RetryMaximumAttempts:                    &executionInfo.MaximumAttempts,
		RetryExpirationSeconds:                  &executionInfo.ExpirationSeconds,
		RetryExpirationTimeNanos:                common.Int64Ptr(executionInfo.ExpirationTime.UnixNano()),
		RetryNonRetryableErrors:                 executionInfo.NonRetriableErrors,
		EventStoreVersion:                       common.Int32Ptr(p.EventStoreVersion),
		EventBranchToken:                        executionInfo.BranchToken,
		AutoResetPoints:                         executionInfo.AutoResetPoints.Data,
		AutoResetPointsEncoding:                 common.StringPtr(string(executionInfo.AutoResetPoints.GetEncoding())),
		SearchAttributes:                        executionInfo.SearchAttributes,
		Memo:                                    executionInfo.Memo,
	}

	completionEvent := executionInfo.CompletionEvent
	if completionEvent != nil {
		info.CompletionEvent = completionEvent.Data
		info.CompletionEventEncoding = common.StringPtr(string(completionEvent.Encoding))
	}

	info.StartVersion = &startVersion
	if versionHistories == nil {
		// this is allowed
	} else {
		info.VersionHistories = versionHistories.Data
		info.VersionHistoriesEncoding = common.StringPtr(string(versionHistories.GetEncoding()))
	}

	if executionInfo.ParentDomainID != "" {
		info.ParentDomainID = sqlplugin.MustParseUUID(executionInfo.ParentDomainID)
		info.ParentWorkflowID = &executionInfo.ParentWorkflowID
		info.ParentRunID = sqlplugin.MustParseUUID(executionInfo.ParentRunID)
		info.InitiatedID = &executionInfo.InitiatedID
		info.CompletionEvent = nil
	}

	if executionInfo.CancelRequested {
		info.CancelRequested = common.BoolPtr(true)
		info.CancelRequestID = &executionInfo.CancelRequestID
	}

	blob, err := parser.WorkflowExecutionInfoToBlob(info)
	if err != nil {
		return nil, err
	}

	return &sqlplugin.ExecutionsRow{
		ShardID:          shardID,
		DomainID:         sqlplugin.MustParseUUID(executionInfo.DomainID),
		WorkflowID:       executionInfo.WorkflowID,
		RunID:            sqlplugin.MustParseUUID(executionInfo.RunID),
		NextEventID:      int64(executionInfo.NextEventID),
		LastWriteVersion: lastWriteVersion,
		Data:             blob.Data,
		DataEncoding:     string(blob.Encoding),
	}, nil
}

func (m *sqlExecutionManager) createExecution(
	tx sqlplugin.Tx,
	executionInfo *p.InternalWorkflowExecutionInfo,
	versionHistories *p.DataBlob,
	startVersion int64,
	lastWriteVersion int64,
	shardID int,
	parser serialization.Parser,
) error {

	// validate workflow state & close status
	if err := p.ValidateCreateWorkflowStateCloseStatus(
		executionInfo.State,
		executionInfo.CloseStatus); err != nil {
		return err
	}

	// TODO we should set the start time and last update time on business logic layer
	executionInfo.StartTimestamp = time.Now()
	executionInfo.LastUpdatedTimestamp = executionInfo.StartTimestamp

	row, err := buildExecutionRow(
		executionInfo,
		versionHistories,
		startVersion,
		lastWriteVersion,
		shardID,
		parser,
	)
	if err != nil {
		return err
	}
	result, err := tx.InsertIntoExecutions(row)
	if err != nil {
		if m.db.IsDupEntryError(err) {
			return &p.WorkflowExecutionAlreadyStartedError{
				Msg:              fmt.Sprintf("Workflow execution already running. WorkflowId: %v", executionInfo.WorkflowID),
				StartRequestID:   executionInfo.CreateRequestID,
				RunID:            executionInfo.RunID,
				State:            executionInfo.State,
				CloseStatus:      executionInfo.CloseStatus,
				LastWriteVersion: row.LastWriteVersion,
			}
		}
		return &workflow.InternalServiceError{
			Message: fmt.Sprintf("createExecution failed. Erorr: %v", err),
		}
	}
	rowsAffected, err := result.RowsAffected()
	if err != nil {
		return &workflow.InternalServiceError{
			Message: fmt.Sprintf("createExecution failed. Failed to verify number of rows affected. Erorr: %v", err),
		}
	}
	if rowsAffected != 1 {
		return &workflow.EntityNotExistsError{
			Message: fmt.Sprintf("createExecution failed. Affected %v rows updated instead of 1.", rowsAffected),
		}
	}

	return nil
}

func updateExecution(
	tx sqlplugin.Tx,
	executionInfo *p.InternalWorkflowExecutionInfo,
	versionHistories *p.DataBlob,
	startVersion int64,
	lastWriteVersion int64,
	shardID int,
	parser serialization.Parser,
) error {

	// validate workflow state & close status
	if err := p.ValidateUpdateWorkflowStateCloseStatus(
		executionInfo.State,
		executionInfo.CloseStatus); err != nil {
		return err
	}

	// TODO we should set the last update time on business logic layer
	executionInfo.LastUpdatedTimestamp = time.Now()

	row, err := buildExecutionRow(
		executionInfo,
		versionHistories,
		startVersion,
		lastWriteVersion,
		shardID,
		parser,
	)
	if err != nil {
		return err
	}
	result, err := tx.UpdateExecutions(row)
	if err != nil {
		return &workflow.InternalServiceError{
			Message: fmt.Sprintf("updateExecution failed. Erorr: %v", err),
		}
	}
	rowsAffected, err := result.RowsAffected()
	if err != nil {
		return &workflow.InternalServiceError{
			Message: fmt.Sprintf("updateExecution failed. Failed to verify number of rows affected. Erorr: %v", err),
		}
	}
	if rowsAffected != 1 {
		return &workflow.EntityNotExistsError{
			Message: fmt.Sprintf("updateExecution failed. Affected %v rows updated instead of 1.", rowsAffected),
		}
	}

	return nil
}<|MERGE_RESOLUTION|>--- conflicted
+++ resolved
@@ -37,7 +37,7 @@
 
 func applyWorkflowMutationTx(
 	tx sqlplugin.Tx,
-	shardID int,
+	shardID int, 
 	workflowMutation *p.InternalWorkflowMutation,
 	parser serialization.Parser,
 ) error {
@@ -72,13 +72,8 @@
 		versionHistories,
 		startVersion,
 		lastWriteVersion,
-<<<<<<< HEAD
-		shardID); err != nil {
-=======
-		currentVersion,
-		shardID,
-		parser); err != nil {
->>>>>>> 02528036
+		shardID,
+		parser); err != nil {
 		return &workflow.InternalServiceError{
 			Message: fmt.Sprintf("applyWorkflowMutationTx failed. Failed to update executions row. Erorr: %v", err),
 		}
@@ -231,18 +226,17 @@
 		}
 	}
 
-	if err := updateExecution(tx,
+	if err := 
+  
+  
+  
+  (tx,
 		executionInfo,
 		versionHistories,
 		startVersion,
 		lastWriteVersion,
-<<<<<<< HEAD
-		shardID); err != nil {
-=======
-		currentVersion,
-		shardID,
-		parser); err != nil {
->>>>>>> 02528036
+		shardID,
+		parser); err != nil {
 		return &workflow.InternalServiceError{
 			Message: fmt.Sprintf("applyWorkflowSnapshotTxAsReset failed. Failed to update executions row. Erorr: %v", err),
 		}
@@ -430,13 +424,8 @@
 		versionHistories,
 		startVersion,
 		lastWriteVersion,
-<<<<<<< HEAD
-		shardID); err != nil {
-=======
-		currentVersion,
-		shardID,
-		parser); err != nil {
->>>>>>> 02528036
+		shardID,
+		parser); err != nil {
 		return err
 	}
 
