--- conflicted
+++ resolved
@@ -455,13 +455,8 @@
 				ActivityTaskStartedEventAttributes: &types.ActivityTaskStartedEventAttributes{
 					ScheduledEventID: common.Int64Ptr(6),
 					Identity:         identity,
-<<<<<<< HEAD
-					RequestID:        common.StringPtr(uuid.New()),
+					RequestID:        uuid.New(),
 					Attempt:          0,
-=======
-					RequestID:        uuid.New(),
-					Attempt:          common.Int32Ptr(0),
->>>>>>> a9e9451a
 				},
 			},
 		}},
@@ -765,13 +760,8 @@
 				ActivityTaskStartedEventAttributes: &types.ActivityTaskStartedEventAttributes{
 					ScheduledEventID: common.Int64Ptr(6),
 					Identity:         identity,
-<<<<<<< HEAD
-					RequestID:        common.StringPtr(uuid.New()),
+					RequestID:        uuid.New(),
 					Attempt:          0,
-=======
-					RequestID:        uuid.New(),
-					Attempt:          common.Int32Ptr(0),
->>>>>>> a9e9451a
 				},
 			},
 		}},
@@ -1237,13 +1227,8 @@
 				ActivityTaskStartedEventAttributes: &types.ActivityTaskStartedEventAttributes{
 					ScheduledEventID: common.Int64Ptr(6),
 					Identity:         identity,
-<<<<<<< HEAD
-					RequestID:        common.StringPtr(uuid.New()),
+					RequestID:        uuid.New(),
 					Attempt:          0,
-=======
-					RequestID:        uuid.New(),
-					Attempt:          common.Int32Ptr(0),
->>>>>>> a9e9451a
 				},
 			},
 		}},
