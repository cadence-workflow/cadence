--- conflicted
+++ resolved
@@ -66,7 +66,6 @@
 
 	// BeanImpl stores persistence managers
 	BeanImpl struct {
-		params                        *Params
 		domainManager                 persistence.DomainManager
 		taskManager                   persistence.TaskManager
 		visibilityManager             persistence.VisibilityManager
@@ -82,16 +81,6 @@
 
 	// Params contains dependencies for persistence
 	Params struct {
-<<<<<<< HEAD
-		PersistenceConfig        config.Persistence
-		MetricsClient            metrics.Client
-		MessagingClient          messaging.Client
-		ESClient                 es.GenericClient
-		ESConfig                 *config.ElasticSearchConfig
-		PinotConfig              *config.PinotVisibilityConfig
-		PinotClient              pinot.GenericClient
-		ExecutionManagerWrappers persistence.ExecutionWrappers
-=======
 		PersistenceConfig config.Persistence
 		MetricsClient     metrics.Client
 		MessagingClient   messaging.Client
@@ -101,13 +90,13 @@
 		PinotClient       pinot.GenericClient
 		OSClient          es.GenericClient
 		OSConfig          *config.ElasticSearchConfig
->>>>>>> 0e96b3ea
 	}
 )
 
 // NewBeanFromFactory crate a new store bean using factory
 func NewBeanFromFactory(
 	factory Factory,
+	params *Params,
 	serviceConfig *service.Config,
 ) (Bean, error) {
 
@@ -121,7 +110,7 @@
 		return nil, err
 	}
 
-	visibilityMgr, err := factory.NewVisibilityManager(factory.GetParams(), serviceConfig)
+	visibilityMgr, err := factory.NewVisibilityManager(params, serviceConfig)
 	if err != nil {
 		return nil, err
 	}
@@ -324,7 +313,7 @@
 		return executionManager, nil
 	}
 
-	executionManager, err := s.executionManagerFactory.NewExecutionManager(shardID, s.params.ExecutionManagerWrappers)
+	executionManager, err := s.executionManagerFactory.NewExecutionManager(shardID)
 	if err != nil {
 		return nil, err
 	}
