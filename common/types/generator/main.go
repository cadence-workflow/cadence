--- conflicted
+++ resolved
@@ -429,17 +429,16 @@
 			MapperAdditions: historyMapperAdditions,
 		},
 		{
-<<<<<<< HEAD
 			ThriftPackage:   "github.com/uber/cadence/.gen/go/admin",
 			TypesFile:       "common/types/admin.go",
 			MapperFile:      "common/types/mapper/thrift/admin.go",
 			DuplicatePrefix: "Admin",
-=======
+    },
+    {
 			ThriftPackage:   "github.com/uber/cadence/.gen/go/matching",
 			TypesFile:       "common/types/matching.go",
 			MapperFile:      "common/types/mapper/thrift/matching.go",
 			DuplicatePrefix: "Matching",
->>>>>>> f3b9fdbe
 		},
 	}
 
