// Copyright (c) 2020 Uber Technologies, Inc.
//
// Permission is hereby granted, free of charge, to any person obtaining a copy
// of this software and associated documentation files (the "Software"), to deal
// in the Software without restriction, including without limitation the rights
// to use, copy, modify, merge, publish, distribute, sublicense, and/or sell
// copies of the Software, and to permit persons to whom the Software is
// furnished to do so, subject to the following conditions:
//
// The above copyright notice and this permission notice shall be included in
// all copies or substantial portions of the Software.
//
// THE SOFTWARE IS PROVIDED "AS IS", WITHOUT WARRANTY OF ANY KIND, EXPRESS OR
// IMPLIED, INCLUDING BUT NOT LIMITED TO THE WARRANTIES OF MERCHANTABILITY,
// FITNESS FOR A PARTICULAR PURPOSE AND NONINFRINGEMENT. IN NO EVENT SHALL THE
// AUTHORS OR COPYRIGHT HOLDERS BE LIABLE FOR ANY CLAIM, DAMAGES OR OTHER
// LIABILITY, WHETHER IN AN ACTION OF CONTRACT, TORT OR OTHERWISE, ARISING FROM,
// OUT OF OR IN CONNECTION WITH THE SOFTWARE OR THE USE OR OTHER DEALINGS IN
// THE SOFTWARE.

package replication

import (
	"testing"
	"time"

	"github.com/golang/mock/gomock"
	"github.com/pborman/uuid"
	"github.com/stretchr/testify/mock"
	"github.com/stretchr/testify/require"
	"github.com/stretchr/testify/suite"
	"github.com/uber-go/tally"

	"github.com/uber/cadence/.gen/go/admin/adminservicetest"
	"github.com/uber/cadence/.gen/go/history"
	"github.com/uber/cadence/.gen/go/history/historyservicetest"
	"github.com/uber/cadence/.gen/go/replicator"
	"github.com/uber/cadence/.gen/go/shared"
	"github.com/uber/cadence/client"
	"github.com/uber/cadence/common"
	"github.com/uber/cadence/common/cache"
	"github.com/uber/cadence/common/cluster"
	"github.com/uber/cadence/common/metrics"
	"github.com/uber/cadence/common/mocks"
	"github.com/uber/cadence/common/persistence"
	"github.com/uber/cadence/common/quotas"
	"github.com/uber/cadence/common/service/dynamicconfig"
	"github.com/uber/cadence/service/history/config"
	"github.com/uber/cadence/service/history/engine"
	"github.com/uber/cadence/service/history/shard"
)

type (
	taskProcessorSuite struct {
		suite.Suite
		*require.Assertions
		controller *gomock.Controller

		mockShard        *shard.TestContext
		mockEngine       *engine.MockEngine
		config           *config.Config
		historyClient    *historyservicetest.MockClient
		taskFetcher      *MockTaskFetcher
		mockDomainCache  *cache.MockDomainCache
		mockClientBean   *client.MockBean
		adminClient      *adminservicetest.MockClient
		clusterMetadata  *cluster.MockMetadata
		executionManager *mocks.ExecutionManager
		requestChan      chan *request
		taskExecutor     *MockTaskExecutor

		taskProcessor *taskProcessorImpl
	}
)

func TestTaskProcessorSuite(t *testing.T) {
	s := new(taskProcessorSuite)
	suite.Run(t, s)
}

func (s *taskProcessorSuite) SetupSuite() {

}

func (s *taskProcessorSuite) TearDownSuite() {

}

func (s *taskProcessorSuite) SetupTest() {
	s.Assertions = require.New(s.T())

	s.controller = gomock.NewController(s.T())
	s.mockShard = shard.NewTestContext(
		s.controller,
		&persistence.ShardInfo{
			ShardID:          0,
			RangeID:          1,
			TransferAckLevel: 0,
		},
		s.config,
	)

	s.mockDomainCache = s.mockShard.Resource.DomainCache
	s.mockClientBean = s.mockShard.Resource.ClientBean
	s.adminClient = s.mockShard.Resource.RemoteAdminClient
	s.clusterMetadata = s.mockShard.Resource.ClusterMetadata
	s.executionManager = s.mockShard.Resource.ExecutionMgr
	s.taskExecutor = NewMockTaskExecutor(s.controller)

	s.mockEngine = engine.NewMockEngine(s.controller)
	s.config = config.NewForTest()
	s.config.ReplicationTaskProcessorNoTaskRetryWait = dynamicconfig.GetDurationPropertyFnFilteredByTShardID(1 * time.Millisecond)
	s.historyClient = historyservicetest.NewMockClient(s.controller)
	metricsClient := metrics.NewClient(tally.NoopScope, metrics.History)
	s.requestChan = make(chan *request, 10)

	s.taskFetcher = NewMockTaskFetcher(s.controller)
	rateLimiter := quotas.NewDynamicRateLimiter(func() float64 {
		return 100
	})
	s.taskFetcher.EXPECT().GetSourceCluster().Return("standby").AnyTimes()
	s.taskFetcher.EXPECT().GetRequestChan().Return(s.requestChan).AnyTimes()
	s.taskFetcher.EXPECT().GetRateLimiter().Return(rateLimiter).AnyTimes()
	s.clusterMetadata.EXPECT().GetCurrentClusterName().Return("active").AnyTimes()

	s.taskProcessor = NewTaskProcessor(
		s.mockShard,
		s.mockEngine,
		s.config,
		metricsClient,
		s.taskFetcher,
		s.taskExecutor,
	).(*taskProcessorImpl)
}

func (s *taskProcessorSuite) TearDownTest() {
	s.controller.Finish()
	s.mockShard.Finish(s.T())
}

func (s *taskProcessorSuite) TestProcessResponse_NoTask() {
	response := &replicator.ReplicationMessages{
		LastRetrievedMessageId: common.Int64Ptr(100),
	}

	s.taskProcessor.processResponse(response)
	s.Equal(int64(100), s.taskProcessor.lastProcessedMessageID)
	s.Equal(int64(100), s.taskProcessor.lastRetrievedMessageID)
}

func (s *taskProcessorSuite) TestSendFetchMessageRequest() {
	s.taskProcessor.sendFetchMessageRequest()
	requestMessage := <-s.requestChan

	s.Equal(int32(0), requestMessage.token.GetShardID())
	s.Equal(int64(-1), requestMessage.token.GetLastProcessedMessageId())
	s.Equal(int64(-1), requestMessage.token.GetLastRetrievedMessageId())
}

func (s *taskProcessorSuite) TestHandleSyncShardStatus() {
	now := time.Now()
	s.mockEngine.EXPECT().SyncShardStatus(gomock.Any(), &history.SyncShardStatusRequest{
		SourceCluster: common.StringPtr("standby"),
		ShardId:       common.Int64Ptr(0),
		Timestamp:     common.Int64Ptr(now.UnixNano()),
	}).Return(nil).Times(1)

	err := s.taskProcessor.handleSyncShardStatus(&replicator.SyncShardStatus{
		Timestamp: common.Int64Ptr(now.UnixNano()),
	})
	s.NoError(err)
}

func (s *taskProcessorSuite) TestPutReplicationTaskToDLQ_SyncActivityReplicationTask() {
	domainID := uuid.New()
	workflowID := uuid.New()
	runID := uuid.New()
	task := &replicator.ReplicationTask{
		TaskType: replicator.ReplicationTaskTypeSyncActivity.Ptr(),
		SyncActivityTaskAttributes: &replicator.SyncActivityTaskAttributes{
			DomainId:   common.StringPtr(domainID),
			WorkflowId: common.StringPtr(workflowID),
			RunId:      common.StringPtr(runID),
		},
	}
	request := &persistence.PutReplicationTaskToDLQRequest{
		SourceClusterName: "standby",
		TaskInfo: &persistence.ReplicationTaskInfo{
			DomainID:   domainID,
			WorkflowID: workflowID,
			RunID:      runID,
			TaskType:   persistence.ReplicationTaskTypeSyncActivity,
		},
	}
	s.executionManager.On("PutReplicationTaskToDLQ", mock.Anything, request).Return(nil)
	err := s.taskProcessor.putReplicationTaskToDLQ(task)
	s.NoError(err)
}

<<<<<<< HEAD
func (s *taskProcessorSuite) TestPutReplicationTaskToDLQ_HistoryReplicationTask() {
	domainID := uuid.New()
	workflowID := uuid.New()
	runID := uuid.New()
	task := &replicator.ReplicationTask{
		TaskType: replicator.ReplicationTaskTypeHistory.Ptr(),
		HistoryTaskAttributes: &replicator.HistoryTaskAttributes{
			DomainId:     common.StringPtr(domainID),
			WorkflowId:   common.StringPtr(workflowID),
			RunId:        common.StringPtr(runID),
			FirstEventId: common.Int64Ptr(1),
			NextEventId:  common.Int64Ptr(1),
		},
	}
	request := &persistence.PutReplicationTaskToDLQRequest{
		SourceClusterName: "standby",
		TaskInfo: &persistence.ReplicationTaskInfo{
			DomainID:            domainID,
			WorkflowID:          workflowID,
			RunID:               runID,
			TaskType:            persistence.ReplicationTaskTypeHistory,
			LastReplicationInfo: make(map[string]*persistence.ReplicationInfo),
			FirstEventID:        int64(1),
			NextEventID:         int64(2),
		},
	}
	s.executionManager.On("PutReplicationTaskToDLQ", mock.Anything, request).Return(nil)
	err := s.taskProcessor.putReplicationTaskToDLQ(task)
	s.NoError(err)
}

=======
>>>>>>> 50a12eda
func (s *taskProcessorSuite) TestPutReplicationTaskToDLQ_HistoryV2ReplicationTask() {
	domainID := uuid.New()
	workflowID := uuid.New()
	runID := uuid.New()
	events := []*shared.HistoryEvent{
		{
			EventId: common.Int64Ptr(1),
			Version: common.Int64Ptr(1),
		},
	}
	serializer := s.mockShard.GetPayloadSerializer()
	data, err := serializer.SerializeBatchEvents(events, common.EncodingTypeThriftRW)
	s.NoError(err)
	task := &replicator.ReplicationTask{
		TaskType: replicator.ReplicationTaskTypeHistoryV2.Ptr(),
		HistoryTaskV2Attributes: &replicator.HistoryTaskV2Attributes{
			DomainId:   common.StringPtr(domainID),
			WorkflowId: common.StringPtr(workflowID),
			RunId:      common.StringPtr(runID),
			Events: &shared.DataBlob{
				EncodingType: shared.EncodingTypeThriftRW.Ptr(),
				Data:         data.Data,
			},
		},
	}
	request := &persistence.PutReplicationTaskToDLQRequest{
		SourceClusterName: "standby",
		TaskInfo: &persistence.ReplicationTaskInfo{
			DomainID:     domainID,
			WorkflowID:   workflowID,
			RunID:        runID,
			TaskType:     persistence.ReplicationTaskTypeHistory,
			FirstEventID: 1,
			NextEventID:  2,
			Version:      1,
		},
	}
	s.executionManager.On("PutReplicationTaskToDLQ", mock.Anything, request).Return(nil)
	err = s.taskProcessor.putReplicationTaskToDLQ(task)
	s.NoError(err)
}

func (s *taskProcessorSuite) TestGenerateDLQRequest_ReplicationTaskTypeHistoryV2() {
	domainID := uuid.New()
	workflowID := uuid.New()
	runID := uuid.New()
	events := []*shared.HistoryEvent{
		{
			EventId: common.Int64Ptr(1),
			Version: common.Int64Ptr(1),
		},
	}
	serializer := s.mockShard.GetPayloadSerializer()
	data, err := serializer.SerializeBatchEvents(events, common.EncodingTypeThriftRW)
	s.NoError(err)
	task := &replicator.ReplicationTask{
		TaskType: replicator.ReplicationTaskTypeHistoryV2.Ptr(),
		HistoryTaskV2Attributes: &replicator.HistoryTaskV2Attributes{
			DomainId:   common.StringPtr(domainID),
			WorkflowId: common.StringPtr(workflowID),
			RunId:      common.StringPtr(runID),
			Events: &shared.DataBlob{
				EncodingType: shared.EncodingTypeThriftRW.Ptr(),
				Data:         data.Data,
			},
		},
	}
	request, err := s.taskProcessor.generateDLQRequest(task)
	s.NoError(err)
	s.Equal("standby", request.SourceClusterName)
	s.Equal(int64(1), request.TaskInfo.FirstEventID)
	s.Equal(int64(2), request.TaskInfo.NextEventID)
	s.Equal(int64(1), request.TaskInfo.GetVersion())
	s.Equal(domainID, request.TaskInfo.GetDomainID())
	s.Equal(workflowID, request.TaskInfo.GetWorkflowID())
	s.Equal(runID, request.TaskInfo.GetRunID())
	s.Equal(persistence.ReplicationTaskTypeHistory, request.TaskInfo.GetTaskType())
}

func (s *taskProcessorSuite) TestGenerateDLQRequest_ReplicationTaskTypeSyncActivity() {
	domainID := uuid.New()
	workflowID := uuid.New()
	runID := uuid.New()
	task := &replicator.ReplicationTask{
		TaskType: replicator.ReplicationTaskTypeSyncActivity.Ptr(),
		SyncActivityTaskAttributes: &replicator.SyncActivityTaskAttributes{
			DomainId:    common.StringPtr(domainID),
			WorkflowId:  common.StringPtr(workflowID),
			RunId:       common.StringPtr(runID),
			ScheduledId: common.Int64Ptr(1),
		},
	}
	request, err := s.taskProcessor.generateDLQRequest(task)
	s.NoError(err)
	s.Equal("standby", request.SourceClusterName)
	s.Equal(int64(1), request.TaskInfo.ScheduledID)
	s.Equal(domainID, request.TaskInfo.GetDomainID())
	s.Equal(workflowID, request.TaskInfo.GetWorkflowID())
	s.Equal(runID, request.TaskInfo.GetRunID())
	s.Equal(persistence.ReplicationTaskTypeSyncActivity, request.TaskInfo.GetTaskType())
}<|MERGE_RESOLUTION|>--- conflicted
+++ resolved
@@ -197,40 +197,6 @@
 	s.NoError(err)
 }
 
-<<<<<<< HEAD
-func (s *taskProcessorSuite) TestPutReplicationTaskToDLQ_HistoryReplicationTask() {
-	domainID := uuid.New()
-	workflowID := uuid.New()
-	runID := uuid.New()
-	task := &replicator.ReplicationTask{
-		TaskType: replicator.ReplicationTaskTypeHistory.Ptr(),
-		HistoryTaskAttributes: &replicator.HistoryTaskAttributes{
-			DomainId:     common.StringPtr(domainID),
-			WorkflowId:   common.StringPtr(workflowID),
-			RunId:        common.StringPtr(runID),
-			FirstEventId: common.Int64Ptr(1),
-			NextEventId:  common.Int64Ptr(1),
-		},
-	}
-	request := &persistence.PutReplicationTaskToDLQRequest{
-		SourceClusterName: "standby",
-		TaskInfo: &persistence.ReplicationTaskInfo{
-			DomainID:            domainID,
-			WorkflowID:          workflowID,
-			RunID:               runID,
-			TaskType:            persistence.ReplicationTaskTypeHistory,
-			LastReplicationInfo: make(map[string]*persistence.ReplicationInfo),
-			FirstEventID:        int64(1),
-			NextEventID:         int64(2),
-		},
-	}
-	s.executionManager.On("PutReplicationTaskToDLQ", mock.Anything, request).Return(nil)
-	err := s.taskProcessor.putReplicationTaskToDLQ(task)
-	s.NoError(err)
-}
-
-=======
->>>>>>> 50a12eda
 func (s *taskProcessorSuite) TestPutReplicationTaskToDLQ_HistoryV2ReplicationTask() {
 	domainID := uuid.New()
 	workflowID := uuid.New()
