// Copyright (c) 2020 Uber Technologies, Inc.
//
// Permission is hereby granted, free of charge, to any person obtaining a copy
// of this software and associated documentation files (the "Software"), to deal
// in the Software without restriction, including without limitation the rights
// to use, copy, modify, merge, publish, distribute, sublicense, and/or sell
// copies of the Software, and to permit persons to whom the Software is
// furnished to do so, subject to the following conditions:
//
// The above copyright notice and this permission notice shall be included in
// all copies or substantial portions of the Software.
//
// THE SOFTWARE IS PROVIDED "AS IS", WITHOUT WARRANTY OF ANY KIND, EXPRESS OR
// IMPLIED, INCLUDING BUT NOT LIMITED TO THE WARRANTIES OF MERCHANTABILITY,
// FITNESS FOR A PARTICULAR PURPOSE AND NONINFRINGEMENT. IN NO EVENT SHALL THE
// AUTHORS OR COPYRIGHT HOLDERS BE LIABLE FOR ANY CLAIM, DAMAGES OR OTHER
// LIABILITY, WHETHER IN AN ACTION OF CONTRACT, TORT OR OTHERWISE, ARISING FROM,
// OUT OF OR IN CONNECTION WITH THE SOFTWARE OR THE USE OR OTHER DEALINGS IN
// THE SOFTWARE.

package execution

import (
	"context"
	"errors"
	"math/rand"
	"testing"
	"time"

	"github.com/pborman/uuid"
	"github.com/stretchr/testify/assert"
	"github.com/stretchr/testify/require"
	"github.com/stretchr/testify/suite"
	"github.com/uber-go/tally"
	"go.uber.org/mock/gomock"
	"go.uber.org/zap"
	"go.uber.org/zap/zaptest/observer"

	"github.com/uber/cadence/common"
	"github.com/uber/cadence/common/activecluster"
	"github.com/uber/cadence/common/backoff"
	"github.com/uber/cadence/common/cache"
	"github.com/uber/cadence/common/checksum"
	"github.com/uber/cadence/common/clock"
	"github.com/uber/cadence/common/cluster"
	commonConfig "github.com/uber/cadence/common/config"
	commonconstants "github.com/uber/cadence/common/constants"
	"github.com/uber/cadence/common/definition"
	"github.com/uber/cadence/common/dynamicconfig/dynamicproperties"
	"github.com/uber/cadence/common/log"
	"github.com/uber/cadence/common/log/tag"
	"github.com/uber/cadence/common/log/testlogger"
	"github.com/uber/cadence/common/metrics"
	"github.com/uber/cadence/common/persistence"
	"github.com/uber/cadence/common/testing/testdatagen"
	"github.com/uber/cadence/common/types"
	"github.com/uber/cadence/service/history/config"
	"github.com/uber/cadence/service/history/constants"
	"github.com/uber/cadence/service/history/events"
	"github.com/uber/cadence/service/history/query"
	"github.com/uber/cadence/service/history/shard"
	shardCtx "github.com/uber/cadence/service/history/shard"
)

type (
	mutableStateSuite struct {
		suite.Suite
		*require.Assertions

		controller      *gomock.Controller
		mockShard       *shard.TestContext
		mockEventsCache *events.MockCache

		msBuilder *mutableStateBuilder
		logger    log.Logger
		testScope tally.TestScope
	}
)

func TestMutableStateSuite(t *testing.T) {
	s := new(mutableStateSuite)
	suite.Run(t, s)
}

func (s *mutableStateSuite) SetupSuite() {

}

func (s *mutableStateSuite) TearDownSuite() {

}

func (s *mutableStateSuite) SetupTest() {
	s.Assertions = require.New(s.T())

	s.controller = gomock.NewController(s.T())

	s.mockShard = shard.NewTestContext(
		s.T(),
		s.controller,
		&persistence.ShardInfo{
			ShardID:          0,
			RangeID:          1,
			TransferAckLevel: 0,
		},
		config.NewForTest(),
	)
	// set the checksum probabilities to 100% for exercising during test
	s.mockShard.GetConfig().MutableStateChecksumGenProbability = func(domain string) int { return 100 }
	s.mockShard.GetConfig().MutableStateChecksumVerifyProbability = func(domain string) int { return 100 }
	s.mockShard.GetConfig().EnableRetryForChecksumFailure = func(domain string) bool { return true }

	s.mockEventsCache = s.mockShard.GetEventsCache().(*events.MockCache)

	s.testScope = s.mockShard.Resource.MetricsScope
	s.logger = s.mockShard.GetLogger()

	s.mockShard.Resource.DomainCache.EXPECT().GetDomainID(constants.TestDomainName).Return(constants.TestDomainID, nil).AnyTimes()

	s.msBuilder = newMutableStateBuilder(s.mockShard, s.logger, constants.TestLocalDomainEntry)
}

func (s *mutableStateSuite) TearDownTest() {
	s.controller.Finish()
	s.mockShard.Finish(s.T())
}

func (s *mutableStateSuite) TestErrorReturnedWhenSchedulingTooManyPendingActivities() {
	for i := 0; i < s.msBuilder.config.PendingActivitiesCountLimitError(); i++ {
		s.msBuilder.pendingActivityInfoIDs[int64(i)] = &persistence.ActivityInfo{}
	}

	_, _, _, _, _, err := s.msBuilder.AddActivityTaskScheduledEvent(nil, 1, &types.ScheduleActivityTaskDecisionAttributes{}, false)
	assert.Equal(s.T(), "Too many pending activities", err.Error())
}

func (s *mutableStateSuite) TestTransientDecisionCompletionFirstBatchReplicated_ReplicateDecisionCompleted() {
	version := int64(12)
	runID := uuid.New()
	s.msBuilder = NewMutableStateBuilderWithVersionHistoriesWithEventV2(
		s.mockShard,
		s.logger,
		version,
		runID,
		constants.TestGlobalDomainEntry,
	).(*mutableStateBuilder)

	newDecisionScheduleEvent, newDecisionStartedEvent := s.prepareTransientDecisionCompletionFirstBatchReplicated(version, runID)

	newDecisionCompletedEvent := &types.HistoryEvent{
		Version:   version,
		ID:        newDecisionStartedEvent.ID + 1,
		Timestamp: common.Int64Ptr(time.Now().UnixNano()),
		EventType: types.EventTypeDecisionTaskCompleted.Ptr(),
		DecisionTaskCompletedEventAttributes: &types.DecisionTaskCompletedEventAttributes{
			ScheduledEventID: newDecisionScheduleEvent.ID,
			StartedEventID:   newDecisionStartedEvent.ID,
			Identity:         "some random identity",
		},
	}
	err := s.msBuilder.ReplicateDecisionTaskCompletedEvent(newDecisionCompletedEvent)
	s.NoError(err)
	s.Equal(0, len(s.msBuilder.GetHistoryBuilder().transientHistory))
	s.Equal(0, len(s.msBuilder.GetHistoryBuilder().history))
}

func (s *mutableStateSuite) TestTransientDecisionCompletionFirstBatchReplicated_FailoverDecisionTimeout() {
	version := int64(12)
	runID := uuid.New()
	s.msBuilder = NewMutableStateBuilderWithVersionHistoriesWithEventV2(
		s.mockShard,
		s.logger,
		version,
		runID,
		constants.TestGlobalDomainEntry,
	).(*mutableStateBuilder)

	newDecisionScheduleEvent, newDecisionStartedEvent := s.prepareTransientDecisionCompletionFirstBatchReplicated(version, runID)

	s.NotNil(s.msBuilder.AddDecisionTaskTimedOutEvent(newDecisionScheduleEvent.ID, newDecisionStartedEvent.ID))
	s.Equal(0, len(s.msBuilder.GetHistoryBuilder().transientHistory))
	s.Equal(1, len(s.msBuilder.GetHistoryBuilder().history))
}

func (s *mutableStateSuite) TestTransientDecisionCompletionFirstBatchReplicated_FailoverDecisionFailed() {
	version := int64(12)
	runID := uuid.New()
	s.msBuilder = NewMutableStateBuilderWithVersionHistoriesWithEventV2(
		s.mockShard,
		s.logger,
		version,
		runID,
		constants.TestGlobalDomainEntry,
	).(*mutableStateBuilder)

	newDecisionScheduleEvent, newDecisionStartedEvent := s.prepareTransientDecisionCompletionFirstBatchReplicated(version, runID)

	s.NotNil(s.msBuilder.AddDecisionTaskFailedEvent(
		newDecisionScheduleEvent.ID,
		newDecisionStartedEvent.ID,
		types.DecisionTaskFailedCauseWorkflowWorkerUnhandledFailure,
		[]byte("some random decision failure details"),
		"some random decision failure identity",
		"", "", "", "", 0, "",
	))
	s.Equal(0, len(s.msBuilder.GetHistoryBuilder().transientHistory))
	s.Equal(1, len(s.msBuilder.GetHistoryBuilder().history))
}

func (s *mutableStateSuite) TestShouldBufferEvent() {
	// workflow status events will be assign event ID immediately
	workflowEvents := map[types.EventType]bool{
		types.EventTypeWorkflowExecutionStarted:        true,
		types.EventTypeWorkflowExecutionCompleted:      true,
		types.EventTypeWorkflowExecutionFailed:         true,
		types.EventTypeWorkflowExecutionTimedOut:       true,
		types.EventTypeWorkflowExecutionTerminated:     true,
		types.EventTypeWorkflowExecutionContinuedAsNew: true,
		types.EventTypeWorkflowExecutionCanceled:       true,
	}

	// decision events will be assign event ID immediately
	decisionTaskEvents := map[types.EventType]bool{
		types.EventTypeDecisionTaskScheduled: true,
		types.EventTypeDecisionTaskStarted:   true,
		types.EventTypeDecisionTaskCompleted: true,
		types.EventTypeDecisionTaskFailed:    true,
		types.EventTypeDecisionTaskTimedOut:  true,
	}

	// events corresponding to decisions from client will be assign event ID immediately
	decisionEvents := map[types.EventType]bool{
		types.EventTypeWorkflowExecutionCompleted:                      true,
		types.EventTypeWorkflowExecutionFailed:                         true,
		types.EventTypeWorkflowExecutionCanceled:                       true,
		types.EventTypeWorkflowExecutionContinuedAsNew:                 true,
		types.EventTypeActivityTaskScheduled:                           true,
		types.EventTypeActivityTaskCancelRequested:                     true,
		types.EventTypeTimerStarted:                                    true,
		types.EventTypeTimerCanceled:                                   true,
		types.EventTypeCancelTimerFailed:                               true,
		types.EventTypeRequestCancelExternalWorkflowExecutionInitiated: true,
		types.EventTypeMarkerRecorded:                                  true,
		types.EventTypeStartChildWorkflowExecutionInitiated:            true,
		types.EventTypeSignalExternalWorkflowExecutionInitiated:        true,
		types.EventTypeUpsertWorkflowSearchAttributes:                  true,
	}

	// other events will not be assign event ID immediately
	otherEvents := map[types.EventType]bool{}
OtherEventsLoop:
	for _, eventType := range types.EventTypeValues() {
		if _, ok := workflowEvents[eventType]; ok {
			continue OtherEventsLoop
		}
		if _, ok := decisionTaskEvents[eventType]; ok {
			continue OtherEventsLoop
		}
		if _, ok := decisionEvents[eventType]; ok {
			continue OtherEventsLoop
		}
		otherEvents[eventType] = true
	}

	// test workflowEvents, decisionTaskEvents, decisionEvents will return true
	for eventType := range workflowEvents {
		s.False(s.msBuilder.shouldBufferEvent(eventType))
	}
	for eventType := range decisionTaskEvents {
		s.False(s.msBuilder.shouldBufferEvent(eventType))
	}
	for eventType := range decisionEvents {
		s.False(s.msBuilder.shouldBufferEvent(eventType))
	}
	// other events will return false
	for eventType := range otherEvents {
		s.True(s.msBuilder.shouldBufferEvent(eventType))
	}

	// +1 is because DecisionTypeCancelTimer will be mapped
	// to either types.EventTypeTimerCanceled, or types.EventTypeCancelTimerFailed.
	s.Equal(len(types.DecisionTypeValues())+1, len(decisionEvents),
		"This assertaion will be broken a new decision is added and no corresponding logic added to shouldBufferEvent()")
}

func (s *mutableStateSuite) TestReorderEvents() {
	domainID := constants.TestDomainID
	we := types.WorkflowExecution{
		WorkflowID: "wId",
		RunID:      constants.TestRunID,
	}
	tl := "testTaskList"
	activityID := "activity_id"
	activityResult := []byte("activity_result")

	info := &persistence.WorkflowExecutionInfo{
		DomainID:                    domainID,
		WorkflowID:                  we.GetWorkflowID(),
		RunID:                       we.GetRunID(),
		TaskList:                    tl,
		WorkflowTypeName:            "wType",
		WorkflowTimeout:             200,
		DecisionStartToCloseTimeout: 100,
		State:                       persistence.WorkflowStateRunning,
		CloseStatus:                 persistence.WorkflowCloseStatusNone,
		NextEventID:                 int64(8),
		LastProcessedEvent:          int64(3),
		LastUpdatedTimestamp:        time.Now(),
		DecisionVersion:             commonconstants.EmptyVersion,
		DecisionScheduleID:          commonconstants.EmptyEventID,
		DecisionStartedID:           commonconstants.EmptyEventID,
		DecisionTimeout:             100,
	}

	activityInfos := map[int64]*persistence.ActivityInfo{
		5: {
			Version:                int64(1),
			ScheduleID:             int64(5),
			ScheduledTime:          time.Now(),
			StartedID:              commonconstants.EmptyEventID,
			StartedTime:            time.Now(),
			ActivityID:             activityID,
			ScheduleToStartTimeout: 100,
			ScheduleToCloseTimeout: 200,
			StartToCloseTimeout:    300,
			HeartbeatTimeout:       50,
		},
	}

	bufferedEvents := []*types.HistoryEvent{
		{
			ID:        commonconstants.BufferedEventID,
			EventType: types.EventTypeActivityTaskCompleted.Ptr(),
			Version:   1,
			ActivityTaskCompletedEventAttributes: &types.ActivityTaskCompletedEventAttributes{
				Result:           []byte(activityResult),
				ScheduledEventID: 5,
				StartedEventID:   commonconstants.BufferedEventID,
			},
		},
		{
			ID:        commonconstants.BufferedEventID,
			EventType: types.EventTypeActivityTaskStarted.Ptr(),
			Version:   1,
			ActivityTaskStartedEventAttributes: &types.ActivityTaskStartedEventAttributes{
				ScheduledEventID: 5,
			},
		},
	}

	dbState := &persistence.WorkflowMutableState{
		ExecutionInfo:  info,
		ActivityInfos:  activityInfos,
		BufferedEvents: bufferedEvents,
	}

	err := s.msBuilder.Load(context.Background(), dbState)
	s.Nil(err)

	s.Equal(types.EventTypeActivityTaskStarted, s.msBuilder.bufferedEvents[0].GetEventType())
	s.Equal(int64(-123), s.msBuilder.bufferedEvents[0].ID)
	s.Equal(int64(5), s.msBuilder.bufferedEvents[0].ActivityTaskStartedEventAttributes.GetScheduledEventID())
	s.Equal(types.EventTypeActivityTaskCompleted, s.msBuilder.bufferedEvents[1].GetEventType())
	s.Equal(int64(-123), s.msBuilder.bufferedEvents[1].ID)
	s.Equal(int64(-123), s.msBuilder.bufferedEvents[1].ActivityTaskCompletedEventAttributes.GetStartedEventID())
	s.Equal(int64(5), s.msBuilder.bufferedEvents[1].ActivityTaskCompletedEventAttributes.GetScheduledEventID())

	err = s.msBuilder.FlushBufferedEvents()
	s.Nil(err)

	s.Equal(types.EventTypeActivityTaskStarted, s.msBuilder.hBuilder.history[0].GetEventType())
	s.Equal(int64(8), s.msBuilder.hBuilder.history[0].ID)
	s.Equal(int64(5), s.msBuilder.hBuilder.history[0].ActivityTaskStartedEventAttributes.GetScheduledEventID())
	s.Equal(types.EventTypeActivityTaskCompleted, s.msBuilder.hBuilder.history[1].GetEventType())
	s.Equal(int64(9), s.msBuilder.hBuilder.history[1].ID)
	s.Equal(int64(8), s.msBuilder.hBuilder.history[1].ActivityTaskCompletedEventAttributes.GetStartedEventID())
	s.Equal(int64(5), s.msBuilder.hBuilder.history[1].ActivityTaskCompletedEventAttributes.GetScheduledEventID())
}

func (s *mutableStateSuite) TestChecksum() {
	testCases := []struct {
		name                 string
		enableBufferedEvents bool
		closeTxFunc          func(ms *mutableStateBuilder) (checksum.Checksum, error)
	}{
		{
			name: "closeTransactionAsSnapshot",
			closeTxFunc: func(ms *mutableStateBuilder) (checksum.Checksum, error) {
				snapshot, _, err := ms.CloseTransactionAsSnapshot(time.Now(), TransactionPolicyPassive)
				if err != nil {
					return checksum.Checksum{}, err
				}
				return snapshot.Checksum, err
			},
		},
		{
			name:                 "closeTransactionAsMutation",
			enableBufferedEvents: true,
			closeTxFunc: func(ms *mutableStateBuilder) (checksum.Checksum, error) {
				mutation, _, err := ms.CloseTransactionAsMutation(time.Now(), TransactionPolicyPassive)
				if err != nil {
					return checksum.Checksum{}, err
				}
				return mutation.Checksum, err
			},
		},
	}

	loadErrorsFunc := func() int64 {
		counter := s.testScope.Snapshot().Counters()["test.mutable_state_checksum_mismatch+operation=WorkflowContext"]
		if counter != nil {
			return counter.Value()
		}
		return 0
	}

	var loadErrors int64

	for _, tc := range testCases {
		s.T().Run(tc.name, func(t *testing.T) {
			dbState := buildWorkflowMutableState()
			if !tc.enableBufferedEvents {
				dbState.BufferedEvents = nil
			}

			// create mutable state and verify checksum is generated on close
			loadErrors = loadErrorsFunc()
			s.msBuilder.Load(context.Background(), dbState)
			s.Equal(loadErrors, loadErrorsFunc()) // no errors expected
			s.EqualValues(dbState.Checksum, s.msBuilder.checksum)
			s.msBuilder.domainEntry = s.newDomainCacheEntry()
			csum, err := tc.closeTxFunc(s.msBuilder)
			s.Nil(err)
			s.NotNil(csum.Value)
			s.Equal(checksum.FlavorIEEECRC32OverThriftBinary, csum.Flavor)
			s.Equal(mutableStateChecksumPayloadV1, csum.Version)
			s.EqualValues(csum, s.msBuilder.checksum)

			// verify checksum is verified on Load
			dbState.Checksum = csum
			err = s.msBuilder.Load(context.Background(), dbState)
			s.NoError(err)
			s.Equal(loadErrors, loadErrorsFunc())

			// generate checksum again and verify its the same
			csum, err = tc.closeTxFunc(s.msBuilder)
			s.Nil(err)
			s.NotNil(csum.Value)
			s.Equal(dbState.Checksum.Value, csum.Value)

			// modify checksum and verify Load fails
			dbState.Checksum.Value[0]++
			err = s.msBuilder.Load(context.Background(), dbState)
			s.Error(err)
			s.Equal(loadErrors+1, loadErrorsFunc())
			s.EqualValues(dbState.Checksum, s.msBuilder.checksum)

			// test checksum is invalidated
			loadErrors = loadErrorsFunc()
			s.mockShard.GetConfig().MutableStateChecksumInvalidateBefore = func(...dynamicproperties.FilterOption) float64 {
				return float64((s.msBuilder.executionInfo.LastUpdatedTimestamp.UnixNano() / int64(time.Second)) + 1)
			}
			err = s.msBuilder.Load(context.Background(), dbState)
			s.NoError(err)
			s.Equal(loadErrors, loadErrorsFunc())
			s.EqualValues(checksum.Checksum{}, s.msBuilder.checksum)

			// revert the config value for the next test case
			s.mockShard.GetConfig().MutableStateChecksumInvalidateBefore = func(...dynamicproperties.FilterOption) float64 {
				return float64(0)
			}
		})
	}
}

func (s *mutableStateSuite) TestChecksumProbabilities() {
	for _, prob := range []int{0, 100} {
		s.mockShard.GetConfig().MutableStateChecksumGenProbability = func(domain string) int { return prob }
		s.mockShard.GetConfig().MutableStateChecksumVerifyProbability = func(domain string) int { return prob }
		for i := 0; i < 100; i++ {
			shouldGenerate := s.msBuilder.shouldGenerateChecksum()
			shouldVerify := s.msBuilder.shouldVerifyChecksum()
			s.Equal(prob == 100, shouldGenerate)
			s.Equal(prob == 100, shouldVerify)
		}
	}
}

func (s *mutableStateSuite) TestChecksumShouldInvalidate() {
	s.mockShard.GetConfig().MutableStateChecksumInvalidateBefore = func(...dynamicproperties.FilterOption) float64 { return 0 }
	s.False(s.msBuilder.shouldInvalidateChecksum())
	s.msBuilder.executionInfo.LastUpdatedTimestamp = time.Now()
	s.mockShard.GetConfig().MutableStateChecksumInvalidateBefore = func(...dynamicproperties.FilterOption) float64 {
		return float64((s.msBuilder.executionInfo.LastUpdatedTimestamp.UnixNano() / int64(time.Second)) + 1)
	}
	s.True(s.msBuilder.shouldInvalidateChecksum())
	s.mockShard.GetConfig().MutableStateChecksumInvalidateBefore = func(...dynamicproperties.FilterOption) float64 {
		return float64((s.msBuilder.executionInfo.LastUpdatedTimestamp.UnixNano() / int64(time.Second)) - 1)
	}
	s.False(s.msBuilder.shouldInvalidateChecksum())
}

func (s *mutableStateSuite) TestTrimEvents() {
	var input []*types.HistoryEvent
	output := s.msBuilder.trimEventsAfterWorkflowClose(input)
	s.Equal(input, output)

	input = []*types.HistoryEvent{}
	output = s.msBuilder.trimEventsAfterWorkflowClose(input)
	s.Equal(input, output)

	input = []*types.HistoryEvent{
		{
			EventType: types.EventTypeActivityTaskCanceled.Ptr(),
		},
		{
			EventType: types.EventTypeWorkflowExecutionSignaled.Ptr(),
		},
	}
	output = s.msBuilder.trimEventsAfterWorkflowClose(input)
	s.Equal(input, output)

	input = []*types.HistoryEvent{
		{
			EventType: types.EventTypeActivityTaskCanceled.Ptr(),
		},
		{
			EventType: types.EventTypeWorkflowExecutionCompleted.Ptr(),
		},
	}
	output = s.msBuilder.trimEventsAfterWorkflowClose(input)
	s.Equal(input, output)

	input = []*types.HistoryEvent{
		{
			EventType: types.EventTypeWorkflowExecutionCompleted.Ptr(),
		},
		{
			EventType: types.EventTypeActivityTaskCanceled.Ptr(),
		},
	}
	output = s.msBuilder.trimEventsAfterWorkflowClose(input)
	s.Equal([]*types.HistoryEvent{
		{
			EventType: types.EventTypeWorkflowExecutionCompleted.Ptr(),
		},
	}, output)
}

func (s *mutableStateSuite) TestMergeMapOfByteArray() {
	var currentMap map[string][]byte
	var newMap map[string][]byte
	resultMap := mergeMapOfByteArray(currentMap, newMap)
	s.Equal(make(map[string][]byte), resultMap)

	newMap = map[string][]byte{"key": []byte("val")}
	resultMap = mergeMapOfByteArray(currentMap, newMap)
	s.Equal(newMap, resultMap)

	currentMap = map[string][]byte{"number": []byte("1")}
	resultMap = mergeMapOfByteArray(currentMap, newMap)
	s.Equal(2, len(resultMap))
}

func (s *mutableStateSuite) TestEventReapplied() {
	runID := uuid.New()
	eventID := int64(1)
	version := int64(2)
	dedupResource := definition.NewEventReappliedID(runID, eventID, version)
	isReapplied := s.msBuilder.IsResourceDuplicated(dedupResource)
	s.False(isReapplied)
	s.msBuilder.UpdateDuplicatedResource(dedupResource)
	isReapplied = s.msBuilder.IsResourceDuplicated(dedupResource)
	s.True(isReapplied)
}

func (s *mutableStateSuite) TestTransientDecisionTaskSchedule_CurrentVersionChanged() {
	version := int64(2000)
	runID := uuid.New()
	s.msBuilder = NewMutableStateBuilderWithVersionHistoriesWithEventV2(
		s.mockShard,
		s.logger,
		version,
		runID,
		constants.TestGlobalDomainEntry,
	).(*mutableStateBuilder)
	decisionScheduleEvent, decisionStartedEvent := s.prepareTransientDecisionCompletionFirstBatchReplicated(version, runID)
	decisionFailedEvent := &types.HistoryEvent{
		Version:   version,
		ID:        3,
		Timestamp: common.Int64Ptr(time.Now().UnixNano()),
		EventType: types.EventTypeDecisionTaskFailed.Ptr(),
		DecisionTaskFailedEventAttributes: &types.DecisionTaskFailedEventAttributes{
			ScheduledEventID: decisionScheduleEvent.ID,
			StartedEventID:   decisionStartedEvent.ID,
		},
	}
	err := s.msBuilder.ReplicateDecisionTaskFailedEvent(decisionFailedEvent)
	s.NoError(err)

	err = s.msBuilder.UpdateCurrentVersion(version+1, true)
	s.NoError(err)
	versionHistories := s.msBuilder.GetVersionHistories()
	versionHistory, err := versionHistories.GetCurrentVersionHistory()
	s.NoError(err)
	versionHistory.AddOrUpdateItem(&persistence.VersionHistoryItem{
		EventID: 3,
		Version: version,
	})

	now := time.Now()
	di, err := s.msBuilder.AddDecisionTaskScheduledEventAsHeartbeat(true, now.UnixNano())
	s.NoError(err)
	s.NotNil(di)

	s.Equal(int64(0), s.msBuilder.GetExecutionInfo().DecisionAttempt)
	s.Equal(0, len(s.msBuilder.GetHistoryBuilder().transientHistory))
	s.Equal(1, len(s.msBuilder.GetHistoryBuilder().history))
}

func (s *mutableStateSuite) TestTransientDecisionTaskStart_CurrentVersionChanged() {
	version := int64(2000)
	runID := uuid.New()
	s.msBuilder = NewMutableStateBuilderWithVersionHistoriesWithEventV2(
		s.mockShard,
		s.logger,
		version,
		runID,
		constants.TestGlobalDomainEntry,
	).(*mutableStateBuilder)
	decisionScheduleEvent, decisionStartedEvent := s.prepareTransientDecisionCompletionFirstBatchReplicated(version, runID)
	decisionFailedEvent := &types.HistoryEvent{
		Version:   version,
		ID:        3,
		Timestamp: common.Int64Ptr(time.Now().UnixNano()),
		EventType: types.EventTypeDecisionTaskFailed.Ptr(),
		DecisionTaskFailedEventAttributes: &types.DecisionTaskFailedEventAttributes{
			ScheduledEventID: decisionScheduleEvent.ID,
			StartedEventID:   decisionStartedEvent.ID,
		},
	}
	err := s.msBuilder.ReplicateDecisionTaskFailedEvent(decisionFailedEvent)
	s.NoError(err)

	decisionScheduleID := int64(4)
	now := time.Now()
	tasklist := "some random tasklist"
	decisionTimeoutSecond := int32(11)
	decisionAttempt := int64(2)
	newDecisionScheduleEvent := &types.HistoryEvent{
		Version:   version,
		ID:        decisionScheduleID,
		Timestamp: common.Int64Ptr(now.UnixNano()),
		EventType: types.EventTypeDecisionTaskScheduled.Ptr(),
		DecisionTaskScheduledEventAttributes: &types.DecisionTaskScheduledEventAttributes{
			TaskList:                   &types.TaskList{Name: tasklist},
			StartToCloseTimeoutSeconds: common.Int32Ptr(decisionTimeoutSecond),
			Attempt:                    decisionAttempt,
		},
	}
	di, err := s.msBuilder.ReplicateDecisionTaskScheduledEvent(
		newDecisionScheduleEvent.Version,
		newDecisionScheduleEvent.ID,
		newDecisionScheduleEvent.DecisionTaskScheduledEventAttributes.TaskList.GetName(),
		newDecisionScheduleEvent.DecisionTaskScheduledEventAttributes.GetStartToCloseTimeoutSeconds(),
		newDecisionScheduleEvent.DecisionTaskScheduledEventAttributes.GetAttempt(),
		0,
		0,
		false,
	)
	s.NoError(err)
	s.NotNil(di)

	err = s.msBuilder.UpdateCurrentVersion(version+1, true)
	s.NoError(err)
	versionHistories := s.msBuilder.GetVersionHistories()
	versionHistory, err := versionHistories.GetCurrentVersionHistory()
	s.NoError(err)
	versionHistory.AddOrUpdateItem(&persistence.VersionHistoryItem{
		EventID: 3,
		Version: version,
	})

	_, _, err = s.msBuilder.AddDecisionTaskStartedEvent(
		decisionScheduleID,
		uuid.New(),
		&types.PollForDecisionTaskRequest{
			Identity: IdentityHistoryService,
		},
	)
	s.NoError(err)

	s.Equal(0, len(s.msBuilder.GetHistoryBuilder().transientHistory))
	s.Equal(2, len(s.msBuilder.GetHistoryBuilder().history))
}

func (s *mutableStateSuite) prepareTransientDecisionCompletionFirstBatchReplicated(version int64, runID string) (*types.HistoryEvent, *types.HistoryEvent) {
	domainID := constants.TestDomainID
	execution := types.WorkflowExecution{
		WorkflowID: "some random workflow ID",
		RunID:      runID,
	}

	now := time.Now()
	workflowType := "some random workflow type"
	tasklist := "some random tasklist"
	workflowTimeoutSecond := int32(222)
	decisionTimeoutSecond := int32(11)
	decisionAttempt := int64(0)
	partitionConfig := map[string]string{
		"zone": "dca",
	}

	eventID := int64(1)
	workflowStartEvent := &types.HistoryEvent{
		Version:   version,
		ID:        eventID,
		Timestamp: common.Int64Ptr(now.UnixNano()),
		EventType: types.EventTypeWorkflowExecutionStarted.Ptr(),
		WorkflowExecutionStartedEventAttributes: &types.WorkflowExecutionStartedEventAttributes{
			WorkflowType:                        &types.WorkflowType{Name: workflowType},
			TaskList:                            &types.TaskList{Name: tasklist},
			Input:                               nil,
			ExecutionStartToCloseTimeoutSeconds: common.Int32Ptr(workflowTimeoutSecond),
			TaskStartToCloseTimeoutSeconds:      common.Int32Ptr(decisionTimeoutSecond),
			PartitionConfig:                     partitionConfig,
		},
	}
	eventID++

	decisionScheduleEvent := &types.HistoryEvent{
		Version:   version,
		ID:        eventID,
		Timestamp: common.Int64Ptr(now.UnixNano()),
		EventType: types.EventTypeDecisionTaskScheduled.Ptr(),
		DecisionTaskScheduledEventAttributes: &types.DecisionTaskScheduledEventAttributes{
			TaskList:                   &types.TaskList{Name: tasklist},
			StartToCloseTimeoutSeconds: common.Int32Ptr(decisionTimeoutSecond),
			Attempt:                    decisionAttempt,
		},
	}
	eventID++

	decisionStartedEvent := &types.HistoryEvent{
		Version:   version,
		ID:        eventID,
		Timestamp: common.Int64Ptr(now.UnixNano()),
		EventType: types.EventTypeDecisionTaskStarted.Ptr(),
		DecisionTaskStartedEventAttributes: &types.DecisionTaskStartedEventAttributes{
			ScheduledEventID: decisionScheduleEvent.ID,
			RequestID:        uuid.New(),
		},
	}
	eventID++

	decisionFailedEvent := &types.HistoryEvent{
		Version:   version,
		ID:        eventID,
		Timestamp: common.Int64Ptr(now.UnixNano()),
		EventType: types.EventTypeDecisionTaskFailed.Ptr(),
		DecisionTaskFailedEventAttributes: &types.DecisionTaskFailedEventAttributes{
			ScheduledEventID: decisionScheduleEvent.ID,
			StartedEventID:   decisionStartedEvent.ID,
		},
	}
	eventID++

	s.mockEventsCache.EXPECT().PutEvent(
		domainID, execution.GetWorkflowID(), execution.GetRunID(),
		workflowStartEvent.ID, workflowStartEvent,
	).Times(1)
	err := s.msBuilder.ReplicateWorkflowExecutionStartedEvent(
		nil,
		execution,
		uuid.New(),
		workflowStartEvent,
		false,
	)
	s.Nil(err)

	// setup transient decision
	di, err := s.msBuilder.ReplicateDecisionTaskScheduledEvent(
		decisionScheduleEvent.Version,
		decisionScheduleEvent.ID,
		decisionScheduleEvent.DecisionTaskScheduledEventAttributes.TaskList.GetName(),
		decisionScheduleEvent.DecisionTaskScheduledEventAttributes.GetStartToCloseTimeoutSeconds(),
		decisionScheduleEvent.DecisionTaskScheduledEventAttributes.GetAttempt(),
		0,
		0,
		false,
	)
	s.Nil(err)
	s.NotNil(di)

	di, err = s.msBuilder.ReplicateDecisionTaskStartedEvent(nil,
		decisionStartedEvent.Version,
		decisionScheduleEvent.ID,
		decisionStartedEvent.ID,
		decisionStartedEvent.DecisionTaskStartedEventAttributes.GetRequestID(),
		decisionStartedEvent.GetTimestamp(),
	)
	s.Nil(err)
	s.NotNil(di)

	err = s.msBuilder.ReplicateDecisionTaskFailedEvent(decisionFailedEvent)
	s.Nil(err)

	decisionAttempt = int64(123)
	newDecisionScheduleEvent := &types.HistoryEvent{
		Version:   version,
		ID:        eventID,
		Timestamp: common.Int64Ptr(now.UnixNano()),
		EventType: types.EventTypeDecisionTaskScheduled.Ptr(),
		DecisionTaskScheduledEventAttributes: &types.DecisionTaskScheduledEventAttributes{
			TaskList:                   &types.TaskList{Name: tasklist},
			StartToCloseTimeoutSeconds: common.Int32Ptr(decisionTimeoutSecond),
			Attempt:                    decisionAttempt,
		},
	}
	eventID++

	newDecisionStartedEvent := &types.HistoryEvent{
		Version:   version,
		ID:        eventID,
		Timestamp: common.Int64Ptr(now.UnixNano()),
		EventType: types.EventTypeDecisionTaskStarted.Ptr(),
		DecisionTaskStartedEventAttributes: &types.DecisionTaskStartedEventAttributes{
			ScheduledEventID: decisionScheduleEvent.ID,
			RequestID:        uuid.New(),
		},
	}
	eventID++ //nolint:ineffassign

	di, err = s.msBuilder.ReplicateDecisionTaskScheduledEvent(
		newDecisionScheduleEvent.Version,
		newDecisionScheduleEvent.ID,
		newDecisionScheduleEvent.DecisionTaskScheduledEventAttributes.TaskList.GetName(),
		newDecisionScheduleEvent.DecisionTaskScheduledEventAttributes.GetStartToCloseTimeoutSeconds(),
		newDecisionScheduleEvent.DecisionTaskScheduledEventAttributes.GetAttempt(),
		0,
		0,
		false,
	)
	s.Nil(err)
	s.NotNil(di)

	di, err = s.msBuilder.ReplicateDecisionTaskStartedEvent(nil,
		newDecisionStartedEvent.Version,
		newDecisionScheduleEvent.ID,
		newDecisionStartedEvent.ID,
		newDecisionStartedEvent.DecisionTaskStartedEventAttributes.GetRequestID(),
		newDecisionStartedEvent.GetTimestamp(),
	)
	s.Nil(err)
	s.NotNil(di)

	return newDecisionScheduleEvent, newDecisionStartedEvent
}

func (s *mutableStateSuite) TestLoad_BackwardsCompatibility() {
	mutableState := buildWorkflowMutableState()

	s.msBuilder.Load(context.Background(), mutableState)

	s.Equal(constants.TestDomainID, s.msBuilder.pendingChildExecutionInfoIDs[81].DomainID)
}

func (s *mutableStateSuite) TestUpdateCurrentVersion_WorkflowOpen() {
	mutableState := buildWorkflowMutableState()

	s.msBuilder.Load(context.Background(), mutableState)
	s.Equal(commonconstants.EmptyVersion, s.msBuilder.GetCurrentVersion())

	version := int64(2000)
	s.msBuilder.UpdateCurrentVersion(version, false)
	s.Equal(version, s.msBuilder.GetCurrentVersion())
}

func (s *mutableStateSuite) TestUpdateCurrentVersion_WorkflowClosed() {
	mutableState := buildWorkflowMutableState()
	mutableState.ExecutionInfo.State = persistence.WorkflowStateCompleted
	mutableState.ExecutionInfo.CloseStatus = persistence.WorkflowCloseStatusCompleted

	s.msBuilder.Load(context.Background(), mutableState)
	s.Equal(commonconstants.EmptyVersion, s.msBuilder.GetCurrentVersion())

	versionHistory, err := mutableState.VersionHistories.GetCurrentVersionHistory()
	s.NoError(err)
	lastItem, err := versionHistory.GetLastItem()
	s.NoError(err)
	lastWriteVersion := lastItem.Version

	version := int64(2000)
	s.msBuilder.UpdateCurrentVersion(version, false)
	s.Equal(lastWriteVersion, s.msBuilder.GetCurrentVersion())
}

func (s *mutableStateSuite) newDomainCacheEntry() *cache.DomainCacheEntry {
	return cache.NewDomainCacheEntryForTest(
		&persistence.DomainInfo{Name: "mutableStateTest"},
		&persistence.DomainConfig{},
		true,
		&persistence.DomainReplicationConfig{},
		1,
		nil,
		0,
		0,
		0,
	)
}

func buildWorkflowMutableState() *persistence.WorkflowMutableState {
	domainID := constants.TestDomainID
	we := types.WorkflowExecution{
		WorkflowID: "wId",
		RunID:      constants.TestRunID,
	}
	tl := "testTaskList"
	failoverVersion := int64(300)
	partitionConfig := map[string]string{
		"zone": "phx",
	}

	info := &persistence.WorkflowExecutionInfo{
		DomainID:                    domainID,
		WorkflowID:                  we.GetWorkflowID(),
		RunID:                       we.GetRunID(),
		TaskList:                    tl,
		WorkflowTypeName:            "wType",
		WorkflowTimeout:             200,
		DecisionStartToCloseTimeout: 100,
		State:                       persistence.WorkflowStateRunning,
		CloseStatus:                 persistence.WorkflowCloseStatusNone,
		NextEventID:                 int64(101),
		LastProcessedEvent:          int64(99),
		LastUpdatedTimestamp:        time.Now(),
		DecisionVersion:             failoverVersion,
		DecisionScheduleID:          commonconstants.EmptyEventID,
		DecisionStartedID:           commonconstants.EmptyEventID,
		DecisionTimeout:             100,
		PartitionConfig:             partitionConfig,
	}

	activityInfos := map[int64]*persistence.ActivityInfo{
		5: {
			Version:                failoverVersion,
			ScheduleID:             int64(5),
			ScheduledTime:          time.Now(),
			StartedID:              commonconstants.EmptyEventID,
			StartedTime:            time.Now(),
			ActivityID:             "activityID_5",
			ScheduleToStartTimeout: 100,
			ScheduleToCloseTimeout: 200,
			StartToCloseTimeout:    300,
			HeartbeatTimeout:       50,
		},
	}

	timerInfos := map[string]*persistence.TimerInfo{
		"25": {
			Version:    failoverVersion,
			TimerID:    "25",
			StartedID:  85,
			ExpiryTime: time.Now().Add(time.Hour),
		},
	}

	childInfos := map[int64]*persistence.ChildExecutionInfo{
		80: {
			Version:               failoverVersion,
			InitiatedID:           80,
			InitiatedEventBatchID: 20,
			InitiatedEvent:        &types.HistoryEvent{},
			StartedID:             commonconstants.EmptyEventID,
			CreateRequestID:       uuid.New(),
			DomainID:              constants.TestDomainID,
			WorkflowTypeName:      "code.uber.internal/test/foobar",
		},
		81: {
			Version:               failoverVersion,
			InitiatedID:           80,
			InitiatedEventBatchID: 20,
			InitiatedEvent:        &types.HistoryEvent{},
			StartedID:             commonconstants.EmptyEventID,
			CreateRequestID:       uuid.New(),
			DomainNameDEPRECATED:  constants.TestDomainName,
			WorkflowTypeName:      "code.uber.internal/test/foobar",
		},
	}

	signalInfos := map[int64]*persistence.SignalInfo{
		75: {
			Version:               failoverVersion,
			InitiatedID:           75,
			InitiatedEventBatchID: 17,
			SignalRequestID:       uuid.New(),
			SignalName:            "test-signal-75",
			Input:                 []byte("signal-input-75"),
		},
	}

	signalRequestIDs := map[string]struct{}{
		uuid.New(): {},
	}

	bufferedEvents := []*types.HistoryEvent{
		{
			ID:        commonconstants.BufferedEventID,
			EventType: types.EventTypeWorkflowExecutionSignaled.Ptr(),
			Version:   failoverVersion,
			WorkflowExecutionSignaledEventAttributes: &types.WorkflowExecutionSignaledEventAttributes{
				SignalName: "test-signal-buffered",
				Input:      []byte("test-signal-buffered-input"),
			},
		},
	}

	versionHistories := &persistence.VersionHistories{
		CurrentVersionHistoryIndex: 0,
		Histories: []*persistence.VersionHistory{
			{
				BranchToken: []byte("token#1"),
				Items: []*persistence.VersionHistoryItem{
					{EventID: 1, Version: 300},
				},
			},
		},
	}

	return &persistence.WorkflowMutableState{
		ExecutionInfo:       info,
		ActivityInfos:       activityInfos,
		TimerInfos:          timerInfos,
		ChildExecutionInfos: childInfos,
		SignalInfos:         signalInfos,
		SignalRequestedIDs:  signalRequestIDs,
		BufferedEvents:      bufferedEvents,
		VersionHistories:    versionHistories,
	}
}

func TestNewMutableStateBuilderWithEventV2(t *testing.T) {

	ctrl := gomock.NewController(t)
	mockShard := shard.NewTestContext(
		t,
		ctrl,
		&persistence.ShardInfo{
			ShardID:          0,
			RangeID:          1,
			TransferAckLevel: 0,
		},
		config.NewForTest(),
	)
	domainCache := cache.NewDomainCacheEntryForTest(
		&persistence.DomainInfo{Name: "mutableStateTest"},
		&persistence.DomainConfig{},
		true,
		&persistence.DomainReplicationConfig{},
		1,
		nil,
		0,
		0,
		0,
	)

	NewMutableStateBuilderWithEventV2(mockShard, log.NewNoop(), "A82146B5-7A5C-4660-9195-E80E5161EC56", domainCache)
}

var (
	domainID = "A6338800-D143-4FEF-8A49-9BBB31386C5F"
	wfID     = "879A361B-B435-491D-8A3B-ACF3BAD30F4B"
	runID    = "81DFCB6B-ACD4-46D1-89C2-804388203880"
	ts1      = int64(1234)
	shardID  = 123
)

// Guiding real data example: ie:
// `select execution from executions where run_id = <run-id> ALLOW FILTERING;`
//
// executions.execution {
// domainID: "A6338800-D143-4FEF-8A49-9BBB31386C5F",
// wfID: "879A361B-B435-491D-8A3B-ACF3BAD30F4B",
// runID: "81DFCB6B-ACD4-46D1-89C2-804388203880",
// initiated_id: -7,
// completion_event: null,
// state: 2,
// close_status: 1,
// next_event_id: 12,
// last_processed_event: 9,
// decision_schedule_id: -23,
// decision_started_id: -23,
// last_first_event_id: 10,
// decision_version: -24,
// completion_event_batch_id: 10,
// last_event_task_id: 4194328,
// }
var exampleMutableStateForClosedWF = &mutableStateBuilder{
	executionInfo: &persistence.WorkflowExecutionInfo{
		WorkflowID:             wfID,
		DomainID:               domainID,
		RunID:                  runID,
		NextEventID:            12,
		State:                  persistence.WorkflowStateCompleted,
		CompletionEventBatchID: 10,
		BranchToken:            []byte("branch-token"),
	},
}

var exampleCompletionEvent = &types.HistoryEvent{
	ID:        11,
	TaskID:    4194328,
	Version:   1,
	Timestamp: &ts1,
	WorkflowExecutionCompletedEventAttributes: &types.WorkflowExecutionCompletedEventAttributes{
		Result:                       []byte("some random workflow completion result"),
		DecisionTaskCompletedEventID: 10,
	},
}

var exampleStartEvent = &types.HistoryEvent{
	ID:        1,
	TaskID:    4194328,
	Version:   1,
	Timestamp: &ts1,
	WorkflowExecutionStartedEventAttributes: &types.WorkflowExecutionStartedEventAttributes{
		WorkflowType:                        &types.WorkflowType{Name: "workflow-type"},
		TaskList:                            &types.TaskList{Name: "tasklist"},
		Input:                               []byte("some random workflow input"),
		ExecutionStartToCloseTimeoutSeconds: common.Int32Ptr(60),
		TaskStartToCloseTimeoutSeconds:      common.Int32Ptr(10),
		OriginalExecutionRunID:              runID,
		Identity:                            "123@some-hostname@@uuid",
	},
}

func TestGetCompletionEvent(t *testing.T) {
	tests := map[string]struct {
		currentState *mutableStateBuilder

		historyManagerAffordance func(historyManager *persistence.MockHistoryManager)

		expectedResult *types.HistoryEvent
		expectedErr    error
	}{
		"Getting a completed event from a normal, completed workflow - taken from a real example": {
			currentState: exampleMutableStateForClosedWF,
			historyManagerAffordance: func(historyManager *persistence.MockHistoryManager) {

				historyManager.EXPECT().ReadHistoryBranch(gomock.Any(),
					&persistence.ReadHistoryBranchRequest{
						BranchToken:   []byte("branch-token"),
						MinEventID:    10,
						MaxEventID:    12, // nextEventID +1
						PageSize:      1,
						NextPageToken: nil,
						ShardID:       common.IntPtr(shardID),
						DomainName:    "domain",
					}).Return(&persistence.ReadHistoryBranchResponse{
					HistoryEvents: []*types.HistoryEvent{
						exampleCompletionEvent,
					},
				}, nil)

			},

			expectedResult: exampleCompletionEvent,
		},
		"An unexpected error while fetchhing history, such as not found err": {
			currentState: &mutableStateBuilder{
				executionInfo: &persistence.WorkflowExecutionInfo{
					WorkflowID:             wfID,
					DomainID:               domainID,
					RunID:                  runID,
					NextEventID:            12,
					State:                  persistence.WorkflowStateCompleted,
					CompletionEventBatchID: 10,
					BranchToken:            []byte("branch-token"),
				},
			},
			historyManagerAffordance: func(historyManager *persistence.MockHistoryManager) {
				historyManager.EXPECT().ReadHistoryBranch(gomock.Any(), gomock.Any()).Return(nil, errors.New("a transient random error"))
			},

			expectedResult: nil,
			expectedErr:    &types.InternalServiceError{Message: "unable to get workflow completion event"},
		},
		"A 'transient' internal service error, this should be returned to the caller": {
			currentState: &mutableStateBuilder{
				executionInfo: &persistence.WorkflowExecutionInfo{
					WorkflowID:             wfID,
					DomainID:               domainID,
					RunID:                  runID,
					NextEventID:            12,
					State:                  persistence.WorkflowStateCompleted,
					CompletionEventBatchID: 10,
					BranchToken:            []byte("branch-token"),
				},
			},
			historyManagerAffordance: func(historyManager *persistence.MockHistoryManager) {
				historyManager.EXPECT().ReadHistoryBranch(gomock.Any(), gomock.Any()).
					Return(nil, &types.InternalServiceError{Message: "an err"})
			},

			expectedResult: nil,
			expectedErr:    &types.InternalServiceError{Message: "an err"},
		},
		"initial validation: An invalid starting mutable state should return an error": {
			currentState: &mutableStateBuilder{
				executionInfo: &persistence.WorkflowExecutionInfo{},
			},
			historyManagerAffordance: func(historyManager *persistence.MockHistoryManager) {},
			expectedResult:           nil,
			expectedErr:              &types.InternalServiceError{Message: "unable to get workflow completion event"},
		},
	}

	for name, td := range tests {
		t.Run(name, func(t *testing.T) {

			ctrl := gomock.NewController(t)

			shardContext := shardCtx.NewMockContext(ctrl)
			shardContext.EXPECT().GetShardID().Return(123).AnyTimes() // this isn't called on a few of the validation failures
			historyManager := persistence.NewMockHistoryManager(ctrl)
			td.historyManagerAffordance(historyManager)

			domainCache := cache.NewMockDomainCache(ctrl)
			domainCache.EXPECT().GetDomainName(gomock.Any()).Return("domain", nil).AnyTimes() // this isn't called on validation

			td.currentState.eventsCache = events.NewCache(shardID, historyManager, config.NewForTest(), log.NewNoop(), metrics.NewNoopMetricsClient(), domainCache)
			td.currentState.shard = shardContext

			res, err := td.currentState.GetCompletionEvent(context.Background())

			assert.Equal(t, td.expectedResult, res)
			if td.expectedErr != nil {
				assert.ErrorAs(t, td.expectedErr, &err)
			}
		})
	}
}

func TestGetStartEvent(t *testing.T) {
	tests := map[string]struct {
		currentState *mutableStateBuilder

		historyManagerAffordance func(historyManager *persistence.MockHistoryManager)

		expectedResult *types.HistoryEvent
		expectedErr    error
	}{
		"Getting a start event from a normal, completed workflow - taken from a real example": {
			currentState: exampleMutableStateForClosedWF,
			historyManagerAffordance: func(historyManager *persistence.MockHistoryManager) {

				historyManager.EXPECT().ReadHistoryBranch(gomock.Any(),
					&persistence.ReadHistoryBranchRequest{
						BranchToken:   []byte("branch-token"),
						MinEventID:    1,
						MaxEventID:    2,
						PageSize:      1,
						NextPageToken: nil,
						ShardID:       common.IntPtr(shardID),
						DomainName:    "domain",
					}).Return(&persistence.ReadHistoryBranchResponse{
					HistoryEvents: []*types.HistoryEvent{
						exampleStartEvent,
					},
				}, nil)

			},

			expectedResult: exampleStartEvent,
		},
		"Getting a start event but hitting an error when reaching into history": {
			currentState: exampleMutableStateForClosedWF,
			historyManagerAffordance: func(historyManager *persistence.MockHistoryManager) {
				historyManager.EXPECT().ReadHistoryBranch(gomock.Any(), gomock.Any()).Return(nil, errors.New("an error"))
			},
			expectedErr: types.InternalServiceError{Message: "unable to get workflow start event"},
		},
		"Getting a start event but hitting a 'transient' error when reaching into history. This should be passed back up the call stack": {
			currentState: exampleMutableStateForClosedWF,
			historyManagerAffordance: func(historyManager *persistence.MockHistoryManager) {
				historyManager.EXPECT().ReadHistoryBranch(gomock.Any(), gomock.Any()).Return(nil, &types.InternalServiceError{Message: "an error"})
			},
			expectedErr: types.InternalServiceError{Message: "an error"},
		},
	}

	for name, td := range tests {
		t.Run(name, func(t *testing.T) {

			ctrl := gomock.NewController(t)

			shardContext := shardCtx.NewMockContext(ctrl)
			shardContext.EXPECT().GetShardID().Return(123).AnyTimes() // this isn't called on a few of the validation failures
			historyManager := persistence.NewMockHistoryManager(ctrl)
			td.historyManagerAffordance(historyManager)

			domainCache := cache.NewMockDomainCache(ctrl)
			domainCache.EXPECT().GetDomainName(gomock.Any()).Return("domain", nil).AnyTimes() // this isn't called on validation

			td.currentState.eventsCache = events.NewCache(shardID, historyManager, config.NewForTest(), log.NewNoop(), metrics.NewNoopMetricsClient(), domainCache)
			td.currentState.shard = shardContext

			res, err := td.currentState.GetStartEvent(context.Background())

			assert.Equal(t, td.expectedResult, res)
			if td.expectedErr != nil {
				assert.ErrorAs(t, err, &td.expectedErr)
			}
		})
	}
}

func TestLoggingNilAndInvalidHandling(t *testing.T) {
	gen := testdatagen.New(t)

	executionInfo := persistence.WorkflowExecutionInfo{}

	gen.Fuzz(&executionInfo)
	msb := mutableStateBuilder{
		executionInfo: &executionInfo,
		logger:        log.NewNoop(),
		metricsClient: metrics.NewNoopMetricsClient(),
	}

	msbInvalid := mutableStateBuilder{logger: log.NewNoop()}

	assert.NotPanics(t, func() {
		msbInvalid.logWarn("test", tag.WorkflowDomainID("test"))
		msbInvalid.logError("test", tag.WorkflowDomainID("test"))
		msbInvalid.logInfo("test", tag.WorkflowDomainID("test"))
		msb.logWarn("test", tag.WorkflowDomainID("test"))
		msb.logError("test", tag.WorkflowDomainID("test"))
		msb.logInfo("test", tag.WorkflowDomainID("test"))
		msb.logDataInconsistency()
	})
}

func TestAssignEventIDToBufferedEvents(t *testing.T) {

	tests := map[string]struct {
		startingEventID                   int64
		pendingActivityInfo               map[int64]*persistence.ActivityInfo
		pendingChildExecutionInfoIDs      map[int64]*persistence.ChildExecutionInfo
		startingHistoryEntries            []*types.HistoryEvent
		expectedUpdateActivityInfos       map[int64]*persistence.ActivityInfo
		expectedEndingHistoryEntries      []*types.HistoryEvent
		expectedNextEventID               int64
		expectedUpdateChildExecutionInfos map[int64]*persistence.ChildExecutionInfo
	}{
		"Timer Fired - this should increment the nextevent ID counter": {
			startingEventID: 12,
			startingHistoryEntries: []*types.HistoryEvent{
				{
					EventType: types.EventTypeTimerFired.Ptr(),
					ID:        commonconstants.BufferedEventID,
					TaskID:    commonconstants.EmptyEventTaskID,
					TimerFiredEventAttributes: &types.TimerFiredEventAttributes{
						TimerID:        "1",
						StartedEventID: 11,
					},
				},
			},
			expectedEndingHistoryEntries: []*types.HistoryEvent{
				{
					EventType: types.EventTypeTimerFired.Ptr(),
					ID:        12,
					TaskID:    commonconstants.EmptyEventTaskID,
					TimerFiredEventAttributes: &types.TimerFiredEventAttributes{
						TimerID:        "1",
						StartedEventID: 11,
					},
				},
			},
			expectedNextEventID:               13,
			expectedUpdateActivityInfos:       map[int64]*persistence.ActivityInfo{},
			expectedUpdateChildExecutionInfos: map[int64]*persistence.ChildExecutionInfo{},
		},
		"Activity completed and started - this should update any buffered activities": {
			startingEventID: 6,
			startingHistoryEntries: []*types.HistoryEvent{
				{
					EventType: types.EventTypeDecisionTaskCompleted.Ptr(),
					ID:        4,
					TaskID:    commonconstants.EmptyEventTaskID,
					DecisionTaskCompletedEventAttributes: &types.DecisionTaskCompletedEventAttributes{
						ScheduledEventID: 2,
						StartedEventID:   3,
					},
				},
				{
					EventType: types.EventTypeActivityTaskScheduled.Ptr(),
					ID:        5,
					TaskID:    commonconstants.EmptyEventTaskID,
					ActivityTaskScheduledEventAttributes: &types.ActivityTaskScheduledEventAttributes{
						ActivityID: "0",
					},
				},
				{
					EventType: types.EventTypeActivityTaskStarted.Ptr(),
					ID:        commonconstants.BufferedEventID,
					TaskID:    commonconstants.EmptyEventTaskID,
					ActivityTaskStartedEventAttributes: &types.ActivityTaskStartedEventAttributes{
						ScheduledEventID: 5,
					},
				},
			},
			expectedEndingHistoryEntries: []*types.HistoryEvent{
				{
					EventType: types.EventTypeDecisionTaskCompleted.Ptr(),
					ID:        4,
					TaskID:    commonconstants.EmptyEventTaskID,
					DecisionTaskCompletedEventAttributes: &types.DecisionTaskCompletedEventAttributes{
						ScheduledEventID: 2,
						StartedEventID:   3,
					},
				},
				{
					EventType: types.EventTypeActivityTaskScheduled.Ptr(),
					ID:        5,
					TaskID:    commonconstants.EmptyEventTaskID,
					ActivityTaskScheduledEventAttributes: &types.ActivityTaskScheduledEventAttributes{
						ActivityID: "0",
					},
				},
				{
					EventType: types.EventTypeActivityTaskStarted.Ptr(),
					ID:        6,
					TaskID:    commonconstants.EmptyEventTaskID,
					ActivityTaskStartedEventAttributes: &types.ActivityTaskStartedEventAttributes{
						ScheduledEventID: 5,
					},
				},
			},
			expectedNextEventID:               7,
			expectedUpdateActivityInfos:       map[int64]*persistence.ActivityInfo{},
			expectedUpdateChildExecutionInfos: map[int64]*persistence.ChildExecutionInfo{},
		},
		"Activity task started and a pending activity is updated - this should be put to the updatedActivityInfos map with all the other counters incremented": {
			startingEventID: 6,
			pendingActivityInfo: map[int64]*persistence.ActivityInfo{
				5: {
					ScheduleID: 5,
					StartedID:  6,
				},
			},
			startingHistoryEntries: []*types.HistoryEvent{
				{
					EventType: types.EventTypeActivityTaskStarted.Ptr(),
					ID:        commonconstants.BufferedEventID,
					TaskID:    commonconstants.EmptyEventTaskID,
					ActivityTaskStartedEventAttributes: &types.ActivityTaskStartedEventAttributes{
						ScheduledEventID: 5,
					},
				},
			},
			expectedEndingHistoryEntries: []*types.HistoryEvent{
				{
					EventType: types.EventTypeActivityTaskStarted.Ptr(),
					ID:        6,
					TaskID:    commonconstants.EmptyEventTaskID,
					ActivityTaskStartedEventAttributes: &types.ActivityTaskStartedEventAttributes{
						ScheduledEventID: 5,
					},
				},
			},
			expectedNextEventID: 7,
			expectedUpdateActivityInfos: map[int64]*persistence.ActivityInfo{
				5: {
					ScheduleID: 5,
					StartedID:  6,
				},
			},
			expectedUpdateChildExecutionInfos: map[int64]*persistence.ChildExecutionInfo{},
		},
		"Activity task started and then completed": {
			startingEventID: 6,
			startingHistoryEntries: []*types.HistoryEvent{
				{
					EventType: types.EventTypeActivityTaskStarted.Ptr(),
					ID:        commonconstants.BufferedEventID,
					TaskID:    commonconstants.EmptyEventTaskID,
					ActivityTaskStartedEventAttributes: &types.ActivityTaskStartedEventAttributes{
						ScheduledEventID: 3456,
					},
				},
				{
					EventType: types.EventTypeActivityTaskCompleted.Ptr(),
					ID:        commonconstants.BufferedEventID,
					TaskID:    commonconstants.EmptyEventTaskID,
					ActivityTaskCompletedEventAttributes: &types.ActivityTaskCompletedEventAttributes{
						StartedEventID:   4567,
						ScheduledEventID: 3456,
					},
				},
			},
			expectedEndingHistoryEntries: []*types.HistoryEvent{
				{
					EventType: types.EventTypeActivityTaskStarted.Ptr(),
					ID:        6,
					TaskID:    commonconstants.EmptyEventTaskID,
					ActivityTaskStartedEventAttributes: &types.ActivityTaskStartedEventAttributes{
						ScheduledEventID: 3456,
					},
				},
				{
					EventType: types.EventTypeActivityTaskCompleted.Ptr(),
					ID:        7,
					TaskID:    commonconstants.EmptyEventTaskID,
					ActivityTaskCompletedEventAttributes: &types.ActivityTaskCompletedEventAttributes{
						StartedEventID:   6,
						ScheduledEventID: 3456,
					},
				},
			},
			expectedNextEventID:               8,
			expectedUpdateActivityInfos:       map[int64]*persistence.ActivityInfo{},
			expectedUpdateChildExecutionInfos: map[int64]*persistence.ChildExecutionInfo{},
		},
		"Activity task started and then Cancelled": {
			startingEventID: 6,
			startingHistoryEntries: []*types.HistoryEvent{
				{
					EventType: types.EventTypeActivityTaskStarted.Ptr(),
					ID:        commonconstants.BufferedEventID,
					TaskID:    commonconstants.EmptyEventTaskID,
					ActivityTaskStartedEventAttributes: &types.ActivityTaskStartedEventAttributes{
						ScheduledEventID: 3456,
					},
				},
				{
					EventType: types.EventTypeActivityTaskCanceled.Ptr(),
					ID:        commonconstants.BufferedEventID,
					TaskID:    commonconstants.EmptyEventTaskID,
					ActivityTaskCanceledEventAttributes: &types.ActivityTaskCanceledEventAttributes{
						StartedEventID:   123,
						ScheduledEventID: 3456,
					},
				},
			},
			expectedEndingHistoryEntries: []*types.HistoryEvent{
				{
					EventType: types.EventTypeActivityTaskStarted.Ptr(),
					ID:        6,
					TaskID:    commonconstants.EmptyEventTaskID,
					ActivityTaskStartedEventAttributes: &types.ActivityTaskStartedEventAttributes{
						ScheduledEventID: 3456,
					},
				},
				{
					EventType: types.EventTypeActivityTaskCanceled.Ptr(),
					ID:        7,
					TaskID:    commonconstants.EmptyEventTaskID,
					ActivityTaskCanceledEventAttributes: &types.ActivityTaskCanceledEventAttributes{
						StartedEventID:   6,
						ScheduledEventID: 3456,
					},
				},
			},
			expectedNextEventID:               8,
			expectedUpdateActivityInfos:       map[int64]*persistence.ActivityInfo{},
			expectedUpdateChildExecutionInfos: map[int64]*persistence.ChildExecutionInfo{},
		},
		"Activity task started and then failed": {
			startingEventID: 6,
			startingHistoryEntries: []*types.HistoryEvent{
				{
					EventType: types.EventTypeActivityTaskStarted.Ptr(),
					ID:        commonconstants.BufferedEventID,
					TaskID:    commonconstants.EmptyEventTaskID,
					ActivityTaskStartedEventAttributes: &types.ActivityTaskStartedEventAttributes{
						ScheduledEventID: 3456,
					},
				},
				{
					EventType: types.EventTypeActivityTaskFailed.Ptr(),
					ID:        commonconstants.BufferedEventID,
					TaskID:    commonconstants.EmptyEventTaskID,
					ActivityTaskFailedEventAttributes: &types.ActivityTaskFailedEventAttributes{
						StartedEventID:   123,
						ScheduledEventID: 3456,
					},
				},
			},
			expectedEndingHistoryEntries: []*types.HistoryEvent{
				{
					EventType: types.EventTypeActivityTaskStarted.Ptr(),
					ID:        6,
					TaskID:    commonconstants.EmptyEventTaskID,
					ActivityTaskStartedEventAttributes: &types.ActivityTaskStartedEventAttributes{
						ScheduledEventID: 3456,
					},
				},
				{
					EventType: types.EventTypeActivityTaskFailed.Ptr(),
					ID:        7,
					TaskID:    commonconstants.EmptyEventTaskID,
					ActivityTaskFailedEventAttributes: &types.ActivityTaskFailedEventAttributes{
						StartedEventID:   6,
						ScheduledEventID: 3456,
					},
				},
			},
			expectedNextEventID:               8,
			expectedUpdateActivityInfos:       map[int64]*persistence.ActivityInfo{},
			expectedUpdateChildExecutionInfos: map[int64]*persistence.ChildExecutionInfo{},
		},
		"Activity task started and then timed out": {
			startingEventID: 6,
			startingHistoryEntries: []*types.HistoryEvent{
				{
					EventType: types.EventTypeActivityTaskStarted.Ptr(),
					ID:        commonconstants.BufferedEventID,
					TaskID:    commonconstants.EmptyEventTaskID,
					ActivityTaskStartedEventAttributes: &types.ActivityTaskStartedEventAttributes{
						ScheduledEventID: 3456,
					},
				},
				{
					EventType: types.EventTypeActivityTaskTimedOut.Ptr(),
					ID:        commonconstants.BufferedEventID,
					TaskID:    commonconstants.EmptyEventTaskID,
					ActivityTaskTimedOutEventAttributes: &types.ActivityTaskTimedOutEventAttributes{
						StartedEventID:   123,
						ScheduledEventID: 3456,
					},
				},
			},
			expectedEndingHistoryEntries: []*types.HistoryEvent{
				{
					EventType: types.EventTypeActivityTaskStarted.Ptr(),
					ID:        6,
					TaskID:    commonconstants.EmptyEventTaskID,
					ActivityTaskStartedEventAttributes: &types.ActivityTaskStartedEventAttributes{
						ScheduledEventID: 3456,
					},
				},
				{
					EventType: types.EventTypeActivityTaskTimedOut.Ptr(),
					ID:        7,
					TaskID:    commonconstants.EmptyEventTaskID,
					ActivityTaskTimedOutEventAttributes: &types.ActivityTaskTimedOutEventAttributes{
						StartedEventID:   6,
						ScheduledEventID: 3456,
					},
				},
			},
			expectedNextEventID:               8,
			expectedUpdateActivityInfos:       map[int64]*persistence.ActivityInfo{},
			expectedUpdateChildExecutionInfos: map[int64]*persistence.ChildExecutionInfo{},
		},
		"Child workflow scheduled and then completed": {
			startingEventID: 6,
			startingHistoryEntries: []*types.HistoryEvent{
				{
					EventType: types.EventTypeChildWorkflowExecutionStarted.Ptr(),
					ID:        commonconstants.BufferedEventID,
					TaskID:    commonconstants.EmptyEventTaskID,
					ChildWorkflowExecutionStartedEventAttributes: &types.ChildWorkflowExecutionStartedEventAttributes{
						InitiatedEventID: 123,
					},
				},
				{
					EventType: types.EventTypeChildWorkflowExecutionCompleted.Ptr(),
					ID:        commonconstants.BufferedEventID,
					TaskID:    commonconstants.EmptyEventTaskID,
					ChildWorkflowExecutionCompletedEventAttributes: &types.ChildWorkflowExecutionCompletedEventAttributes{
						StartedEventID:   123,
						InitiatedEventID: 2345,
					},
				},
			},
			expectedEndingHistoryEntries: []*types.HistoryEvent{
				{
					EventType: types.EventTypeChildWorkflowExecutionStarted.Ptr(),
					ID:        6,
					TaskID:    commonconstants.EmptyEventTaskID,
					ChildWorkflowExecutionStartedEventAttributes: &types.ChildWorkflowExecutionStartedEventAttributes{
						InitiatedEventID: 123,
					},
				},
				{
					EventType: types.EventTypeChildWorkflowExecutionCompleted.Ptr(),
					ID:        7,
					TaskID:    commonconstants.EmptyEventTaskID,
					ChildWorkflowExecutionCompletedEventAttributes: &types.ChildWorkflowExecutionCompletedEventAttributes{
						StartedEventID:   123,
						InitiatedEventID: 2345,
					},
				},
			},
			expectedNextEventID:               8,
			expectedUpdateActivityInfos:       map[int64]*persistence.ActivityInfo{},
			expectedUpdateChildExecutionInfos: map[int64]*persistence.ChildExecutionInfo{},
		},
		"Child workflow scheduled and then Cancelled - where there is a pending execution that requires an update": {
			startingEventID: 6,
			pendingChildExecutionInfoIDs: map[int64]*persistence.ChildExecutionInfo{
				123: {
					InitiatedID: 321,
				},
			},
			startingHistoryEntries: []*types.HistoryEvent{
				{
					EventType: types.EventTypeChildWorkflowExecutionStarted.Ptr(),
					ID:        commonconstants.BufferedEventID,
					TaskID:    commonconstants.EmptyEventTaskID,
					ChildWorkflowExecutionStartedEventAttributes: &types.ChildWorkflowExecutionStartedEventAttributes{
						InitiatedEventID: 123,
					},
				},
				{
					EventType: types.EventTypeChildWorkflowExecutionCanceled.Ptr(),
					ID:        commonconstants.BufferedEventID,
					TaskID:    commonconstants.EmptyEventTaskID,
					ChildWorkflowExecutionCanceledEventAttributes: &types.ChildWorkflowExecutionCanceledEventAttributes{
						StartedEventID:   321,
						InitiatedEventID: 123,
					},
				},
			},
			expectedEndingHistoryEntries: []*types.HistoryEvent{
				{
					EventType: types.EventTypeChildWorkflowExecutionStarted.Ptr(),
					ID:        6,
					TaskID:    commonconstants.EmptyEventTaskID,
					ChildWorkflowExecutionStartedEventAttributes: &types.ChildWorkflowExecutionStartedEventAttributes{
						InitiatedEventID: 123,
					},
				},
				{
					EventType: types.EventTypeChildWorkflowExecutionCanceled.Ptr(),
					ID:        7,
					TaskID:    commonconstants.EmptyEventTaskID,
					ChildWorkflowExecutionCanceledEventAttributes: &types.ChildWorkflowExecutionCanceledEventAttributes{
						StartedEventID:   6,
						InitiatedEventID: 123,
					},
				},
			},
			expectedNextEventID:         8,
			expectedUpdateActivityInfos: map[int64]*persistence.ActivityInfo{},
			expectedUpdateChildExecutionInfos: map[int64]*persistence.ChildExecutionInfo{
				321: {
					InitiatedID: 321,
					StartedID:   6,
				},
			},
		},
		"Child workflow scheduled and then Failed": {
			startingEventID: 6,
			startingHistoryEntries: []*types.HistoryEvent{
				{
					EventType: types.EventTypeChildWorkflowExecutionStarted.Ptr(),
					ID:        commonconstants.BufferedEventID,
					TaskID:    commonconstants.EmptyEventTaskID,
					ChildWorkflowExecutionStartedEventAttributes: &types.ChildWorkflowExecutionStartedEventAttributes{
						InitiatedEventID: 123,
					},
				},
				{
					EventType: types.EventTypeChildWorkflowExecutionFailed.Ptr(),
					ID:        commonconstants.BufferedEventID,
					TaskID:    commonconstants.EmptyEventTaskID,
					ChildWorkflowExecutionFailedEventAttributes: &types.ChildWorkflowExecutionFailedEventAttributes{
						StartedEventID:   123,
						InitiatedEventID: 2345,
					},
				},
			},
			expectedEndingHistoryEntries: []*types.HistoryEvent{
				{
					EventType: types.EventTypeChildWorkflowExecutionStarted.Ptr(),
					ID:        6,
					TaskID:    commonconstants.EmptyEventTaskID,
					ChildWorkflowExecutionStartedEventAttributes: &types.ChildWorkflowExecutionStartedEventAttributes{
						InitiatedEventID: 123,
					},
				},
				{
					EventType: types.EventTypeChildWorkflowExecutionFailed.Ptr().Ptr(),
					ID:        7,
					TaskID:    commonconstants.EmptyEventTaskID,
					ChildWorkflowExecutionFailedEventAttributes: &types.ChildWorkflowExecutionFailedEventAttributes{
						StartedEventID:   123,
						InitiatedEventID: 2345,
					},
				},
			},
			expectedNextEventID:               8,
			expectedUpdateActivityInfos:       map[int64]*persistence.ActivityInfo{},
			expectedUpdateChildExecutionInfos: map[int64]*persistence.ChildExecutionInfo{},
		},
		"Child workflow scheduled and then Timed out": {
			startingEventID: 6,
			startingHistoryEntries: []*types.HistoryEvent{
				{
					EventType: types.EventTypeChildWorkflowExecutionStarted.Ptr(),
					ID:        commonconstants.BufferedEventID,
					TaskID:    commonconstants.EmptyEventTaskID,
					ChildWorkflowExecutionStartedEventAttributes: &types.ChildWorkflowExecutionStartedEventAttributes{
						InitiatedEventID: 123,
					},
				},
				{
					EventType: types.EventTypeChildWorkflowExecutionTimedOut.Ptr(),
					ID:        commonconstants.BufferedEventID,
					TaskID:    commonconstants.EmptyEventTaskID,
					ChildWorkflowExecutionTimedOutEventAttributes: &types.ChildWorkflowExecutionTimedOutEventAttributes{
						StartedEventID:   123,
						InitiatedEventID: 2345,
					},
				},
			},
			expectedEndingHistoryEntries: []*types.HistoryEvent{
				{
					EventType: types.EventTypeChildWorkflowExecutionStarted.Ptr(),
					ID:        6,
					TaskID:    commonconstants.EmptyEventTaskID,
					ChildWorkflowExecutionStartedEventAttributes: &types.ChildWorkflowExecutionStartedEventAttributes{
						InitiatedEventID: 123,
					},
				},
				{
					EventType: types.EventTypeChildWorkflowExecutionTimedOut.Ptr(),
					ID:        7,
					TaskID:    commonconstants.EmptyEventTaskID,
					ChildWorkflowExecutionTimedOutEventAttributes: &types.ChildWorkflowExecutionTimedOutEventAttributes{
						StartedEventID:   123,
						InitiatedEventID: 2345,
					},
				},
			},
			expectedNextEventID:               8,
			expectedUpdateActivityInfos:       map[int64]*persistence.ActivityInfo{},
			expectedUpdateChildExecutionInfos: map[int64]*persistence.ChildExecutionInfo{},
		},
		"Child workflow scheduled and then Terminated": {
			startingEventID: 6,
			startingHistoryEntries: []*types.HistoryEvent{
				{
					EventType: types.EventTypeChildWorkflowExecutionStarted.Ptr(),
					ID:        commonconstants.BufferedEventID,
					TaskID:    commonconstants.EmptyEventTaskID,
					ChildWorkflowExecutionStartedEventAttributes: &types.ChildWorkflowExecutionStartedEventAttributes{
						InitiatedEventID: 123,
					},
				},
				{
					EventType: types.EventTypeChildWorkflowExecutionTerminated.Ptr(),
					ID:        commonconstants.BufferedEventID,
					TaskID:    commonconstants.EmptyEventTaskID,
					ChildWorkflowExecutionTerminatedEventAttributes: &types.ChildWorkflowExecutionTerminatedEventAttributes{
						StartedEventID:   123,
						InitiatedEventID: 2345,
					},
				},
			},
			expectedEndingHistoryEntries: []*types.HistoryEvent{
				{
					EventType: types.EventTypeChildWorkflowExecutionStarted.Ptr(),
					ID:        6,
					TaskID:    commonconstants.EmptyEventTaskID,
					ChildWorkflowExecutionStartedEventAttributes: &types.ChildWorkflowExecutionStartedEventAttributes{
						InitiatedEventID: 123,
					},
				},
				{
					EventType: types.EventTypeChildWorkflowExecutionTerminated.Ptr(),
					ID:        7,
					TaskID:    commonconstants.EmptyEventTaskID,
					ChildWorkflowExecutionTerminatedEventAttributes: &types.ChildWorkflowExecutionTerminatedEventAttributes{
						StartedEventID:   123,
						InitiatedEventID: 2345,
					},
				},
			},
			expectedNextEventID:               8,
			expectedUpdateActivityInfos:       map[int64]*persistence.ActivityInfo{},
			expectedUpdateChildExecutionInfos: map[int64]*persistence.ChildExecutionInfo{},
		},
	}

	for name, td := range tests {
		t.Run(name, func(t *testing.T) {
			msb := &mutableStateBuilder{
				pendingChildExecutionInfoIDs: td.pendingChildExecutionInfoIDs,
				pendingActivityInfoIDs:       td.pendingActivityInfo,
				executionInfo: &persistence.WorkflowExecutionInfo{
					NextEventID: td.startingEventID,
				},
				hBuilder: &HistoryBuilder{
					history: td.startingHistoryEntries,
				},
				updateActivityInfos:       make(map[int64]*persistence.ActivityInfo),
				updateChildExecutionInfos: make(map[int64]*persistence.ChildExecutionInfo),
			}

			msb.assignEventIDToBufferedEvents()

			assert.Equal(t, td.expectedEndingHistoryEntries, msb.hBuilder.history)
			assert.Equal(t, td.expectedNextEventID, msb.executionInfo.NextEventID)
			assert.Equal(t, td.expectedUpdateActivityInfos, msb.updateActivityInfos)
			assert.Equal(t, td.expectedUpdateChildExecutionInfos, msb.updateChildExecutionInfos)
		})
	}
}

// This is only for passing the coverage
func TestLog(t *testing.T) {
	var e *mutableStateBuilder
	assert.NotPanics(t, func() { e.logInfo("a") })
	assert.NotPanics(t, func() { e.logWarn("a") })
	assert.NotPanics(t, func() { e.logError("a") })
}

func TestMutableStateBuilder_CopyToPersistence_roundtrip(t *testing.T) {

	for i := 0; i <= 100; i++ {
		ctrl := gomock.NewController(t)

		seed := int64(rand.Int())
		fuzzer := testdatagen.NewWithNilChance(t, seed, 0)

		execution := &persistence.WorkflowMutableState{}
		fuzzer.Fuzz(&execution)

		// checksum is a calculated value, zero it out because
		// it'll be overwridden during the constructor setup
		execution.Checksum = checksum.Checksum{}

		shardContext := shard.NewMockContext(ctrl)
		mockCache := events.NewMockCache(ctrl)
		mockDomainCache := cache.NewMockDomainCache(ctrl)
		mockDomainCache.EXPECT().GetDomainID(gomock.Any()).Return("some-domain-id", nil).AnyTimes()

		shardContext.EXPECT().GetClusterMetadata().Return(cluster.TestActiveClusterMetadata).Times(2)
		shardContext.EXPECT().GetEventsCache().Return(mockCache)
		shardContext.EXPECT().GetConfig().Return(&config.Config{
			NumberOfShards:                        2,
			IsAdvancedVisConfigExist:              false,
			MaxResponseSize:                       0,
			MutableStateChecksumInvalidateBefore:  dynamicproperties.GetFloatPropertyFn(10),
			MutableStateChecksumVerifyProbability: dynamicproperties.GetIntPropertyFilteredByDomain(0.0),
			HostName:                              "test-host",
		}).Times(1)
		shardContext.EXPECT().GetTimeSource().Return(clock.NewMockedTimeSource())
		shardContext.EXPECT().GetMetricsClient().Return(metrics.NewNoopMetricsClient())
		shardContext.EXPECT().GetDomainCache().Return(mockDomainCache).AnyTimes()
		shardContext.EXPECT().GetLogger().Return(testlogger.New(t)).AnyTimes()

		activeClusterManager := activecluster.NewMockManager(ctrl)
		shardContext.EXPECT().GetActiveClusterManager().Return(activeClusterManager).AnyTimes()

		msb := newMutableStateBuilder(shardContext, log.NewNoop(), constants.TestGlobalDomainEntry)

		msb.Load(context.Background(), execution)

		out := msb.CopyToPersistence()

		assert.Equal(t, execution.ActivityInfos, out.ActivityInfos, "activityinfos mismatch")
		assert.Equal(t, execution.TimerInfos, out.TimerInfos, "timerinfos mismatch")
		assert.Equal(t, execution.ChildExecutionInfos, out.ChildExecutionInfos, "child executino info mismatches")
		assert.Equal(t, execution.RequestCancelInfos, out.RequestCancelInfos, "request cancellantion info mismatches")
		assert.Equal(t, execution.SignalInfos, out.SignalInfos, "signal info mismatches")
		assert.Equal(t, execution.SignalRequestedIDs, out.SignalRequestedIDs, "signal request ids mismaches")
		assert.Equal(t, execution.ExecutionInfo, out.ExecutionInfo, "execution info mismatches")
		assert.Equal(t, execution.BufferedEvents, out.BufferedEvents, "buffered events mismatch")
		assert.Equal(t, execution.VersionHistories, out.VersionHistories, "version histories")
		assert.Equal(t, execution.Checksum, out.Checksum, "checksum mismatch")
		assert.Equal(t, execution.ReplicationState, out.ReplicationState, "replication state mismatch")
		assert.Equal(t, execution.ExecutionStats, out.ExecutionStats, "execution stats mismatch")

		assert.Equal(t, execution, out)

	}
}

func TestMutableStateBuilder_closeTransactionHandleWorkflowReset(t *testing.T) {
	t1 := time.Unix(123, 0)
	now := time.Unix(500, 0)

	badBinaryID := "bad-binary-id"

	mockDomainEntryWithBadBinary := cache.NewLocalDomainCacheEntryForTest(&persistence.DomainInfo{Name: "domain"}, &persistence.DomainConfig{
		BadBinaries: types.BadBinaries{
			Binaries: map[string]*types.BadBinaryInfo{
				badBinaryID: &types.BadBinaryInfo{
					Reason:          "some-reason",
					Operator:        "",
					CreatedTimeNano: common.Ptr(t1.UnixNano()),
				},
			},
		},
	}, "cluster0")

	mockDomainEntryWithoutBadBinary := cache.NewLocalDomainCacheEntryForTest(nil, &persistence.DomainConfig{
		BadBinaries: types.BadBinaries{
			Binaries: map[string]*types.BadBinaryInfo{},
		},
	}, "cluster0")

	tests := map[string]struct {
		policyIn                         TransactionPolicy
		shardContextExpectations         func(mockCache *events.MockCache, shard *shardCtx.MockContext, mockDomainCache *cache.MockDomainCache)
		mutableStateBuilderStartingState func(m *mutableStateBuilder)

		expectedEndState func(t *testing.T, m *mutableStateBuilder)
		expectedErr      error
	}{
		"a workflow with reset point which is running - the expectation is that this should be able to successfully find the domain to reset and add a transfer task": {

			policyIn: TransactionPolicyActive,
			mutableStateBuilderStartingState: func(m *mutableStateBuilder) {
				// the workflow's running
				m.executionInfo = &persistence.WorkflowExecutionInfo{
					CloseStatus: persistence.WorkflowCloseStatusNone,
					DomainID:    "some-domain-id",
					WorkflowID:  "wf-id",
					AutoResetPoints: &types.ResetPoints{
						Points: []*types.ResetPointInfo{
							{
								BinaryChecksum:           badBinaryID,
								RunID:                    "",
								FirstDecisionCompletedID: 0,
								CreatedTimeNano:          common.Ptr(t1.UnixNano()),
								ExpiringTimeNano:         nil,
								Resettable:               true,
							},
						},
					},
				}
			},
			shardContextExpectations: func(mockCache *events.MockCache, shardContext *shardCtx.MockContext, mockDomainCache *cache.MockDomainCache) {
				shardContext.EXPECT().GetDomainCache().Return(mockDomainCache).Times(1)
				mockDomainCache.EXPECT().GetDomainByID("some-domain-id").Return(mockDomainEntryWithBadBinary, nil)
			},
			expectedEndState: func(t *testing.T, m *mutableStateBuilder) {
				assert.Equal(t, []persistence.Task{
					&persistence.ResetWorkflowTask{
						WorkflowIdentifier: persistence.WorkflowIdentifier{
							DomainID:   "some-domain-id",
							WorkflowID: "wf-id",
						},
						TaskData: persistence.TaskData{
							Version: commonconstants.EmptyVersion,
						},
					},
				}, m.insertTransferTasks)
			},
		},
		"a workflow with reset point which is running for a domain without a bad binary - the expectation is this will not add any transfer tasks": {

			policyIn: TransactionPolicyActive,
			mutableStateBuilderStartingState: func(m *mutableStateBuilder) {
				// the workflow's running
				m.executionInfo = &persistence.WorkflowExecutionInfo{
					CloseStatus: persistence.WorkflowCloseStatusNone,
					DomainID:    "some-domain-id",
					WorkflowID:  "wf-id",
					AutoResetPoints: &types.ResetPoints{
						Points: []*types.ResetPointInfo{
							{
								BinaryChecksum:           badBinaryID,
								RunID:                    "",
								FirstDecisionCompletedID: 0,
								CreatedTimeNano:          common.Ptr(t1.UnixNano()),
								ExpiringTimeNano:         nil,
								Resettable:               true,
							},
						},
					},
				}
			},
			shardContextExpectations: func(mockCache *events.MockCache, shardContext *shardCtx.MockContext, mockDomainCache *cache.MockDomainCache) {
				shardContext.EXPECT().GetDomainCache().Return(mockDomainCache).Times(1)
				mockDomainCache.EXPECT().GetDomainByID("some-domain-id").Return(mockDomainEntryWithoutBadBinary, nil)
			},
			expectedEndState: func(t *testing.T, m *mutableStateBuilder) {
				assert.Equal(t, []persistence.Task(nil), m.insertTransferTasks)
			},
		},
		"a workflow withithout auto-reset point which is running for a domain": {

			policyIn: TransactionPolicyActive,
			mutableStateBuilderStartingState: func(m *mutableStateBuilder) {
				// the workflow's running
				m.executionInfo = &persistence.WorkflowExecutionInfo{
					CloseStatus: persistence.WorkflowCloseStatusNone,
					DomainID:    "some-domain-id",
					WorkflowID:  "wf-id",
				}
			},
			shardContextExpectations: func(mockCache *events.MockCache, shardContext *shardCtx.MockContext, mockDomainCache *cache.MockDomainCache) {
				shardContext.EXPECT().GetDomainCache().Return(mockDomainCache).Times(1)
				mockDomainCache.EXPECT().GetDomainByID("some-domain-id").Return(mockDomainEntryWithoutBadBinary, nil)
			},
			expectedEndState: func(t *testing.T, m *mutableStateBuilder) {
				assert.Equal(t, []persistence.Task(nil), m.insertTransferTasks)
			},
		},
		"a workflow with reset point which is running but which has child workflows": {
			policyIn: TransactionPolicyActive,
			shardContextExpectations: func(mockCache *events.MockCache, shardContext *shardCtx.MockContext, mockDomainCache *cache.MockDomainCache) {
			},
			mutableStateBuilderStartingState: func(m *mutableStateBuilder) {
				// the workflow's running
				m.executionInfo = &persistence.WorkflowExecutionInfo{
					CloseStatus: persistence.WorkflowCloseStatusNone,
				}

				// there's some child workflow that's due to be updated
				m.pendingChildExecutionInfoIDs = map[int64]*persistence.ChildExecutionInfo{
					1: &persistence.ChildExecutionInfo{},
				}
			},
			expectedEndState: func(t *testing.T, m *mutableStateBuilder) {
				assert.Equal(t, []persistence.Task(nil), m.insertTransferTasks)
			},
		},
		"Transaction policy passive - no expected resets": {
			policyIn: TransactionPolicyPassive,
			shardContextExpectations: func(mockCache *events.MockCache, shardContext *shardCtx.MockContext, mockDomainCache *cache.MockDomainCache) {
			},
			mutableStateBuilderStartingState: func(m *mutableStateBuilder) {
				// the workflow's running
				m.executionInfo = &persistence.WorkflowExecutionInfo{
					CloseStatus: persistence.WorkflowCloseStatusNone,
				}

				// there's some child workflow that's due to be updated
				m.pendingChildExecutionInfoIDs = map[int64]*persistence.ChildExecutionInfo{
					1: &persistence.ChildExecutionInfo{},
				}
			},
			expectedEndState: func(t *testing.T, m *mutableStateBuilder) {
				assert.Equal(t, []persistence.Task(nil), m.insertTransferTasks)
			},
		},
	}

	for name, td := range tests {
		t.Run(name, func(t *testing.T) {

			ctrl := gomock.NewController(t)

			shardContext := shard.NewMockContext(ctrl)
			mockCache := events.NewMockCache(ctrl)
			mockDomainCache := cache.NewMockDomainCache(ctrl)

			shardContext.EXPECT().GetLogger().Return(testlogger.New(t)).AnyTimes()
			td.shardContextExpectations(mockCache, shardContext, mockDomainCache)

			nowClock := clock.NewMockedTimeSourceAt(now)

			msb := createMSBWithMocks(mockCache, shardContext, mockDomainCache, nil)

			td.mutableStateBuilderStartingState(msb)

			msb.timeSource = nowClock
			err := msb.closeTransactionHandleWorkflowReset(td.policyIn)
			assert.Equal(t, td.expectedErr, err)
			td.expectedEndState(t, msb)
		})
	}
}

func TestMutableStateBuilder_GetVersionHistoriesStart(t *testing.T) {
	tests := map[string]struct {
		mutableStateBuilderStartingState func(m *mutableStateBuilder)
		expectedVersion                  int64
		expectedErr                      error
	}{
		"A mutable state with version history": {
			mutableStateBuilderStartingState: func(m *mutableStateBuilder) {
				m.versionHistories = &persistence.VersionHistories{
					CurrentVersionHistoryIndex: 0,
					Histories: []*persistence.VersionHistory{
						{
							BranchToken: []byte("branch-token1"),
							Items: []*persistence.VersionHistoryItem{
								{
									EventID: 100,
									Version: 23,
								},
								{
									EventID: 401,
									Version: 424,
								},
							},
						},
						{
							BranchToken: []byte("branch-token1"),
							Items: []*persistence.VersionHistoryItem{
								{
									EventID: 200,
									Version: 123,
								},
								{
									EventID: 201,
									Version: 124,
								},
							},
						},
					},
				}
			},
			expectedVersion: 23,
		},
		"invalid / partial version history ": {
			mutableStateBuilderStartingState: func(m *mutableStateBuilder) {
				m.versionHistories = &persistence.VersionHistories{
					CurrentVersionHistoryIndex: 0,
					Histories: []*persistence.VersionHistory{
						{
							BranchToken: []byte("branch-token1"),
							Items:       []*persistence.VersionHistoryItem{},
						},
						{
							BranchToken: []byte("branch-token2"),
							Items:       []*persistence.VersionHistoryItem{},
						},
					},
				}
			},
			expectedErr:     &types.BadRequestError{Message: "version history is empty."},
			expectedVersion: 0,
		},
		"invalid / partial version history - branch not available": {
			mutableStateBuilderStartingState: func(m *mutableStateBuilder) {
				m.versionHistories = &persistence.VersionHistories{
					CurrentVersionHistoryIndex: 10,
					Histories: []*persistence.VersionHistory{
						{
							BranchToken: []byte("branch-token1"),
							Items:       []*persistence.VersionHistoryItem{},
						},
						{
							BranchToken: []byte("branch-token1"),
							Items:       []*persistence.VersionHistoryItem{},
						},
					},
				}
			},
			expectedErr:     &types.BadRequestError{Message: "getting branch index: 10, available branch count: 2"},
			expectedVersion: 0,
		},
		"nil version history": {
			mutableStateBuilderStartingState: func(m *mutableStateBuilder) {
			},
			expectedVersion: commonconstants.EmptyVersion,
		},
	}

	for name, td := range tests {
		t.Run(name, func(t *testing.T) {

			ctrl := gomock.NewController(t)

			shardContext := shard.NewMockContext(ctrl)
			shardContext.EXPECT().GetLogger().Return(testlogger.New(t)).AnyTimes()

			mockCache := events.NewMockCache(ctrl)
			mockDomainCache := cache.NewMockDomainCache(ctrl)

			msb := createMSBWithMocks(mockCache, shardContext, mockDomainCache, nil)

			td.mutableStateBuilderStartingState(msb)

			res, err := msb.GetStartVersion()
			assert.Equal(t, td.expectedErr, err)
			assert.Equal(t, td.expectedVersion, res)
		})
	}
}

func TestIsCurrentWorkflowGuaranteed(t *testing.T) {
	tests := []struct {
		name           string
		stateInDB      int
		expectedResult bool
	}{
		{
			name:           "Workflow is created",
			stateInDB:      persistence.WorkflowStateCreated,
			expectedResult: true,
		},
		{
			name:           "Workflow is running",
			stateInDB:      persistence.WorkflowStateRunning,
			expectedResult: true,
		},
		{
			name:           "Workflow is completed",
			stateInDB:      persistence.WorkflowStateCompleted,
			expectedResult: false,
		},
		{
			name:           "Workflow is zombie",
			stateInDB:      persistence.WorkflowStateZombie,
			expectedResult: false,
		},
		{
			name:           "Workflow is void",
			stateInDB:      persistence.WorkflowStateVoid,
			expectedResult: false,
		},
		{
			name:           "Workflow is corrupted",
			stateInDB:      persistence.WorkflowStateCorrupted,
			expectedResult: false,
		},
	}

	for _, tt := range tests {
		t.Run(tt.name, func(t *testing.T) {
			msb := mutableStateBuilder{}
			msb.stateInDB = tt.stateInDB
			result := msb.IsCurrentWorkflowGuaranteed()
			assert.Equal(t, tt.expectedResult, result)
		})
	}

	assert.Panics(t, func() {
		msb := mutableStateBuilder{}
		msb.stateInDB = 123
		msb.IsCurrentWorkflowGuaranteed()
	})
}

// this is a pretty poor test, the actual logic is better tested in the
// unit tests for getBackoffInterval()
func TestGetRetryBackoffDuration(t *testing.T) {

	tests := []struct {
		name            string
		retryPolicy     *persistence.WorkflowExecutionInfo
		errorReason     string
		expectedBackoff time.Duration
	}{
		{
			name: "NoRetryPolicy",
			retryPolicy: &persistence.WorkflowExecutionInfo{
				HasRetryPolicy: false,
			},
			errorReason:     "some error reason",
			expectedBackoff: backoff.NoBackoff,
		},
		{
			name: "WithRetryPolicy",
			retryPolicy: &persistence.WorkflowExecutionInfo{
				HasRetryPolicy:     true,
				ExpirationTime:     time.Now().Add(time.Hour),
				Attempt:            1,
				MaximumAttempts:    5,
				BackoffCoefficient: 2.0,
				InitialInterval:    12,
				NonRetriableErrors: []string{"non-retriable-error"},
			},
			errorReason:     "some error reason",
			expectedBackoff: 24 * time.Second,
		},
	}

	for _, tt := range tests {
		t.Run(tt.name, func(t *testing.T) {

			t1 := time.Unix(1730247795, 0)

			msb := mutableStateBuilder{}

			msb.executionInfo = tt.retryPolicy
			msb.timeSource = clock.NewMockedTimeSourceAt(t1)

			duration := msb.GetRetryBackoffDuration(tt.errorReason)
			assert.Equal(t, tt.expectedBackoff, duration)
		})
	}
}

func TestGetCronRetryBackoffDuration(t *testing.T) {

	t1 := time.Unix(1730247795, 0)

	sampleVersionHistory := &persistence.VersionHistories{
		CurrentVersionHistoryIndex: 0,
		Histories: []*persistence.VersionHistory{
			{
				BranchToken: []byte("branch-token1"),
				Items: []*persistence.VersionHistoryItem{
					{
						EventID: 100,
						Version: 23,
					},
					{
						EventID: 401,
						Version: 424,
					},
				},
			},
			{
				BranchToken: []byte("branch-token1"),
				Items: []*persistence.VersionHistoryItem{
					{
						EventID: 200,
						Version: 123,
					},
					{
						EventID: 201,
						Version: 124,
					},
				},
			},
		},
	}

	startEvent := &types.HistoryEvent{
		ID:                                      1,
		WorkflowExecutionStartedEventAttributes: &types.WorkflowExecutionStartedEventAttributes{},
	}

	tests := map[string]struct {
		startingExecutionInfo    *persistence.WorkflowExecutionInfo
		expectedErr              bool
		shardContextExpectations func(mockCache *events.MockCache, shardContext *shardCtx.MockContext, mockDomainCache *cache.MockDomainCache)
		expectedBackoff          time.Duration
	}{
		"with simple, valid cron schedule": {
			startingExecutionInfo: &persistence.WorkflowExecutionInfo{
				DomainID:       "domain-id",
				CronSchedule:   "* * * * *",
				RunID:          "run-id",
				WorkflowID:     "wid",
				StartTimestamp: t1,
			},
			shardContextExpectations: func(mockCache *events.MockCache, shardContext *shardCtx.MockContext, mockDomainCache *cache.MockDomainCache) {
				shardContext.EXPECT().GetShardID().Return(12)
				mockCache.EXPECT().GetEvent(gomock.Any(), 12, "domain-id", "wid", "run-id", int64(1), int64(1), []byte("branch-token1")).Return(startEvent, nil)
			},
			expectedBackoff: 45 * time.Second,
		},
		"with no cron schedule": {
			startingExecutionInfo: &persistence.WorkflowExecutionInfo{
				DomainID:       "domain-id",
				RunID:          "run-id",
				WorkflowID:     "wid",
				StartTimestamp: t1,
			},
			shardContextExpectations: func(mockCache *events.MockCache, shardContext *shardCtx.MockContext, mockDomainCache *cache.MockDomainCache) {
			},
			expectedBackoff: backoff.NoBackoff,
		},
		"with invalid start event": {
			startingExecutionInfo: &persistence.WorkflowExecutionInfo{
				DomainID:       "domain-id",
				RunID:          "run-id",
				WorkflowID:     "wid",
				CronSchedule:   "* * * * *",
				StartTimestamp: t1,
			},
			shardContextExpectations: func(mockCache *events.MockCache, shardContext *shardCtx.MockContext, mockDomainCache *cache.MockDomainCache) {
				shardContext.EXPECT().GetShardID().Return(12)
				mockCache.EXPECT().GetEvent(gomock.Any(), 12, "domain-id", "wid", "run-id", int64(1), int64(1), []byte("branch-token1")).Return(nil, assert.AnError)
			},
			expectedBackoff: backoff.NoBackoff,
			expectedErr:     true,
		},
	}

	for name, td := range tests {
		t.Run(name, func(t *testing.T) {

			ctrl := gomock.NewController(t)

			shardContext := shard.NewMockContext(ctrl)
			shardContext.EXPECT().GetLogger().Return(testlogger.New(t)).AnyTimes()
			mockCache := events.NewMockCache(ctrl)
			mockDomainCache := cache.NewMockDomainCache(ctrl)

			td.shardContextExpectations(mockCache, shardContext, mockDomainCache)

			msb := createMSBWithMocks(mockCache, shardContext, mockDomainCache, nil)

			msb.executionInfo = td.startingExecutionInfo
			msb.versionHistories = sampleVersionHistory
			msb.timeSource = clock.NewMockedTimeSourceAt(t1)

			duration, err := msb.GetCronBackoffDuration(context.Background())
			assert.Equal(t, td.expectedBackoff, duration)
			if td.expectedErr {
				assert.Error(t, err)
			} else {
				assert.NoError(t, err)
			}
		})
	}
}

func TestStartTransactionHandleFailover(t *testing.T) {

	tests := map[string]struct {
		incomingTaskVersion       int64
		currentVersion            int64
		decisionManagerAffordance func(m *MockmutableStateDecisionTaskManager)
		expectFlushBeforeReady    bool
		expectedErr               bool
	}{
		"Failing over from cluster2 to cluster1 - passive -> passive: There's an inflight decision, but it's from an earlier version": {
			incomingTaskVersion: 10,
			currentVersion:      2,
			decisionManagerAffordance: func(m *MockmutableStateDecisionTaskManager) {
				m.EXPECT().GetInFlightDecision().Return(&DecisionInfo{
					Version: 2,
				}, true)
			},
			expectFlushBeforeReady: false,
		},
		// todo: David.porter - look a bit more into why this could occur and write a better description
		// about what the intent is, because this is a unit test without a clear intent or outcome.
		// At the time of writing this test I believe this is a migration case, but I'm not 100% sure and
		// need to do some runtime debugging.
		"empty version": {
			incomingTaskVersion: commonconstants.EmptyVersion,
			currentVersion:      2,
			decisionManagerAffordance: func(m *MockmutableStateDecisionTaskManager) {
				m.EXPECT().GetInFlightDecision().Return(&DecisionInfo{
					Version: 2,
				}, true)
			},
			expectFlushBeforeReady: false,
		},
		"active -> passive - when there's an inflight decision from an earlier version": {
			incomingTaskVersion: 12,
			currentVersion:      11,
			decisionManagerAffordance: func(m *MockmutableStateDecisionTaskManager) {
				m.EXPECT().GetInFlightDecision().Return(&DecisionInfo{
					Version:    2,
					StartedID:  123,
					ScheduleID: 124,
					RequestID:  "requestID",
				}, true)
				m.EXPECT().AddDecisionTaskFailedEvent(int64(124), int64(123), types.DecisionTaskFailedCauseFailoverCloseDecision, gomock.Any(), "history-service", gomock.Any(), gomock.Any(), gomock.Any(), gomock.Any(), gomock.Any(), gomock.Any())

				m.EXPECT().HasInFlightDecision().Return(true)
				m.EXPECT().HasInFlightDecision().Return(true)
				m.EXPECT().HasPendingDecision().Return(true)
			},
			expectFlushBeforeReady: true,
		},
		"There's a decision for for the same level as the failover version": {
			incomingTaskVersion: 10,
			currentVersion:      10,
			decisionManagerAffordance: func(m *MockmutableStateDecisionTaskManager) {
				m.EXPECT().GetInFlightDecision().Return(&DecisionInfo{
					Version: 1,
				}, true)
			},
			expectFlushBeforeReady: false,
			expectedErr:            true,
		},
	}

	for name, td := range tests {
		t.Run(name, func(t *testing.T) {
			ctrl := gomock.NewController(t)

			clusterMetadata := cluster.NewMetadata(
				commonConfig.ClusterGroupMetadata{
					FailoverVersionIncrement: 10,
					PrimaryClusterName:       "cluster0",
					CurrentClusterName:       "cluster0",
					ClusterGroup: map[string]commonConfig.ClusterInformation{
						"cluster0": {
							Enabled:                true,
							InitialFailoverVersion: 1,
						},
						"cluster1": {
							Enabled:                true,
							InitialFailoverVersion: 0,
						},
						"cluster2": {
							Enabled:                true,
							InitialFailoverVersion: 2,
						},
					},
				},
				func(string) bool { return false },
				metrics.NewNoopMetricsClient(),
				log.NewNoop(),
			)

			shardContext := shardCtx.NewMockContext(ctrl)
			shardContext.EXPECT().GetLogger().Return(testlogger.New(t)).AnyTimes()

			activeClusterManager := activecluster.NewMockManager(ctrl)
			activeClusterManager.EXPECT().ClusterNameForFailoverVersion(gomock.Any(), gomock.Any()).DoAndReturn(func(version int64, domainID string) (string, error) {
				return clusterMetadata.ClusterNameForFailoverVersion(version)
			}).AnyTimes()
			shardContext.EXPECT().GetActiveClusterManager().Return(activeClusterManager).AnyTimes()

			decisionManager := NewMockmutableStateDecisionTaskManager(ctrl)
			td.decisionManagerAffordance(decisionManager)

			shardContext.EXPECT().GetConfig().Return(&config.Config{
				NumberOfShards:                        3,
				IsAdvancedVisConfigExist:              false,
				MaxResponseSize:                       0,
				MutableStateChecksumInvalidateBefore:  dynamicproperties.GetFloatPropertyFn(10),
				MutableStateChecksumVerifyProbability: dynamicproperties.GetIntPropertyFilteredByDomain(0.0),
				EnableReplicationTaskGeneration:       func(_ string, _ string) bool { return true },
				HostName:                              "test-host",
			}).Times(1)

			domainEntry := cache.NewDomainCacheEntryForTest(&persistence.DomainInfo{
				ID:   "domain-id",
				Name: "domain",
			},
				&persistence.DomainConfig{},
				true,
				&persistence.DomainReplicationConfig{
					ActiveClusterName: "cluster0",
					Clusters: []*persistence.ClusterReplicationConfig{
						{ClusterName: "cluster0"},
						{ClusterName: "cluster1"},
						{ClusterName: "cluster2"},
					},
				}, 0, nil, 0, 0, 0)

			msb := mutableStateBuilder{
				decisionTaskManager: decisionManager,
				shard:               shardContext,
				domainEntry:         domainEntry,
				clusterMetadata:     clusterMetadata,
				currentVersion:      td.currentVersion,
				versionHistories: &persistence.VersionHistories{
					CurrentVersionHistoryIndex: 0,
					Histories: []*persistence.VersionHistory{
						{
							BranchToken: []byte("token"),
							Items: []*persistence.VersionHistoryItem{
								{
									EventID: 3,
									Version: 10,
								},
								{
									EventID: 2,
									Version: 2,
								},
							},
						},
					},
				},
				executionInfo: &persistence.WorkflowExecutionInfo{
					DomainID:               "domainID",
					WorkflowID:             "workflowID",
					RunID:                  "some-example-run",
					FirstExecutionRunID:    "",
					ParentDomainID:         "",
					ParentWorkflowID:       "",
					ParentRunID:            "",
					InitiatedID:            0,
					CompletionEventBatchID: 0,
					CompletionEvent:        nil,
					State:                  0,
					CloseStatus:            0,
					LastFirstEventID:       0,
					LastEventTaskID:        0,
					NextEventID:            0,
					LastProcessedEvent:     0,
				},
				logger: testlogger.New(t),
			}

			msb.hBuilder = NewHistoryBuilder(&msb)

			flushBeforeReady, err := msb.startTransactionHandleDecisionFailover(td.incomingTaskVersion)
			if td.expectedErr {
				assert.Error(t, err)
			} else {
				assert.NoError(t, err)
			}
			assert.Equal(t, td.expectFlushBeforeReady, flushBeforeReady)
		})
	}
}

func TestSimpleGetters(t *testing.T) {

	msb := createMSB(t)
	assert.Equal(t, msb.versionHistories, msb.GetVersionHistories())

	branchToken, err := msb.GetCurrentBranchToken()
	assert.Equal(t, msb.versionHistories.Histories[0].BranchToken, branchToken)
	assert.NoError(t, err)
	assert.Equal(t, msb.currentVersion, msb.GetCurrentVersion())
	assert.Equal(t, msb.domainEntry, msb.GetDomainEntry())
	assert.Equal(t, msb.executionInfo, msb.GetExecutionInfo())
	assert.Equal(t, msb.hBuilder, msb.GetHistoryBuilder())
	assert.Equal(t, msb.executionStats.HistorySize, msb.GetHistorySize())
	assert.Equal(t, msb.executionInfo.LastFirstEventID, msb.GetLastFirstEventID())
	lastWriteVersion, err := msb.GetLastWriteVersion()

	item, err := msb.versionHistories.Histories[0].GetLastItem()
	assert.NoError(t, err)
	assert.Equal(t, item.Version, lastWriteVersion)

	assert.Equal(t, msb.executionInfo.NextEventID, msb.GetNextEventID())
	assert.Equal(t, msb.pendingRequestCancelInfoIDs, msb.GetPendingRequestCancelExternalInfos())
	assert.Equal(t, msb.executionInfo.LastProcessedEvent, msb.GetPreviousStartedEventID())
	assert.Equal(t, msb.queryRegistry, msb.GetQueryRegistry())

	startVersion, err := msb.GetStartVersion()
	assert.NoError(t, err)
	assert.Equal(t, msb.versionHistories.Histories[0].Items[0].Version, startVersion)
	assert.Equal(t, msb.insertTimerTasks, msb.GetTimerTasks())
	assert.Equal(t, msb.insertTransferTasks, msb.GetTransferTasks())
	assert.Equal(t, msb.nextEventIDInDB, msb.GetUpdateCondition())
	assert.Equal(t, msb.versionHistories, msb.GetVersionHistories())

	state, closeStatus := msb.GetWorkflowStateCloseStatus()
	assert.Equal(t, msb.executionInfo.CloseStatus, closeStatus)
	assert.Equal(t, msb.executionInfo.State, state)
	assert.Equal(t, &types.WorkflowType{Name: msb.executionInfo.WorkflowTypeName}, msb.GetWorkflowType())

	pendingActivityInfo, activityInfoIsPresent := msb.GetActivityInfo(1232)
	assert.Equal(t, msb.pendingActivityInfoIDs[1232], pendingActivityInfo)
	assert.True(t, activityInfoIsPresent)

	assert.Equal(t, msb.pendingActivityInfoIDs, msb.GetPendingActivityInfos())

	pendingRequestCancelledInfo, ok := msb.GetRequestCancelInfo(13)
	assert.Equal(t, msb.pendingRequestCancelInfoIDs[13], pendingRequestCancelledInfo)
	assert.True(t, ok)

	pendingChildExecutions, ok := msb.GetChildExecutionInfo(1)
	assert.Equal(t, msb.pendingChildExecutionInfoIDs[1], pendingChildExecutions)
	assert.True(t, ok)

}

func TestMutableState_IsCurrentWorkflowGuaranteed(t *testing.T) {
	tests := map[string]struct {
		state    int
		expected bool
	}{
		"created": {
			state:    persistence.WorkflowStateCreated,
			expected: true,
		},
		"running": {
			state:    persistence.WorkflowStateCreated,
			expected: true,
		},
		"completed": {
			state:    persistence.WorkflowStateCompleted,
			expected: false,
		},
		"void": {
			state:    persistence.WorkflowStateVoid,
			expected: false,
		},
		"zombie state": {
			state:    persistence.WorkflowStateZombie,
			expected: false,
		},
		"corrupted state": {
			state:    persistence.WorkflowStateCorrupted,
			expected: false,
		},
	}

	for name, td := range tests {
		t.Run(name, func(t *testing.T) {
			msb := mutableStateBuilder{
				stateInDB: td.state,
				logger:    testlogger.New(t),
			}
			assert.Equal(t, td.expected, msb.IsCurrentWorkflowGuaranteed())
		})
	}
}

func createMSB(t *testing.T) mutableStateBuilder {

	sampleDomain := cache.NewDomainCacheEntryForTest(&persistence.DomainInfo{ID: "domain-id", Name: "domain"}, &persistence.DomainConfig{}, true, nil, 0, nil, 0, 0, 0)

	return mutableStateBuilder{
		pendingActivityInfoIDs: map[int64]*persistence.ActivityInfo{
			1232: &persistence.ActivityInfo{ActivityID: "activityID"},
		},
		pendingActivityIDToEventID: map[string]int64{
			"activityID": 6,
		},
		updateActivityInfos: map[int64]*persistence.ActivityInfo{
			7: &persistence.ActivityInfo{DomainID: "domainID"},
		},
		deleteActivityInfos: map[int64]struct{}{
			8: struct{}{},
		},
		syncActivityTasks: map[int64]struct{}{},
		pendingTimerInfoIDs: map[string]*persistence.TimerInfo{
			"testdata-pendingTimerInfoIDs": &persistence.TimerInfo{
				Version: 1,
				TimerID: "1232",
			},
		},
		pendingTimerEventIDToID: map[int64]string{},
		updateTimerInfos: map[string]*persistence.TimerInfo{
			"testdata-updatedtimerinfos": &persistence.TimerInfo{
				Version: 1,
				TimerID: "1232",
			},
		},
		deleteTimerInfos: map[string]struct{}{},
		pendingChildExecutionInfoIDs: map[int64]*persistence.ChildExecutionInfo{
			1: &persistence.ChildExecutionInfo{
				WorkflowTypeName: "sample-workflow",
			},
		},
		updateChildExecutionInfos: map[int64]*persistence.ChildExecutionInfo{
			8: &persistence.ChildExecutionInfo{DomainID: "updateChildInfosDomainID"},
		},
		deleteChildExecutionInfos: map[int64]struct{}{
			12: struct{}{},
		},
		pendingRequestCancelInfoIDs: map[int64]*persistence.RequestCancelInfo{
			13: &persistence.RequestCancelInfo{InitiatedID: 16},
		},
		updateRequestCancelInfos: map[int64]*persistence.RequestCancelInfo{},
		deleteRequestCancelInfos: map[int64]struct{}{
			15: struct{}{},
		},
		pendingSignalInfoIDs:      map[int64]*persistence.SignalInfo{},
		updateSignalInfos:         map[int64]*persistence.SignalInfo{},
		deleteSignalInfos:         map[int64]struct{}{},
		pendingSignalRequestedIDs: map[string]struct{}{},
		updateSignalRequestedIDs:  map[string]struct{}{},
		deleteSignalRequestedIDs:  map[string]struct{}{},
		bufferedEvents:            []*types.HistoryEvent{},
		updateBufferedEvents:      []*types.HistoryEvent{},
		clearBufferedEvents:       false,
		executionInfo: &persistence.WorkflowExecutionInfo{
			DomainID:                           "d9cbf563-3056-4387-b2ac-5fddd868fe4d",
			WorkflowID:                         "53fc235c-093e-4b15-9d9d-045e61354b91",
			RunID:                              "a2901718-ac12-443e-873d-b100f45d55d8",
			FirstExecutionRunID:                "a2901718-ac12-443e-873d-b100f45d55d8",
			InitiatedID:                        -7,
			TaskList:                           "tl",
			WorkflowTypeName:                   "test",
			WorkflowTimeout:                    600000000,
			DecisionStartToCloseTimeout:        10,
			State:                              1,
			LastFirstEventID:                   1,
			LastEventTaskID:                    2097153,
			NextEventID:                        3,
			LastProcessedEvent:                 -23,
			StartTimestamp:                     time.Date(2024, 10, 21, 20, 58, 1, 275000000, time.UTC),
			LastUpdatedTimestamp:               time.Date(2024, 10, 21, 20, 58, 1, 275000000, time.UTC),
			CreateRequestID:                    "f33ee669-9ff6-4221-a2b0-feb2959667b8",
			DecisionVersion:                    1,
			DecisionScheduleID:                 2,
			DecisionStartedID:                  -23,
			DecisionRequestID:                  "emptyUuid",
			DecisionTimeout:                    10,
			DecisionScheduledTimestamp:         1729544281275414000,
			DecisionOriginalScheduledTimestamp: 1729544281275414000,
			AutoResetPoints:                    &types.ResetPoints{},
		},
		versionHistories: &persistence.VersionHistories{
			Histories: []*persistence.VersionHistory{
				{
					BranchToken: []byte("a branch token"),
					Items: []*persistence.VersionHistoryItem{{
						EventID: 2,
						Version: 1,
					}},
				},
			},
		},
		currentVersion:        int64(-24),
		hasBufferedEventsInDB: false,
		stateInDB:             int(1),
		nextEventIDInDB:       int64(3),
		domainEntry:           sampleDomain,
		appliedEvents:         map[string]struct{}{},
		insertTransferTasks: []persistence.Task{
			&persistence.DecisionTask{
				TargetDomainID: "decsion task",
			},
		},
		insertReplicationTasks: []persistence.Task{},
		insertTimerTasks: []persistence.Task{
			&persistence.ActivityRetryTimerTask{
				TaskData: persistence.TaskData{},
				EventID:  123,
				Attempt:  4,
			},
		},
		workflowRequests: map[persistence.WorkflowRequest]struct{}{},
		checksum:         checksum.Checksum{},
		executionStats:   &persistence.ExecutionStats{HistorySize: 403},
		queryRegistry:    query.NewRegistry(),
		logger:           testlogger.New(t),
	}
}

func TestMutableStateBuilder_GetTransferTasks(t *testing.T) {
	msb := &mutableStateBuilder{
		insertTransferTasks: []persistence.Task{
			&persistence.ActivityTask{},
			&persistence.DecisionTask{},
		},
	}
	tasks := msb.GetTransferTasks()
	assert.Equal(t, 2, len(tasks))
	assert.IsType(t, &persistence.ActivityTask{}, tasks[0])
	assert.IsType(t, &persistence.DecisionTask{}, tasks[1])
}

func TestMutableStateBuilder_GetTimerTasks(t *testing.T) {
	msb := &mutableStateBuilder{
		insertTimerTasks: []persistence.Task{
			&persistence.UserTimerTask{},
		},
	}
	tasks := msb.GetTimerTasks()
	assert.Equal(t, 1, len(tasks))
	assert.IsType(t, &persistence.UserTimerTask{}, tasks[0])
}

func TestMutableStateBuilder_DeleteTransferTasks(t *testing.T) {
	msb := &mutableStateBuilder{
		insertTransferTasks: []persistence.Task{
			&persistence.ActivityTask{},
		},
	}
	msb.DeleteTransferTasks()
	assert.Nil(t, msb.insertTransferTasks)
}

func TestMutableStateBuilder_DeleteTimerTasks(t *testing.T) {
	msb := &mutableStateBuilder{
		insertTimerTasks: []persistence.Task{
			&persistence.UserTimerTask{},
		},
	}
	msb.DeleteTimerTasks()
	assert.Nil(t, msb.insertTimerTasks)
}

func TestMutableStateBuilder_SetUpdateCondition(t *testing.T) {
	msb := &mutableStateBuilder{}
	msb.SetUpdateCondition(123)
	assert.Equal(t, int64(123), msb.nextEventIDInDB)
}

func TestMutableStateBuilder_GetUpdateCondition(t *testing.T) {
	msb := &mutableStateBuilder{
		nextEventIDInDB: 123,
	}
	assert.Equal(t, int64(123), msb.GetUpdateCondition())
}

func TestCheckAndClearTimerFiredEvent(t *testing.T) {
	tests := []struct {
		name                         string
		timerID                      string
		bufferedEvents               []*types.HistoryEvent
		updateBufferedEvents         []*types.HistoryEvent
		history                      []*types.HistoryEvent
		expectedTimerEvent           *types.HistoryEvent
		expectedBufferedEvents       []*types.HistoryEvent
		expectedUpdateBufferedEvents []*types.HistoryEvent
		expectedHistory              []*types.HistoryEvent
	}{
		{
			name:    "TimerFiredEventInBufferedEvents",
			timerID: "timer1",
			bufferedEvents: []*types.HistoryEvent{
				{
					EventType: types.EventTypeTimerFired.Ptr(),
					TimerFiredEventAttributes: &types.TimerFiredEventAttributes{
						TimerID: "timer1",
					},
				},
				{
					EventType: types.EventTypeTimerFired.Ptr(),
					TimerFiredEventAttributes: &types.TimerFiredEventAttributes{
						TimerID: "timer2",
					},
				},
			},
			updateBufferedEvents: []*types.HistoryEvent{},
			history:              []*types.HistoryEvent{},
			expectedTimerEvent: &types.HistoryEvent{
				EventType: types.EventTypeTimerFired.Ptr(),
				TimerFiredEventAttributes: &types.TimerFiredEventAttributes{
					TimerID: "timer1",
				},
			},
			expectedBufferedEvents: []*types.HistoryEvent{
				{
					EventType: types.EventTypeTimerFired.Ptr(),
					TimerFiredEventAttributes: &types.TimerFiredEventAttributes{
						TimerID: "timer2",
					},
				},
			},
			expectedUpdateBufferedEvents: []*types.HistoryEvent{},
			expectedHistory:              []*types.HistoryEvent{},
		},
		{
			name:           "TimerFiredEventInUpdateBufferedEvents",
			timerID:        "timer2",
			bufferedEvents: []*types.HistoryEvent{},
			updateBufferedEvents: []*types.HistoryEvent{
				{
					EventType: types.EventTypeTimerFired.Ptr(),
					TimerFiredEventAttributes: &types.TimerFiredEventAttributes{
						TimerID: "timer1",
					},
				},
				{
					EventType: types.EventTypeTimerFired.Ptr(),
					TimerFiredEventAttributes: &types.TimerFiredEventAttributes{
						TimerID: "timer2",
					},
				},
				{
					EventType: types.EventTypeTimerFired.Ptr(),
					TimerFiredEventAttributes: &types.TimerFiredEventAttributes{
						TimerID: "timer3",
					},
				},
			},
			history: []*types.HistoryEvent{},
			expectedTimerEvent: &types.HistoryEvent{
				EventType: types.EventTypeTimerFired.Ptr(),
				TimerFiredEventAttributes: &types.TimerFiredEventAttributes{
					TimerID: "timer2",
				},
			},
			expectedBufferedEvents: []*types.HistoryEvent{},
			expectedUpdateBufferedEvents: []*types.HistoryEvent{
				{
					EventType: types.EventTypeTimerFired.Ptr(),
					TimerFiredEventAttributes: &types.TimerFiredEventAttributes{
						TimerID: "timer1",
					},
				},
				{
					EventType: types.EventTypeTimerFired.Ptr(),
					TimerFiredEventAttributes: &types.TimerFiredEventAttributes{
						TimerID: "timer3",
					},
				},
			},
			expectedHistory: []*types.HistoryEvent{},
		},
		{
			name:                 "TimerFiredEventInHistory",
			timerID:              "timer3",
			bufferedEvents:       []*types.HistoryEvent{},
			updateBufferedEvents: []*types.HistoryEvent{},
			history: []*types.HistoryEvent{
				{
					EventType: types.EventTypeTimerFired.Ptr(),
					TimerFiredEventAttributes: &types.TimerFiredEventAttributes{
						TimerID: "timer1",
					},
				},
				{
					EventType: types.EventTypeTimerFired.Ptr(),
					TimerFiredEventAttributes: &types.TimerFiredEventAttributes{
						TimerID: "timer3",
					},
				},
			},
			expectedTimerEvent: &types.HistoryEvent{
				EventType: types.EventTypeTimerFired.Ptr(),
				TimerFiredEventAttributes: &types.TimerFiredEventAttributes{
					TimerID: "timer3",
				},
			},
			expectedBufferedEvents:       []*types.HistoryEvent{},
			expectedUpdateBufferedEvents: []*types.HistoryEvent{},
			expectedHistory: []*types.HistoryEvent{
				{
					EventType: types.EventTypeTimerFired.Ptr(),
					TimerFiredEventAttributes: &types.TimerFiredEventAttributes{
						TimerID: "timer1",
					},
				},
			},
		},
		{
			name:                         "NoTimerFiredEvent",
			timerID:                      "timer4",
			bufferedEvents:               []*types.HistoryEvent{},
			updateBufferedEvents:         []*types.HistoryEvent{},
			history:                      []*types.HistoryEvent{},
			expectedTimerEvent:           nil,
			expectedBufferedEvents:       []*types.HistoryEvent{},
			expectedUpdateBufferedEvents: []*types.HistoryEvent{},
			expectedHistory:              []*types.HistoryEvent{},
		},
	}

	for _, tt := range tests {
		t.Run(tt.name, func(t *testing.T) {
			msb := &mutableStateBuilder{
				bufferedEvents:       tt.bufferedEvents,
				updateBufferedEvents: tt.updateBufferedEvents,
				hBuilder:             &HistoryBuilder{history: tt.history},
			}

			timerEvent := msb.checkAndClearTimerFiredEvent(tt.timerID)

			assert.Equal(t, tt.expectedTimerEvent, timerEvent)
			assert.Equal(t, tt.expectedBufferedEvents, msb.bufferedEvents)
			assert.Equal(t, tt.expectedUpdateBufferedEvents, msb.updateBufferedEvents)
			assert.Equal(t, tt.expectedHistory, msb.hBuilder.history)
		})
	}
}

func TestAssignTaskIDToTransientHistoryEvents(t *testing.T) {

	tests := map[string]struct {
		transientHistory         []*types.HistoryEvent
		taskID                   int64
		shardContextExpectations func(mockCache *events.MockCache, shardContext *shardCtx.MockContext, mockDomainCache *cache.MockDomainCache)
		expectedEvents           []*types.HistoryEvent
		expectedErr              error
	}{
		"AssignTaskIDToSingleEvent - transient": {
			transientHistory: []*types.HistoryEvent{
				{
					ID:        1,
					EventType: types.EventTypeWorkflowExecutionStarted.Ptr(),
					TaskID:    commonconstants.EmptyEventTaskID,
				},
			},
			taskID: 123,
			shardContextExpectations: func(mockCache *events.MockCache, shardContext *shardCtx.MockContext, mockDomainCache *cache.MockDomainCache) {
				shardContext.EXPECT().GenerateTaskIDs(1).Return([]int64{123}, nil).Times(1)
			},
			expectedEvents: []*types.HistoryEvent{
				{
					ID:        1,
					EventType: types.EventTypeWorkflowExecutionStarted.Ptr(),
					TaskID:    123,
				},
			},
		},
		"AssignTaskIDToMultipleEvents - transient": {
			transientHistory: []*types.HistoryEvent{
				{
					ID:        1,
					EventType: types.EventTypeWorkflowExecutionStarted.Ptr(),
					TaskID:    commonconstants.EmptyEventTaskID,
				},
				{
					ID:        2,
					EventType: types.EventTypeDecisionTaskScheduled.Ptr(),
					TaskID:    commonconstants.EmptyEventTaskID,
				},
			},
			taskID: 456,
			shardContextExpectations: func(mockCache *events.MockCache, shardContext *shardCtx.MockContext, mockDomainCache *cache.MockDomainCache) {
				shardContext.EXPECT().GenerateTaskIDs(2).Return([]int64{123, 124}, nil).Times(1)
			},
			expectedEvents: []*types.HistoryEvent{
				{
					ID:        1,
					EventType: types.EventTypeWorkflowExecutionStarted.Ptr(),
					TaskID:    123,
				},
				{
					ID:        2,
					EventType: types.EventTypeDecisionTaskScheduled.Ptr(),
					TaskID:    124,
				},
			},
		},
		"NoEvents - transient events": {
			transientHistory: []*types.HistoryEvent{},
			taskID:           789,
			shardContextExpectations: func(mockCache *events.MockCache, shardContext *shardCtx.MockContext, mockDomainCache *cache.MockDomainCache) {
			},
			expectedEvents: []*types.HistoryEvent{},
		},
		"error returned": {
			transientHistory: []*types.HistoryEvent{
				{
					ID:        1,
					EventType: types.EventTypeWorkflowExecutionStarted.Ptr(),
					TaskID:    commonconstants.EmptyEventTaskID,
				},
			},
			taskID: 456,
			shardContextExpectations: func(mockCache *events.MockCache, shardContext *shardCtx.MockContext, mockDomainCache *cache.MockDomainCache) {
				shardContext.EXPECT().GenerateTaskIDs(1).Return(nil, assert.AnError).Times(1)
			},
			expectedEvents: []*types.HistoryEvent{
				{
					ID:        1,
					EventType: types.EventTypeWorkflowExecutionStarted.Ptr(),
					TaskID:    commonconstants.EmptyEventTaskID,
				},
			},
			expectedErr: assert.AnError,
		},
	}

	for name, td := range tests {
		t.Run(name, func(t *testing.T) {

			ctrl := gomock.NewController(t)

			shardContext := shard.NewMockContext(ctrl)
			shardContext.EXPECT().GetLogger().Return(testlogger.New(t)).AnyTimes()
			mockCache := events.NewMockCache(ctrl)
			mockDomainCache := cache.NewMockDomainCache(ctrl)

			td.shardContextExpectations(mockCache, shardContext, mockDomainCache)

			msb := createMSBWithMocks(mockCache, shardContext, mockDomainCache, nil)

			msb.hBuilder.transientHistory = td.transientHistory

			err := msb.assignTaskIDToEvents()

			assert.Equal(t, td.expectedEvents, msb.hBuilder.transientHistory)
			assert.Equal(t, td.expectedErr, err)
		})
	}
}

func TestAssignTaskIDToHistoryEvents(t *testing.T) {

	tests := map[string]struct {
		history                  []*types.HistoryEvent
		taskID                   int64
		shardContextExpectations func(mockCache *events.MockCache, shardContext *shardCtx.MockContext, mockDomainCache *cache.MockDomainCache)
		expectedEvents           []*types.HistoryEvent
		expectedErr              error
	}{
		"AssignTaskIDToSingleEvent": {
			history: []*types.HistoryEvent{
				{
					ID:        1,
					EventType: types.EventTypeWorkflowExecutionStarted.Ptr(),
					TaskID:    commonconstants.EmptyEventTaskID,
				},
			},
			taskID: 123,
			shardContextExpectations: func(mockCache *events.MockCache, shardContext *shardCtx.MockContext, mockDomainCache *cache.MockDomainCache) {
				shardContext.EXPECT().GenerateTaskIDs(1).Return([]int64{123}, nil).Times(1)
			},
			expectedEvents: []*types.HistoryEvent{
				{
					ID:        1,
					EventType: types.EventTypeWorkflowExecutionStarted.Ptr(),
					TaskID:    123,
				},
			},
		},
		"AssignTaskIDToMultipleEvents": {
			history: []*types.HistoryEvent{
				{
					ID:        1,
					EventType: types.EventTypeWorkflowExecutionStarted.Ptr(),
					TaskID:    commonconstants.EmptyEventTaskID,
				},
				{
					ID:        2,
					EventType: types.EventTypeDecisionTaskScheduled.Ptr(),
					TaskID:    commonconstants.EmptyEventTaskID,
				},
			},
			taskID: 456,
			shardContextExpectations: func(mockCache *events.MockCache, shardContext *shardCtx.MockContext, mockDomainCache *cache.MockDomainCache) {
				shardContext.EXPECT().GenerateTaskIDs(2).Return([]int64{123, 124}, nil).Times(1)
			},
			expectedEvents: []*types.HistoryEvent{
				{
					ID:        1,
					EventType: types.EventTypeWorkflowExecutionStarted.Ptr(),
					TaskID:    123,
				},
				{
					ID:        2,
					EventType: types.EventTypeDecisionTaskScheduled.Ptr(),
					TaskID:    124,
				},
			},
		},
		"NoEvents - transient events": {
			history: []*types.HistoryEvent{},
			taskID:  789,
			shardContextExpectations: func(mockCache *events.MockCache, shardContext *shardCtx.MockContext, mockDomainCache *cache.MockDomainCache) {
			},
			expectedEvents: []*types.HistoryEvent{},
		},
		"error returned": {
			history: []*types.HistoryEvent{
				{
					ID:        1,
					EventType: types.EventTypeWorkflowExecutionStarted.Ptr(),
					TaskID:    commonconstants.EmptyEventTaskID,
				},
			},
			taskID: 456,
			shardContextExpectations: func(mockCache *events.MockCache, shardContext *shardCtx.MockContext, mockDomainCache *cache.MockDomainCache) {
				shardContext.EXPECT().GenerateTaskIDs(1).Return(nil, assert.AnError).Times(1)
			},
			expectedEvents: []*types.HistoryEvent{
				{
					ID:        1,
					EventType: types.EventTypeWorkflowExecutionStarted.Ptr(),
					TaskID:    commonconstants.EmptyEventTaskID,
				},
			},
			expectedErr: assert.AnError,
		},
	}

	for name, td := range tests {
		t.Run(name, func(t *testing.T) {

			ctrl := gomock.NewController(t)

			shardContext := shard.NewMockContext(ctrl)
			shardContext.EXPECT().GetLogger().Return(testlogger.New(t)).AnyTimes()
			mockCache := events.NewMockCache(ctrl)
			mockDomainCache := cache.NewMockDomainCache(ctrl)

			td.shardContextExpectations(mockCache, shardContext, mockDomainCache)

			msb := createMSBWithMocks(mockCache, shardContext, mockDomainCache, nil)

			msb.hBuilder.history = td.history

			err := msb.assignTaskIDToEvents()

			assert.Equal(t, td.expectedEvents, msb.hBuilder.history)
			assert.Equal(t, td.expectedErr, err)
		})
	}
}

func TestAddUpsertWorkflowSearchAttributesEvent(t *testing.T) {

	now := time.Unix(1730353941, 0)

	tests := map[string]struct {
		decisionCompletedEventID int64
		request                  *types.UpsertWorkflowSearchAttributesDecisionAttributes
		mutableStateBuilderSetup func(m *mutableStateBuilder)
		expectedEvent            *types.HistoryEvent
		expectedErr              error
	}{
		"successful upsert": {
			decisionCompletedEventID: 123,
			request: &types.UpsertWorkflowSearchAttributesDecisionAttributes{
				SearchAttributes: &types.SearchAttributes{
					IndexedFields: map[string][]byte{
						"CustomKeywordField": []byte("keyword"),
					},
				},
			},
			mutableStateBuilderSetup: func(m *mutableStateBuilder) {
			},
			expectedEvent: &types.HistoryEvent{
				ID:        1,
				EventType: types.EventTypeUpsertWorkflowSearchAttributes.Ptr(),
				UpsertWorkflowSearchAttributesEventAttributes: &types.UpsertWorkflowSearchAttributesEventAttributes{
					DecisionTaskCompletedEventID: 123,
					SearchAttributes: &types.SearchAttributes{
						IndexedFields: map[string][]byte{
							"CustomKeywordField": []byte("keyword"),
						},
					},
				},
				TaskID:    commonconstants.EmptyEventTaskID,
				Version:   commonconstants.EmptyVersion,
				Timestamp: common.Ptr(now.UnixNano()),
			},
			expectedErr: nil,
		},
		"mutability check fails": {
			decisionCompletedEventID: 123,
			request: &types.UpsertWorkflowSearchAttributesDecisionAttributes{
				SearchAttributes: &types.SearchAttributes{
					IndexedFields: map[string][]byte{
						"CustomKeywordField": []byte("keyword"),
					},
				},
			},
			mutableStateBuilderSetup: func(m *mutableStateBuilder) {
				m.executionInfo.State = persistence.WorkflowStateCompleted
			},
			expectedEvent: nil,
			expectedErr:   &types.InternalServiceError{Message: "invalid mutable state action: mutation after finish"},
		},
	}

	for name, td := range tests {
		t.Run(name, func(t *testing.T) {

			ctrl := gomock.NewController(t)

			shardContext := shard.NewMockContext(ctrl)
			shardContext.EXPECT().GetLogger().Return(testlogger.New(t)).AnyTimes()
			mockCache := events.NewMockCache(ctrl)
			mockDomainCache := cache.NewMockDomainCache(ctrl)

			nowClock := clock.NewMockedTimeSourceAt(now)

			msb := createMSBWithMocks(mockCache, shardContext, mockDomainCache, nil)

			msb.hBuilder = &HistoryBuilder{
				history:   []*types.HistoryEvent{},
				msBuilder: msb,
			}

			td.mutableStateBuilderSetup(msb)

			msb.timeSource = nowClock

			event, err := msb.AddUpsertWorkflowSearchAttributesEvent(td.decisionCompletedEventID, td.request)

			assert.Equal(t, td.expectedEvent, event)
			assert.Equal(t, td.expectedErr, err)
		})
	}
}

func TestCloseTransactionAsMutation(t *testing.T) {

	now := time.Unix(500, 0)

	mockDomain := cache.NewLocalDomainCacheEntryForTest(&persistence.DomainInfo{Name: "domain"}, &persistence.DomainConfig{
		BadBinaries: types.BadBinaries{},
	}, "cluster0")

	tests := map[string]struct {
		mutableStateSetup        func(ms *mutableStateBuilder)
		shardContextExpectations func(mockCache *events.MockCache, shardContext *shardCtx.MockContext, mockDomainCache *cache.MockDomainCache)
		transactionPolicy        TransactionPolicy
		expectedMutation         *persistence.WorkflowMutation
		expectedEvent            []*persistence.WorkflowEvents
		expectedErr              error
	}{
		"no buffered events": {
			mutableStateSetup: func(ms *mutableStateBuilder) {
				ms.executionInfo.DomainID = "some-domain-id"
				ms.executionInfo.NextEventID = 10
				ms.executionInfo.LastProcessedEvent = 5
				ms.executionInfo.State = persistence.WorkflowStateRunning
				ms.executionInfo.CloseStatus = persistence.WorkflowCloseStatusNone
			},
			shardContextExpectations: func(mockCache *events.MockCache, shardContext *shardCtx.MockContext, mockDomainCache *cache.MockDomainCache) {
				shardContext.EXPECT().GetConfig().Return(&config.Config{
					NumberOfShards:                        2,
					IsAdvancedVisConfigExist:              false,
					MaxResponseSize:                       0,
					MutableStateChecksumInvalidateBefore:  dynamicproperties.GetFloatPropertyFn(10),
					MutableStateChecksumVerifyProbability: dynamicproperties.GetIntPropertyFilteredByDomain(0.0),
					HostName:                              "test-host",
					EnableReplicationTaskGeneration:       func(string, string) bool { return true },
					MaximumBufferedEventsBatch:            func(...dynamicproperties.FilterOption) int { return 100 },
				}).Times(2)

				shardContext.EXPECT().GetDomainCache().Return(mockDomainCache).Times(1)
				mockDomainCache.EXPECT().GetDomainByID("some-domain-id").Return(mockDomain, nil)

			},
			expectedMutation: &persistence.WorkflowMutation{
				ExecutionInfo: &persistence.WorkflowExecutionInfo{
					DomainID:             "some-domain-id",
					NextEventID:          10,
					LastProcessedEvent:   5,
					State:                persistence.WorkflowStateRunning,
					CloseStatus:          persistence.WorkflowCloseStatusNone,
					LastUpdatedTimestamp: now,
					DecisionVersion:      commonconstants.EmptyVersion,
					DecisionScheduleID:   commonconstants.EmptyEventID,
					DecisionRequestID:    commonconstants.EmptyUUID,
					DecisionStartedID:    commonconstants.EmptyEventID,
				},
				TasksByCategory: map[persistence.HistoryTaskCategory][]persistence.Task{
					persistence.HistoryTaskCategoryTransfer:    nil,
					persistence.HistoryTaskCategoryTimer:       nil,
					persistence.HistoryTaskCategoryReplication: nil,
				},
				UpsertActivityInfos:       []*persistence.ActivityInfo{},
				DeleteActivityInfos:       []int64{},
				UpsertTimerInfos:          []*persistence.TimerInfo{},
				DeleteTimerInfos:          []string{},
				UpsertChildExecutionInfos: []*persistence.ChildExecutionInfo{},
				UpsertRequestCancelInfos:  []*persistence.RequestCancelInfo{},
				DeleteRequestCancelInfos:  []int64{},
				UpsertSignalInfos:         []*persistence.SignalInfo{},
				DeleteSignalInfos:         []int64{},
				UpsertSignalRequestedIDs:  []string{},
				DeleteSignalRequestedIDs:  []string{},
				DeleteChildExecutionInfos: []int64{},
				WorkflowRequests:          []*persistence.WorkflowRequest{},
				Condition:                 0,
			},
			expectedEvent: nil,
			expectedErr:   nil,
		},
		"with buffered events": {
			mutableStateSetup: func(ms *mutableStateBuilder) {
				ms.executionInfo.DomainID = "some-domain-id"
				ms.executionInfo.NextEventID = 10
				ms.executionInfo.LastProcessedEvent = 5
				ms.executionInfo.State = persistence.WorkflowStateRunning
				ms.executionInfo.CloseStatus = persistence.WorkflowCloseStatusNone
				ms.bufferedEvents = []*types.HistoryEvent{
					{
						ID:        1,
						EventType: types.EventTypeWorkflowExecutionStarted.Ptr(),
					},
				}
			},
			shardContextExpectations: func(mockCache *events.MockCache, shardContext *shardCtx.MockContext, mockDomainCache *cache.MockDomainCache) {
				shardContext.EXPECT().GetConfig().Return(&config.Config{
					NumberOfShards:                        2,
					IsAdvancedVisConfigExist:              false,
					MaxResponseSize:                       0,
					MutableStateChecksumInvalidateBefore:  dynamicproperties.GetFloatPropertyFn(10),
					MutableStateChecksumVerifyProbability: dynamicproperties.GetIntPropertyFilteredByDomain(0.0),
					HostName:                              "test-host",
					EnableReplicationTaskGeneration:       func(string, string) bool { return true },
					MaximumBufferedEventsBatch:            func(...dynamicproperties.FilterOption) int { return 100 },
				}).Times(3)

				shardContext.EXPECT().GenerateTaskIDs(1).Return([]int64{123}, nil).Times(1)
				shardContext.EXPECT().GetDomainCache().Return(mockDomainCache).Times(1)
				mockDomainCache.EXPECT().GetDomainByID("some-domain-id").Return(mockDomain, nil)

			},
			expectedMutation: &persistence.WorkflowMutation{
				ExecutionInfo: &persistence.WorkflowExecutionInfo{
					DomainID:             "some-domain-id",
					NextEventID:          10,
					LastProcessedEvent:   5,
					State:                persistence.WorkflowStateRunning,
					CloseStatus:          persistence.WorkflowCloseStatusNone,
					LastUpdatedTimestamp: now,
					DecisionVersion:      commonconstants.EmptyVersion,
					DecisionScheduleID:   commonconstants.EmptyEventID,
					DecisionRequestID:    commonconstants.EmptyUUID,
					DecisionStartedID:    commonconstants.EmptyEventID,
					LastFirstEventID:     1,
				},
				TasksByCategory: map[persistence.HistoryTaskCategory][]persistence.Task{
					persistence.HistoryTaskCategoryTransfer: nil,
					persistence.HistoryTaskCategoryTimer:    nil,
					persistence.HistoryTaskCategoryReplication: []persistence.Task{
						&persistence.HistoryReplicationTask{
							WorkflowIdentifier: persistence.WorkflowIdentifier{
								DomainID:   "some-domain-id",
								WorkflowID: "",
								RunID:      "",
							},
							FirstEventID: 1,
							NextEventID:  2,
							TaskData: persistence.TaskData{
								Version:             0,
								TaskID:              0,
								VisibilityTimestamp: time.Time{},
							},
						},
					},
				},
				UpsertActivityInfos:       []*persistence.ActivityInfo{},
				DeleteActivityInfos:       []int64{},
				UpsertTimerInfos:          []*persistence.TimerInfo{},
				DeleteTimerInfos:          []string{},
				UpsertChildExecutionInfos: []*persistence.ChildExecutionInfo{},
				UpsertRequestCancelInfos:  []*persistence.RequestCancelInfo{},
				DeleteRequestCancelInfos:  []int64{},
				UpsertSignalInfos:         []*persistence.SignalInfo{},
				DeleteSignalInfos:         []int64{},
				UpsertSignalRequestedIDs:  []string{},
				DeleteSignalRequestedIDs:  []string{},
				DeleteChildExecutionInfos: []int64{},
				WorkflowRequests:          []*persistence.WorkflowRequest{},
				Condition:                 0,
			},
			expectedEvent: []*persistence.WorkflowEvents{
				{
					DomainID: "some-domain-id",
					Events: []*types.HistoryEvent{{
						ID: 1, EventType: types.EventTypeWorkflowExecutionStarted.Ptr()},
					},
				},
			},
			expectedErr: nil,
		},
	}

	for name, td := range tests {

		t.Run(name, func(t *testing.T) {

			ctrl := gomock.NewController(t)

			shardContext := shard.NewMockContext(ctrl)
			shardContext.EXPECT().GetLogger().Return(testlogger.New(t)).AnyTimes()

			activeClusterManager := activecluster.NewMockManager(ctrl)
			shardContext.EXPECT().GetActiveClusterManager().Return(activeClusterManager).AnyTimes()

			mockCache := events.NewMockCache(ctrl)
			mockDomainCache := cache.NewMockDomainCache(ctrl)

			ms := createMSBWithMocks(mockCache, shardContext, mockDomainCache, nil)
			td.mutableStateSetup(ms)
			td.shardContextExpectations(mockCache, shardContext, mockDomainCache)

			activeClusterManager.EXPECT().ClusterNameForFailoverVersion(gomock.Any(), gomock.Any()).DoAndReturn(func(version int64, domainID string) (string, error) {
				return cluster.TestActiveClusterMetadata.GetCurrentClusterName(), nil
			}).AnyTimes()

			mutation, workflowEvents, err := ms.CloseTransactionAsMutation(now, td.transactionPolicy)
			assert.Equal(t, td.expectedMutation, mutation)
			assert.Equal(t, td.expectedEvent, workflowEvents)
			assert.Equal(t, td.expectedErr, err)
		})
	}
}

func Test__reorderAndFilterDuplicateEvents(t *testing.T) {
	testCases := []struct {
		name        string
		buildEvents func(msb *mutableStateBuilder) ([]*types.HistoryEvent, []*types.HistoryEvent)
		assertions  func(*testing.T, *observer.ObservedLogs)
	}{
		{
			name: "no duplicates",
			buildEvents: func(msb *mutableStateBuilder) ([]*types.HistoryEvent, []*types.HistoryEvent) {
				event1 := msb.CreateNewHistoryEvent(types.EventTypeActivityTaskStarted)
				event1.ActivityTaskStartedEventAttributes = &types.ActivityTaskStartedEventAttributes{
					ScheduledEventID: 1,
					Attempt:          1,
				}
				event2 := msb.CreateNewHistoryEvent(types.EventTypeActivityTaskCompleted)
				event2.ActivityTaskCompletedEventAttributes = &types.ActivityTaskCompletedEventAttributes{
					ScheduledEventID: 1,
				}

				return []*types.HistoryEvent{event1, event2}, []*types.HistoryEvent{event1, event2}
			},
			assertions: func(t *testing.T, logs *observer.ObservedLogs) {
				assert.Equal(t, 0, logs.FilterMessage("Duplicate activity task event found").Len())
			},
		},
		{
			name: "started event duplicated",
			buildEvents: func(msb *mutableStateBuilder) ([]*types.HistoryEvent, []*types.HistoryEvent) {
				event1 := msb.CreateNewHistoryEvent(types.EventTypeActivityTaskStarted)
				event1.ActivityTaskStartedEventAttributes = &types.ActivityTaskStartedEventAttributes{
					ScheduledEventID: 1,
					Attempt:          1,
				}
				event2 := msb.CreateNewHistoryEvent(types.EventTypeActivityTaskStarted)
				event2.ActivityTaskStartedEventAttributes = &types.ActivityTaskStartedEventAttributes{
					ScheduledEventID: 1,
					Attempt:          1,
				}

				return []*types.HistoryEvent{event1, event2}, []*types.HistoryEvent{event1}
			},
			assertions: func(t *testing.T, logs *observer.ObservedLogs) {
				assert.Equal(t, 1, logs.FilterMessage("Duplicate activity task event found").Len())
			},
		},
		{
			name: "completed event duplicated",
			buildEvents: func(msb *mutableStateBuilder) ([]*types.HistoryEvent, []*types.HistoryEvent) {
				event1 := msb.CreateNewHistoryEvent(types.EventTypeActivityTaskCompleted)
				event1.ActivityTaskCompletedEventAttributes = &types.ActivityTaskCompletedEventAttributes{
					ScheduledEventID: 1,
				}
				event2 := msb.CreateNewHistoryEvent(types.EventTypeActivityTaskCompleted)
				event2.ActivityTaskCompletedEventAttributes = &types.ActivityTaskCompletedEventAttributes{
					ScheduledEventID: 1,
				}

				return []*types.HistoryEvent{event1, event2}, []*types.HistoryEvent{event1}
			},
			assertions: func(t *testing.T, logs *observer.ObservedLogs) {
				assert.Equal(t, 1, logs.FilterMessage("Duplicate activity task event found").Len())
			},
		},
		{
			name: "canceled event duplicated",
			buildEvents: func(msb *mutableStateBuilder) ([]*types.HistoryEvent, []*types.HistoryEvent) {
				event1 := msb.CreateNewHistoryEvent(types.EventTypeActivityTaskCanceled)
				event1.ActivityTaskCanceledEventAttributes = &types.ActivityTaskCanceledEventAttributes{
					ScheduledEventID: 1,
				}
				event2 := msb.CreateNewHistoryEvent(types.EventTypeActivityTaskCanceled)
				event2.ActivityTaskCanceledEventAttributes = &types.ActivityTaskCanceledEventAttributes{
					ScheduledEventID: 1,
				}

				return []*types.HistoryEvent{event1, event2}, []*types.HistoryEvent{event1}
			},
			assertions: func(t *testing.T, logs *observer.ObservedLogs) {
				assert.Equal(t, 1, logs.FilterMessage("Duplicate activity task event found").Len())
			},
		},
		{
			name: "failed event duplicated",
			buildEvents: func(msb *mutableStateBuilder) ([]*types.HistoryEvent, []*types.HistoryEvent) {
				event1 := msb.CreateNewHistoryEvent(types.EventTypeActivityTaskFailed)
				event1.ActivityTaskFailedEventAttributes = &types.ActivityTaskFailedEventAttributes{
					ScheduledEventID: 1,
				}
				event2 := msb.CreateNewHistoryEvent(types.EventTypeActivityTaskFailed)
				event2.ActivityTaskFailedEventAttributes = &types.ActivityTaskFailedEventAttributes{
					ScheduledEventID: 1,
				}

				return []*types.HistoryEvent{event1, event2}, []*types.HistoryEvent{event1}
			},
			assertions: func(t *testing.T, logs *observer.ObservedLogs) {
				assert.Equal(t, 1, logs.FilterMessage("Duplicate activity task event found").Len())
			},
		},
		{
			name: "timed out event duplicated",
			buildEvents: func(msb *mutableStateBuilder) ([]*types.HistoryEvent, []*types.HistoryEvent) {
				event1 := msb.CreateNewHistoryEvent(types.EventTypeActivityTaskTimedOut)
				event1.ActivityTaskTimedOutEventAttributes = &types.ActivityTaskTimedOutEventAttributes{
					ScheduledEventID: 1,
				}
				event2 := msb.CreateNewHistoryEvent(types.EventTypeActivityTaskTimedOut)
				event2.ActivityTaskTimedOutEventAttributes = &types.ActivityTaskTimedOutEventAttributes{
					ScheduledEventID: 1,
				}

				return []*types.HistoryEvent{event1, event2}, []*types.HistoryEvent{event1}
			},
			assertions: func(t *testing.T, logs *observer.ObservedLogs) {
				assert.Equal(t, 1, logs.FilterMessage("Duplicate activity task event found").Len())
			},
		},
		{
			name: "reorder events",
			buildEvents: func(msb *mutableStateBuilder) ([]*types.HistoryEvent, []*types.HistoryEvent) {
				event1 := msb.CreateNewHistoryEvent(types.EventTypeActivityTaskStarted)
				event1.ActivityTaskStartedEventAttributes = &types.ActivityTaskStartedEventAttributes{
					ScheduledEventID: 1,
					Attempt:          1,
				}
				event2 := msb.CreateNewHistoryEvent(types.EventTypeActivityTaskTimedOut)
				event2.ActivityTaskTimedOutEventAttributes = &types.ActivityTaskTimedOutEventAttributes{
					ScheduledEventID: 1,
				}

				return []*types.HistoryEvent{event2, event1}, []*types.HistoryEvent{event1, event2}
			},
		},
		{
			name: "reorder all event types",
			buildEvents: func(msb *mutableStateBuilder) ([]*types.HistoryEvent, []*types.HistoryEvent) {
				event1 := msb.CreateNewHistoryEvent(types.EventTypeActivityTaskStarted)
				event1.ActivityTaskStartedEventAttributes = &types.ActivityTaskStartedEventAttributes{
					ScheduledEventID: 1,
					Attempt:          1,
				}
				event2 := msb.CreateNewHistoryEvent(types.EventTypeActivityTaskCompleted)
				event2.ActivityTaskCompletedEventAttributes = &types.ActivityTaskCompletedEventAttributes{
					ScheduledEventID: 1,
				}
				event3 := msb.CreateNewHistoryEvent(types.EventTypeActivityTaskFailed)
				event3.ActivityTaskFailedEventAttributes = &types.ActivityTaskFailedEventAttributes{
					ScheduledEventID: 1,
				}
				event4 := msb.CreateNewHistoryEvent(types.EventTypeActivityTaskCanceled)
				event4.ActivityTaskCanceledEventAttributes = &types.ActivityTaskCanceledEventAttributes{
					ScheduledEventID: 1,
				}
				event5 := msb.CreateNewHistoryEvent(types.EventTypeActivityTaskTimedOut)
				event5.ActivityTaskTimedOutEventAttributes = &types.ActivityTaskTimedOutEventAttributes{
					ScheduledEventID: 1,
				}
				event6 := msb.CreateNewHistoryEvent(types.EventTypeChildWorkflowExecutionCompleted)
				event6.ChildWorkflowExecutionCompletedEventAttributes = &types.ChildWorkflowExecutionCompletedEventAttributes{
					StartedEventID: 1,
				}
				event7 := msb.CreateNewHistoryEvent(types.EventTypeChildWorkflowExecutionFailed)
				event7.ChildWorkflowExecutionFailedEventAttributes = &types.ChildWorkflowExecutionFailedEventAttributes{
					StartedEventID: 1,
				}
				event8 := msb.CreateNewHistoryEvent(types.EventTypeChildWorkflowExecutionCanceled)
				event8.ChildWorkflowExecutionCanceledEventAttributes = &types.ChildWorkflowExecutionCanceledEventAttributes{
					StartedEventID: 1,
				}
				event9 := msb.CreateNewHistoryEvent(types.EventTypeChildWorkflowExecutionTimedOut)
				event9.ChildWorkflowExecutionTimedOutEventAttributes = &types.ChildWorkflowExecutionTimedOutEventAttributes{
					StartedEventID: 1,
				}
				event10 := msb.CreateNewHistoryEvent(types.EventTypeChildWorkflowExecutionTerminated)
				event10.ChildWorkflowExecutionTerminatedEventAttributes = &types.ChildWorkflowExecutionTerminatedEventAttributes{
					StartedEventID: 1,
				}

				return []*types.HistoryEvent{event2, event3, event4, event5, event6, event7, event8, event9, event10, event1}, []*types.HistoryEvent{event1, event2, event3, event4, event5, event6, event7, event8, event9, event10}
			},
		},
		{
			name: "reorder and remove duplicate events",
			buildEvents: func(msb *mutableStateBuilder) ([]*types.HistoryEvent, []*types.HistoryEvent) {
				event1 := msb.CreateNewHistoryEvent(types.EventTypeActivityTaskStarted)
				event1.ActivityTaskStartedEventAttributes = &types.ActivityTaskStartedEventAttributes{
					ScheduledEventID: 1,
					Attempt:          1,
				}
				event2 := msb.CreateNewHistoryEvent(types.EventTypeActivityTaskTimedOut)
				event2.ActivityTaskTimedOutEventAttributes = &types.ActivityTaskTimedOutEventAttributes{
					ScheduledEventID: 1,
				}
				event3 := msb.CreateNewHistoryEvent(types.EventTypeActivityTaskTimedOut)
				event3.ActivityTaskTimedOutEventAttributes = &types.ActivityTaskTimedOutEventAttributes{
					ScheduledEventID: 1,
				}

				return []*types.HistoryEvent{event2, event1, event3}, []*types.HistoryEvent{event1, event2}
			},
		},
	}

	for _, tc := range testCases {
		t.Run(tc.name, func(t *testing.T) {
			ctrl := gomock.NewController(t)
			defer ctrl.Finish()

			core, observedLogs := observer.New(zap.WarnLevel)

			mockCache := events.NewMockCache(ctrl)
			shardContext := shard.NewMockContext(ctrl)
			shardContext.EXPECT().GetLogger().Return(testlogger.New(t)).AnyTimes()
			mockDomainCache := cache.NewMockDomainCache(ctrl)

			msb := createMSBWithMocks(mockCache, shardContext, mockDomainCache, nil)

			msb.logger = log.NewLogger(zap.New(core))

			msb.executionInfo.DomainID = "some-domain-id"
			msb.executionInfo.WorkflowID = "some-workflow-id"
			msb.executionInfo.RunID = "some-run-id"

			allEvents, nonDuplicate := tc.buildEvents(msb)

			result := msb.reorderAndFilterDuplicateEvents(allEvents, "test")

			assert.Equal(t, nonDuplicate, result)
			if tc.assertions != nil {
				tc.assertions(t, observedLogs)
			}
		})
	}
}

func createMSBWithMocks(mockCache *events.MockCache, shardContext *shardCtx.MockContext, mockDomainCache *cache.MockDomainCache, domainEntry *cache.DomainCacheEntry) *mutableStateBuilder {
	// the MSB constructor calls a bunch of endpoints on the mocks, so
	// put them in here as a set of fixed expectations so the actual mocking
	// code can just make expectations on the calls on the returned MSB object
	// and not get cluttered with constructor calls
	shardContext.EXPECT().GetClusterMetadata().Return(cluster.TestActiveClusterMetadata).Times(2)
	shardContext.EXPECT().GetEventsCache().Return(mockCache)
	shardContext.EXPECT().GetConfig().Return(&config.Config{
		NumberOfShards:                        2,
		IsAdvancedVisConfigExist:              false,
		MaxResponseSize:                       0,
		MutableStateChecksumInvalidateBefore:  dynamicproperties.GetFloatPropertyFn(10),
		MutableStateChecksumVerifyProbability: dynamicproperties.GetIntPropertyFilteredByDomain(0.0),
		MutableStateChecksumGenProbability:    dynamicproperties.GetIntPropertyFilteredByDomain(0.0),
		HostName:                              "test-host",
		EnableReplicationTaskGeneration:       func(string, string) bool { return true },
		MaximumBufferedEventsBatch:            func(...dynamicproperties.FilterOption) int { return 100 },
	}).Times(1)
	shardContext.EXPECT().GetTimeSource().Return(clock.NewMockedTimeSource())
	shardContext.EXPECT().GetMetricsClient().Return(metrics.NewNoopMetricsClient())
	shardContext.EXPECT().GetDomainCache().Return(mockDomainCache).Times(1)

<<<<<<< HEAD
	// Use provided domain entry or default to TestGlobalDomainEntry
	if domainEntry == nil {
		domainEntry = constants.TestGlobalDomainEntry
	}
=======
	if domainEntry == nil {
		domainEntry = constants.TestGlobalDomainEntry
	}

>>>>>>> b07335ac
	msb := newMutableStateBuilder(shardContext, log.NewNoop(), domainEntry)
	return msb
}

<<<<<<< HEAD
func (s *mutableStateSuite) TestStartTransaction() {
	testCases := []struct {
		name                   string
		domainEntry           *cache.DomainCacheEntry
		setupMocks            func(msBuilder *mutableStateBuilder)
		incomingTaskVersion   int64
		expectedFlushDecision bool
		expectedVersion       int64
		expectError           bool
		expectedErrorContains string
	}{
		{
			name: "success_regular_domain",
			domainEntry: cache.NewDomainCacheEntryForTest(
				&persistence.DomainInfo{Name: "test-domain"},
				&persistence.DomainConfig{},
				true,
				&persistence.DomainReplicationConfig{},
				123, // failover version
				nil,
				0,
				0,
				0,
			),
			setupMocks:            func(msBuilder *mutableStateBuilder) {},
			incomingTaskVersion:   int64(100),
			expectedFlushDecision: false,
			expectedVersion:       123,
			expectError:           false,
			expectedErrorContains: "",
		},
		{
			name: "success_global_domain",
			domainEntry: cache.NewDomainCacheEntryForTest(
				&persistence.DomainInfo{Name: "test-global-domain"},
				&persistence.DomainConfig{},
				false, // is local domain = false
				&persistence.DomainReplicationConfig{
					ActiveClusterName: "active-cluster",
					Clusters: []*persistence.ClusterReplicationConfig{
						{ClusterName: "active-cluster"},
						{ClusterName: "standby-cluster"},
					},
				},
				456, // failover version
				nil,
				0,
				0,
				0,
			),
			setupMocks:            func(msBuilder *mutableStateBuilder) {},
			incomingTaskVersion:   int64(200),
			expectedFlushDecision: false,
			expectedVersion:       456,
			expectError:           false,
			expectedErrorContains: "",
		},
		{
			name: "success_with_different_flush_decision",
			domainEntry: cache.NewDomainCacheEntryForTest(
				&persistence.DomainInfo{Name: "test-domain"},
				&persistence.DomainConfig{},
				true,
				&persistence.DomainReplicationConfig{},
				789,
				nil,
				0,
				0,
				0,
			),
			setupMocks: func(msBuilder *mutableStateBuilder) {
				// Test that the return value from startTransactionHandleDecisionFailover
				// is passed through correctly (though in normal cases it returns false, nil)
			},
			incomingTaskVersion:   int64(300),
			expectedFlushDecision: false,
			expectedVersion:       789,
			expectError:           false,
			expectedErrorContains: "",
		},
		// Note: Error cases for UpdateCurrentVersion and startTransactionHandleDecisionFailover
		// are difficult to test without complex mocking of internal state. These functions have
		// their own dedicated tests:
		// - UpdateCurrentVersion is tested in TestUpdateCurrentVersion_WorkflowOpen/Closed
		// - startTransactionHandleDecisionFailover is tested in TestStartTransactionHandleFailover
	}

	for _, tc := range testCases {
		s.T().Run(tc.name, func(t *testing.T) {
			// Create a fresh mutable state builder for each test
			msBuilder := newMutableStateBuilder(s.mockShard, s.logger, constants.TestLocalDomainEntry)
			
			// Set up basic execution info
			msBuilder.executionInfo = &persistence.WorkflowExecutionInfo{
				DomainID:    constants.TestDomainID,
				WorkflowID:  "test-workflow",
				RunID:       constants.TestRunID,
				State:       persistence.WorkflowStateRunning,
				NextEventID: int64(5),
			}
			
			// Set up version histories for NDC
			msBuilder.versionHistories = persistence.NewVersionHistories(&persistence.VersionHistory{
				BranchToken: []byte("test-branch-token"),
				Items: []*persistence.VersionHistoryItem{
					{EventID: 1, Version: 1},
				},
			})

			// Apply test-specific setup
			tc.setupMocks(msBuilder)

			// Execute the function under test
			flushDecision, err := msBuilder.StartTransaction(context.Background(), tc.domainEntry, tc.incomingTaskVersion)

			// Verify results
			if tc.expectError {
				assert.Error(t, err)
				if tc.expectedErrorContains != "" {
					assert.Contains(t, err.Error(), tc.expectedErrorContains)
				}
			} else {
				assert.NoError(t, err)
				assert.Equal(t, tc.expectedFlushDecision, flushDecision)
				
				// Verify domain entry was updated
				assert.Equal(t, tc.domainEntry, msBuilder.domainEntry)
				
				// Verify current version was set to expected version
				assert.Equal(t, tc.expectedVersion, msBuilder.GetCurrentVersion())
			}
		})
	}
}

// TestStartTransaction_ActiveActive_Success tests StartTransaction with active-active domain when LookupWorkflow succeeds
// Updated to use createMSBWithMocks for proper mock setup
func TestStartTransaction_ActiveActive_Success(t *testing.T) {
	ctrl := gomock.NewController(t)
	defer ctrl.Finish()

	mockCache := events.NewMockCache(ctrl)
	shardContext := shard.NewMockContext(ctrl)
	mockDomainCache := cache.NewMockDomainCache(ctrl)
	
	// Set up ActiveClusterManager mock for successful LookupWorkflow
	mockActiveClusterManager := activecluster.NewMockManager(ctrl)
	shardContext.EXPECT().GetActiveClusterManager().Return(mockActiveClusterManager).AnyTimes()
	mockActiveClusterManager.EXPECT().LookupWorkflow(
		gomock.Any(),
		constants.TestDomainID,
		"test-workflow",
		constants.TestRunID,
	).Return(&activecluster.LookupResult{
		FailoverVersion: int64(555),
	}, nil)
	
	shardContext.EXPECT().GetLogger().Return(testlogger.New(t)).AnyTimes()
	
	// Create mutable state builder with active-active domain entry
	msBuilder := createMSBWithMocks(mockCache, shardContext, mockDomainCache, constants.TestActiveActiveDomainEntry)
	msBuilder.executionInfo = &persistence.WorkflowExecutionInfo{
		DomainID:    constants.TestDomainID,
		WorkflowID:  "test-workflow",
		RunID:       constants.TestRunID,
		State:       persistence.WorkflowStateRunning,
		NextEventID: int64(5),
	}
	msBuilder.versionHistories = persistence.NewVersionHistories(&persistence.VersionHistory{
		BranchToken: []byte("test-branch-token"),
		Items: []*persistence.VersionHistoryItem{
			{EventID: 1, Version: 1},
		},
	})

	// Execute StartTransaction
	flushDecision, err := msBuilder.StartTransaction(context.Background(), constants.TestActiveActiveDomainEntry, int64(400))

	// Verify results
	assert.NoError(t, err)
	assert.False(t, flushDecision) // Should be false in normal case
	assert.Equal(t, constants.TestActiveActiveDomainEntry, msBuilder.domainEntry)
	assert.Equal(t, int64(555), msBuilder.GetCurrentVersion()) // Should use version from LookupWorkflow
}

// TestStartTransaction_ActiveActive_LookupError tests StartTransaction with active-active domain when LookupWorkflow fails
func TestStartTransaction_ActiveActive_LookupError(t *testing.T) {
	ctrl := gomock.NewController(t)
	defer ctrl.Finish()

	mockCache := events.NewMockCache(ctrl)
	shardContext := shard.NewMockContext(ctrl)
	mockDomainCache := cache.NewMockDomainCache(ctrl)
	
	// Set up ActiveClusterManager mock for error case
	mockActiveClusterManager := activecluster.NewMockManager(ctrl)
	shardContext.EXPECT().GetActiveClusterManager().Return(mockActiveClusterManager).AnyTimes()
	mockActiveClusterManager.EXPECT().LookupWorkflow(
		gomock.Any(),
		constants.TestDomainID,
		"test-workflow",
		constants.TestRunID,
	).Return(nil, errors.New("cluster lookup failed"))
	
	shardContext.EXPECT().GetLogger().Return(testlogger.New(t)).AnyTimes()
	
	// Create mutable state builder with active-active domain entry
	msBuilder := createMSBWithMocks(mockCache, shardContext, mockDomainCache, constants.TestActiveActiveDomainEntry)
	msBuilder.executionInfo = &persistence.WorkflowExecutionInfo{
		DomainID:    constants.TestDomainID,
		WorkflowID:  "test-workflow",
		RunID:       constants.TestRunID,
		State:       persistence.WorkflowStateRunning,
		NextEventID: int64(5),
	}
	msBuilder.versionHistories = persistence.NewVersionHistories(&persistence.VersionHistory{
		BranchToken: []byte("test-branch-token"),
		Items: []*persistence.VersionHistoryItem{
			{EventID: 1, Version: 1},
		},
	})

	// Execute StartTransaction
	flushDecision, err := msBuilder.StartTransaction(context.Background(), constants.TestActiveActiveDomainEntry, int64(500))

	// Verify results
	assert.Error(t, err)
	assert.Contains(t, err.Error(), "cluster lookup failed")
	assert.False(t, flushDecision) // Should be false when error occurs
	assert.Equal(t, constants.TestActiveActiveDomainEntry, msBuilder.domainEntry) // Domain entry should still be set
=======
func TestLoad_ActiveActive(t *testing.T) {
	domainID := "test-domain-id"
	workflowID := "test-workflow-id"
	runID := "test-run-id"

	// Create domain entries for different test scenarios
	activeActiveDomainEntry := cache.NewDomainCacheEntryForTest(
		&persistence.DomainInfo{
			ID:   domainID,
			Name: "test-domain",
		},
		&persistence.DomainConfig{},
		true,
		&persistence.DomainReplicationConfig{
			ActiveClusters: &types.ActiveClusters{
				ActiveClustersByRegion: map[string]types.ActiveClusterInfo{
					"region0": {
						ActiveClusterName: "cluster0",
						FailoverVersion:   100,
					},
					"region1": {
						ActiveClusterName: "cluster1",
						FailoverVersion:   200,
					},
				},
			},
		},
		1,
		nil,
		0,
		0,
		0,
	)

	nonActiveActiveDomainEntry := cache.NewDomainCacheEntryForTest(
		&persistence.DomainInfo{
			ID:   domainID,
			Name: "test-domain",
		},
		&persistence.DomainConfig{},
		true,
		&persistence.DomainReplicationConfig{
			ActiveClusterName: "cluster0",
			Clusters: []*persistence.ClusterReplicationConfig{
				{ClusterName: "cluster0"},
			},
		},
		1,
		nil,
		0,
		0,
		0,
	)

	// Create base mutable state for testing
	baseMutableState := buildWorkflowMutableState()
	baseMutableState.ExecutionInfo = &persistence.WorkflowExecutionInfo{
		DomainID:   domainID,
		WorkflowID: workflowID,
		RunID:      runID,
		State:      persistence.WorkflowStateRunning,
	}

	// Create base mutable state for testing (without version histories)
	baseMutableStateNoVersionHistory := buildWorkflowMutableState()
	baseMutableStateNoVersionHistory.ExecutionInfo = &persistence.WorkflowExecutionInfo{
		DomainID:   domainID,
		WorkflowID: workflowID,
		RunID:      runID,
		State:      persistence.WorkflowStateRunning,
	}
	baseMutableStateNoVersionHistory.VersionHistories = nil

	tests := map[string]struct {
		domainEntry                    *cache.DomainCacheEntry
		mutableState                   *persistence.WorkflowMutableState
		activeClusterManagerAffordance func(activeClusterManager *activecluster.MockManager)
		expectedCurrentVersion         int64
		expectedErr                    error
	}{
		"Non-active-active domain - LookupWorkflow should not be called": {
			domainEntry:  nonActiveActiveDomainEntry,
			mutableState: baseMutableState,
			activeClusterManagerAffordance: func(activeClusterManager *activecluster.MockManager) {
				// No expectations - LookupWorkflow should not be called
			},
			expectedCurrentVersion: commonconstants.EmptyVersion,
			expectedErr:            nil,
		},
		"Active-active domain with nil version history - should return EmptyVersion": {
			domainEntry:  activeActiveDomainEntry,
			mutableState: baseMutableStateNoVersionHistory,
			activeClusterManagerAffordance: func(activeClusterManager *activecluster.MockManager) {
				activeClusterManager.EXPECT().LookupWorkflow(
					gomock.Any(),
					domainID,
					workflowID,
					runID,
				).Return(&activecluster.LookupResult{
					FailoverVersion: int64(100),
				}, nil).Times(1)
			},
			expectedCurrentVersion: commonconstants.EmptyVersion, // GetCurrentVersion returns EmptyVersion when versionHistories is nil
			expectedErr:            nil,
		},
		"Active-active domain - LookupWorkflow succeeds with different version": {
			domainEntry:  activeActiveDomainEntry,
			mutableState: baseMutableState,
			activeClusterManagerAffordance: func(activeClusterManager *activecluster.MockManager) {
				activeClusterManager.EXPECT().LookupWorkflow(
					gomock.Any(),
					domainID,
					workflowID,
					runID,
				).Return(&activecluster.LookupResult{
					FailoverVersion: int64(100),
				}, nil).Times(1)
			},
			expectedCurrentVersion: int64(100),
			expectedErr:            nil,
		},
		"Active-active domain - LookupWorkflow succeeds with same version as domain failover": {
			domainEntry:  activeActiveDomainEntry,
			mutableState: baseMutableState,
			activeClusterManagerAffordance: func(activeClusterManager *activecluster.MockManager) {
				activeClusterManager.EXPECT().LookupWorkflow(
					gomock.Any(),
					domainID,
					workflowID,
					runID,
				).Return(&activecluster.LookupResult{
					FailoverVersion: activeActiveDomainEntry.GetFailoverVersion(),
				}, nil).Times(1)
			},
			expectedCurrentVersion: activeActiveDomainEntry.GetFailoverVersion(),
			expectedErr:            nil,
		},
		"Active-active domain - LookupWorkflow fails with error": {
			domainEntry:  activeActiveDomainEntry,
			mutableState: baseMutableState,
			activeClusterManagerAffordance: func(activeClusterManager *activecluster.MockManager) {
				activeClusterManager.EXPECT().LookupWorkflow(
					gomock.Any(),
					domainID,
					workflowID,
					runID,
				).Return(nil, &types.InternalServiceError{
					Message: "failed to lookup workflow",
				}).Times(1)
			},
			expectedCurrentVersion: commonconstants.EmptyVersion,
			expectedErr: &types.InternalServiceError{
				Message: "failed to lookup workflow",
			},
		},
		"Active-active domain - LookupWorkflow fails with generic error": {
			domainEntry:  activeActiveDomainEntry,
			mutableState: baseMutableState,
			activeClusterManagerAffordance: func(activeClusterManager *activecluster.MockManager) {
				activeClusterManager.EXPECT().LookupWorkflow(
					gomock.Any(),
					domainID,
					workflowID,
					runID,
				).Return(nil, errors.New("connection failed")).Times(1)
			},
			expectedCurrentVersion: commonconstants.EmptyVersion,
			expectedErr:            errors.New("connection failed"),
		},
		"Active-active domain - LookupWorkflow with zero failover version": {
			domainEntry:  activeActiveDomainEntry,
			mutableState: baseMutableState,
			activeClusterManagerAffordance: func(activeClusterManager *activecluster.MockManager) {
				activeClusterManager.EXPECT().LookupWorkflow(
					gomock.Any(),
					domainID,
					workflowID,
					runID,
				).Return(&activecluster.LookupResult{
					FailoverVersion: int64(0),
				}, nil).Times(1)
			},
			expectedCurrentVersion: int64(0),
			expectedErr:            nil,
		},
	}

	for name, td := range tests {
		t.Run(name, func(t *testing.T) {
			ctrl := gomock.NewController(t)

			// Setup mocks
			shardContext := shard.NewMockContext(ctrl)
			mockCache := events.NewMockCache(ctrl)
			mockDomainCache := cache.NewMockDomainCache(ctrl)
			activeClusterManager := activecluster.NewMockManager(ctrl)

			// Set up shard context expectations
			shardContext.EXPECT().GetLogger().Return(testlogger.New(t)).AnyTimes()
			shardContext.EXPECT().GetActiveClusterManager().Return(activeClusterManager).AnyTimes()

			msb := createMSBWithMocks(mockCache, shardContext, mockDomainCache, td.domainEntry)

			// modify expectation from .Times(1) to .AnyTimes() for the load function
			shardContext.EXPECT().GetDomainCache().Return(mockDomainCache).AnyTimes()

			// Set up domain cache expectations
			mockDomainCache.EXPECT().GetDomainID(gomock.Any()).Return("some-domain-id", nil).AnyTimes()

			// Set up active cluster manager expectations based on test case
			td.activeClusterManagerAffordance(activeClusterManager)

			// Execute Load function
			err := msb.Load(context.Background(), td.mutableState)

			// Verify results
			if td.expectedErr != nil {
				assert.Error(t, err)
				assert.Equal(t, td.expectedErr.Error(), err.Error())
			} else {
				assert.NoError(t, err)
				assert.Equal(t, td.expectedCurrentVersion, msb.GetCurrentVersion())
			}
		})
	}
>>>>>>> b07335ac
}<|MERGE_RESOLUTION|>--- conflicted
+++ resolved
@@ -3897,25 +3897,244 @@
 	shardContext.EXPECT().GetMetricsClient().Return(metrics.NewNoopMetricsClient())
 	shardContext.EXPECT().GetDomainCache().Return(mockDomainCache).Times(1)
 
-<<<<<<< HEAD
-	// Use provided domain entry or default to TestGlobalDomainEntry
 	if domainEntry == nil {
 		domainEntry = constants.TestGlobalDomainEntry
 	}
-=======
-	if domainEntry == nil {
-		domainEntry = constants.TestGlobalDomainEntry
-	}
-
->>>>>>> b07335ac
+
 	msb := newMutableStateBuilder(shardContext, log.NewNoop(), domainEntry)
 	return msb
 }
 
-<<<<<<< HEAD
+func TestLoad_ActiveActive(t *testing.T) {
+	domainID := "test-domain-id"
+	workflowID := "test-workflow-id"
+	runID := "test-run-id"
+
+	// Create domain entries for different test scenarios
+	activeActiveDomainEntry := cache.NewDomainCacheEntryForTest(
+		&persistence.DomainInfo{
+			ID:   domainID,
+			Name: "test-domain",
+		},
+		&persistence.DomainConfig{},
+		true,
+		&persistence.DomainReplicationConfig{
+			ActiveClusters: &types.ActiveClusters{
+				ActiveClustersByRegion: map[string]types.ActiveClusterInfo{
+					"region0": {
+						ActiveClusterName: "cluster0",
+						FailoverVersion:   100,
+					},
+					"region1": {
+						ActiveClusterName: "cluster1",
+						FailoverVersion:   200,
+					},
+				},
+			},
+		},
+		1,
+		nil,
+		0,
+		0,
+		0,
+	)
+
+	nonActiveActiveDomainEntry := cache.NewDomainCacheEntryForTest(
+		&persistence.DomainInfo{
+			ID:   domainID,
+			Name: "test-domain",
+		},
+		&persistence.DomainConfig{},
+		true,
+		&persistence.DomainReplicationConfig{
+			ActiveClusterName: "cluster0",
+			Clusters: []*persistence.ClusterReplicationConfig{
+				{ClusterName: "cluster0"},
+			},
+		},
+		1,
+		nil,
+		0,
+		0,
+		0,
+	)
+
+	// Create base mutable state for testing
+	baseMutableState := buildWorkflowMutableState()
+	baseMutableState.ExecutionInfo = &persistence.WorkflowExecutionInfo{
+		DomainID:   domainID,
+		WorkflowID: workflowID,
+		RunID:      runID,
+		State:      persistence.WorkflowStateRunning,
+	}
+
+	// Create base mutable state for testing (without version histories)
+	baseMutableStateNoVersionHistory := buildWorkflowMutableState()
+	baseMutableStateNoVersionHistory.ExecutionInfo = &persistence.WorkflowExecutionInfo{
+		DomainID:   domainID,
+		WorkflowID: workflowID,
+		RunID:      runID,
+		State:      persistence.WorkflowStateRunning,
+	}
+	baseMutableStateNoVersionHistory.VersionHistories = nil
+
+	tests := map[string]struct {
+		domainEntry                    *cache.DomainCacheEntry
+		mutableState                   *persistence.WorkflowMutableState
+		activeClusterManagerAffordance func(activeClusterManager *activecluster.MockManager)
+		expectedCurrentVersion         int64
+		expectedErr                    error
+	}{
+		"Non-active-active domain - LookupWorkflow should not be called": {
+			domainEntry:  nonActiveActiveDomainEntry,
+			mutableState: baseMutableState,
+			activeClusterManagerAffordance: func(activeClusterManager *activecluster.MockManager) {
+				// No expectations - LookupWorkflow should not be called
+			},
+			expectedCurrentVersion: commonconstants.EmptyVersion,
+			expectedErr:            nil,
+		},
+		"Active-active domain with nil version history - should return EmptyVersion": {
+			domainEntry:  activeActiveDomainEntry,
+			mutableState: baseMutableStateNoVersionHistory,
+			activeClusterManagerAffordance: func(activeClusterManager *activecluster.MockManager) {
+				activeClusterManager.EXPECT().LookupWorkflow(
+					gomock.Any(),
+					domainID,
+					workflowID,
+					runID,
+				).Return(&activecluster.LookupResult{
+					FailoverVersion: int64(100),
+				}, nil).Times(1)
+			},
+			expectedCurrentVersion: commonconstants.EmptyVersion, // GetCurrentVersion returns EmptyVersion when versionHistories is nil
+			expectedErr:            nil,
+		},
+		"Active-active domain - LookupWorkflow succeeds with different version": {
+			domainEntry:  activeActiveDomainEntry,
+			mutableState: baseMutableState,
+			activeClusterManagerAffordance: func(activeClusterManager *activecluster.MockManager) {
+				activeClusterManager.EXPECT().LookupWorkflow(
+					gomock.Any(),
+					domainID,
+					workflowID,
+					runID,
+				).Return(&activecluster.LookupResult{
+					FailoverVersion: int64(100),
+				}, nil).Times(1)
+			},
+			expectedCurrentVersion: int64(100),
+			expectedErr:            nil,
+		},
+		"Active-active domain - LookupWorkflow succeeds with same version as domain failover": {
+			domainEntry:  activeActiveDomainEntry,
+			mutableState: baseMutableState,
+			activeClusterManagerAffordance: func(activeClusterManager *activecluster.MockManager) {
+				activeClusterManager.EXPECT().LookupWorkflow(
+					gomock.Any(),
+					domainID,
+					workflowID,
+					runID,
+				).Return(&activecluster.LookupResult{
+					FailoverVersion: activeActiveDomainEntry.GetFailoverVersion(),
+				}, nil).Times(1)
+			},
+			expectedCurrentVersion: activeActiveDomainEntry.GetFailoverVersion(),
+			expectedErr:            nil,
+		},
+		"Active-active domain - LookupWorkflow fails with error": {
+			domainEntry:  activeActiveDomainEntry,
+			mutableState: baseMutableState,
+			activeClusterManagerAffordance: func(activeClusterManager *activecluster.MockManager) {
+				activeClusterManager.EXPECT().LookupWorkflow(
+					gomock.Any(),
+					domainID,
+					workflowID,
+					runID,
+				).Return(nil, &types.InternalServiceError{
+					Message: "failed to lookup workflow",
+				}).Times(1)
+			},
+			expectedCurrentVersion: commonconstants.EmptyVersion,
+			expectedErr: &types.InternalServiceError{
+				Message: "failed to lookup workflow",
+			},
+		},
+		"Active-active domain - LookupWorkflow fails with generic error": {
+			domainEntry:  activeActiveDomainEntry,
+			mutableState: baseMutableState,
+			activeClusterManagerAffordance: func(activeClusterManager *activecluster.MockManager) {
+				activeClusterManager.EXPECT().LookupWorkflow(
+					gomock.Any(),
+					domainID,
+					workflowID,
+					runID,
+				).Return(nil, errors.New("connection failed")).Times(1)
+			},
+			expectedCurrentVersion: commonconstants.EmptyVersion,
+			expectedErr:            errors.New("connection failed"),
+		},
+		"Active-active domain - LookupWorkflow with zero failover version": {
+			domainEntry:  activeActiveDomainEntry,
+			mutableState: baseMutableState,
+			activeClusterManagerAffordance: func(activeClusterManager *activecluster.MockManager) {
+				activeClusterManager.EXPECT().LookupWorkflow(
+					gomock.Any(),
+					domainID,
+					workflowID,
+					runID,
+				).Return(&activecluster.LookupResult{
+					FailoverVersion: int64(0),
+				}, nil).Times(1)
+			},
+			expectedCurrentVersion: int64(0),
+			expectedErr:            nil,
+		},
+	}
+
+	for name, td := range tests {
+		t.Run(name, func(t *testing.T) {
+			ctrl := gomock.NewController(t)
+
+			// Setup mocks
+			shardContext := shard.NewMockContext(ctrl)
+			mockCache := events.NewMockCache(ctrl)
+			mockDomainCache := cache.NewMockDomainCache(ctrl)
+			activeClusterManager := activecluster.NewMockManager(ctrl)
+
+			// Set up shard context expectations
+			shardContext.EXPECT().GetLogger().Return(testlogger.New(t)).AnyTimes()
+			shardContext.EXPECT().GetActiveClusterManager().Return(activeClusterManager).AnyTimes()
+
+			msb := createMSBWithMocks(mockCache, shardContext, mockDomainCache, td.domainEntry)
+
+			// modify expectation from .Times(1) to .AnyTimes() for the load function
+			shardContext.EXPECT().GetDomainCache().Return(mockDomainCache).AnyTimes()
+
+			// Set up domain cache expectations
+			mockDomainCache.EXPECT().GetDomainID(gomock.Any()).Return("some-domain-id", nil).AnyTimes()
+
+			// Set up active cluster manager expectations based on test case
+			td.activeClusterManagerAffordance(activeClusterManager)
+
+			// Execute Load function
+			err := msb.Load(context.Background(), td.mutableState)
+
+			// Verify results
+			if td.expectedErr != nil {
+				assert.Error(t, err)
+				assert.Equal(t, td.expectedErr.Error(), err.Error())
+			} else {
+				assert.NoError(t, err)
+				assert.Equal(t, td.expectedCurrentVersion, msb.GetCurrentVersion())
+			}
+		})
+	}
+}
+
 func (s *mutableStateSuite) TestStartTransaction() {
 	testCases := []struct {
-		name                   string
+		name                  string
 		domainEntry           *cache.DomainCacheEntry
 		setupMocks            func(msBuilder *mutableStateBuilder)
 		incomingTaskVersion   int64
@@ -4004,7 +4223,7 @@
 		s.T().Run(tc.name, func(t *testing.T) {
 			// Create a fresh mutable state builder for each test
 			msBuilder := newMutableStateBuilder(s.mockShard, s.logger, constants.TestLocalDomainEntry)
-			
+
 			// Set up basic execution info
 			msBuilder.executionInfo = &persistence.WorkflowExecutionInfo{
 				DomainID:    constants.TestDomainID,
@@ -4013,7 +4232,7 @@
 				State:       persistence.WorkflowStateRunning,
 				NextEventID: int64(5),
 			}
-			
+
 			// Set up version histories for NDC
 			msBuilder.versionHistories = persistence.NewVersionHistories(&persistence.VersionHistory{
 				BranchToken: []byte("test-branch-token"),
@@ -4037,10 +4256,10 @@
 			} else {
 				assert.NoError(t, err)
 				assert.Equal(t, tc.expectedFlushDecision, flushDecision)
-				
+
 				// Verify domain entry was updated
 				assert.Equal(t, tc.domainEntry, msBuilder.domainEntry)
-				
+
 				// Verify current version was set to expected version
 				assert.Equal(t, tc.expectedVersion, msBuilder.GetCurrentVersion())
 			}
@@ -4057,7 +4276,7 @@
 	mockCache := events.NewMockCache(ctrl)
 	shardContext := shard.NewMockContext(ctrl)
 	mockDomainCache := cache.NewMockDomainCache(ctrl)
-	
+
 	// Set up ActiveClusterManager mock for successful LookupWorkflow
 	mockActiveClusterManager := activecluster.NewMockManager(ctrl)
 	shardContext.EXPECT().GetActiveClusterManager().Return(mockActiveClusterManager).AnyTimes()
@@ -4069,9 +4288,9 @@
 	).Return(&activecluster.LookupResult{
 		FailoverVersion: int64(555),
 	}, nil)
-	
+
 	shardContext.EXPECT().GetLogger().Return(testlogger.New(t)).AnyTimes()
-	
+
 	// Create mutable state builder with active-active domain entry
 	msBuilder := createMSBWithMocks(mockCache, shardContext, mockDomainCache, constants.TestActiveActiveDomainEntry)
 	msBuilder.executionInfo = &persistence.WorkflowExecutionInfo{
@@ -4106,7 +4325,7 @@
 	mockCache := events.NewMockCache(ctrl)
 	shardContext := shard.NewMockContext(ctrl)
 	mockDomainCache := cache.NewMockDomainCache(ctrl)
-	
+
 	// Set up ActiveClusterManager mock for error case
 	mockActiveClusterManager := activecluster.NewMockManager(ctrl)
 	shardContext.EXPECT().GetActiveClusterManager().Return(mockActiveClusterManager).AnyTimes()
@@ -4116,9 +4335,9 @@
 		"test-workflow",
 		constants.TestRunID,
 	).Return(nil, errors.New("cluster lookup failed"))
-	
+
 	shardContext.EXPECT().GetLogger().Return(testlogger.New(t)).AnyTimes()
-	
+
 	// Create mutable state builder with active-active domain entry
 	msBuilder := createMSBWithMocks(mockCache, shardContext, mockDomainCache, constants.TestActiveActiveDomainEntry)
 	msBuilder.executionInfo = &persistence.WorkflowExecutionInfo{
@@ -4141,233 +4360,6 @@
 	// Verify results
 	assert.Error(t, err)
 	assert.Contains(t, err.Error(), "cluster lookup failed")
-	assert.False(t, flushDecision) // Should be false when error occurs
+	assert.False(t, flushDecision)                                                // Should be false when error occurs
 	assert.Equal(t, constants.TestActiveActiveDomainEntry, msBuilder.domainEntry) // Domain entry should still be set
-=======
-func TestLoad_ActiveActive(t *testing.T) {
-	domainID := "test-domain-id"
-	workflowID := "test-workflow-id"
-	runID := "test-run-id"
-
-	// Create domain entries for different test scenarios
-	activeActiveDomainEntry := cache.NewDomainCacheEntryForTest(
-		&persistence.DomainInfo{
-			ID:   domainID,
-			Name: "test-domain",
-		},
-		&persistence.DomainConfig{},
-		true,
-		&persistence.DomainReplicationConfig{
-			ActiveClusters: &types.ActiveClusters{
-				ActiveClustersByRegion: map[string]types.ActiveClusterInfo{
-					"region0": {
-						ActiveClusterName: "cluster0",
-						FailoverVersion:   100,
-					},
-					"region1": {
-						ActiveClusterName: "cluster1",
-						FailoverVersion:   200,
-					},
-				},
-			},
-		},
-		1,
-		nil,
-		0,
-		0,
-		0,
-	)
-
-	nonActiveActiveDomainEntry := cache.NewDomainCacheEntryForTest(
-		&persistence.DomainInfo{
-			ID:   domainID,
-			Name: "test-domain",
-		},
-		&persistence.DomainConfig{},
-		true,
-		&persistence.DomainReplicationConfig{
-			ActiveClusterName: "cluster0",
-			Clusters: []*persistence.ClusterReplicationConfig{
-				{ClusterName: "cluster0"},
-			},
-		},
-		1,
-		nil,
-		0,
-		0,
-		0,
-	)
-
-	// Create base mutable state for testing
-	baseMutableState := buildWorkflowMutableState()
-	baseMutableState.ExecutionInfo = &persistence.WorkflowExecutionInfo{
-		DomainID:   domainID,
-		WorkflowID: workflowID,
-		RunID:      runID,
-		State:      persistence.WorkflowStateRunning,
-	}
-
-	// Create base mutable state for testing (without version histories)
-	baseMutableStateNoVersionHistory := buildWorkflowMutableState()
-	baseMutableStateNoVersionHistory.ExecutionInfo = &persistence.WorkflowExecutionInfo{
-		DomainID:   domainID,
-		WorkflowID: workflowID,
-		RunID:      runID,
-		State:      persistence.WorkflowStateRunning,
-	}
-	baseMutableStateNoVersionHistory.VersionHistories = nil
-
-	tests := map[string]struct {
-		domainEntry                    *cache.DomainCacheEntry
-		mutableState                   *persistence.WorkflowMutableState
-		activeClusterManagerAffordance func(activeClusterManager *activecluster.MockManager)
-		expectedCurrentVersion         int64
-		expectedErr                    error
-	}{
-		"Non-active-active domain - LookupWorkflow should not be called": {
-			domainEntry:  nonActiveActiveDomainEntry,
-			mutableState: baseMutableState,
-			activeClusterManagerAffordance: func(activeClusterManager *activecluster.MockManager) {
-				// No expectations - LookupWorkflow should not be called
-			},
-			expectedCurrentVersion: commonconstants.EmptyVersion,
-			expectedErr:            nil,
-		},
-		"Active-active domain with nil version history - should return EmptyVersion": {
-			domainEntry:  activeActiveDomainEntry,
-			mutableState: baseMutableStateNoVersionHistory,
-			activeClusterManagerAffordance: func(activeClusterManager *activecluster.MockManager) {
-				activeClusterManager.EXPECT().LookupWorkflow(
-					gomock.Any(),
-					domainID,
-					workflowID,
-					runID,
-				).Return(&activecluster.LookupResult{
-					FailoverVersion: int64(100),
-				}, nil).Times(1)
-			},
-			expectedCurrentVersion: commonconstants.EmptyVersion, // GetCurrentVersion returns EmptyVersion when versionHistories is nil
-			expectedErr:            nil,
-		},
-		"Active-active domain - LookupWorkflow succeeds with different version": {
-			domainEntry:  activeActiveDomainEntry,
-			mutableState: baseMutableState,
-			activeClusterManagerAffordance: func(activeClusterManager *activecluster.MockManager) {
-				activeClusterManager.EXPECT().LookupWorkflow(
-					gomock.Any(),
-					domainID,
-					workflowID,
-					runID,
-				).Return(&activecluster.LookupResult{
-					FailoverVersion: int64(100),
-				}, nil).Times(1)
-			},
-			expectedCurrentVersion: int64(100),
-			expectedErr:            nil,
-		},
-		"Active-active domain - LookupWorkflow succeeds with same version as domain failover": {
-			domainEntry:  activeActiveDomainEntry,
-			mutableState: baseMutableState,
-			activeClusterManagerAffordance: func(activeClusterManager *activecluster.MockManager) {
-				activeClusterManager.EXPECT().LookupWorkflow(
-					gomock.Any(),
-					domainID,
-					workflowID,
-					runID,
-				).Return(&activecluster.LookupResult{
-					FailoverVersion: activeActiveDomainEntry.GetFailoverVersion(),
-				}, nil).Times(1)
-			},
-			expectedCurrentVersion: activeActiveDomainEntry.GetFailoverVersion(),
-			expectedErr:            nil,
-		},
-		"Active-active domain - LookupWorkflow fails with error": {
-			domainEntry:  activeActiveDomainEntry,
-			mutableState: baseMutableState,
-			activeClusterManagerAffordance: func(activeClusterManager *activecluster.MockManager) {
-				activeClusterManager.EXPECT().LookupWorkflow(
-					gomock.Any(),
-					domainID,
-					workflowID,
-					runID,
-				).Return(nil, &types.InternalServiceError{
-					Message: "failed to lookup workflow",
-				}).Times(1)
-			},
-			expectedCurrentVersion: commonconstants.EmptyVersion,
-			expectedErr: &types.InternalServiceError{
-				Message: "failed to lookup workflow",
-			},
-		},
-		"Active-active domain - LookupWorkflow fails with generic error": {
-			domainEntry:  activeActiveDomainEntry,
-			mutableState: baseMutableState,
-			activeClusterManagerAffordance: func(activeClusterManager *activecluster.MockManager) {
-				activeClusterManager.EXPECT().LookupWorkflow(
-					gomock.Any(),
-					domainID,
-					workflowID,
-					runID,
-				).Return(nil, errors.New("connection failed")).Times(1)
-			},
-			expectedCurrentVersion: commonconstants.EmptyVersion,
-			expectedErr:            errors.New("connection failed"),
-		},
-		"Active-active domain - LookupWorkflow with zero failover version": {
-			domainEntry:  activeActiveDomainEntry,
-			mutableState: baseMutableState,
-			activeClusterManagerAffordance: func(activeClusterManager *activecluster.MockManager) {
-				activeClusterManager.EXPECT().LookupWorkflow(
-					gomock.Any(),
-					domainID,
-					workflowID,
-					runID,
-				).Return(&activecluster.LookupResult{
-					FailoverVersion: int64(0),
-				}, nil).Times(1)
-			},
-			expectedCurrentVersion: int64(0),
-			expectedErr:            nil,
-		},
-	}
-
-	for name, td := range tests {
-		t.Run(name, func(t *testing.T) {
-			ctrl := gomock.NewController(t)
-
-			// Setup mocks
-			shardContext := shard.NewMockContext(ctrl)
-			mockCache := events.NewMockCache(ctrl)
-			mockDomainCache := cache.NewMockDomainCache(ctrl)
-			activeClusterManager := activecluster.NewMockManager(ctrl)
-
-			// Set up shard context expectations
-			shardContext.EXPECT().GetLogger().Return(testlogger.New(t)).AnyTimes()
-			shardContext.EXPECT().GetActiveClusterManager().Return(activeClusterManager).AnyTimes()
-
-			msb := createMSBWithMocks(mockCache, shardContext, mockDomainCache, td.domainEntry)
-
-			// modify expectation from .Times(1) to .AnyTimes() for the load function
-			shardContext.EXPECT().GetDomainCache().Return(mockDomainCache).AnyTimes()
-
-			// Set up domain cache expectations
-			mockDomainCache.EXPECT().GetDomainID(gomock.Any()).Return("some-domain-id", nil).AnyTimes()
-
-			// Set up active cluster manager expectations based on test case
-			td.activeClusterManagerAffordance(activeClusterManager)
-
-			// Execute Load function
-			err := msb.Load(context.Background(), td.mutableState)
-
-			// Verify results
-			if td.expectedErr != nil {
-				assert.Error(t, err)
-				assert.Equal(t, td.expectedErr.Error(), err.Error())
-			} else {
-				assert.NoError(t, err)
-				assert.Equal(t, td.expectedCurrentVersion, msb.GetCurrentVersion())
-			}
-		})
-	}
->>>>>>> b07335ac
 }