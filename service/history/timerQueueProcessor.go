package history

import (
	"fmt"
	"math"
	"sync"
	"sync/atomic"
	"time"

	workflow "github.com/uber/cadence/.gen/go/shared"
	"github.com/uber/cadence/common"
	"github.com/uber/cadence/common/persistence"

	"errors"
	"github.com/uber-common/bark"
)

const (
	timerTaskBatchSize          = 10
	processTimerTaskWorkerCount = 5
	updateFailureRetryCount     = 5
)

var (
	errTimerTaskNotFound = errors.New("Timer task not found")
)

type (
	timerQueueProcessorImpl struct {
		historyService    *historyEngineImpl
		cache             *historyCache
		executionManager  persistence.ExecutionManager
		isStarted         int32
		isStopped         int32
		shutdownWG        sync.WaitGroup
		shutdownCh        chan struct{}
		newTimerCh        chan struct{}
		logger            bark.Logger
		timerFiredCount   uint64
		lock              sync.Mutex // Used to synchronize pending timers.
		minPendingTimerID SequenceID // Track the minimum timer ID in memory.
	}

	timeGate struct {
		tNext, tNow, tEnd int64       // time (in 'UnixNano' units) for next, (last) now and end
		timer             *time.Timer // timer used to wake us up when the next message is ready to deliver
		gateC             chan struct{}
		closeC            chan struct{}
	}
)

func newTimeGate() *timeGate {
	tNow := time.Now()

	// setup timeGate with timer set to fire at the 'end of time'
	t := &timeGate{
		tNow:   tNow.UnixNano(),
		tEnd:   math.MaxInt64,
		gateC:  make(chan struct{}),
		closeC: make(chan struct{}),
		timer:  time.NewTimer(time.Unix(0, math.MaxInt64).Sub(tNow)),
	}

	// "Cast" chan Time to chan struct{}.
	// Unfortunately go doesn't have a common channel supertype.
	go func() {
		defer close(t.gateC)
		defer t.timer.Stop()
	loop:
		for {
			select {
			case <-t.timer.C:
				// re-transmit on gateC
				t.gateC <- struct{}{}

			case <-t.closeC:
				// closed; cleanup and quit
				break loop
			}
		}
	}()

	return t
}

func (t *timeGate) setEoxReached() {
	t.tNext = t.tEnd
}

func (t *timeGate) beforeSleep() <-chan struct{} {
	if t.engaged() && t.tNext != t.tEnd {
		// reset timer to fire when the next message should be made 'visible'
		tNow := time.Now()
		t.tNow = tNow.UnixNano()
		t.timer.Reset(time.Unix(0, t.tNext).Sub(tNow))
	}
	return t.gateC
}

func (t *timeGate) engaged() bool {
	t.tNow = time.Now().UnixNano()
	return t.tNext > t.tNow
}

func (t *timeGate) setNext(nextKey SequenceID) {
	expiryTime, _ := DeconstructTimerKey(nextKey)
	t.tNext = expiryTime
}

func (t *timeGate) close() {
	close(t.closeC)
}

func (t *timeGate) String() string {
	return fmt.Sprintf("timeGate [engaged=%v eox=%v tNext=%x tNow=%x]", t.engaged(), t.tNext == t.tEnd, t.tNext, t.tNow)
}

func newTimerQueueProcessor(historyService *historyEngineImpl, executionManager persistence.ExecutionManager,
	logger bark.Logger) timerQueueProcessor {
	return &timerQueueProcessorImpl{
		historyService:    historyService,
		cache:             historyService.cache,
		executionManager:  executionManager,
		shutdownCh:        make(chan struct{}),
		newTimerCh:        make(chan struct{}, 1),
		minPendingTimerID: MaxTimerKey,
		logger: logger.WithFields(bark.Fields{
			tagWorkflowComponent: tagValueTimerQueueComponent,
		}),
	}
}

func (t *timerQueueProcessorImpl) Start() {
	if !atomic.CompareAndSwapInt32(&t.isStarted, 0, 1) {
		return
	}

	t.shutdownWG.Add(1)
	go t.processorPump(processTimerTaskWorkerCount)

	t.logger.Info("Timer queue processor started.")
}

func (t *timerQueueProcessorImpl) Stop() {
	if !atomic.CompareAndSwapInt32(&t.isStopped, 0, 1) {
		return
	}

	if atomic.LoadInt32(&t.isStarted) == 1 {
		close(t.shutdownCh)
	}

	if success := common.AwaitWaitGroup(&t.shutdownWG, time.Minute); !success {
		t.logger.Warn("Timer queue processor timed out on shutdown.")
	}

	t.logger.Info("Timer queue processor stopped.")
}

// NotifyNewTimer - Notify the processor about the new timer arrival.
func (t *timerQueueProcessorImpl) NotifyNewTimer(taskID int64) {

	t.lock.Lock()
	taskSeqID := SequenceID(taskID)
	if taskSeqID < t.minPendingTimerID {
		t.minPendingTimerID = taskSeqID
	}
	t.lock.Unlock()

	select {
	case t.newTimerCh <- struct{}{}:
	// Notified about new timer.

	default:
		// Channel "full" -> drop and move on, since we are using it as an event.
	}
}

func (t *timerQueueProcessorImpl) processorPump(taskWorkerCount int) {
	defer t.shutdownWG.Done()

	// Workers to process timer tasks that are expired.
	tasksCh := make(chan SequenceID, timerTaskBatchSize)
	var workerWG sync.WaitGroup
	for i := 0; i < taskWorkerCount; i++ {
		workerWG.Add(1)
		go t.processTaskWorker(tasksCh, &workerWG)
	}

RetryProcessor:
	for {
		select {
		case <-t.shutdownCh:
			t.logger.Info("Timer queue processor pump shutting down.")
			close(tasksCh)
			if success := common.AwaitWaitGroup(&workerWG, 10*time.Second); !success {
				t.logger.Warn("Timer queue processor timed out on worker shutdown.")
			}
			break RetryProcessor
		default:
			err := t.internalProcessor(tasksCh)
			if err != nil {
				t.logger.Error("processor pump failed with error: ", err)
			}
		}
	}
	t.logger.Info("Timer processor exiting.")
}

func (t *timerQueueProcessorImpl) internalProcessor(tasksCh chan<- SequenceID) error {
	nextKey, err := t.getInitialSeed()
	if err != nil {
		return err
	}

	gate := newTimeGate()
	defer gate.close()

	if nextKey != MaxTimerKey {
		gate.setNext(nextKey)
	}

	t.logger.Infof("InitialSeed Key: %s", nextKey)

	for {
		isWokeByNewTimer := false

		if nextKey == MaxTimerKey || gate.engaged() {
			gateC := gate.beforeSleep()

			// Wait until one of four things occurs:
			// 1. we get notified of a new message
			// 2. the timer fires (message scheduled to be delivered)
			// 3. shutdown was triggered.
			//
			select {

			case <-t.shutdownCh:
				t.logger.Debug("Timer queue processor pump shutting down.")
				return nil

			case <-gateC:
			// Timer Fired.

			case <-t.newTimerCh:
				// New Timer has arrived.
				isWokeByNewTimer = true

			}
		}

		// Either we have timer to be fired (or) we have a new timer.

		if isWokeByNewTimer {
			t.logger.Debugf("Woke up by the timer")
			tempKey := MaxTimerKey
			t.lock.Lock()
			tempKey, t.minPendingTimerID = t.minPendingTimerID, tempKey
			t.lock.Unlock()

			if tempKey != MaxTimerKey && tempKey < nextKey {
				nextKey = tempKey
			}
			t.logger.Debugf("Next key after woke up by timer: %v, tempKey: %v", nextKey, tempKey)
		}

		pendingNextKeysList := []SequenceID{}
		for nextKey != MaxTimerKey && t.isProcessNow(nextKey) {
			// We have a timer to fire.
			tasksCh <- nextKey

			// Get next key.
			if len(pendingNextKeysList) == 0 {
				pendingNextKeysList, err = t.getNextKey(nextKey+1, MaxTimerKey)
				if err != nil {
					return err
				}
			}
			nextKey = pendingNextKeysList[0]
			pendingNextKeysList = pendingNextKeysList[1:]
		}

		if nextKey != MaxTimerKey {
			t.logger.Debugf("GetNextKey: %s", nextKey)

			if nextKey != MaxTimerKey {
				gate.setNext(nextKey)
			}
		}
	}
}

func (t *timerQueueProcessorImpl) getInitialSeed() (SequenceID, error) {
	keys, err := t.getNextKey(MinTimerKey, MaxTimerKey)
	if err != nil {
		return MaxTimerKey, err
	}
	return keys[0], nil
}

func (t *timerQueueProcessorImpl) isProcessNow(key SequenceID) bool {
	expiryTime, _ := DeconstructTimerKey(key)
	return expiryTime <= time.Now().UnixNano()
}

func (t *timerQueueProcessorImpl) getNextKey(minKey SequenceID, maxKey SequenceID) ([]SequenceID, error) {
	tasks, err := t.getTimerTasks(minKey, maxKey, timerTaskBatchSize)
	if err != nil {
		return []SequenceID{MaxTimerKey}, err
	}
	keys := []SequenceID{}
	if len(tasks) > 0 {
		for _, ti := range tasks {
			keys = append(keys, SequenceID(ti.TaskID))
		}
		return keys, nil
	}
	return []SequenceID{MaxTimerKey}, nil
}

func (t *timerQueueProcessorImpl) getTimerTasks(minKey SequenceID, maxKey SequenceID, batchSize int) ([]*persistence.TimerTaskInfo, error) {
	request := &persistence.GetTimerIndexTasksRequest{
		MinKey:    int64(minKey),
		MaxKey:    int64(maxKey),
		BatchSize: batchSize}
	response, err := t.executionManager.GetTimerIndexTasks(request)
	if err != nil {
		return nil, err
	}
	return response.Timers, nil
}

func (t *timerQueueProcessorImpl) processTaskWorker(tasksCh <-chan SequenceID, workerWG *sync.WaitGroup) {
	defer workerWG.Done()
	for {
		select {
		case key, ok := <-tasksCh:
			if !ok {
				return
			}

			var err error

		UpdateFailureLoop:
			for attempt := 1; attempt <= updateFailureRetryCount; attempt++ {
				err = t.processTimerTask(key)
				if err != nil && err != errTimerTaskNotFound {
					// We will retry until we don't find the timer task any more.
					t.logger.Infof("Failed to process timer with SequenceID: %s with error: %v", key, err)
					backoff := time.Duration(attempt * 100)
					time.Sleep(backoff * time.Millisecond)
				} else {
					// Completed processing the timer task.
					break UpdateFailureLoop
				}
			}

			if err != nil && err != errTimerTaskNotFound {
				// We need to retry for this timer task ID
				t.NotifyNewTimer(int64(key))
			}
		}
	}
}

func (t *timerQueueProcessorImpl) processTimerTask(key SequenceID) error {
	t.logger.Debugf("Processing timer with SequenceID: %s", key)

	tasks, err := t.getTimerTasks(key, key+1, 1)
	if err != nil {
		return err
	}

	if len(tasks) != 1 {
		t.logger.Infof("Unable to find exact task for - SequenceID: %d, found task count: %d", key, len(tasks))
		return errTimerTaskNotFound
	}

	timerTask := tasks[0]

	if timerTask.TaskID != int64(key) {
		t.logger.Infof("The key didn't match - SequenceID: %d, found task: %v", key, timerTask)
		return errTimerTaskNotFound
	}

	t.logger.Debugf("Processing found timer: %s, for WorkflowID: %v, RunID: %v, Type: %v, TimeoutTupe: %v, EventID: %v",
		SequenceID(timerTask.TaskID), timerTask.WorkflowID, timerTask.RunID, timerTask.TaskType,
		workflow.TimeoutType(timerTask.TimeoutType).String(), timerTask.EventID)

	workflowExecution := workflow.WorkflowExecution{
		WorkflowId: common.StringPtr(timerTask.WorkflowID),
		RunId:      common.StringPtr(timerTask.RunID),
	}

	context, err0 := t.cache.getOrCreateWorkflowExecution(workflowExecution)
	if err0 != nil {
		return err0
	}

	context.Lock()
	defer context.Unlock()

	switch timerTask.TaskType {
	case persistence.TaskTypeUserTimer:
		err = t.processExpiredUserTimer(context, timerTask)
	case persistence.TaskTypeActivityTimeout:
		err = t.processActivityTimeout(context, timerTask)
	case persistence.TaskTypeDecisionTimeout:
		err = t.processDecisionTimeout(context, timerTask)
	}

	if err == nil {
		// Tracking only successful ones.
		atomic.AddUint64(&t.timerFiredCount, 1)
	}

	return err
}

func (t *timerQueueProcessorImpl) processExpiredUserTimer(
	context *workflowExecutionContext, task *persistence.TimerTaskInfo) error {
Update_History_Loop:
	for attempt := 0; attempt < conditionalRetryCount; attempt++ {
		msBuilder, err1 := context.loadWorkflowMutableState()
		if err1 != nil {
			return err1
		}

		// Load the workflow execution information.
		builder, err1 := context.loadWorkflowExecution()
		if err1 != nil {
			return err1
		}

<<<<<<< HEAD
=======
		// First check to see if cache needs to be refreshed as we could potentially have stale workflow execution in
		// some extreme cassandra failure cases.
		if msBuilder.GetNextEventID() != builder.nextEventID {
			t.logger.Debugf("processExpiredUserTimer: NextEventID mismatch. MS NextEventID: %v, builder NextEventID: %v",
				msBuilder.GetNextEventID(), builder.nextEventID)
			// Reload workflow execution history
			context.clear()
			continue Update_History_Loop
		}

		referenceExpiryTime, _ := DeconstructTimerKey(SequenceID(task.TaskID))
>>>>>>> dc304298
		context.tBuilder.LoadUserTimers(msBuilder)

		var timerTasks []persistence.Task
		var clearTimerTask persistence.Task

		scheduleNewDecision := false
		timerTaskExpiryTime, _ := DeconstructTimerKey(SequenceID(task.TaskID))

	ExpireUserTimers:
		for _, td := range context.tBuilder.AllTimers() {
			hasTimer, ti := context.tBuilder.UserTimer(td.SequenceID)
			if !hasTimer {
				t.logger.Debugf("Failed to find in memory user timer for: %s", td.SequenceID)
				return fmt.Errorf("failed to find user timer")
			}

			if isExpired := context.tBuilder.IsTimerExpired(td, timerTaskExpiryTime); isExpired {
				// Add TimerFired event to history.
				builder.AddTimerFiredEvent(ti.StartedID, ti.TimerID)

				// Remove timer from mutable state.
				err := msBuilder.DeleteUserTimer(ti.TimerID)
				if err != nil {
					return err
				}
				scheduleNewDecision = !builder.hasPendingDecisionTask()
			} else {
				// See if we have next timer in list to be created.
				if !td.TaskCreated {
					nextTask := context.tBuilder.createNewTask(td)
					timerTasks = []persistence.Task{nextTask}

					// Update the task ID tracking the corresponding timer task.
					ti.TaskID = nextTask.GetTaskID()
					msBuilder.UpdateUserTimer(ti.TimerID, ti)
				}

				// Done!
				break ExpireUserTimers
			}
		}

		clearTimerTask = &persistence.UserTimerTask{TaskID: task.TaskID}

		// We apply the update to execution using optimistic concurrency.  If it fails due to a conflict than reload
		// the history and try the operation again.
		err := t.updateWorkflowExecution(context, builder, msBuilder, scheduleNewDecision, timerTasks, clearTimerTask)
		if err != nil {
			if err == ErrConflict {
				continue Update_History_Loop
			}
		}
		return err
	}
	return ErrMaxAttemptsExceeded
}

func (t *timerQueueProcessorImpl) processActivityTimeout(
	context *workflowExecutionContext, timerTask *persistence.TimerTaskInfo) error {
Update_History_Loop:
	for attempt := 0; attempt < conditionalRetryCount; attempt++ {
		msBuilder, err1 := context.loadWorkflowMutableState()
		if err1 != nil {
			return err1
		}

		scheduleID := timerTask.EventID
		// First check to see if cache needs to be refreshed as we could potentially have stale workflow execution in
		// some extreme cassandra failure cases.
		if scheduleID >= msBuilder.GetNextEventID() {
			t.logger.Debugf("processActivityTimeout: scheduleID mismatch. MS NextEventID: %v, scheduleID: %v",
				msBuilder.GetNextEventID(), scheduleID)
			// Reload workflow execution history
			context.clear()
			continue Update_History_Loop
		}

		// Load the workflow execution information.
		builder, err1 := context.loadWorkflowExecution()
		if err1 != nil {
			return err1
		}

<<<<<<< HEAD
		var timerTasks []persistence.Task

		timerTaskExpiryTime, _ := DeconstructTimerKey(SequenceID(timerTask.TaskID))
		clearTimerTask := &persistence.ActivityTimeoutTask{TaskID: timerTask.TaskID}

		scheduleID := timerTask.EventID
		if scheduleID >= builder.nextEventID {
=======
		// First check to see if cache needs to be refreshed as we could potentially have stale workflow execution in
		// some extreme cassandra failure cases.
		if msBuilder.GetNextEventID() != builder.nextEventID {
			t.logger.Debugf("processActivityTimeout: NextEventID mismatch. MS NextEventID: %v, builder NextEventID: %v",
				msBuilder.GetNextEventID(), builder.nextEventID)
			// Reload workflow execution history
>>>>>>> dc304298
			context.clear()
			continue Update_History_Loop
		}

		clearTimerTask := &persistence.ActivityTimeoutTask{TaskID: timerTask.TaskID}

		scheduleNewDecision := false
		updateHistory := false

		if isRunning, ai := msBuilder.GetActivity(scheduleID); isRunning {
			timeoutType := workflow.TimeoutType(timerTask.TimeoutType)
			t.logger.Debugf("Activity TimeoutType: %v, scheduledID: %v, startedId: %v. \n",
				timeoutType, scheduleID, ai.StartedID)

			switch timeoutType {
			case workflow.TimeoutType_SCHEDULE_TO_CLOSE:
				{
					builder.AddActivityTaskTimedOutEvent(scheduleID, ai.StartedID, timeoutType, nil)
					err := msBuilder.DeleteActivity(scheduleID)
					if err != nil {
						return err
					}
					updateHistory = true
					scheduleNewDecision = !builder.hasPendingDecisionTask()
				}

			case workflow.TimeoutType_START_TO_CLOSE:
				{
					if ai.StartedID != emptyEventID {
						builder.AddActivityTaskTimedOutEvent(scheduleID, ai.StartedID, timeoutType, nil)
						err := msBuilder.DeleteActivity(scheduleID)
						if err != nil {
							return err
						}
						updateHistory = true
						scheduleNewDecision = !builder.hasPendingDecisionTask()
					}
				}

				case workflow.TimeoutType_HEARTBEAT:
					l := common.AddSecondsToBaseTime(
						ai.LastHearBeatUpdatedTime.UnixNano(), int64(ai.HeartbeatTimeout))

					if timerTaskExpiryTime > l {
						// The current heart beat expired.
						t.logger.Debugf("Activity Heartbeat expired: %+v", *ai)
						builder.AddActivityTaskTimedOutEvent(scheduleID, ai.StartedID, timeoutType, ai.Details)
						err := msBuilder.DeleteActivity(scheduleID)
						if err != nil {
							return err
						}
						scheduleNewDecision = !builder.hasPendingDecisionTask()
						updateHistory = true
					} else {
						// Re-Schedule next heartbeat.
						hbTimeoutTask, err := context.tBuilder.AddHeartBeatActivityTimeout(scheduleID, msBuilder)
						if err != nil {
							return err
						}
						timerTasks = []persistence.Task{hbTimeoutTask}
						defer t.NotifyNewTimer(hbTimeoutTask.GetTaskID())
					}

			case workflow.TimeoutType_SCHEDULE_TO_START:
				{
					if ai.StartedID == emptyEventID {
						builder.AddActivityTaskTimedOutEvent(scheduleID, ai.StartedID, timeoutType, nil)
						err := msBuilder.DeleteActivity(scheduleID)
						if err != nil {
							return err
						}
						updateHistory = true
						scheduleNewDecision = !builder.hasPendingDecisionTask()
					}
				}
			}
		}

		if updateHistory {
			// We apply the update to execution using optimistic concurrency.  If it fails due to a conflict than reload
			// the history and try the operation again.
			err := t.updateWorkflowExecution(context, builder, msBuilder, scheduleNewDecision, timerTasks, clearTimerTask)
			if err != nil {
				if err == ErrConflict {
					continue Update_History_Loop
				}
			}
			return err
		}
		err := t.executionManager.CompleteTimerTask(&persistence.CompleteTimerTaskRequest{TaskID: timerTask.TaskID})
		if err != nil {
			t.logger.Warnf("Processor unable to complete timer task '%v': %v", timerTask.TaskID, err)
		}
		return nil

	}
	return ErrMaxAttemptsExceeded
}

func (t *timerQueueProcessorImpl) processDecisionTimeout(
	context *workflowExecutionContext, task *persistence.TimerTaskInfo) error {
Update_History_Loop:
	for attempt := 0; attempt < conditionalRetryCount; attempt++ {
		msBuilder, err1 := context.loadWorkflowMutableState()
		if err1 != nil {
			return err1
		}

		scheduleID := task.EventID

		// First check to see if cache needs to be refreshed as we could potentially have stale workflow execution in
		// some extreme cassandra failure cases.
		if scheduleID >= msBuilder.GetNextEventID() {
			// Reload workflow execution history
			context.clear()
			continue Update_History_Loop
		}

		// Load the workflow execution information.
		builder, err1 := context.loadWorkflowExecution()
		if err1 != nil {
			return err1
		}

		// First check to see if cache needs to be refreshed as we could potentially have stale workflow execution in
		// some extreme cassandra failure cases.
		if msBuilder.GetNextEventID() != builder.nextEventID {
			// Reload workflow execution history
			context.clear()
			continue Update_History_Loop
		}

		scheduleNewDecision := false
		clearTimerTask := &persistence.DecisionTimeoutTask{TaskID: task.TaskID}

		isRunning, di := msBuilder.GetDecision(scheduleID)
		if isRunning {
			// Add a decision task timeout event.
			if err := t.historyService.timeoutDecisionTask(builder, msBuilder, scheduleID, di.StartedID); err != nil {
				return err
			}
			scheduleNewDecision = true
		}

		if scheduleNewDecision {
			// We apply the update to execution using optimistic concurrency.  If it fails due to a conflict than reload
			// the history and try the operation again.
			err := t.updateWorkflowExecution(context, builder, msBuilder, scheduleNewDecision, nil, clearTimerTask)
			if err != nil {
				if err == ErrConflict {
					continue Update_History_Loop
				}
			}
			return err
		}
		err := t.executionManager.CompleteTimerTask(&persistence.CompleteTimerTaskRequest{TaskID: task.TaskID})
		if err != nil {
			t.logger.Warnf("Processor unable to complete timer task '%v': %v", task.TaskID, err)
		}
		return nil

	}
	return ErrMaxAttemptsExceeded
}

func (t *timerQueueProcessorImpl) updateWorkflowExecution(context *workflowExecutionContext,
	builder *historyBuilder, msBuilder *mutableStateBuilder, scheduleNewDecision bool, timerTasks []persistence.Task,
	clearTimerTask persistence.Task) error {
	var transferTasks []persistence.Task
	if scheduleNewDecision {
		// Schedule a new decision.
		id, err := t.historyService.tracker.getNextTaskID()
		if err != nil {
			if isShardOwnershiptLostError(err) {
				// Shard is stolen.  Stop timer processing to reduce duplicates
				t.Stop()
			}
			return err
		}
		defer t.historyService.tracker.completeTask(id)
		newDecisionEvent := t.historyService.scheduleDecisionTask(builder, msBuilder)
		transferTasks = []persistence.Task{&persistence.DecisionTask{
			TaskID:     id,
			TaskList:   newDecisionEvent.GetDecisionTaskScheduledEventAttributes().GetTaskList().GetName(),
			ScheduleID: newDecisionEvent.GetEventId(),
		}}
	}

	return context.updateWorkflowExecutionWithDeleteTask(transferTasks, timerTasks, clearTimerTask)
}<|MERGE_RESOLUTION|>--- conflicted
+++ resolved
@@ -432,8 +432,6 @@
 			return err1
 		}
 
-<<<<<<< HEAD
-=======
 		// First check to see if cache needs to be refreshed as we could potentially have stale workflow execution in
 		// some extreme cassandra failure cases.
 		if msBuilder.GetNextEventID() != builder.nextEventID {
@@ -444,8 +442,6 @@
 			continue Update_History_Loop
 		}
 
-		referenceExpiryTime, _ := DeconstructTimerKey(SequenceID(task.TaskID))
->>>>>>> dc304298
 		context.tBuilder.LoadUserTimers(msBuilder)
 
 		var timerTasks []persistence.Task
@@ -529,26 +525,19 @@
 			return err1
 		}
 
-<<<<<<< HEAD
-		var timerTasks []persistence.Task
-
-		timerTaskExpiryTime, _ := DeconstructTimerKey(SequenceID(timerTask.TaskID))
-		clearTimerTask := &persistence.ActivityTimeoutTask{TaskID: timerTask.TaskID}
-
-		scheduleID := timerTask.EventID
-		if scheduleID >= builder.nextEventID {
-=======
 		// First check to see if cache needs to be refreshed as we could potentially have stale workflow execution in
 		// some extreme cassandra failure cases.
 		if msBuilder.GetNextEventID() != builder.nextEventID {
 			t.logger.Debugf("processActivityTimeout: NextEventID mismatch. MS NextEventID: %v, builder NextEventID: %v",
 				msBuilder.GetNextEventID(), builder.nextEventID)
 			// Reload workflow execution history
->>>>>>> dc304298
 			context.clear()
 			continue Update_History_Loop
 		}
 
+		var timerTasks []persistence.Task
+
+		timerTaskExpiryTime, _ := DeconstructTimerKey(SequenceID(timerTask.TaskID))
 		clearTimerTask := &persistence.ActivityTimeoutTask{TaskID: timerTask.TaskID}
 
 		scheduleNewDecision := false
