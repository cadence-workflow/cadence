--- conflicted
+++ resolved
@@ -237,13 +237,8 @@
 	wh := s.getWorkflowHandler(config)
 
 	startWorkflowExecutionRequest := &types.StartWorkflowExecutionRequest{
-<<<<<<< HEAD
-		Domain:     common.StringPtr("test-domain"),
+		Domain:     "test-domain",
 		WorkflowID: "workflow-id",
-=======
-		Domain:     "test-domain",
-		WorkflowID: common.StringPtr("workflow-id"),
->>>>>>> 2847890a
 		WorkflowType: &types.WorkflowType{
 			Name: common.StringPtr("workflow-type"),
 		},
@@ -339,13 +334,8 @@
 	wh := s.getWorkflowHandler(config)
 
 	startWorkflowExecutionRequest := &types.StartWorkflowExecutionRequest{
-<<<<<<< HEAD
-		Domain:     common.StringPtr("test-domain"),
+		Domain:     "test-domain",
 		WorkflowID: "workflow-id",
-=======
-		Domain:     "test-domain",
-		WorkflowID: common.StringPtr("workflow-id"),
->>>>>>> 2847890a
 		WorkflowType: &types.WorkflowType{
 			Name: common.StringPtr(""),
 		},
@@ -374,13 +364,8 @@
 	wh := s.getWorkflowHandler(config)
 
 	startWorkflowExecutionRequest := &types.StartWorkflowExecutionRequest{
-<<<<<<< HEAD
-		Domain:     common.StringPtr("test-domain"),
+		Domain:     "test-domain",
 		WorkflowID: "workflow-id",
-=======
-		Domain:     "test-domain",
-		WorkflowID: common.StringPtr("workflow-id"),
->>>>>>> 2847890a
 		WorkflowType: &types.WorkflowType{
 			Name: common.StringPtr("workflow-type"),
 		},
@@ -409,13 +394,8 @@
 	wh := s.getWorkflowHandler(config)
 
 	startWorkflowExecutionRequest := &types.StartWorkflowExecutionRequest{
-<<<<<<< HEAD
-		Domain:     common.StringPtr("test-domain"),
+		Domain:     "test-domain",
 		WorkflowID: "workflow-id",
-=======
-		Domain:     "test-domain",
-		WorkflowID: common.StringPtr("workflow-id"),
->>>>>>> 2847890a
 		WorkflowType: &types.WorkflowType{
 			Name: common.StringPtr("workflow-type"),
 		},
@@ -444,13 +424,8 @@
 	wh := s.getWorkflowHandler(config)
 
 	startWorkflowExecutionRequest := &types.StartWorkflowExecutionRequest{
-<<<<<<< HEAD
-		Domain:     common.StringPtr("test-domain"),
+		Domain:     "test-domain",
 		WorkflowID: "workflow-id",
-=======
-		Domain:     "test-domain",
-		WorkflowID: common.StringPtr("workflow-id"),
->>>>>>> 2847890a
 		WorkflowType: &types.WorkflowType{
 			Name: common.StringPtr("workflow-type"),
 		},
