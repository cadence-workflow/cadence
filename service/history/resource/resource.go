// Copyright (c) 2017-2020 Uber Technologies Inc.
//
// Permission is hereby granted, free of charge, to any person obtaining a copy
// of this software and associated documentation files (the "Software"), to deal
// in the Software without restriction, including without limitation the rights
// to use, copy, modify, merge, publish, distribute, sublicense, and/or sell
// copies of the Software, and to permit persons to whom the Software is
// furnished to do so, subject to the following conditions:
//
// The above copyright notice and this permission notice shall be included in
// all copies or substantial portions of the Software.
//
// THE SOFTWARE IS PROVIDED "AS IS", WITHOUT WARRANTY OF ANY KIND, EXPRESS OR
// IMPLIED, INCLUDING BUT NOT LIMITED TO THE WARRANTIES OF MERCHANTABILITY,
// FITNESS FOR A PARTICULAR PURPOSE AND NONINFRINGEMENT. IN NO EVENT SHALL THE
// AUTHORS OR COPYRIGHT HOLDERS BE LIABLE FOR ANY CLAIM, DAMAGES OR OTHER
// LIABILITY, WHETHER IN AN ACTION OF CONTRACT, TORT OR OTHERWISE, ARISING FROM,
// OUT OF OR IN CONNECTION WITH THE SOFTWARE OR THE USE OR OTHER DEALINGS IN
// THE SOFTWARE.

package resource

import (
	"github.com/uber/cadence/common/resource"
	"github.com/uber/cadence/common/service"
	"github.com/uber/cadence/service/history/config"
	"github.com/uber/cadence/service/history/events"
	"github.com/uber/cadence/service/history/failover"
)

// Resource is the interface which expose common history resources
type Resource interface {
	resource.Resource
	GetEventCache() events.Cache
	GetCoordinator() failover.Coordinator
}

// Impl contains all common resources shared across history
type Impl struct {
	resource.Resource
	eventCache  events.Cache
	coordinator failover.Coordinator
}

// GetEventCache return event cache
func (h *Impl) GetEventCache() events.Cache {
	return h.eventCache
}

// GetCoordinator return failover coordinator
func (h *Impl) GetCoordinator() failover.Coordinator {
	return h.coordinator
}

// New create a new resource containing common history dependencies
func New(
	params *service.BootstrapParams,
	serviceName string,
	config *config.Config,
	visibilityManagerInitializer resource.VisibilityManagerInitializer,
) (impl *Impl, retError error) {
	serviceResource, err := resource.New(
		params,
		serviceName,
		config.PersistenceMaxQPS,
		config.PersistenceGlobalMaxQPS,
		config.ThrottledLogRPS,
		visibilityManagerInitializer,
	)
	if err != nil {
		return nil, err
	}

	eventCache := events.NewGlobalCache(
		config.EventsCacheGlobalInitialSize(),
		config.EventsCacheGlobalMaxSize(),
		config.EventsCacheTTL(),
		serviceResource.GetHistoryManager(),
		params.Logger,
		params.MetricsClient,
	)
	coordinator := failover.NewCoordinator(
		serviceResource.GetMetadataManager(),
		serviceResource.GetHistoryClient(),
		serviceResource.GetTimeSource(),
		config,
		serviceResource.GetMetricsClient(),
		serviceResource.GetLogger(),
	)

	impl = &Impl{
<<<<<<< HEAD
		Resource:    serviceResource,
		eventCache:  eventCache,
		coordinator: coordinator,
=======
		Resource: serviceResource,
		eventCache: events.NewGlobalCache(
			config.EventsCacheGlobalInitialCount(),
			config.EventsCacheGlobalMaxCount(),
			config.EventsCacheTTL(),
			serviceResource.GetHistoryManager(),
			params.Logger,
			params.MetricsClient,
			uint64(config.EventsCacheMaxSize()),
		),
>>>>>>> 526a96d3
	}
	return impl, nil
}<|MERGE_RESOLUTION|>--- conflicted
+++ resolved
@@ -72,12 +72,13 @@
 	}
 
 	eventCache := events.NewGlobalCache(
-		config.EventsCacheGlobalInitialSize(),
-		config.EventsCacheGlobalMaxSize(),
-		config.EventsCacheTTL(),
-		serviceResource.GetHistoryManager(),
-		params.Logger,
-		params.MetricsClient,
+			config.EventsCacheGlobalInitialCount(),
+			config.EventsCacheGlobalMaxCount(),
+			config.EventsCacheTTL(),
+			serviceResource.GetHistoryManager(),
+			params.Logger,
+			params.MetricsClient,
+			uint64(config.EventsCacheMaxSize()),
 	)
 	coordinator := failover.NewCoordinator(
 		serviceResource.GetMetadataManager(),
@@ -89,22 +90,9 @@
 	)
 
 	impl = &Impl{
-<<<<<<< HEAD
 		Resource:    serviceResource,
 		eventCache:  eventCache,
 		coordinator: coordinator,
-=======
-		Resource: serviceResource,
-		eventCache: events.NewGlobalCache(
-			config.EventsCacheGlobalInitialCount(),
-			config.EventsCacheGlobalMaxCount(),
-			config.EventsCacheTTL(),
-			serviceResource.GetHistoryManager(),
-			params.Logger,
-			params.MetricsClient,
-			uint64(config.EventsCacheMaxSize()),
-		),
->>>>>>> 526a96d3
 	}
 	return impl, nil
 }