--- conflicted
+++ resolved
@@ -119,11 +119,11 @@
 	ArchivalPaused = "paused"
 )
 
-<<<<<<< HEAD
 // Queue types used in queue table
 const (
 	DomainReplicationQueueType = 1
-=======
+)
+
 // enum for dynamic config AdvancedVisibilityWritingMode
 const (
 	// AdvancedVisibilityWritingModeOff means do not write to advanced visibility store
@@ -132,5 +132,4 @@
 	AdvancedVisibilityWritingModeOn = "on"
 	// AdvancedVisibilityWritingModeDual means write to both normal visibility and advanced visibility store
 	AdvancedVisibilityWritingModeDual = "dual"
->>>>>>> ff8a5d46
 )