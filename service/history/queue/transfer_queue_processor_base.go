--- conflicted
+++ resolved
@@ -38,11 +38,7 @@
 )
 
 const (
-<<<<<<< HEAD
 	numTasksEstimationDecay = 0.6
-=======
-	maximumTransferTaskLookAhead = 2 ^ 20
->>>>>>> 87cf4a88
 )
 
 var (
@@ -383,6 +379,7 @@
 		numTasksPerMinute := (currentMaxReadLevel - t.lastMaxReadLevel) / int64(currentTime.Sub(t.lastSplitTime).Seconds()) * int64(time.Minute.Seconds())
 
 		if t.estimatedTasksPerMinute == 0 {
+			// set the initial value for the estimation
 			t.estimatedTasksPerMinute = numTasksPerMinute
 		} else {
 			t.estimatedTasksPerMinute = int64(numTasksEstimationDecay*float64(t.estimatedTasksPerMinute) + (1-numTasksEstimationDecay)*float64(numTasksPerMinute))
@@ -396,15 +393,10 @@
 
 	splitPolicy := t.initializeSplitPolicy(
 		func(key task.Key, domainID string) task.Key {
-<<<<<<< HEAD
 			totalLookAhead := t.estimatedTasksPerMinute * int64(t.options.SplitLookAheadDurationByDomainID(domainID).Minutes())
-=======
-			totalLookAhead := lookAhead * int64(t.options.SplitLookAheadDurationByDomainID(domainID).Seconds())
-			totalLookAhead = common.MinInt64(totalLookAhead, maximumTransferTaskLookAhead)
 			if totalLookAhead < 0 {
 				totalLookAhead = 0
 			}
->>>>>>> 87cf4a88
 			return newTransferTaskKey(key.(transferTaskKey).taskID + totalLookAhead)
 		},
 	)
