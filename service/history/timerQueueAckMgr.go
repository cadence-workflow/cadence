--- conflicted
+++ resolved
@@ -122,12 +122,7 @@
 func newTimerQueueFailoverAckMgr(shard ShardContext, metricsClient metrics.Client, standbyClusterName string,
 	minLevel time.Time, maxLevel time.Time, logger bark.Logger) *timerQueueAckMgrImpl {
 	// failover ack manager will start from the standby cluster's ack level to active cluster's ack level
-<<<<<<< HEAD
 	ackLevel := TimerSequenceID{VisibilityTimestamp: minLevel}
-=======
-	ackLevel := TimerSequenceID{VisibilityTimestamp: shard.GetTimerClusterAckLevel(standbyClusterName)}
-	maxQueryLevel := shard.GetTimerClusterAckLevel(shard.GetService().GetClusterMetadata().GetCurrentClusterName())
->>>>>>> 9a8e613a
 
 	timerQueueAckMgrImpl := &timerQueueAckMgrImpl{
 		isFailover:       true,
@@ -139,14 +134,10 @@
 		config:           shard.GetConfig(),
 		outstandingTasks: make(map[TimerSequenceID]bool),
 		ackLevel:         ackLevel,
-<<<<<<< HEAD
-		maxAckLevel:      maxLevel,
-=======
 		readLevel:        ackLevel,
 		minQueryLevel:    ackLevel.VisibilityTimestamp,
 		pageToken:        nil,
-		maxQueryLevel:    maxQueryLevel,
->>>>>>> 9a8e613a
+		maxQueryLevel:    maxLevel,
 		isReadFinished:   false,
 		finishedChan:     make(chan struct{}, 1),
 	}
@@ -173,11 +164,8 @@
 		if err != nil {
 			return nil, nil, false, err
 		}
-<<<<<<< HEAD
-=======
 		morePage = len(pageToken) != 0
 		t.logger.Debugf("readTimerTasks: ReadLevel: (%s) count: %v, more timer: %v", minQueryLevel, len(tasks), morePage)
->>>>>>> 9a8e613a
 	}
 
 	t.Lock()
