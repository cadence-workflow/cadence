--- conflicted
+++ resolved
@@ -399,13 +399,10 @@
 	for _, v := range i {
 		out = append(out, v)
 	}
-<<<<<<< HEAD
-=======
 	// ensure determinitism in list ordering for convenience
 	sort.Slice(out, func(i, j int) bool {
 		return out[i].Name < out[j].Name
 	})
->>>>>>> 78e38f95
 	return out
 }
 
