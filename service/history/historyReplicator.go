--- conflicted
+++ resolved
@@ -179,11 +179,8 @@
 
 		// Check for duplicate processing of replication task
 		if firstEvent.GetEventId() < msBuilder.GetNextEventID() {
-<<<<<<< HEAD
 			replicationState := msBuilder.GetReplicationState()
-=======
 			r.metricsClient.IncCounter(metrics.ReplicateHistoryEventsScope, metrics.StaleReplicationEventsCounter)
->>>>>>> 893c74c0
 			logger.Debugf("Dropping replication task.  State: {NextEvent: %v, Version: %v, LastWriteV: %v, LastWriteEvent: %v}",
 				msBuilder.GetNextEventID(), replicationState.CurrentVersion,
 				replicationState.LastWriteVersion, replicationState.LastWriteEventID)
