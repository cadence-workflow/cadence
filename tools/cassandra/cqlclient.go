--- conflicted
+++ resolved
@@ -145,23 +145,13 @@
 	return client.DropKeyspace(name)
 }
 
-<<<<<<< HEAD
-// createKeyspace creates a cassandra Keyspace if it doesn't exist
+// createNTSKeyspace creates a cassandra Keyspace if it doesn't exist using network topology strategy
 func (client *CqlClientImpl) CreateKeyspace(name string) error {
 	return client.ExecDDLQuery(fmt.Sprintf(createKeyspaceCQL, name, client.nReplicas))
 }
 
-// createNTSKeyspace creates a cassandra Keyspace if it doesn't exist using network topology strategy
+// CreateNTSKeyspace creates a cassandra Keyspace if it doesn't exist using network topology strategy
 func (client *CqlClientImpl) CreateNTSKeyspace(name string, datacenter string) error {
-=======
-// CreateKeyspace creates a cassandra Keyspace if it doesn't exist
-func (client *CqlClient) CreateKeyspace(name string) error {
-	return client.ExecDDLQuery(fmt.Sprintf(createKeyspaceCQL, name, client.nReplicas))
-}
-
-// CreateNTSKeyspace creates a cassandra Keyspace if it doesn't exist using network topology strategy
-func (client *CqlClient) CreateNTSKeyspace(name string, datacenter string) error {
->>>>>>> 8e9d8273
 	return client.ExecDDLQuery(fmt.Sprintf(createNTSKeyspaceCQL, name, datacenter, client.nReplicas))
 }
 
@@ -197,13 +187,8 @@
 	return version, nil
 }
 
-<<<<<<< HEAD
 // UpdateShemaVersion updates the schema version for the Keyspace
 func (client *CqlClientImpl) UpdateSchemaVersion(newVersion string, minCompatibleVersion string) error {
-=======
-// UpdateSchemaVersion updates the schema version for the Keyspace
-func (client *CqlClient) UpdateSchemaVersion(newVersion string, minCompatibleVersion string) error {
->>>>>>> 8e9d8273
 	query := client.session.Query(writeSchemaVersionCQL, client.cfg.Keyspace, time.Now(), newVersion, minCompatibleVersion)
 	return query.Exec()
 }
