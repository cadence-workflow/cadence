// Copyright (c) 2017-2020 Uber Technologies, Inc.
// Portions of the Software are attributed to Copyright (c) 2020 Temporal Technologies Inc.
//
// Permission is hereby granted, free of charge, to any person obtaining a copy
// of this software and associated documentation files (the "Software"), to deal
// in the Software without restriction, including without limitation the rights
// to use, copy, modify, merge, publish, distribute, sublicense, and/or sell
// copies of the Software, and to permit persons to whom the Software is
// furnished to do so, subject to the following conditions:
//
// The above copyright notice and this permission notice shall be included in
// all copies or substantial portions of the Software.
//
// THE SOFTWARE IS PROVIDED "AS IS", WITHOUT WARRANTY OF ANY KIND, EXPRESS OR
// IMPLIED, INCLUDING BUT NOT LIMITED TO THE WARRANTIES OF MERCHANTABILITY,
// FITNESS FOR A PARTICULAR PURPOSE AND NONINFRINGEMENT. IN NO EVENT SHALL THE
// AUTHORS OR COPYRIGHT HOLDERS BE LIABLE FOR ANY CLAIM, DAMAGES OR OTHER
// LIABILITY, WHETHER IN AN ACTION OF CONTRACT, TORT OR OTHERWISE, ARISING FROM,
// OUT OF OR IN CONNECTION WITH THE SOFTWARE OR THE USE OR OTHER DEALINGS IN
// THE SOFTWARE.

package persistencetests

import (
	"context"
	"math"
	"math/rand"
	"sync/atomic"
	"time"

	"github.com/pborman/uuid"
	"github.com/stretchr/testify/suite"
	"github.com/uber-go/tally"

	"github.com/uber/cadence/common"
	"github.com/uber/cadence/common/backoff"
	"github.com/uber/cadence/common/cluster"
	"github.com/uber/cadence/common/config"
	"github.com/uber/cadence/common/log"
	"github.com/uber/cadence/common/log/loggerimpl"
	"github.com/uber/cadence/common/log/tag"
	"github.com/uber/cadence/common/metrics"
	"github.com/uber/cadence/common/persistence"
	p "github.com/uber/cadence/common/persistence"
	"github.com/uber/cadence/common/persistence/cassandra"
	"github.com/uber/cadence/common/persistence/client"
	"github.com/uber/cadence/common/persistence/sql"
	"github.com/uber/cadence/common/service"
	"github.com/uber/cadence/common/types"
)

type (
	// TransferTaskIDGenerator generates IDs for transfer tasks written by helper methods
	TransferTaskIDGenerator interface {
		GenerateTransferTaskID() (int64, error)
	}

	// TestBaseOptions options to configure workflow test base.
	TestBaseOptions struct {
		SQLDBPluginName string
		DBName          string
		DBUsername      string
		DBPassword      string
		DBHost          string
		DBPort          int              `yaml:"-"`
		StoreType       string           `yaml:"-"`
		SchemaDir       string           `yaml:"-"`
		ClusterMetadata cluster.Metadata `yaml:"-"`
	}

	// TestBase wraps the base setup needed to create workflows over persistence layer.
	TestBase struct {
		suite.Suite
		ShardMgr                  p.ShardManager
		ExecutionMgrFactory       client.Factory
		ExecutionManager          p.ExecutionManager
		TaskMgr                   p.TaskManager
		HistoryV2Mgr              p.HistoryManager
		MetadataManager           p.MetadataManager
		DomainReplicationQueueMgr p.QueueManager
		ShardInfo                 *p.ShardInfo
		TaskIDGenerator           TransferTaskIDGenerator
		ClusterMetadata           cluster.Metadata
		ReadLevel                 int64
		ReplicationReadLevel      int64
		DefaultTestCluster        PersistenceTestCluster
		VisibilityTestCluster     PersistenceTestCluster
		Logger                    log.Logger
		PayloadSerializer         p.PayloadSerializer
	}

	// TestBaseParams defines the input of TestBase
	TestBaseParams struct {
		DefaultTestCluster    PersistenceTestCluster
		VisibilityTestCluster PersistenceTestCluster
		ClusterMetadata       cluster.Metadata
	}

	// PersistenceTestCluster exposes management operations on a database
	PersistenceTestCluster interface {
		SetupTestDatabase()
		TearDownTestDatabase()
		Config() config.Persistence
	}

	// TestTransferTaskIDGenerator helper
	TestTransferTaskIDGenerator struct {
		seqNum int64
	}
)

const (
	defaultScheduleToStartTimeout = 111
)

// NewTestBaseFromParams returns a customized test base from given input
func NewTestBaseFromParams(params TestBaseParams) TestBase {
	logger, err := loggerimpl.NewDevelopment()
	if err != nil {
		panic(err)
	}
	return TestBase{
		DefaultTestCluster:    params.DefaultTestCluster,
		VisibilityTestCluster: params.VisibilityTestCluster,
		ClusterMetadata:       params.ClusterMetadata,
		PayloadSerializer:     p.NewPayloadSerializer(),
		Logger:                logger,
	}
}

// NewTestBaseWithCassandra returns a persistence test base backed by cassandra datastore
func NewTestBaseWithCassandra(options *TestBaseOptions) TestBase {
	if options.DBName == "" {
		options.DBName = "test_" + GenerateRandomDBName(10)
	}
	testCluster := cassandra.NewTestCluster(options.DBName, options.DBUsername, options.DBPassword, options.DBHost, options.DBPort, options.SchemaDir)
	metadata := options.ClusterMetadata
	if metadata == nil {
		metadata = cluster.GetTestClusterMetadata(false, false)
	}
	params := TestBaseParams{
		DefaultTestCluster:    testCluster,
		VisibilityTestCluster: testCluster,
		ClusterMetadata:       metadata,
	}
	return NewTestBaseFromParams(params)
}

// NewTestBaseWithSQL returns a new persistence test base backed by SQL
func NewTestBaseWithSQL(options *TestBaseOptions) TestBase {
	if options.DBName == "" {
		options.DBName = "test_" + GenerateRandomDBName(10)
	}
	testCluster := sql.NewTestCluster(options.SQLDBPluginName, options.DBName, options.DBUsername, options.DBPassword, options.DBHost, options.DBPort, options.SchemaDir)
	metadata := options.ClusterMetadata
	if metadata == nil {
		metadata = cluster.GetTestClusterMetadata(false, false)
	}
	params := TestBaseParams{
		DefaultTestCluster:    testCluster,
		VisibilityTestCluster: testCluster,
		ClusterMetadata:       metadata,
	}
	return NewTestBaseFromParams(params)
}

// NewTestBase returns a persistence test base backed by either cassandra or sql
func NewTestBase(options *TestBaseOptions) TestBase {
	switch options.StoreType {
	case config.StoreTypeSQL:
		return NewTestBaseWithSQL(options)
	case config.StoreTypeCassandra:
		return NewTestBaseWithCassandra(options)
	default:
		panic("invalid storeType " + options.StoreType)
	}
}

// Config returns the persistence configuration for this test
func (s *TestBase) Config() config.Persistence {
	cfg := s.DefaultTestCluster.Config()
	if s.DefaultTestCluster == s.VisibilityTestCluster {
		return cfg
	}
	vCfg := s.VisibilityTestCluster.Config()
	cfg.VisibilityStore = "visibility_ " + vCfg.VisibilityStore
	cfg.DataStores[cfg.VisibilityStore] = vCfg.DataStores[vCfg.VisibilityStore]
	return cfg
}

// Setup sets up the test base, must be called as part of SetupSuite
func (s *TestBase) Setup() {
	var err error
	shardID := 10
	clusterName := s.ClusterMetadata.GetCurrentClusterName()

	s.DefaultTestCluster.SetupTestDatabase()

	cfg := s.DefaultTestCluster.Config()
	scope := tally.NewTestScope(common.HistoryServiceName, make(map[string]string))
	metricsClient := metrics.NewClient(scope, service.GetMetricsServiceIdx(common.HistoryServiceName, s.Logger))
	factory := client.NewFactory(&cfg, nil, clusterName, metricsClient, s.Logger)

	s.TaskMgr, err = factory.NewTaskManager()
	s.fatalOnError("NewTaskManager", err)

	s.MetadataManager, err = factory.NewMetadataManager()
	s.fatalOnError("NewMetadataManager", err)

	s.HistoryV2Mgr, err = factory.NewHistoryManager()
	s.fatalOnError("NewHistoryManager", err)

	s.ShardMgr, err = factory.NewShardManager()
	s.fatalOnError("NewShardManager", err)

	s.ExecutionMgrFactory = factory
	s.ExecutionManager, err = factory.NewExecutionManager(shardID)
	s.fatalOnError("NewExecutionManager", err)

	s.ReadLevel = 0
	s.ReplicationReadLevel = 0

	domainFilter := &types.DomainFilter{
		DomainIDs:    []string{},
		ReverseMatch: true,
	}
	transferPQSMap := map[string][]*types.ProcessingQueueState{
		s.ClusterMetadata.GetCurrentClusterName(): {
			&types.ProcessingQueueState{
				Level:        common.Int32Ptr(0),
				AckLevel:     common.Int64Ptr(0),
				MaxLevel:     common.Int64Ptr(0),
				DomainFilter: domainFilter,
			},
		},
	}
	transferPQS := types.ProcessingQueueStates{transferPQSMap}
	timerPQSMap := map[string][]*types.ProcessingQueueState{
		s.ClusterMetadata.GetCurrentClusterName(): {
			&types.ProcessingQueueState{
				Level:        common.Int32Ptr(0),
				AckLevel:     common.Int64Ptr(time.Now().UnixNano()),
				MaxLevel:     common.Int64Ptr(time.Now().UnixNano()),
				DomainFilter: domainFilter,
			},
		},
	}
	timerPQS := types.ProcessingQueueStates{StatesByCluster: timerPQSMap}

	s.ShardInfo = &p.ShardInfo{
		ShardID:                       shardID,
		RangeID:                       0,
		TransferAckLevel:              0,
		ReplicationAckLevel:           0,
		TimerAckLevel:                 time.Time{},
		ClusterTimerAckLevel:          map[string]time.Time{clusterName: time.Time{}},
		ClusterTransferAckLevel:       map[string]int64{clusterName: 0},
		TransferProcessingQueueStates: &transferPQS,
		TimerProcessingQueueStates:    &timerPQS,
	}

	s.TaskIDGenerator = &TestTransferTaskIDGenerator{}
	err = s.ShardMgr.CreateShard(context.Background(), &p.CreateShardRequest{ShardInfo: s.ShardInfo})
	s.fatalOnError("CreateShard", err)

	queue, err := factory.NewDomainReplicationQueueManager()
	s.fatalOnError("Create DomainReplicationQueue", err)
	s.DomainReplicationQueueMgr = queue
}

func (s *TestBase) fatalOnError(msg string, err error) {
	if err != nil {
		s.Logger.Fatal(msg, tag.Error(err))
	}
}

// CreateShard is a utility method to create the shard using persistence layer
func (s *TestBase) CreateShard(ctx context.Context, shardID int, owner string, rangeID int64) error {
	info := &p.ShardInfo{
		ShardID: shardID,
		Owner:   owner,
		RangeID: rangeID,
	}

	return s.ShardMgr.CreateShard(ctx, &p.CreateShardRequest{
		ShardInfo: info,
	})
}

// GetShard is a utility method to get the shard using persistence layer
func (s *TestBase) GetShard(ctx context.Context, shardID int) (*p.ShardInfo, error) {
	response, err := s.ShardMgr.GetShard(ctx, &p.GetShardRequest{
		ShardID: shardID,
	})

	if err != nil {
		return nil, err
	}

	return response.ShardInfo, nil
}

// UpdateShard is a utility method to update the shard using persistence layer
func (s *TestBase) UpdateShard(ctx context.Context, updatedInfo *p.ShardInfo, previousRangeID int64) error {
	return s.ShardMgr.UpdateShard(ctx, &p.UpdateShardRequest{
		ShardInfo:       updatedInfo,
		PreviousRangeID: previousRangeID,
	})
}

// CreateWorkflowExecutionWithBranchToken test util function
func (s *TestBase) CreateWorkflowExecutionWithBranchToken(
	ctx context.Context,
	domainID string,
	workflowExecution types.WorkflowExecution,
	taskList string,
	wType string,
	wTimeout int32,
	decisionTimeout int32,
	executionContext []byte,
	nextEventID int64,
	lastProcessedEventID int64,
	decisionScheduleID int64,
	branchToken []byte,
	timerTasks []p.Task,
) (*p.CreateWorkflowExecutionResponse, error) {

	versionHistory := p.NewVersionHistory(branchToken, []*p.VersionHistoryItem{
		{decisionScheduleID, common.EmptyVersion},
	})
	versionHistories := p.NewVersionHistories(versionHistory)
	response, err := s.ExecutionManager.CreateWorkflowExecution(ctx, &p.CreateWorkflowExecutionRequest{
		NewWorkflowSnapshot: p.WorkflowSnapshot{
			ExecutionInfo: &p.WorkflowExecutionInfo{
				CreateRequestID:             uuid.New(),
				DomainID:                    domainID,
				WorkflowID:                  workflowExecution.GetWorkflowID(),
				RunID:                       workflowExecution.GetRunID(),
				TaskList:                    taskList,
				WorkflowTypeName:            wType,
				WorkflowTimeout:             wTimeout,
				DecisionStartToCloseTimeout: decisionTimeout,
				ExecutionContext:            executionContext,
				State:                       p.WorkflowStateRunning,
				CloseStatus:                 p.WorkflowCloseStatusNone,
				LastFirstEventID:            common.FirstEventID,
				NextEventID:                 nextEventID,
				LastProcessedEvent:          lastProcessedEventID,
				DecisionScheduleID:          decisionScheduleID,
				DecisionStartedID:           common.EmptyEventID,
				DecisionTimeout:             1,
				BranchToken:                 branchToken,
			},
			ExecutionStats: &p.ExecutionStats{},
			TransferTasks: []p.Task{
				&p.DecisionTask{
					TaskID:              s.GetNextSequenceNumber(),
					DomainID:            domainID,
					TaskList:            taskList,
					ScheduleID:          decisionScheduleID,
					VisibilityTimestamp: time.Now(),
				},
			},
			TimerTasks:       timerTasks,
			Checksum:         testWorkflowChecksum,
			VersionHistories: versionHistories,
		},
		RangeID: s.ShardInfo.RangeID,
	})

	return response, err
}

// CreateWorkflowExecution is a utility method to create workflow executions
func (s *TestBase) CreateWorkflowExecution(
	ctx context.Context,
	domainID string,
	workflowExecution types.WorkflowExecution,
	taskList string,
	wType string,
	wTimeout int32,
	decisionTimeout int32,
	executionContext []byte,
	nextEventID int64,
	lastProcessedEventID int64,
	decisionScheduleID int64,
	timerTasks []p.Task,
) (*p.CreateWorkflowExecutionResponse, error) {

	return s.CreateWorkflowExecutionWithBranchToken(ctx, domainID, workflowExecution, taskList, wType, wTimeout, decisionTimeout,
		executionContext, nextEventID, lastProcessedEventID, decisionScheduleID, nil, timerTasks)
}

// CreateChildWorkflowExecution is a utility method to create child workflow executions
func (s *TestBase) CreateChildWorkflowExecution(ctx context.Context, domainID string, workflowExecution types.WorkflowExecution,
	parentDomainID string, parentExecution types.WorkflowExecution, initiatedID int64, taskList, wType string,
	wTimeout int32, decisionTimeout int32, executionContext []byte, nextEventID int64, lastProcessedEventID int64,
	decisionScheduleID int64, timerTasks []p.Task) (*p.CreateWorkflowExecutionResponse, error) {
	versionHistory := p.NewVersionHistory([]byte{}, []*p.VersionHistoryItem{
		{decisionScheduleID, common.EmptyVersion},
	})
	versionHistories := p.NewVersionHistories(versionHistory)
	response, err := s.ExecutionManager.CreateWorkflowExecution(ctx, &p.CreateWorkflowExecutionRequest{
		NewWorkflowSnapshot: p.WorkflowSnapshot{
			ExecutionInfo: &p.WorkflowExecutionInfo{
				CreateRequestID:             uuid.New(),
				DomainID:                    domainID,
				WorkflowID:                  workflowExecution.GetWorkflowID(),
				RunID:                       workflowExecution.GetRunID(),
				ParentDomainID:              parentDomainID,
				ParentWorkflowID:            parentExecution.GetWorkflowID(),
				ParentRunID:                 parentExecution.GetRunID(),
				InitiatedID:                 initiatedID,
				TaskList:                    taskList,
				WorkflowTypeName:            wType,
				WorkflowTimeout:             wTimeout,
				DecisionStartToCloseTimeout: decisionTimeout,
				ExecutionContext:            executionContext,
				State:                       p.WorkflowStateCreated,
				CloseStatus:                 p.WorkflowCloseStatusNone,
				LastFirstEventID:            common.FirstEventID,
				NextEventID:                 nextEventID,
				LastProcessedEvent:          lastProcessedEventID,
				DecisionScheduleID:          decisionScheduleID,
				DecisionStartedID:           common.EmptyEventID,
				DecisionTimeout:             1,
			},
			ExecutionStats: &p.ExecutionStats{},
			TransferTasks: []p.Task{
				&p.DecisionTask{
					TaskID:     s.GetNextSequenceNumber(),
					DomainID:   domainID,
					TaskList:   taskList,
					ScheduleID: decisionScheduleID,
				},
			},
			TimerTasks:       timerTasks,
			VersionHistories: versionHistories,
		},
		RangeID: s.ShardInfo.RangeID,
	})

	return response, err
}

// GetWorkflowExecutionInfoWithStats is a utility method to retrieve execution info with size stats
func (s *TestBase) GetWorkflowExecutionInfoWithStats(ctx context.Context, domainID string, workflowExecution types.WorkflowExecution) (
	*p.MutableStateStats, *p.WorkflowMutableState, error) {
	response, err := s.ExecutionManager.GetWorkflowExecution(ctx, &p.GetWorkflowExecutionRequest{
		DomainID:  domainID,
		Execution: workflowExecution,
	})
	if err != nil {
		return nil, nil, err
	}

	return response.MutableStateStats, response.State, nil
}

// GetWorkflowExecutionInfo is a utility method to retrieve execution info
func (s *TestBase) GetWorkflowExecutionInfo(ctx context.Context, domainID string, workflowExecution types.WorkflowExecution) (
	*p.WorkflowMutableState, error) {
	response, err := s.ExecutionManager.GetWorkflowExecution(ctx, &p.GetWorkflowExecutionRequest{
		DomainID:  domainID,
		Execution: workflowExecution,
	})
	if err != nil {
		return nil, err
	}
	return response.State, nil
}

// GetCurrentWorkflowRunID returns the workflow run ID for the given params
func (s *TestBase) GetCurrentWorkflowRunID(ctx context.Context, domainID, workflowID string) (string, error) {
	response, err := s.ExecutionManager.GetCurrentExecution(ctx, &p.GetCurrentExecutionRequest{
		DomainID:   domainID,
		WorkflowID: workflowID,
	})

	if err != nil {
		return "", err
	}

	return response.RunID, nil
}

// ContinueAsNewExecution is a utility method to create workflow executions
func (s *TestBase) ContinueAsNewExecution(
	ctx context.Context,
	updatedInfo *p.WorkflowExecutionInfo,
	updatedStats *p.ExecutionStats,
	condition int64,
	newExecution types.WorkflowExecution,
	nextEventID, decisionScheduleID int64,
	prevResetPoints *types.ResetPoints,
) error {

	newdecisionTask := &p.DecisionTask{
		TaskID:     s.GetNextSequenceNumber(),
		DomainID:   updatedInfo.DomainID,
		TaskList:   updatedInfo.TaskList,
		ScheduleID: int64(decisionScheduleID),
	}
	versionHistory := p.NewVersionHistory([]byte{}, []*p.VersionHistoryItem{
		{decisionScheduleID, common.EmptyVersion},
	})
	versionHistories := p.NewVersionHistories(versionHistory)

	req := &p.UpdateWorkflowExecutionRequest{
		UpdateWorkflowMutation: p.WorkflowMutation{
			ExecutionInfo:       updatedInfo,
			ExecutionStats:      updatedStats,
			TransferTasks:       []p.Task{newdecisionTask},
			TimerTasks:          nil,
			Condition:           condition,
			UpsertActivityInfos: nil,
			DeleteActivityInfos: nil,
			UpsertTimerInfos:    nil,
			DeleteTimerInfos:    nil,
			VersionHistories:    versionHistories,
		},
		NewWorkflowSnapshot: &p.WorkflowSnapshot{
			ExecutionInfo: &p.WorkflowExecutionInfo{
				CreateRequestID:             uuid.New(),
				DomainID:                    updatedInfo.DomainID,
				WorkflowID:                  newExecution.GetWorkflowID(),
				RunID:                       newExecution.GetRunID(),
				TaskList:                    updatedInfo.TaskList,
				WorkflowTypeName:            updatedInfo.WorkflowTypeName,
				WorkflowTimeout:             updatedInfo.WorkflowTimeout,
				DecisionStartToCloseTimeout: updatedInfo.DecisionStartToCloseTimeout,
				ExecutionContext:            nil,
				State:                       updatedInfo.State,
				CloseStatus:                 updatedInfo.CloseStatus,
				LastFirstEventID:            common.FirstEventID,
				NextEventID:                 nextEventID,
				LastProcessedEvent:          common.EmptyEventID,
				DecisionScheduleID:          decisionScheduleID,
				DecisionStartedID:           common.EmptyEventID,
				DecisionTimeout:             1,
				AutoResetPoints:             prevResetPoints,
			},
			ExecutionStats:   updatedStats,
			TransferTasks:    nil,
			TimerTasks:       nil,
			VersionHistories: versionHistories,
		},
		RangeID:  s.ShardInfo.RangeID,
		Encoding: pickRandomEncoding(),
	}
	req.UpdateWorkflowMutation.ExecutionInfo.State = p.WorkflowStateCompleted
	req.UpdateWorkflowMutation.ExecutionInfo.CloseStatus = p.WorkflowCloseStatusContinuedAsNew
	_, err := s.ExecutionManager.UpdateWorkflowExecution(ctx, req)
	return err
}

// UpdateWorkflowExecution is a utility method to update workflow execution
func (s *TestBase) UpdateWorkflowExecution(
	ctx context.Context,
	updatedInfo *p.WorkflowExecutionInfo,
	updatedStats *p.ExecutionStats,
	updatedVersionHistories *p.VersionHistories,
	decisionScheduleIDs []int64,
	activityScheduleIDs []int64,
	condition int64,
	timerTasks []p.Task,
	upsertActivityInfos []*p.ActivityInfo,
	deleteActivityInfos []int64,
	upsertTimerInfos []*p.TimerInfo,
	deleteTimerInfos []string,
) error {
	return s.UpdateWorkflowExecutionWithRangeID(
		ctx,
		updatedInfo,
		updatedStats,
		updatedVersionHistories,
		decisionScheduleIDs,
		activityScheduleIDs,
		s.ShardInfo.RangeID,
		condition,
		timerTasks,
		upsertActivityInfos,
		deleteActivityInfos,
		upsertTimerInfos,
		deleteTimerInfos,
		nil,
		nil,
		nil,
		nil,
		nil,
		nil,
		nil,
		nil,
	)
}

// UpdateWorkflowExecutionAndFinish is a utility method to update workflow execution
func (s *TestBase) UpdateWorkflowExecutionAndFinish(
	ctx context.Context,
	updatedInfo *p.WorkflowExecutionInfo,
	updatedStats *p.ExecutionStats,
	condition int64,
	versionHistories *p.VersionHistories,
) error {
	transferTasks := []p.Task{}
	transferTasks = append(transferTasks, &p.CloseExecutionTask{TaskID: s.GetNextSequenceNumber()})
	_, err := s.ExecutionManager.UpdateWorkflowExecution(ctx, &p.UpdateWorkflowExecutionRequest{
		RangeID: s.ShardInfo.RangeID,
		UpdateWorkflowMutation: p.WorkflowMutation{
			ExecutionInfo:       updatedInfo,
			ExecutionStats:      updatedStats,
			TransferTasks:       transferTasks,
			TimerTasks:          nil,
			Condition:           condition,
			UpsertActivityInfos: nil,
			DeleteActivityInfos: nil,
			UpsertTimerInfos:    nil,
			DeleteTimerInfos:    nil,
			VersionHistories:    versionHistories,
		},
		Encoding: pickRandomEncoding(),
	})
	return err
}

// UpsertChildExecutionsState is a utility method to update mutable state of workflow execution
func (s *TestBase) UpsertChildExecutionsState(
	ctx context.Context,
	updatedInfo *p.WorkflowExecutionInfo,
	updatedStats *p.ExecutionStats,
	updatedVersionHistories *p.VersionHistories,
	condition int64,
	upsertChildInfos []*p.ChildExecutionInfo,
) error {

	return s.UpdateWorkflowExecutionWithRangeID(
		ctx,
		updatedInfo,
		updatedStats,
		updatedVersionHistories,
		nil,
		nil,
		s.ShardInfo.RangeID,
		condition,
		nil,
		nil,
		nil,
		nil,
		nil,
		upsertChildInfos,
		nil,
		nil,
		nil,
		nil,
		nil,
		nil,
		nil,
	)
}

// UpsertRequestCancelState is a utility method to update mutable state of workflow execution
func (s *TestBase) UpsertRequestCancelState(
	ctx context.Context,
	updatedInfo *p.WorkflowExecutionInfo,
	updatedStats *p.ExecutionStats,
	updatedVersionHistories *p.VersionHistories,
	condition int64,
	upsertCancelInfos []*p.RequestCancelInfo,
) error {

	return s.UpdateWorkflowExecutionWithRangeID(
		ctx,
		updatedInfo,
		updatedStats,
		updatedVersionHistories,
		nil,
		nil,
		s.ShardInfo.RangeID,
		condition,
		nil,
		nil,
		nil,
		nil,
		nil,
		nil,
		nil,
		upsertCancelInfos,
		nil,
		nil,
		nil,
		nil,
		nil,
	)
}

// UpsertSignalInfoState is a utility method to update mutable state of workflow execution
func (s *TestBase) UpsertSignalInfoState(
	ctx context.Context,
	updatedInfo *p.WorkflowExecutionInfo,
	updatedStats *p.ExecutionStats,
	updatedVersionHistories *p.VersionHistories,
	condition int64,
	upsertSignalInfos []*p.SignalInfo,
) error {

	return s.UpdateWorkflowExecutionWithRangeID(
		ctx,
		updatedInfo,
		updatedStats,
		updatedVersionHistories,
		nil,
		nil,
		s.ShardInfo.RangeID,
		condition,
		nil,
		nil,
		nil,
		nil,
		nil,
		nil,
		nil,
		nil,
		nil,
		upsertSignalInfos,
		nil,
		nil,
		nil,
	)
}

// UpsertSignalsRequestedState is a utility method to update mutable state of workflow execution
func (s *TestBase) UpsertSignalsRequestedState(
	ctx context.Context,
	updatedInfo *p.WorkflowExecutionInfo,
	updatedStats *p.ExecutionStats,
	updatedVersionHistories *p.VersionHistories,
	condition int64,
	upsertSignalsRequested []string,
) error {
	return s.UpdateWorkflowExecutionWithRangeID(
		ctx,
		updatedInfo,
		updatedStats,
		updatedVersionHistories,
		nil,
		nil,
		s.ShardInfo.RangeID,
		condition,
		nil,
		nil,
		nil,
		nil,
		nil,
		nil,
		nil,
		nil,
		nil,
		nil,
		nil,
		upsertSignalsRequested,
		nil,
	)
}

// DeleteChildExecutionsState is a utility method to delete child execution from mutable state
func (s *TestBase) DeleteChildExecutionsState(
	ctx context.Context,
	updatedInfo *p.WorkflowExecutionInfo,
	updatedStats *p.ExecutionStats,
	updatedVersionHistories *p.VersionHistories,
	condition int64,
	deleteChildInfo int64,
) error {
	return s.UpdateWorkflowExecutionWithRangeID(
		ctx,
		updatedInfo,
		updatedStats,
		updatedVersionHistories,
		nil,
		nil,
		s.ShardInfo.RangeID,
		condition,
		nil,
		nil,
		nil,
		nil,
		nil,
		nil,
		[]int64{deleteChildInfo},
		nil,
		nil,
		nil,
		nil,
		nil,
		nil,
	)
}

// DeleteCancelState is a utility method to delete request cancel state from mutable state
func (s *TestBase) DeleteCancelState(
	ctx context.Context,
	updatedInfo *p.WorkflowExecutionInfo,
	updatedStats *p.ExecutionStats,
	updatedVersionHistories *p.VersionHistories,
	condition int64,
	deleteCancelInfo int64,
) error {
	return s.UpdateWorkflowExecutionWithRangeID(
		ctx,
		updatedInfo,
		updatedStats,
		updatedVersionHistories,
		nil,
		nil,
		s.ShardInfo.RangeID,
		condition,
		nil,
		nil,
		nil,
		nil,
		nil,
		nil,
		nil,
		nil,
		[]int64{deleteCancelInfo},
		nil,
		nil,
		nil,
		nil,
	)
}

// DeleteSignalState is a utility method to delete request cancel state from mutable state
func (s *TestBase) DeleteSignalState(
	ctx context.Context,
	updatedInfo *p.WorkflowExecutionInfo,
	updatedStats *p.ExecutionStats,
	updatedVersionHistories *p.VersionHistories,
	condition int64,
	deleteSignalInfo int64,
) error {
	return s.UpdateWorkflowExecutionWithRangeID(
		ctx,
		updatedInfo,
		updatedStats,
		updatedVersionHistories,
		nil,
		nil,
		s.ShardInfo.RangeID,
		condition,
		nil,
		nil,
		nil,
		nil,
		nil,
		nil,
		nil,
		nil,
		nil,
		nil,
		[]int64{deleteSignalInfo},
		nil,
		nil,
	)
}

// DeleteSignalsRequestedState is a utility method to delete mutable state of workflow execution
func (s *TestBase) DeleteSignalsRequestedState(
	ctx context.Context,
	updatedInfo *p.WorkflowExecutionInfo,
	updatedStats *p.ExecutionStats,
	updatedVersionHistories *p.VersionHistories,
	condition int64,
	deleteSignalsRequestedIDs []string,
) error {
	return s.UpdateWorkflowExecutionWithRangeID(
		ctx,
		updatedInfo,
		updatedStats,
		updatedVersionHistories,
		nil,
		nil,
		s.ShardInfo.RangeID,
		condition,
		nil,
		nil,
		nil,
		nil,
		nil,
		nil,
		nil,
		nil,
		nil,
		nil,
		nil,
		nil,
		deleteSignalsRequestedIDs,
	)
}

// UpdateWorklowStateAndReplication is a utility method to update workflow execution
func (s *TestBase) UpdateWorklowStateAndReplication(
	ctx context.Context,
	updatedInfo *p.WorkflowExecutionInfo,
	updatedStats *p.ExecutionStats,
	updatedVersionHistories *p.VersionHistories,
	condition int64,
	txTasks []p.Task,
) error {

	return s.UpdateWorkflowExecutionWithReplication(
		ctx,
		updatedInfo,
		updatedStats,
		updatedVersionHistories,
		nil,
		nil,
		s.ShardInfo.RangeID,
		condition,
		nil,
		txTasks,
		nil,
		nil,
		nil,
		nil,
		nil,
		nil,
		nil,
		nil,
		nil,
		nil,
		nil,
		nil,
	)
}

// UpdateWorkflowExecutionWithRangeID is a utility method to update workflow execution
func (s *TestBase) UpdateWorkflowExecutionWithRangeID(
	ctx context.Context,
	updatedInfo *p.WorkflowExecutionInfo,
	updatedStats *p.ExecutionStats,
	updatedVersionHistories *p.VersionHistories,
	decisionScheduleIDs []int64,
	activityScheduleIDs []int64,
	rangeID int64,
	condition int64,
	timerTasks []p.Task,
	upsertActivityInfos []*p.ActivityInfo,
	deleteActivityInfos []int64,
	upsertTimerInfos []*p.TimerInfo,
	deleteTimerInfos []string,
	upsertChildInfos []*p.ChildExecutionInfo,
	deleteChildInfos []int64,
	upsertCancelInfos []*p.RequestCancelInfo,
	deleteCancelInfos []int64,
	upsertSignalInfos []*p.SignalInfo,
	deleteSignalInfos []int64,
	upsertSignalRequestedIDs []string,
	deleteSignalRequestedIDs []string,
) error {
	return s.UpdateWorkflowExecutionWithReplication(
		ctx,
		updatedInfo,
		updatedStats,
		updatedVersionHistories,
		decisionScheduleIDs,
		activityScheduleIDs,
		rangeID,
		condition,
		timerTasks,
		[]p.Task{},
		upsertActivityInfos,
		deleteActivityInfos,
		upsertTimerInfos,
		deleteTimerInfos,
		upsertChildInfos,
		deleteChildInfos,
		upsertCancelInfos,
		deleteCancelInfos,
		upsertSignalInfos,
		deleteSignalInfos,
		upsertSignalRequestedIDs,
		deleteSignalRequestedIDs,
	)
}

// UpdateWorkflowExecutionWithReplication is a utility method to update workflow execution
func (s *TestBase) UpdateWorkflowExecutionWithReplication(
	ctx context.Context,
	updatedInfo *p.WorkflowExecutionInfo,
	updatedStats *p.ExecutionStats,
	updatedVersionHistories *p.VersionHistories,
	decisionScheduleIDs []int64,
	activityScheduleIDs []int64,
	rangeID int64,
	condition int64,
	timerTasks []p.Task,
	txTasks []p.Task,
	upsertActivityInfos []*p.ActivityInfo,
	deleteActivityInfos []int64,
	upsertTimerInfos []*p.TimerInfo,
	deleteTimerInfos []string,
	upsertChildInfos []*p.ChildExecutionInfo,
	deleteChildInfos []int64,
	upsertCancelInfos []*p.RequestCancelInfo,
	deleteCancelInfos []int64,
	upsertSignalInfos []*p.SignalInfo,
	deleteSignalInfos []int64,
	upsertSignalRequestedIDs []string,
	deleteSignalRequestedIDs []string,
) error {

	// TODO: use separate fields for those three task types
	var transferTasks []p.Task
	var crossClusterTasks []p.Task
	var replicationTasks []p.Task
	for _, task := range txTasks {
		switch t := task.(type) {
		case *p.DecisionTask, *p.ActivityTask, *p.CloseExecutionTask, *p.CancelExecutionTask, *p.StartChildExecutionTask, *p.SignalExecutionTask,
			*p.RecordWorkflowStartedTask, *p.ResetWorkflowTask, *p.UpsertWorkflowSearchAttributesTask:
			transferTasks = append(transferTasks, t)
		case *p.CrossClusterStartChildExecutionTask, *p.CrossClusterCancelExecutionTask, *p.CrossClusterSignalExecutionTask:
			crossClusterTasks = append(crossClusterTasks, t)
		case *p.HistoryReplicationTask, *p.SyncActivityTask:
			replicationTasks = append(replicationTasks, t)
		default:
			panic("Unknown transfer task type.")
		}
	}
	for _, decisionScheduleID := range decisionScheduleIDs {
		transferTasks = append(transferTasks, &p.DecisionTask{
			TaskID:     s.GetNextSequenceNumber(),
			DomainID:   updatedInfo.DomainID,
			TaskList:   updatedInfo.TaskList,
			ScheduleID: int64(decisionScheduleID)})
	}

	for _, activityScheduleID := range activityScheduleIDs {
		transferTasks = append(transferTasks, &p.ActivityTask{
			TaskID:     s.GetNextSequenceNumber(),
			DomainID:   updatedInfo.DomainID,
			TaskList:   updatedInfo.TaskList,
			ScheduleID: int64(activityScheduleID)})
	}
	_, err := s.ExecutionManager.UpdateWorkflowExecution(ctx, &p.UpdateWorkflowExecutionRequest{
		RangeID: rangeID,
		UpdateWorkflowMutation: p.WorkflowMutation{
			ExecutionInfo:    updatedInfo,
			ExecutionStats:   updatedStats,
			VersionHistories: updatedVersionHistories,

			UpsertActivityInfos:       upsertActivityInfos,
			DeleteActivityInfos:       deleteActivityInfos,
			UpsertTimerInfos:          upsertTimerInfos,
			DeleteTimerInfos:          deleteTimerInfos,
			UpsertChildExecutionInfos: upsertChildInfos,
			DeleteChildExecutionInfos: deleteChildInfos,
			UpsertRequestCancelInfos:  upsertCancelInfos,
			DeleteRequestCancelInfos:  deleteCancelInfos,
			UpsertSignalInfos:         upsertSignalInfos,
			DeleteSignalInfos:         deleteSignalInfos,
			UpsertSignalRequestedIDs:  upsertSignalRequestedIDs,
			DeleteSignalRequestedIDs:  deleteSignalRequestedIDs,

			TransferTasks:     transferTasks,
			CrossClusterTasks: crossClusterTasks,
			ReplicationTasks:  replicationTasks,
			TimerTasks:        timerTasks,

			Condition: condition,
			Checksum:  testWorkflowChecksum,
		},
		Encoding: pickRandomEncoding(),
	})
	return err
}

// UpdateWorkflowExecutionWithTransferTasks is a utility method to update workflow execution
func (s *TestBase) UpdateWorkflowExecutionWithTransferTasks(
	ctx context.Context,
	updatedInfo *p.WorkflowExecutionInfo,
	updatedStats *p.ExecutionStats,
	condition int64,
	transferTasks []p.Task,
	upsertActivityInfo []*p.ActivityInfo,
	versionHistories *p.VersionHistories,
) error {

	_, err := s.ExecutionManager.UpdateWorkflowExecution(ctx, &p.UpdateWorkflowExecutionRequest{
		UpdateWorkflowMutation: p.WorkflowMutation{
			ExecutionInfo:       updatedInfo,
			ExecutionStats:      updatedStats,
			TransferTasks:       transferTasks,
			Condition:           condition,
			UpsertActivityInfos: upsertActivityInfo,
			VersionHistories:    versionHistories,
		},
		RangeID:  s.ShardInfo.RangeID,
		Encoding: pickRandomEncoding(),
	})
	return err
}

// UpdateWorkflowExecutionForChildExecutionsInitiated is a utility method to update workflow execution
func (s *TestBase) UpdateWorkflowExecutionForChildExecutionsInitiated(
	ctx context.Context,
	updatedInfo *p.WorkflowExecutionInfo, updatedStats *p.ExecutionStats, condition int64, transferTasks []p.Task, childInfos []*p.ChildExecutionInfo) error {
	_, err := s.ExecutionManager.UpdateWorkflowExecution(ctx, &p.UpdateWorkflowExecutionRequest{
		UpdateWorkflowMutation: p.WorkflowMutation{
			ExecutionInfo:             updatedInfo,
			ExecutionStats:            updatedStats,
			TransferTasks:             transferTasks,
			Condition:                 condition,
			UpsertChildExecutionInfos: childInfos,
		},
		RangeID:  s.ShardInfo.RangeID,
		Encoding: pickRandomEncoding(),
	})
	return err
}

// UpdateWorkflowExecutionForRequestCancel is a utility method to update workflow execution
func (s *TestBase) UpdateWorkflowExecutionForRequestCancel(
	ctx context.Context,
	updatedInfo *p.WorkflowExecutionInfo, updatedStats *p.ExecutionStats, condition int64, transferTasks []p.Task,
	upsertRequestCancelInfo []*p.RequestCancelInfo) error {
	_, err := s.ExecutionManager.UpdateWorkflowExecution(ctx, &p.UpdateWorkflowExecutionRequest{
		UpdateWorkflowMutation: p.WorkflowMutation{
			ExecutionInfo:            updatedInfo,
			ExecutionStats:           updatedStats,
			TransferTasks:            transferTasks,
			Condition:                condition,
			UpsertRequestCancelInfos: upsertRequestCancelInfo,
		},
		RangeID:  s.ShardInfo.RangeID,
		Encoding: pickRandomEncoding(),
	})
	return err
}

// UpdateWorkflowExecutionForSignal is a utility method to update workflow execution
func (s *TestBase) UpdateWorkflowExecutionForSignal(
	ctx context.Context,
	updatedInfo *p.WorkflowExecutionInfo, updatedStats *p.ExecutionStats, condition int64, transferTasks []p.Task,
	upsertSignalInfos []*p.SignalInfo) error {
	_, err := s.ExecutionManager.UpdateWorkflowExecution(ctx, &p.UpdateWorkflowExecutionRequest{
		UpdateWorkflowMutation: p.WorkflowMutation{
			ExecutionInfo:     updatedInfo,
			ExecutionStats:    updatedStats,
			TransferTasks:     transferTasks,
			Condition:         condition,
			UpsertSignalInfos: upsertSignalInfos,
		},
		RangeID:  s.ShardInfo.RangeID,
		Encoding: pickRandomEncoding(),
	})
	return err
}

// UpdateWorkflowExecutionForBufferEvents is a utility method to update workflow execution
func (s *TestBase) UpdateWorkflowExecutionForBufferEvents(
	ctx context.Context,
	updatedInfo *p.WorkflowExecutionInfo,
	updatedStats *p.ExecutionStats,
	condition int64,
	bufferEvents []*types.HistoryEvent,
	clearBufferedEvents bool,
	versionHistories *p.VersionHistories,
) error {

	_, err := s.ExecutionManager.UpdateWorkflowExecution(ctx, &p.UpdateWorkflowExecutionRequest{
		UpdateWorkflowMutation: p.WorkflowMutation{
			ExecutionInfo:       updatedInfo,
			ExecutionStats:      updatedStats,
			NewBufferedEvents:   bufferEvents,
			Condition:           condition,
			ClearBufferedEvents: clearBufferedEvents,
			VersionHistories:    versionHistories,
		},
		RangeID:  s.ShardInfo.RangeID,
		Encoding: pickRandomEncoding(),
	})
	return err
}

// UpdateAllMutableState is a utility method to update workflow execution
func (s *TestBase) UpdateAllMutableState(ctx context.Context, updatedMutableState *p.WorkflowMutableState, condition int64) error {
	var aInfos []*p.ActivityInfo
	for _, ai := range updatedMutableState.ActivityInfos {
		aInfos = append(aInfos, ai)
	}

	var tInfos []*p.TimerInfo
	for _, ti := range updatedMutableState.TimerInfos {
		tInfos = append(tInfos, ti)
	}

	var cInfos []*p.ChildExecutionInfo
	for _, ci := range updatedMutableState.ChildExecutionInfos {
		cInfos = append(cInfos, ci)
	}

	var rcInfos []*p.RequestCancelInfo
	for _, rci := range updatedMutableState.RequestCancelInfos {
		rcInfos = append(rcInfos, rci)
	}

	var sInfos []*p.SignalInfo
	for _, si := range updatedMutableState.SignalInfos {
		sInfos = append(sInfos, si)
	}

	var srIDs []string
	for id := range updatedMutableState.SignalRequestedIDs {
		srIDs = append(srIDs, id)
	}
	_, err := s.ExecutionManager.UpdateWorkflowExecution(ctx, &p.UpdateWorkflowExecutionRequest{
		RangeID: s.ShardInfo.RangeID,
		UpdateWorkflowMutation: p.WorkflowMutation{
			ExecutionInfo:             updatedMutableState.ExecutionInfo,
			ExecutionStats:            updatedMutableState.ExecutionStats,
			Condition:                 condition,
			UpsertActivityInfos:       aInfos,
			UpsertTimerInfos:          tInfos,
			UpsertChildExecutionInfos: cInfos,
			UpsertRequestCancelInfos:  rcInfos,
			UpsertSignalInfos:         sInfos,
			UpsertSignalRequestedIDs:  srIDs,
			VersionHistories:          updatedMutableState.VersionHistories,
		},
		Encoding: pickRandomEncoding(),
	})
	return err
}

// ConflictResolveWorkflowExecution is  utility method to reset mutable state
func (s *TestBase) ConflictResolveWorkflowExecution(
	ctx context.Context,
	info *p.WorkflowExecutionInfo,
	stats *p.ExecutionStats,
	nextEventID int64,
	activityInfos []*p.ActivityInfo,
	timerInfos []*p.TimerInfo,
	childExecutionInfos []*p.ChildExecutionInfo,
	requestCancelInfos []*p.RequestCancelInfo,
	signalInfos []*p.SignalInfo,
	ids []string,
	versionHistories *p.VersionHistories,
) error {

	_, err := s.ExecutionManager.ConflictResolveWorkflowExecution(ctx, &p.ConflictResolveWorkflowExecutionRequest{
		RangeID: s.ShardInfo.RangeID,
		ResetWorkflowSnapshot: p.WorkflowSnapshot{
			ExecutionInfo:       info,
			ExecutionStats:      stats,
			Condition:           nextEventID,
			ActivityInfos:       activityInfos,
			TimerInfos:          timerInfos,
			ChildExecutionInfos: childExecutionInfos,
			RequestCancelInfos:  requestCancelInfos,
			SignalInfos:         signalInfos,
			SignalRequestedIDs:  ids,
			Checksum:            testWorkflowChecksum,
			VersionHistories:    versionHistories,
		},
		Encoding: pickRandomEncoding(),
	})
	return err
}

<<<<<<< HEAD
// ResetWorkflowExecution is  utility method to reset WF
func (s *TestBase) ResetWorkflowExecution(
	ctx context.Context,
	condition int64,
	info *p.WorkflowExecutionInfo,
	executionStats *p.ExecutionStats,
	activityInfos []*p.ActivityInfo,
	timerInfos []*p.TimerInfo,
	childExecutionInfos []*p.ChildExecutionInfo,
	requestCancelInfos []*p.RequestCancelInfo,
	signalInfos []*p.SignalInfo,
	ids []string,
	trasTasks []p.Task,
	timerTasks []p.Task,
	replTasks []p.Task,
	updateCurr bool,
	currInfo *p.WorkflowExecutionInfo,
	currExecutionStats *p.ExecutionStats,
	currTrasTasks,
	currTimerTasks []p.Task,
	forkRunID string,
	forkRunNextEventID int64,
) error {

	versionHistory := p.NewVersionHistory([]byte{}, []*p.VersionHistoryItem{
		{info.LastProcessedEvent, common.EmptyVersion},
	})
	versionHistories := p.NewVersionHistories(versionHistory)

	req := &p.ResetWorkflowExecutionRequest{
		RangeID: s.ShardInfo.RangeID,

		BaseRunID:          forkRunID,
		BaseRunNextEventID: forkRunNextEventID,

		CurrentRunID:          currInfo.RunID,
		CurrentRunNextEventID: condition,

		CurrentWorkflowMutation: nil,

		NewWorkflowSnapshot: p.WorkflowSnapshot{
			ExecutionInfo:  info,
			ExecutionStats: executionStats,

			ActivityInfos:       activityInfos,
			TimerInfos:          timerInfos,
			ChildExecutionInfos: childExecutionInfos,
			RequestCancelInfos:  requestCancelInfos,
			SignalInfos:         signalInfos,
			SignalRequestedIDs:  ids,

			TransferTasks:    trasTasks,
			ReplicationTasks: replTasks,
			TimerTasks:       timerTasks,
			VersionHistories: versionHistories,
		},
		Encoding: pickRandomEncoding(),
	}

	if updateCurr {
		req.CurrentWorkflowMutation = &p.WorkflowMutation{
			ExecutionInfo:  currInfo,
			ExecutionStats: currExecutionStats,

			TransferTasks: currTrasTasks,
			TimerTasks:    currTimerTasks,

			Condition:        condition,
			VersionHistories: versionHistories,
		}
	}

	return s.ExecutionManager.ResetWorkflowExecution(ctx, req)
}

=======
>>>>>>> ae963c19
// DeleteWorkflowExecution is a utility method to delete a workflow execution
func (s *TestBase) DeleteWorkflowExecution(ctx context.Context, info *p.WorkflowExecutionInfo) error {
	return s.ExecutionManager.DeleteWorkflowExecution(ctx, &p.DeleteWorkflowExecutionRequest{
		DomainID:   info.DomainID,
		WorkflowID: info.WorkflowID,
		RunID:      info.RunID,
	})
}

// DeleteCurrentWorkflowExecution is a utility method to delete the workflow current execution
func (s *TestBase) DeleteCurrentWorkflowExecution(ctx context.Context, info *p.WorkflowExecutionInfo) error {
	return s.ExecutionManager.DeleteCurrentWorkflowExecution(ctx, &p.DeleteCurrentWorkflowExecutionRequest{
		DomainID:   info.DomainID,
		WorkflowID: info.WorkflowID,
		RunID:      info.RunID,
	})
}

// GetTransferTasks is a utility method to get tasks from transfer task queue
// Note: this method will save the load progress and continue from the save progress upon later invocations
func (s *TestBase) GetTransferTasks(ctx context.Context, batchSize int, getAll bool) ([]*p.TransferTaskInfo, error) {
	result := []*p.TransferTaskInfo{}
	var token []byte

Loop:
	for {
		response, err := s.ExecutionManager.GetTransferTasks(ctx, &p.GetTransferTasksRequest{
			ReadLevel:     s.GetTransferReadLevel(),
			MaxReadLevel:  int64(math.MaxInt64),
			BatchSize:     batchSize,
			NextPageToken: token,
		})
		if err != nil {
			return nil, err
		}

		token = response.NextPageToken
		result = append(result, response.Tasks...)
		if len(token) == 0 || !getAll {
			break Loop
		}
	}

	for _, task := range result {
		atomic.StoreInt64(&s.ReadLevel, task.TaskID)
	}

	return result, nil
}

// GetCrossClusterTasks is a utility method to get tasks from transfer task queue
func (s *TestBase) GetCrossClusterTasks(ctx context.Context, targetCluster string, readLevel int64, batchSize int, getAll bool) ([]*p.CrossClusterTaskInfo, error) {
	result := []*p.CrossClusterTaskInfo{}
	var token []byte

	for {
		response, err := s.ExecutionManager.GetCrossClusterTasks(ctx, &p.GetCrossClusterTasksRequest{
			TargetCluster: targetCluster,
			ReadLevel:     readLevel,
			MaxReadLevel:  int64(math.MaxInt64),
			BatchSize:     batchSize,
			NextPageToken: token,
		})
		if err != nil {
			return nil, err
		}

		token = response.NextPageToken
		result = append(result, response.Tasks...)
		if len(response.NextPageToken) == 0 || !getAll {
			break
		}
	}

	return result, nil
}

// GetReplicationTasks is a utility method to get tasks from replication task queue
// Note: this method will save the load progress and continue from the save progress upon later invocations
func (s *TestBase) GetReplicationTasks(ctx context.Context, batchSize int, getAll bool) ([]*p.ReplicationTaskInfo, error) {
	result := []*p.ReplicationTaskInfo{}
	var token []byte

Loop:
	for {
		response, err := s.ExecutionManager.GetReplicationTasks(ctx, &p.GetReplicationTasksRequest{
			ReadLevel:     s.GetReplicationReadLevel(),
			MaxReadLevel:  int64(math.MaxInt64),
			BatchSize:     batchSize,
			NextPageToken: token,
		})
		if err != nil {
			return nil, err
		}

		token = response.NextPageToken
		result = append(result, response.Tasks...)
		if len(token) == 0 || !getAll {
			break Loop
		}
	}

	for _, task := range result {
		atomic.StoreInt64(&s.ReplicationReadLevel, task.TaskID)
	}

	return result, nil
}

// RangeCompleteReplicationTask is a utility method to complete a range of replication tasks
func (s *TestBase) RangeCompleteReplicationTask(ctx context.Context, inclusiveEndTaskID int64) error {
	return s.ExecutionManager.RangeCompleteReplicationTask(ctx, &p.RangeCompleteReplicationTaskRequest{
		InclusiveEndTaskID: inclusiveEndTaskID,
	})
}

// PutReplicationTaskToDLQ is a utility method to insert a replication task info
func (s *TestBase) PutReplicationTaskToDLQ(
	ctx context.Context,
	sourceCluster string,
	taskInfo *p.ReplicationTaskInfo,
) error {

	return s.ExecutionManager.PutReplicationTaskToDLQ(ctx, &p.PutReplicationTaskToDLQRequest{
		SourceClusterName: sourceCluster,
		TaskInfo:          taskInfo,
	})
}

// GetReplicationTasksFromDLQ is a utility method to read replication task info
func (s *TestBase) GetReplicationTasksFromDLQ(
	ctx context.Context,
	sourceCluster string,
	readLevel int64,
	maxReadLevel int64,
	pageSize int,
	pageToken []byte,
) (*p.GetReplicationTasksFromDLQResponse, error) {

	return s.ExecutionManager.GetReplicationTasksFromDLQ(ctx, &p.GetReplicationTasksFromDLQRequest{
		SourceClusterName: sourceCluster,
		GetReplicationTasksRequest: p.GetReplicationTasksRequest{
			ReadLevel:     readLevel,
			MaxReadLevel:  maxReadLevel,
			BatchSize:     pageSize,
			NextPageToken: pageToken,
		},
	})
}

// GetReplicationDLQSize is a utility method to read replication dlq size
func (s *TestBase) GetReplicationDLQSize(
	ctx context.Context,
	sourceCluster string,
) (*p.GetReplicationDLQSizeResponse, error) {

	return s.ExecutionManager.GetReplicationDLQSize(ctx, &p.GetReplicationDLQSizeRequest{
		SourceClusterName: sourceCluster,
	})
}

// DeleteReplicationTaskFromDLQ is a utility method to delete a replication task info
func (s *TestBase) DeleteReplicationTaskFromDLQ(
	ctx context.Context,
	sourceCluster string,
	taskID int64,
) error {

	return s.ExecutionManager.DeleteReplicationTaskFromDLQ(ctx, &p.DeleteReplicationTaskFromDLQRequest{
		SourceClusterName: sourceCluster,
		TaskID:            taskID,
	})
}

// RangeDeleteReplicationTaskFromDLQ is a utility method to delete  replication task info
func (s *TestBase) RangeDeleteReplicationTaskFromDLQ(
	ctx context.Context,
	sourceCluster string,
	beginTaskID int64,
	endTaskID int64,
) error {

	return s.ExecutionManager.RangeDeleteReplicationTaskFromDLQ(ctx, &p.RangeDeleteReplicationTaskFromDLQRequest{
		SourceClusterName:    sourceCluster,
		ExclusiveBeginTaskID: beginTaskID,
		InclusiveEndTaskID:   endTaskID,
	})
}

// CreateFailoverMarkers is a utility method to create failover markers
func (s *TestBase) CreateFailoverMarkers(
	ctx context.Context,
	markers []*p.FailoverMarkerTask,
) error {

	return s.ExecutionManager.CreateFailoverMarkerTasks(ctx, &p.CreateFailoverMarkersRequest{
		RangeID: s.ShardInfo.RangeID,
		Markers: markers,
	})
}

// CompleteTransferTask is a utility method to complete a transfer task
func (s *TestBase) CompleteTransferTask(ctx context.Context, taskID int64) error {

	return s.ExecutionManager.CompleteTransferTask(ctx, &p.CompleteTransferTaskRequest{
		TaskID: taskID,
	})
}

// RangeCompleteTransferTask is a utility method to complete a range of transfer tasks
func (s *TestBase) RangeCompleteTransferTask(ctx context.Context, exclusiveBeginTaskID int64, inclusiveEndTaskID int64) error {
	return s.ExecutionManager.RangeCompleteTransferTask(ctx, &p.RangeCompleteTransferTaskRequest{
		ExclusiveBeginTaskID: exclusiveBeginTaskID,
		InclusiveEndTaskID:   inclusiveEndTaskID,
	})
}

// CompleteCrossClusterTask is a utility method to complete a cross-cluster task
func (s *TestBase) CompleteCrossClusterTask(ctx context.Context, targetCluster string, taskID int64) error {
	return s.ExecutionManager.CompleteCrossClusterTask(ctx, &p.CompleteCrossClusterTaskRequest{
		TargetCluster: targetCluster,
		TaskID:        taskID,
	})
}

// RangeCompleteCrossClusterTask is a utility method to complete a range of cross-cluster tasks
func (s *TestBase) RangeCompleteCrossClusterTask(ctx context.Context, targetCluster string, exclusiveBeginTaskID int64, inclusiveEndTaskID int64) error {
	return s.ExecutionManager.RangeCompleteCrossClusterTask(ctx, &p.RangeCompleteCrossClusterTaskRequest{
		TargetCluster:        targetCluster,
		ExclusiveBeginTaskID: exclusiveBeginTaskID,
		InclusiveEndTaskID:   inclusiveEndTaskID,
	})
}

// CompleteReplicationTask is a utility method to complete a replication task
func (s *TestBase) CompleteReplicationTask(ctx context.Context, taskID int64) error {

	return s.ExecutionManager.CompleteReplicationTask(ctx, &p.CompleteReplicationTaskRequest{
		TaskID: taskID,
	})
}

// GetTimerIndexTasks is a utility method to get tasks from transfer task queue
func (s *TestBase) GetTimerIndexTasks(ctx context.Context, batchSize int, getAll bool) ([]*p.TimerTaskInfo, error) {
	result := []*p.TimerTaskInfo{}
	var token []byte

Loop:
	for {
		response, err := s.ExecutionManager.GetTimerIndexTasks(ctx, &p.GetTimerIndexTasksRequest{
			MinTimestamp:  time.Time{},
			MaxTimestamp:  time.Unix(0, math.MaxInt64),
			BatchSize:     batchSize,
			NextPageToken: token,
		})
		if err != nil {
			return nil, err
		}

		token = response.NextPageToken
		result = append(result, response.Timers...)
		if len(token) == 0 || !getAll {
			break Loop
		}
	}

	return result, nil
}

// CompleteTimerTask is a utility method to complete a timer task
func (s *TestBase) CompleteTimerTask(ctx context.Context, ts time.Time, taskID int64) error {
	return s.ExecutionManager.CompleteTimerTask(ctx, &p.CompleteTimerTaskRequest{
		VisibilityTimestamp: ts,
		TaskID:              taskID,
	})
}

// RangeCompleteTimerTask is a utility method to complete a range of timer tasks
func (s *TestBase) RangeCompleteTimerTask(ctx context.Context, inclusiveBeginTimestamp time.Time, exclusiveEndTimestamp time.Time) error {
	return s.ExecutionManager.RangeCompleteTimerTask(ctx, &p.RangeCompleteTimerTaskRequest{
		InclusiveBeginTimestamp: inclusiveBeginTimestamp,
		ExclusiveEndTimestamp:   exclusiveEndTimestamp,
	})
}

// CreateDecisionTask is a utility method to create a task
func (s *TestBase) CreateDecisionTask(ctx context.Context, domainID string, workflowExecution types.WorkflowExecution, taskList string,
	decisionScheduleID int64) (int64, error) {
	leaseResponse, err := s.TaskMgr.LeaseTaskList(ctx, &p.LeaseTaskListRequest{
		DomainID: domainID,
		TaskList: taskList,
		TaskType: p.TaskListTypeDecision,
	})
	if err != nil {
		return 0, err
	}

	taskID := s.GetNextSequenceNumber()
	tasks := []*p.CreateTaskInfo{
		{
			TaskID:    taskID,
			Execution: workflowExecution,
			Data: &p.TaskInfo{
				DomainID:   domainID,
				WorkflowID: workflowExecution.WorkflowID,
				RunID:      workflowExecution.RunID,
				TaskID:     taskID,
				ScheduleID: decisionScheduleID,
			},
		},
	}

	_, err = s.TaskMgr.CreateTasks(ctx, &p.CreateTasksRequest{
		TaskListInfo: leaseResponse.TaskListInfo,
		Tasks:        tasks,
	})

	if err != nil {
		return 0, err
	}

	return taskID, err
}

// CreateActivityTasks is a utility method to create tasks
func (s *TestBase) CreateActivityTasks(ctx context.Context, domainID string, workflowExecution types.WorkflowExecution,
	activities map[int64]string) ([]int64, error) {

	taskLists := make(map[string]*p.TaskListInfo)
	for _, tl := range activities {
		_, ok := taskLists[tl]
		if !ok {
			resp, err := s.TaskMgr.LeaseTaskList(
				ctx,
				&p.LeaseTaskListRequest{DomainID: domainID, TaskList: tl, TaskType: p.TaskListTypeActivity})
			if err != nil {
				return []int64{}, err
			}
			taskLists[tl] = resp.TaskListInfo
		}
	}

	var taskIDs []int64
	for activityScheduleID, taskList := range activities {
		taskID := s.GetNextSequenceNumber()
		tasks := []*p.CreateTaskInfo{
			{
				TaskID:    taskID,
				Execution: workflowExecution,
				Data: &p.TaskInfo{
					DomainID:               domainID,
					WorkflowID:             workflowExecution.WorkflowID,
					RunID:                  workflowExecution.RunID,
					TaskID:                 taskID,
					ScheduleID:             activityScheduleID,
					ScheduleToStartTimeout: defaultScheduleToStartTimeout,
				},
			},
		}
		_, err := s.TaskMgr.CreateTasks(ctx, &p.CreateTasksRequest{
			TaskListInfo: taskLists[taskList],
			Tasks:        tasks,
		})
		if err != nil {
			return nil, err
		}
		taskIDs = append(taskIDs, taskID)
	}

	return taskIDs, nil
}

// GetTasks is a utility method to get tasks from persistence
func (s *TestBase) GetTasks(ctx context.Context, domainID, taskList string, taskType int, batchSize int) (*p.GetTasksResponse, error) {
	response, err := s.TaskMgr.GetTasks(ctx, &p.GetTasksRequest{
		DomainID:     domainID,
		TaskList:     taskList,
		TaskType:     taskType,
		BatchSize:    batchSize,
		MaxReadLevel: common.Int64Ptr(math.MaxInt64),
	})

	if err != nil {
		return nil, err
	}

	return &p.GetTasksResponse{Tasks: response.Tasks}, nil
}

// CompleteTask is a utility method to complete a task
func (s *TestBase) CompleteTask(ctx context.Context, domainID, taskList string, taskType int, taskID int64, ackLevel int64) error {
	return s.TaskMgr.CompleteTask(ctx, &p.CompleteTaskRequest{
		TaskList: &p.TaskListInfo{
			DomainID: domainID,
			AckLevel: ackLevel,
			TaskType: taskType,
			Name:     taskList,
		},
		TaskID: taskID,
	})
}

// TearDownWorkflowStore to cleanup
func (s *TestBase) TearDownWorkflowStore() {
	s.ExecutionMgrFactory.Close()

	s.DefaultTestCluster.TearDownTestDatabase()
}

// GetNextSequenceNumber generates a unique sequence number for can be used for transfer queue taskId
func (s *TestBase) GetNextSequenceNumber() int64 {
	taskID, _ := s.TaskIDGenerator.GenerateTransferTaskID()
	return taskID
}

// GetTransferReadLevel returns the current read level for shard
func (s *TestBase) GetTransferReadLevel() int64 {
	return atomic.LoadInt64(&s.ReadLevel)
}

// GetReplicationReadLevel returns the current read level for shard
func (s *TestBase) GetReplicationReadLevel() int64 {
	return atomic.LoadInt64(&s.ReplicationReadLevel)
}

// ClearTasks completes all transfer tasks and replication tasks
func (s *TestBase) ClearTasks() {
	s.ClearTransferQueue()
	s.ClearReplicationQueue()
}

// ClearTransferQueue completes all tasks in transfer queue
func (s *TestBase) ClearTransferQueue() {
	s.Logger.Info("Clearing transfer tasks", tag.ShardRangeID(s.ShardInfo.RangeID), tag.ReadLevel(s.GetTransferReadLevel()))
	tasks, err := s.GetTransferTasks(context.Background(), 100, true)
	if err != nil {
		s.Logger.Fatal("Error during cleanup", tag.Error(err))
	}

	counter := 0
	for _, t := range tasks {
		s.Logger.Info("Deleting transfer task with ID", tag.TaskID(t.TaskID))
		s.NoError(s.CompleteTransferTask(context.Background(), t.TaskID))
		counter++
	}

	s.Logger.Info("Deleted transfer tasks.", tag.Counter(counter))
	atomic.StoreInt64(&s.ReadLevel, 0)
}

// ClearReplicationQueue completes all tasks in replication queue
func (s *TestBase) ClearReplicationQueue() {
	s.Logger.Info("Clearing replication tasks", tag.ShardRangeID(s.ShardInfo.RangeID), tag.ReadLevel(s.GetReplicationReadLevel()))
	tasks, err := s.GetReplicationTasks(context.Background(), 100, true)
	if err != nil {
		s.Logger.Fatal("Error during cleanup", tag.Error(err))
	}

	counter := 0
	for _, t := range tasks {
		s.Logger.Info("Deleting replication task with ID", tag.TaskID(t.TaskID))
		s.NoError(s.CompleteReplicationTask(context.Background(), t.TaskID))
		counter++
	}

	s.Logger.Info("Deleted replication tasks.", tag.Counter(counter))
	atomic.StoreInt64(&s.ReplicationReadLevel, 0)
}

// EqualTimesWithPrecision assertion that two times are equal within precision
func (s *TestBase) EqualTimesWithPrecision(t1, t2 time.Time, precision time.Duration) {
	s.True(timeComparator(t1, t2, precision),
		"Not equal: \n"+
			"expected: %s\n"+
			"actual  : %s%s", t1, t2,
	)
}

// EqualTimes assertion that two times are equal within two millisecond precision
func (s *TestBase) EqualTimes(t1, t2 time.Time) {
	s.EqualTimesWithPrecision(t1, t2, TimePrecision)
}

func (s *TestBase) validateTimeRange(t time.Time, expectedDuration time.Duration) bool {
	currentTime := time.Now()
	diff := time.Duration(currentTime.UnixNano() - t.UnixNano())
	if diff > expectedDuration {
		s.Logger.Info("Check Current time, Application time, Differenrce", tag.Timestamp(t), tag.CursorTimestamp(currentTime), tag.Number(int64(diff)))
		return false
	}
	return true
}

// GenerateTransferTaskID helper
func (g *TestTransferTaskIDGenerator) GenerateTransferTaskID() (int64, error) {
	return atomic.AddInt64(&g.seqNum, 1), nil
}

// Publish is a utility method to add messages to the queue
func (s *TestBase) Publish(
	ctx context.Context,
	messagePayload []byte,
) error {

	retryPolicy := backoff.NewExponentialRetryPolicy(100 * time.Millisecond)
	retryPolicy.SetBackoffCoefficient(1.5)
	retryPolicy.SetMaximumAttempts(5)

	return backoff.Retry(
		func() error {
			return s.DomainReplicationQueueMgr.EnqueueMessage(ctx, messagePayload)
		},
		retryPolicy,
		func(e error) bool {
			return persistence.IsTransientError(e) || isMessageIDConflictError(e)
		})
}

func isMessageIDConflictError(err error) bool {
	_, ok := err.(*p.ConditionFailedError)
	return ok
}

// GetReplicationMessages is a utility method to get messages from the queue
func (s *TestBase) GetReplicationMessages(
	ctx context.Context,
	lastMessageID int64,
	maxCount int,
) ([]*p.QueueMessage, error) {

	return s.DomainReplicationQueueMgr.ReadMessages(ctx, lastMessageID, maxCount)
}

// UpdateAckLevel updates replication queue ack level
func (s *TestBase) UpdateAckLevel(
	ctx context.Context,
	lastProcessedMessageID int64,
	clusterName string,
) error {

	return s.DomainReplicationQueueMgr.UpdateAckLevel(ctx, lastProcessedMessageID, clusterName)
}

// GetAckLevels returns replication queue ack levels
func (s *TestBase) GetAckLevels(
	ctx context.Context,
) (map[string]int64, error) {
	return s.DomainReplicationQueueMgr.GetAckLevels(ctx)
}

// PublishToDomainDLQ is a utility method to add messages to the domain DLQ
func (s *TestBase) PublishToDomainDLQ(
	ctx context.Context,
	messagePayload []byte,
) error {

	retryPolicy := backoff.NewExponentialRetryPolicy(100 * time.Millisecond)
	retryPolicy.SetBackoffCoefficient(1.5)
	retryPolicy.SetMaximumAttempts(5)

	return backoff.Retry(
		func() error {
			return s.DomainReplicationQueueMgr.EnqueueMessageToDLQ(ctx, messagePayload)
		},
		retryPolicy,
		func(e error) bool {
			return persistence.IsTransientError(e) || isMessageIDConflictError(e)
		})
}

// GetMessagesFromDomainDLQ is a utility method to get messages from the domain DLQ
func (s *TestBase) GetMessagesFromDomainDLQ(
	ctx context.Context,
	firstMessageID int64,
	lastMessageID int64,
	pageSize int,
	pageToken []byte,
) ([]*p.QueueMessage, []byte, error) {

	return s.DomainReplicationQueueMgr.ReadMessagesFromDLQ(
		ctx,
		firstMessageID,
		lastMessageID,
		pageSize,
		pageToken,
	)
}

// UpdateDomainDLQAckLevel updates domain dlq ack level
func (s *TestBase) UpdateDomainDLQAckLevel(
	ctx context.Context,
	lastProcessedMessageID int64,
	clusterName string,
) error {

	return s.DomainReplicationQueueMgr.UpdateDLQAckLevel(ctx, lastProcessedMessageID, clusterName)
}

// GetDomainDLQAckLevel returns domain dlq ack level
func (s *TestBase) GetDomainDLQAckLevel(
	ctx context.Context,
) (map[string]int64, error) {
	return s.DomainReplicationQueueMgr.GetDLQAckLevels(ctx)
}

// GetDomainDLQSize returns domain dlq size
func (s *TestBase) GetDomainDLQSize(
	ctx context.Context,
) (int64, error) {
	return s.DomainReplicationQueueMgr.GetDLQSize(ctx)
}

// DeleteMessageFromDomainDLQ deletes one message from domain DLQ
func (s *TestBase) DeleteMessageFromDomainDLQ(
	ctx context.Context,
	messageID int64,
) error {

	return s.DomainReplicationQueueMgr.DeleteMessageFromDLQ(ctx, messageID)
}

// RangeDeleteMessagesFromDomainDLQ deletes messages from domain DLQ
func (s *TestBase) RangeDeleteMessagesFromDomainDLQ(
	ctx context.Context,
	firstMessageID int64,
	lastMessageID int64,
) error {

	return s.DomainReplicationQueueMgr.RangeDeleteMessagesFromDLQ(ctx, firstMessageID, lastMessageID)
}

// GenerateTransferTaskIDs helper
func (g *TestTransferTaskIDGenerator) GenerateTransferTaskIDs(number int) ([]int64, error) {
	result := []int64{}
	for i := 0; i < number; i++ {
		id, err := g.GenerateTransferTaskID()
		if err != nil {
			return nil, err
		}
		result = append(result, id)
	}
	return result, nil
}

// GenerateRandomDBName helper
func GenerateRandomDBName(n int) string {
	rand.Seed(time.Now().UnixNano())
	letterRunes := []rune("workflow")
	b := make([]rune, n)
	for i := range b {
		b[i] = letterRunes[rand.Intn(len(letterRunes))]
	}
	return string(b)
}

func pickRandomEncoding() common.EncodingType {
	// randomly pick json/thriftrw/empty as encoding type
	var encoding common.EncodingType
	i := rand.Intn(3)
	switch i {
	case 0:
		encoding = common.EncodingTypeJSON
	case 1:
		encoding = common.EncodingTypeThriftRW
	case 2:
		encoding = common.EncodingType("")
	}
	return encoding
}

func int64Ptr(i int64) *int64 {
	return &i
}<|MERGE_RESOLUTION|>--- conflicted
+++ resolved
@@ -1268,84 +1268,6 @@
 	return err
 }
 
-<<<<<<< HEAD
-// ResetWorkflowExecution is  utility method to reset WF
-func (s *TestBase) ResetWorkflowExecution(
-	ctx context.Context,
-	condition int64,
-	info *p.WorkflowExecutionInfo,
-	executionStats *p.ExecutionStats,
-	activityInfos []*p.ActivityInfo,
-	timerInfos []*p.TimerInfo,
-	childExecutionInfos []*p.ChildExecutionInfo,
-	requestCancelInfos []*p.RequestCancelInfo,
-	signalInfos []*p.SignalInfo,
-	ids []string,
-	trasTasks []p.Task,
-	timerTasks []p.Task,
-	replTasks []p.Task,
-	updateCurr bool,
-	currInfo *p.WorkflowExecutionInfo,
-	currExecutionStats *p.ExecutionStats,
-	currTrasTasks,
-	currTimerTasks []p.Task,
-	forkRunID string,
-	forkRunNextEventID int64,
-) error {
-
-	versionHistory := p.NewVersionHistory([]byte{}, []*p.VersionHistoryItem{
-		{info.LastProcessedEvent, common.EmptyVersion},
-	})
-	versionHistories := p.NewVersionHistories(versionHistory)
-
-	req := &p.ResetWorkflowExecutionRequest{
-		RangeID: s.ShardInfo.RangeID,
-
-		BaseRunID:          forkRunID,
-		BaseRunNextEventID: forkRunNextEventID,
-
-		CurrentRunID:          currInfo.RunID,
-		CurrentRunNextEventID: condition,
-
-		CurrentWorkflowMutation: nil,
-
-		NewWorkflowSnapshot: p.WorkflowSnapshot{
-			ExecutionInfo:  info,
-			ExecutionStats: executionStats,
-
-			ActivityInfos:       activityInfos,
-			TimerInfos:          timerInfos,
-			ChildExecutionInfos: childExecutionInfos,
-			RequestCancelInfos:  requestCancelInfos,
-			SignalInfos:         signalInfos,
-			SignalRequestedIDs:  ids,
-
-			TransferTasks:    trasTasks,
-			ReplicationTasks: replTasks,
-			TimerTasks:       timerTasks,
-			VersionHistories: versionHistories,
-		},
-		Encoding: pickRandomEncoding(),
-	}
-
-	if updateCurr {
-		req.CurrentWorkflowMutation = &p.WorkflowMutation{
-			ExecutionInfo:  currInfo,
-			ExecutionStats: currExecutionStats,
-
-			TransferTasks: currTrasTasks,
-			TimerTasks:    currTimerTasks,
-
-			Condition:        condition,
-			VersionHistories: versionHistories,
-		}
-	}
-
-	return s.ExecutionManager.ResetWorkflowExecution(ctx, req)
-}
-
-=======
->>>>>>> ae963c19
 // DeleteWorkflowExecution is a utility method to delete a workflow execution
 func (s *TestBase) DeleteWorkflowExecution(ctx context.Context, info *p.WorkflowExecutionInfo) error {
 	return s.ExecutionManager.DeleteWorkflowExecution(ctx, &p.DeleteWorkflowExecutionRequest{
