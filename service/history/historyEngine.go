// Copyright (c) 2017 Uber Technologies, Inc.
//
// Permission is hereby granted, free of charge, to any person obtaining a copy
// of this software and associated documentation files (the "Software"), to deal
// in the Software without restriction, including without limitation the rights
// to use, copy, modify, merge, publish, distribute, sublicense, and/or sell
// copies of the Software, and to permit persons to whom the Software is
// furnished to do so, subject to the following conditions:
//
// The above copyright notice and this permission notice shall be included in
// all copies or substantial portions of the Software.
//
// THE SOFTWARE IS PROVIDED "AS IS", WITHOUT WARRANTY OF ANY KIND, EXPRESS OR
// IMPLIED, INCLUDING BUT NOT LIMITED TO THE WARRANTIES OF MERCHANTABILITY,
// FITNESS FOR A PARTICULAR PURPOSE AND NONINFRINGEMENT. IN NO EVENT SHALL THE
// AUTHORS OR COPYRIGHT HOLDERS BE LIABLE FOR ANY CLAIM, DAMAGES OR OTHER
// LIABILITY, WHETHER IN AN ACTION OF CONTRACT, TORT OR OTHERWISE, ARISING FROM,
// OUT OF OR IN CONNECTION WITH THE SOFTWARE OR THE USE OR OTHER DEALINGS IN
// THE SOFTWARE.

package history

import (
	"bytes"
	ctx "context"
	"encoding/json"
	"errors"
	"fmt"
	"time"

	"github.com/pborman/uuid"
	h "github.com/uber/cadence/.gen/go/history"
	workflow "github.com/uber/cadence/.gen/go/shared"
	hc "github.com/uber/cadence/client/history"
	"github.com/uber/cadence/client/matching"
	"github.com/uber/cadence/common"
	"github.com/uber/cadence/common/cache"
	"github.com/uber/cadence/common/clock"
	"github.com/uber/cadence/common/cluster"
	"github.com/uber/cadence/common/definition"
	ce "github.com/uber/cadence/common/errors"
	"github.com/uber/cadence/common/log"
	"github.com/uber/cadence/common/log/tag"
	"github.com/uber/cadence/common/messaging"
	"github.com/uber/cadence/common/metrics"
	"github.com/uber/cadence/common/persistence"
	warchiver "github.com/uber/cadence/service/worker/archiver"
	"go.uber.org/cadence/.gen/go/cadence/workflowserviceclient"
)

const (
	conditionalRetryCount                     = 5
	activityCancellationMsgActivityIDUnknown  = "ACTIVITY_ID_UNKNOWN"
	activityCancellationMsgActivityNotStarted = "ACTIVITY_ID_NOT_STARTED"
	timerCancellationMsgTimerIDUnknown        = "TIMER_ID_UNKNOWN"
)

type (
	historyEngineImpl struct {
		currentClusterName   string
		shard                ShardContext
		timeSource           clock.TimeSource
		decisionHandler      decisionHandler
		clusterMetadata      cluster.Metadata
		historyMgr           persistence.HistoryManager
		historyV2Mgr         persistence.HistoryV2Manager
		executionManager     persistence.ExecutionManager
		visibilityMgr        persistence.VisibilityManager
		txProcessor          transferQueueProcessor
		timerProcessor       timerQueueProcessor
		taskAllocator        taskAllocator
		replicator           *historyReplicator
		replicatorProcessor  queueProcessor
		historyEventNotifier historyEventNotifier
		tokenSerializer      common.TaskTokenSerializer
		historyCache         *historyCache
		metricsClient        metrics.Client
		logger               log.Logger
		throttledLogger      log.Logger
		config               *Config
		archivalClient       warchiver.Client
		resetor              workflowResetor
	}
)

var _ Engine = (*historyEngineImpl)(nil)

var (
	// ErrTaskDiscarded is the error indicating that the timer / transfer task is pending for too long and discarded.
	ErrTaskDiscarded = errors.New("passive task pending for too long")
	// ErrTaskRetry is the error indicating that the timer / transfer task should be retried.
	ErrTaskRetry = errors.New("passive task should retry due to condition in mutable state is not met")
	// ErrDuplicate is exported temporarily for integration test
	ErrDuplicate = errors.New("duplicate task, completing it")
	// ErrConflict is exported temporarily for integration test
	ErrConflict = errors.New("conditional update failed")
	// ErrMaxAttemptsExceeded is exported temporarily for integration test
	ErrMaxAttemptsExceeded = errors.New("maximum attempts exceeded to update history")
	// ErrStaleState is the error returned during state update indicating that cached mutable state could be stale
	ErrStaleState = errors.New("cache mutable state could potentially be stale")
	// ErrActivityTaskNotFound is the error to indicate activity task could be duplicate and activity already completed
	ErrActivityTaskNotFound = &workflow.EntityNotExistsError{Message: "activity task not found"}
	// ErrWorkflowCompleted is the error to indicate workflow execution already completed
	ErrWorkflowCompleted = &workflow.EntityNotExistsError{Message: "workflow execution already completed"}
	// ErrWorkflowParent is the error to parent execution is given and mismatch
	ErrWorkflowParent = &workflow.EntityNotExistsError{Message: "workflow parent does not match"}
	// ErrDeserializingToken is the error to indicate task token is invalid
	ErrDeserializingToken = &workflow.BadRequestError{Message: "error deserializing task token"}
	// ErrSignalOverSize is the error to indicate signal input size is > 256K
	ErrSignalOverSize = &workflow.BadRequestError{Message: "signal input size is over 256K"}
	// ErrCancellationAlreadyRequested is the error indicating cancellation for target workflow is already requested
	ErrCancellationAlreadyRequested = &workflow.CancellationAlreadyRequestedError{Message: "cancellation already requested for this workflow execution"}
	// ErrSignalsLimitExceeded is the error indicating limit reached for maximum number of signal events
	ErrSignalsLimitExceeded = &workflow.LimitExceededError{Message: "exceeded workflow execution limit for signal events"}
	// ErrEventsAterWorkflowFinish is the error indicating server error trying to write events after workflow finish event
	ErrEventsAterWorkflowFinish = &workflow.InternalServiceError{Message: "error validating last event being workflow finish event"}
	// FailedWorkflowCloseState is a set of failed workflow close states, used for start workflow policy
	// for start workflow execution API
	FailedWorkflowCloseState = map[int]bool{
		persistence.WorkflowCloseStatusFailed:     true,
		persistence.WorkflowCloseStatusCanceled:   true,
		persistence.WorkflowCloseStatusTerminated: true,
		persistence.WorkflowCloseStatusTimedOut:   true,
	}
)

// NewEngineWithShardContext creates an instance of history engine
func NewEngineWithShardContext(
	shard ShardContext,
	visibilityMgr persistence.VisibilityManager,
	matching matching.Client,
	historyClient hc.Client,
	publicClient workflowserviceclient.Interface,
	historyEventNotifier historyEventNotifier,
	publisher messaging.Producer,
	config *Config,
) Engine {
	currentClusterName := shard.GetService().GetClusterMetadata().GetCurrentClusterName()

	logger := shard.GetLogger()
	executionManager := shard.GetExecutionManager()
	historyManager := shard.GetHistoryManager()
	historyV2Manager := shard.GetHistoryV2Manager()
	historyCache := newHistoryCache(shard)
	historyEngImpl := &historyEngineImpl{
		currentClusterName:   currentClusterName,
		shard:                shard,
		clusterMetadata:      shard.GetClusterMetadata(),
		timeSource:           shard.GetTimeSource(),
		historyMgr:           historyManager,
		historyV2Mgr:         historyV2Manager,
		executionManager:     executionManager,
		visibilityMgr:        visibilityMgr,
		tokenSerializer:      common.NewJSONTaskTokenSerializer(),
		historyCache:         historyCache,
		logger:               logger.WithTags(tag.ComponentHistoryEngine),
		throttledLogger:      shard.GetThrottledLogger().WithTags(tag.ComponentHistoryEngine),
		metricsClient:        shard.GetMetricsClient(),
		historyEventNotifier: historyEventNotifier,
		config:               config,
		archivalClient: warchiver.NewClient(
			shard.GetMetricsClient(),
			logger,
			publicClient,
			shard.GetConfig().NumArchiveSystemWorkflows,
			shard.GetConfig().ArchiveRequestRPS,
			shard.GetService().GetArchiverProvider(),
		),
	}

	txProcessor := newTransferQueueProcessor(shard, historyEngImpl, visibilityMgr, matching, historyClient, logger)
	historyEngImpl.timerProcessor = newTimerQueueProcessor(shard, historyEngImpl, matching, logger)
	historyEngImpl.txProcessor = txProcessor

	// Only start the replicator processor if valid publisher is passed in
	if publisher != nil {
		replicatorProcessor := newReplicatorQueueProcessor(shard, historyEngImpl.historyCache, publisher, executionManager, historyManager, historyV2Manager, logger)
		historyEngImpl.replicatorProcessor = replicatorProcessor
		historyEngImpl.replicator = newHistoryReplicator(shard, clock.NewRealTimeSource(), historyEngImpl, historyCache, shard.GetDomainCache(), historyManager, historyV2Manager,
			logger)
	}
	historyEngImpl.resetor = newWorkflowResetor(historyEngImpl)
	historyEngImpl.decisionHandler = newDecisionHandler(historyEngImpl)
	shard.SetEngine(historyEngImpl)

	return historyEngImpl
}

// Start will spin up all the components needed to start serving this shard.
// Make sure all the components are loaded lazily so start can return immediately.  This is important because
// ShardController calls start sequentially for all the shards for a given host during startup.
func (e *historyEngineImpl) Start() {
	e.logger.Info("", tag.LifeCycleStarting)
	defer e.logger.Info("", tag.LifeCycleStarted)

	e.registerDomainFailoverCallback()

	e.txProcessor.Start()
	e.timerProcessor.Start()
	if e.replicatorProcessor != nil {
		e.replicatorProcessor.Start()
	}
}

// Stop the service.
func (e *historyEngineImpl) Stop() {
	e.logger.Info("", tag.LifeCycleStopping)
	defer e.logger.Info("", tag.LifeCycleStopped)

	e.txProcessor.Stop()
	e.timerProcessor.Stop()
	if e.replicatorProcessor != nil {
		e.replicatorProcessor.Stop()
	}

	// unset the failover callback
	e.shard.GetDomainCache().UnregisterDomainChangeCallback(e.shard.GetShardID())
}

func (e *historyEngineImpl) registerDomainFailoverCallback() {

	// NOTE: READ BEFORE MODIFICATION
	//
	// Tasks, e.g. transfer tasks and timer tasks, are created when holding the shard lock
	// meaning tasks -> release of shard lock
	//
	// Domain change notification follows the following steps, order matters
	// 1. lock all task processing.
	// 2. domain changes visible to everyone (Note: lock of task processing prevents task processing logic seeing the domain changes).
	// 3. failover min and max task levels are calaulated, then update to shard.
	// 4. failover start & task processing unlock & shard domain version notification update. (order does not matter for this discussion)
	//
	// The above guarantees that task created during the failover will be processed.
	// If the task is created after domain change:
	// 		then active processor will handle it. (simple case)
	// If the task is created before domain change:
	//		task -> release of shard lock
	//		failover min / max task levels calculated & updated to shard (using shard lock) -> failover start
	// above 2 guarantees that failover start is after persistence of the task.

	failoverPredicate := func(shardNotificationVersion int64, nextDomain *cache.DomainCacheEntry, action func()) {
		domainFailoverNotificationVersion := nextDomain.GetFailoverNotificationVersion()
		domainActiveCluster := nextDomain.GetReplicationConfig().ActiveClusterName

		if nextDomain.IsGlobalDomain() &&
			domainFailoverNotificationVersion >= shardNotificationVersion &&
			domainActiveCluster == e.currentClusterName {
			action()
		}
	}

	// first set the failover callback
	e.shard.GetDomainCache().RegisterDomainChangeCallback(
		e.shard.GetShardID(),
		e.shard.GetDomainNotificationVersion(),
		func() {
			e.txProcessor.LockTaskPrrocessing()
			e.timerProcessor.LockTaskPrrocessing()
		},
		func(prevDomains []*cache.DomainCacheEntry, nextDomains []*cache.DomainCacheEntry) {
			defer func() {
				e.txProcessor.UnlockTaskPrrocessing()
				e.timerProcessor.UnlockTaskPrrocessing()
			}()

			if len(nextDomains) == 0 {
				return
			}

			shardNotificationVersion := e.shard.GetDomainNotificationVersion()
			failoverDomainIDs := map[string]struct{}{}

			for _, nextDomain := range nextDomains {
				failoverPredicate(shardNotificationVersion, nextDomain, func() {
					failoverDomainIDs[nextDomain.GetInfo().ID] = struct{}{}
				})
			}

			if len(failoverDomainIDs) > 0 {
				e.logger.Info("Domain Failover Start.", tag.WorkflowDomainIDs(failoverDomainIDs))

				e.txProcessor.FailoverDomain(failoverDomainIDs)
				e.timerProcessor.FailoverDomain(failoverDomainIDs)

				now := e.shard.GetTimeSource().Now()
				// the fake tasks will not be actually used, we just need to make sure
				// its length > 0 and has correct timestamp, to trigger a db scan
				fakeDecisionTask := []persistence.Task{&persistence.DecisionTask{}}
				fakeDecisionTimeoutTask := []persistence.Task{&persistence.DecisionTimeoutTask{VisibilityTimestamp: now}}
				e.txProcessor.NotifyNewTask(e.currentClusterName, fakeDecisionTask)
				e.timerProcessor.NotifyNewTimers(e.currentClusterName, fakeDecisionTimeoutTask)
			}

			e.shard.UpdateDomainNotificationVersion(nextDomains[len(nextDomains)-1].GetNotificationVersion() + 1)
		},
	)
}

func (e *historyEngineImpl) createMutableState(
	clusterMetadata cluster.Metadata,
	domainEntry *cache.DomainCacheEntry,
) mutableState {

	var msBuilder mutableState
	if clusterMetadata.IsGlobalDomainEnabled() && domainEntry.IsGlobalDomain() {
		// all workflows within a global domain should have replication state, no matter whether it will be replicated to multiple
		// target clusters or not
		msBuilder = newMutableStateBuilderWithReplicationState(
			e.shard,
			e.shard.GetEventsCache(),
			e.logger,
			domainEntry.GetFailoverVersion(),
			domainEntry.GetReplicationPolicy(),
			domainEntry.GetInfo().Name,
		)
	} else {
		msBuilder = newMutableStateBuilder(
			e.shard,
			e.shard.GetEventsCache(),
			e.logger,
			domainEntry.GetInfo().Name,
		)
	}

	return msBuilder
}

func (e *historyEngineImpl) generateFirstDecisionTask(
	domainID string,
	msBuilder mutableState,
	parentInfo *h.ParentExecutionInfo,
	taskListName string,
	cronBackoffSeconds int32,
) ([]persistence.Task, *decisionInfo, error) {

	di := &decisionInfo{
		TaskList:        taskListName,
		Version:         common.EmptyVersion,
		ScheduleID:      common.EmptyEventID,
		StartedID:       common.EmptyEventID,
		DecisionTimeout: int32(0),
	}
	var transferTasks []persistence.Task
	var err error
	if parentInfo == nil {
		// RecordWorkflowStartedTask is only created when it is not a Child Workflow
		transferTasks = append(transferTasks, &persistence.RecordWorkflowStartedTask{})
		if cronBackoffSeconds == 0 {
			// DecisionTask is only created when it is not a Child Workflow and no backoff is needed
			di, err = msBuilder.AddDecisionTaskScheduledEvent()
			if err != nil {
				return nil, nil, &workflow.InternalServiceError{Message: "Failed to add decision scheduled event."}
			}

			transferTasks = append(transferTasks, &persistence.DecisionTask{
				DomainID: domainID, TaskList: taskListName, ScheduleID: di.ScheduleID,
			})
		}
	}
	return transferTasks, di, nil
}

// StartWorkflowExecution starts a workflow execution
func (e *historyEngineImpl) StartWorkflowExecution(
	ctx ctx.Context,
	startRequest *h.StartWorkflowExecutionRequest,
) (resp *workflow.StartWorkflowExecutionResponse, retError error) {

	domainEntry, err := e.getActiveDomainEntry(startRequest.DomainUUID)
	if err != nil {
		return nil, err
	}
	domainID := domainEntry.GetInfo().ID

	request := startRequest.StartRequest
	err = validateStartWorkflowExecutionRequest(request, e.config.MaxIDLengthLimit())
	if err != nil {
		return nil, err
	}
	e.overrideStartWorkflowExecutionRequest(domainEntry, request)

	workflowID := request.GetWorkflowId()
	// grab the current context as a lock, nothing more
	_, currentRelease, err := e.historyCache.getOrCreateCurrentWorkflowExecution(
		ctx,
		domainID,
		workflowID,
	)
	if err != nil {
		return nil, err
	}
	defer func() { currentRelease(retError) }()

	execution := workflow.WorkflowExecution{
		WorkflowId: common.StringPtr(workflowID),
		RunId:      common.StringPtr(uuid.New()),
	}
	clusterMetadata := e.shard.GetService().GetClusterMetadata()
	msBuilder := e.createMutableState(clusterMetadata, domainEntry)
	var eventStoreVersion int32
	if e.config.EnableEventsV2(request.GetDomain()) {
		eventStoreVersion = persistence.EventStoreVersionV2
	}
	if eventStoreVersion == persistence.EventStoreVersionV2 {
		// NOTE: except for fork(reset), we use runID as treeID for simplicity
		if retError = msBuilder.SetHistoryTree(execution.GetRunId()); retError != nil {
			return
		}
	}

	_, err = msBuilder.AddWorkflowExecutionStartedEvent(domainEntry, execution, startRequest)
	if err != nil {
		return nil, &workflow.InternalServiceError{Message: "Failed to add workflow execution started event."}
	}

	taskList := request.TaskList.GetName()
	cronBackoffSeconds := startRequest.GetFirstDecisionTaskBackoffSeconds()
	// Generate first decision task event if not child WF and no first decision task backoff
	transferTasks, _, err := e.generateFirstDecisionTask(domainID, msBuilder, startRequest.ParentExecutionInfo, taskList, cronBackoffSeconds)
	if err != nil {
		return nil, err
	}

	// Generate first timer task : WF timeout task
	cronBackoffDuration := time.Duration(cronBackoffSeconds) * time.Second
	timeoutDuration := time.Duration(*request.ExecutionStartToCloseTimeoutSeconds)*time.Second + cronBackoffDuration
	timerTasks := []persistence.Task{&persistence.WorkflowTimeoutTask{
		VisibilityTimestamp: e.shard.GetTimeSource().Now().Add(timeoutDuration),
	}}

	// Only schedule the backoff timer task if not child WF and there's first decision task backoff
	if cronBackoffSeconds != 0 && startRequest.ParentExecutionInfo == nil {
		timerTasks = append(timerTasks, &persistence.WorkflowBackoffTimerTask{
			VisibilityTimestamp: e.shard.GetTimeSource().Now().Add(cronBackoffDuration),
			TimeoutType:         persistence.WorkflowBackoffTimeoutTypeCron,
		})
	}

	context := newWorkflowExecutionContext(domainID, execution, e.shard, e.executionManager, e.logger)
	msBuilder.AddTransferTasks(transferTasks...)
	msBuilder.AddTimerTasks(timerTasks...)

	now := e.timeSource.Now()
	newWorkflow, newWorkflowEventsSeq, err := msBuilder.CloseTransactionAsSnapshot(
		now,
		transactionPolicyActive,
	)
	if err != nil {
		return nil, err
	}
	historySize, err := context.persistFirstWorkflowEvents(newWorkflowEventsSeq[0])
	if err != nil {
		return nil, err
	}

	// create as brand new
	createMode := persistence.CreateWorkflowModeBrandNew
	prevRunID := ""
	prevLastWriteVersion := int64(0)
	err = context.createWorkflowExecution(
		newWorkflow, historySize, now,
		createMode, prevRunID, prevLastWriteVersion,
	)
	if err != nil {
		if t, ok := err.(*persistence.WorkflowExecutionAlreadyStartedError); ok {
			currentBranchToken, getTokenErr := msBuilder.GetCurrentBranchToken()
			if getTokenErr != nil {
				return nil, getTokenErr
			}
			if t.StartRequestID == *request.RequestId {
				e.deleteEvents(domainID, execution, eventStoreVersion, currentBranchToken)
				return &workflow.StartWorkflowExecutionResponse{
					RunId: common.StringPtr(t.RunID),
				}, nil
				// delete history is expected here because duplicate start request will create history with different rid
			}

			if msBuilder.GetCurrentVersion() < t.LastWriteVersion {
				e.deleteEvents(domainID, execution, eventStoreVersion, currentBranchToken)
				return nil, ce.NewDomainNotActiveError(
					*request.Domain,
					clusterMetadata.GetCurrentClusterName(),
					clusterMetadata.ClusterNameForFailoverVersion(t.LastWriteVersion),
				)
			}

			// create as ID reuse
			createMode = persistence.CreateWorkflowModeWorkflowIDReuse
			prevRunID = t.RunID
			prevLastWriteVersion = t.LastWriteVersion
			err = e.applyWorkflowIDReusePolicyHelper(t.StartRequestID, prevRunID, t.State, t.CloseStatus, domainID, execution, startRequest.StartRequest.GetWorkflowIdReusePolicy())
			if err != nil {
				e.deleteEvents(domainID, execution, eventStoreVersion, currentBranchToken)
				return nil, err
			}
			err = context.createWorkflowExecution(
				newWorkflow, historySize, now,
				createMode, prevRunID, prevLastWriteVersion,
			)
		}
	}

	if err != nil {
		return nil, err
	}
	return &workflow.StartWorkflowExecutionResponse{
		RunId: execution.RunId,
	}, nil
}

// GetMutableState retrieves the mutable state of the workflow execution
func (e *historyEngineImpl) GetMutableState(
	ctx ctx.Context,
	request *h.GetMutableStateRequest,
) (*h.GetMutableStateResponse, error) {

	return e.getMutableStateOrPolling(ctx, request)
}

// PollMutableState retrieves the mutable state of the workflow execution with long polling
func (e *historyEngineImpl) PollMutableState(
	ctx ctx.Context,
	request *h.PollMutableStateRequest,
) (*h.PollMutableStateResponse, error) {

	response, err := e.getMutableStateOrPolling(ctx, &h.GetMutableStateRequest{
		DomainUUID:          request.DomainUUID,
		Execution:           request.Execution,
<<<<<<< HEAD
		ExpectedNextEventId: request.ExpectedNextEventId,
		CurrentBranchToken:  request.CurrentBranchToken})
=======
		ExpectedNextEventId: request.ExpectedNextEventId})
>>>>>>> da2c5bfb
	if err != nil {
		return nil, err
	}
	return &h.PollMutableStateResponse{
		Execution:                            response.Execution,
		WorkflowType:                         response.WorkflowType,
		NextEventId:                          response.NextEventId,
		PreviousStartedEventId:               response.PreviousStartedEventId,
		LastFirstEventId:                     response.LastFirstEventId,
		TaskList:                             response.TaskList,
		StickyTaskList:                       response.StickyTaskList,
		ClientLibraryVersion:                 response.ClientLibraryVersion,
		ClientFeatureVersion:                 response.ClientFeatureVersion,
		ClientImpl:                           response.ClientImpl,
<<<<<<< HEAD
		IsWorkflowRunning:                    response.IsWorkflowRunning,
		StickyTaskListScheduleToStartTimeout: response.StickyTaskListScheduleToStartTimeout,
		EventStoreVersion:                    response.EventStoreVersion,
		CurrentBranchToken:                   response.CurrentBranchToken,
		ReplicationInfo:                      response.ReplicationInfo,
		VersionHistories:                     response.VersionHistories,
=======
		StickyTaskListScheduleToStartTimeout: response.StickyTaskListScheduleToStartTimeout,
		BranchToken:                          response.BranchToken,
		ReplicationInfo:                      response.ReplicationInfo,
		VersionHistories:                     response.VersionHistories,
		WorkflowState:                        response.WorkflowState,
		WorkflowCloseState:                   response.WorkflowCloseState,
>>>>>>> da2c5bfb
	}, nil
}

func (e *historyEngineImpl) getMutableStateOrPolling(
	ctx ctx.Context,
	request *h.GetMutableStateRequest,
) (*h.GetMutableStateResponse, error) {

	domainID, err := validateDomainUUID(request.DomainUUID)
	if err != nil {
		return nil, err
	}
	execution := workflow.WorkflowExecution{
		WorkflowId: request.Execution.WorkflowId,
		RunId:      request.Execution.RunId,
	}
	response, err := e.getMutableState(ctx, domainID, execution)
	if err != nil {
		return nil, err
	}
<<<<<<< HEAD
	// record the current branch token
	currBranchToken := response.CurrentBranchToken
	if request.CurrentBranchToken != nil && !bytes.Equal(request.CurrentBranchToken, currBranchToken) {
		return nil, &workflow.CurrentBranchChangedError{
			Message:            "current branch token and request branch token doesn't match.",
			CurrentBranchToken: currBranchToken}
	}
=======

>>>>>>> da2c5bfb
	// set the run id in case query the current running workflow
	execution.RunId = response.Execution.RunId

	// expectedNextEventID is 0 when caller want to get the current next event ID without blocking
	expectedNextEventID := common.FirstEventID
	if request.ExpectedNextEventId != nil {
		expectedNextEventID = request.GetExpectedNextEventId()
	}

	// if caller decide to long poll on workflow execution
	// and the event ID we are looking for is smaller than current next event ID
	if expectedNextEventID >= response.GetNextEventId() && response.GetIsWorkflowRunning() {
		subscriberID, channel, err := e.historyEventNotifier.WatchHistoryEvent(definition.NewWorkflowIdentifier(domainID, execution.GetWorkflowId(), execution.GetRunId()))
		if err != nil {
			return nil, err
		}
		defer e.historyEventNotifier.UnwatchHistoryEvent(definition.NewWorkflowIdentifier(domainID, execution.GetWorkflowId(), execution.GetRunId()), subscriberID)
		// check again in case the next event ID is updated
		response, err = e.getMutableState(ctx, domainID, execution)
		if err != nil {
			return nil, err
		}
<<<<<<< HEAD
		// check again if the current branch token changed
		if request.CurrentBranchToken != nil && !bytes.Equal(request.CurrentBranchToken, currBranchToken) {
			return nil, &workflow.CurrentBranchChangedError{
				Message:            "current branch token and request branch token doesn't match.",
				CurrentBranchToken: currBranchToken}
		}
		if !bytes.Equal(response.CurrentBranchToken, currBranchToken) ||
			expectedNextEventID < response.GetNextEventId() ||
=======

		if expectedNextEventID < response.GetNextEventId() ||
>>>>>>> da2c5bfb
			!response.GetIsWorkflowRunning() {
			return response, nil
		}

		domainCache, err := e.shard.GetDomainCache().GetDomainByID(domainID)
		if err != nil {
			return nil, err
		}
		timer := time.NewTimer(e.shard.GetConfig().LongPollExpirationInterval(domainCache.GetInfo().Name))
		defer timer.Stop()
		for {
			select {
			case event := <-channel:
				response.LastFirstEventId = common.Int64Ptr(event.lastFirstEventID)
				response.NextEventId = common.Int64Ptr(event.nextEventID)
				response.IsWorkflowRunning = common.BoolPtr(event.isWorkflowRunning)
				response.PreviousStartedEventId = common.Int64Ptr(event.previousStartedEventID)
<<<<<<< HEAD
				//TODO: wire up workflow state and close state after merge
				if request.CurrentBranchToken != nil && !bytes.Equal(request.CurrentBranchToken, event.currentBranchToken) {
					return nil, &workflow.CurrentBranchChangedError{
						Message:            "Current branch token and request branch token doesn't match.",
						CurrentBranchToken: currBranchToken}
				}
				if !bytes.Equal(event.currentBranchToken, currBranchToken) ||
					expectedNextEventID < response.GetNextEventId() ||
=======
				if expectedNextEventID < response.GetNextEventId() ||
>>>>>>> da2c5bfb
					!response.GetIsWorkflowRunning() {
					return response, nil
				}
			case <-timer.C:
				return response, nil
			case <-ctx.Done():
				return nil, ctx.Err()
			}
		}
	}

	return response, nil
}

func (e *historyEngineImpl) getMutableState(
	ctx ctx.Context,
	domainID string,
	execution workflow.WorkflowExecution,
) (retResp *h.GetMutableStateResponse, retError error) {

	context, release, retError := e.historyCache.getOrCreateWorkflowExecution(ctx, domainID, execution)
	if retError != nil {
		return
	}
	defer func() { release(retError) }()

	msBuilder, retError := context.loadWorkflowExecution()
	if retError != nil {
		return
	}

	currentBranchToken, err := msBuilder.GetCurrentBranchToken()
	if err != nil {
		return nil, err
	}

	executionInfo := msBuilder.GetExecutionInfo()
	execution.RunId = context.getExecution().RunId
	workflowState, workflowCloseState := msBuilder.GetWorkflowStateCloseStatus()
	retResp = &h.GetMutableStateResponse{
		Execution:                            &execution,
		WorkflowType:                         &workflow.WorkflowType{Name: common.StringPtr(executionInfo.WorkflowTypeName)},
		LastFirstEventId:                     common.Int64Ptr(msBuilder.GetLastFirstEventID()),
		NextEventId:                          common.Int64Ptr(msBuilder.GetNextEventID()),
		PreviousStartedEventId:               common.Int64Ptr(msBuilder.GetPreviousStartedEventID()),
		TaskList:                             &workflow.TaskList{Name: common.StringPtr(executionInfo.TaskList)},
		StickyTaskList:                       &workflow.TaskList{Name: common.StringPtr(executionInfo.StickyTaskList)},
		ClientLibraryVersion:                 common.StringPtr(executionInfo.ClientLibraryVersion),
		ClientFeatureVersion:                 common.StringPtr(executionInfo.ClientFeatureVersion),
		ClientImpl:                           common.StringPtr(executionInfo.ClientImpl),
		IsWorkflowRunning:                    common.BoolPtr(msBuilder.IsWorkflowExecutionRunning()),
		StickyTaskListScheduleToStartTimeout: common.Int32Ptr(executionInfo.StickyScheduleToStartTimeout),
		EventStoreVersion:                    common.Int32Ptr(msBuilder.GetEventStoreVersion()),
<<<<<<< HEAD
		CurrentBranchToken:                   currentBranchToken,
=======
		BranchToken:                          currentBranchToken,
		WorkflowState:                        common.Int32Ptr(int32(workflowState)),
		WorkflowCloseState:                   common.Int32Ptr(int32(workflowCloseState)),
>>>>>>> da2c5bfb
	}
	replicationState := msBuilder.GetReplicationState()
	if replicationState != nil {
		retResp.ReplicationInfo = map[string]*workflow.ReplicationInfo{}
		for k, v := range replicationState.LastReplicationInfo {
			retResp.ReplicationInfo[k] = &workflow.ReplicationInfo{
				Version:     common.Int64Ptr(v.Version),
				LastEventId: common.Int64Ptr(v.LastEventID),
			}
		}
	}
	versionHistories := msBuilder.GetVersionHistories()
	if versionHistories != nil {
		retResp.VersionHistories = versionHistories.ToThrift()
	}
	return
}

func (e *historyEngineImpl) DescribeMutableState(
	ctx ctx.Context,
	request *h.DescribeMutableStateRequest,
) (retResp *h.DescribeMutableStateResponse, retError error) {

	domainID, err := validateDomainUUID(request.DomainUUID)
	if err != nil {
		return nil, err
	}

	execution := workflow.WorkflowExecution{
		WorkflowId: request.Execution.WorkflowId,
		RunId:      request.Execution.RunId,
	}

	cacheCtx, dbCtx, release, cacheHit, err := e.historyCache.getAndCreateWorkflowExecution(ctx, domainID, execution)
	if err != nil {
		return nil, err
	}
	defer func() { release(retError) }()
	retResp = &h.DescribeMutableStateResponse{}

	if cacheHit && cacheCtx.(*workflowExecutionContextImpl).msBuilder != nil {
		msb := cacheCtx.(*workflowExecutionContextImpl).msBuilder
		retResp.MutableStateInCache, retError = e.toMutableStateJSON(msb)
	}

	msb, retError := dbCtx.loadWorkflowExecution()
	retResp.MutableStateInDatabase, retError = e.toMutableStateJSON(msb)

	return
}

func (e *historyEngineImpl) toMutableStateJSON(msb mutableState) (*string, error) {
	ms := msb.CopyToPersistence()

	jsonBytes, err := json.Marshal(ms)
	if err != nil {
		return nil, err
	}
	return common.StringPtr(string(jsonBytes)), nil
}

// ResetStickyTaskList reset the volatile information in mutable state of a given workflow.
// Volatile information are the information related to client, such as:
// 1. StickyTaskList
// 2. StickyScheduleToStartTimeout
// 3. ClientLibraryVersion
// 4. ClientFeatureVersion
// 5. ClientImpl
func (e *historyEngineImpl) ResetStickyTaskList(
	ctx ctx.Context,
	resetRequest *h.ResetStickyTaskListRequest,
) (*h.ResetStickyTaskListResponse, error) {

	domainID, err := validateDomainUUID(resetRequest.DomainUUID)
	if err != nil {
		return nil, err
	}

	err = e.updateWorkflowExecution(ctx, domainID, *resetRequest.Execution, false, false,
		func(msBuilder mutableState, tBuilder *timerBuilder) ([]persistence.Task, error) {
			if !msBuilder.IsWorkflowExecutionRunning() {
				return nil, ErrWorkflowCompleted
			}
			msBuilder.ClearStickyness()
			return nil, nil
		},
	)

	if err != nil {
		return nil, err
	}
	return &h.ResetStickyTaskListResponse{}, nil
}

// DescribeWorkflowExecution returns information about the specified workflow execution.
func (e *historyEngineImpl) DescribeWorkflowExecution(
	ctx ctx.Context,
	request *h.DescribeWorkflowExecutionRequest,
) (retResp *workflow.DescribeWorkflowExecutionResponse, retError error) {

	domainID, err := validateDomainUUID(request.DomainUUID)
	if err != nil {
		return nil, err
	}

	execution := *request.Request.Execution

	context, release, err0 := e.historyCache.getOrCreateWorkflowExecution(ctx, domainID, execution)
	if err0 != nil {
		return nil, err0
	}
	defer func() { release(retError) }()

	msBuilder, err1 := context.loadWorkflowExecution()
	if err1 != nil {
		return nil, err1
	}
	executionInfo := msBuilder.GetExecutionInfo()

	result := &workflow.DescribeWorkflowExecutionResponse{
		ExecutionConfiguration: &workflow.WorkflowExecutionConfiguration{
			TaskList:                            &workflow.TaskList{Name: common.StringPtr(executionInfo.TaskList)},
			ExecutionStartToCloseTimeoutSeconds: common.Int32Ptr(executionInfo.WorkflowTimeout),
			TaskStartToCloseTimeoutSeconds:      common.Int32Ptr(executionInfo.DecisionTimeoutValue),
			ChildPolicy:                         common.ChildPolicyPtr(workflow.ChildPolicyTerminate),
		},
		WorkflowExecutionInfo: &workflow.WorkflowExecutionInfo{
			Execution: &workflow.WorkflowExecution{
				WorkflowId: common.StringPtr(executionInfo.WorkflowID),
				RunId:      common.StringPtr(executionInfo.RunID),
			},
			Type:             &workflow.WorkflowType{Name: common.StringPtr(executionInfo.WorkflowTypeName)},
			StartTime:        common.Int64Ptr(executionInfo.StartTimestamp.UnixNano()),
			HistoryLength:    common.Int64Ptr(msBuilder.GetNextEventID() - common.FirstEventID),
			AutoResetPoints:  executionInfo.AutoResetPoints,
			SearchAttributes: &workflow.SearchAttributes{IndexedFields: executionInfo.SearchAttributes},
		},
	}

	// TODO: we need to consider adding execution time to mutable state
	// For now execution time will be calculated based on start time and cron schedule/retry policy
	// each time DescribeWorkflowExecution is called.
	startEvent, err := msBuilder.GetStartEvent()
	if err != nil {
		return nil, err
	}
	backoffDuration := time.Duration(startEvent.GetWorkflowExecutionStartedEventAttributes().GetFirstDecisionTaskBackoffSeconds()) * time.Second
	result.WorkflowExecutionInfo.ExecutionTime = common.Int64Ptr(result.WorkflowExecutionInfo.GetStartTime() + backoffDuration.Nanoseconds())

	if executionInfo.ParentRunID != "" {
		result.WorkflowExecutionInfo.ParentExecution = &workflow.WorkflowExecution{
			WorkflowId: common.StringPtr(executionInfo.ParentWorkflowID),
			RunId:      common.StringPtr(executionInfo.ParentRunID),
		}
		result.WorkflowExecutionInfo.ParentDomainId = common.StringPtr(executionInfo.ParentDomainID)
	}
	if executionInfo.State == persistence.WorkflowStateCompleted {
		// for closed workflow
		closeStatus := getWorkflowExecutionCloseStatus(executionInfo.CloseStatus)
		result.WorkflowExecutionInfo.CloseStatus = &closeStatus
		completionEvent, err := msBuilder.GetCompletionEvent()
		if err != nil {
			return nil, err
		}
		result.WorkflowExecutionInfo.CloseTime = common.Int64Ptr(completionEvent.GetTimestamp())
	}

	if len(msBuilder.GetPendingActivityInfos()) > 0 {
		for _, ai := range msBuilder.GetPendingActivityInfos() {
			p := &workflow.PendingActivityInfo{
				ActivityID: common.StringPtr(ai.ActivityID),
			}
			state := workflow.PendingActivityStateScheduled
			if ai.CancelRequested {
				state = workflow.PendingActivityStateCancelRequested
			} else if ai.StartedID != common.EmptyEventID {
				state = workflow.PendingActivityStateStarted
			}
			p.State = &state
			lastHeartbeatUnixNano := ai.LastHeartBeatUpdatedTime.UnixNano()
			if lastHeartbeatUnixNano > 0 {
				p.LastHeartbeatTimestamp = common.Int64Ptr(lastHeartbeatUnixNano)
				p.HeartbeatDetails = ai.Details
			}
			// TODO: move to mutable state instead of loading it from event
			scheduledEvent, err := msBuilder.GetActivityScheduledEvent(ai.ScheduleID)
			if err != nil {
				return nil, err
			}
			p.ActivityType = scheduledEvent.ActivityTaskScheduledEventAttributes.ActivityType
			if state == workflow.PendingActivityStateScheduled {
				p.ScheduledTimestamp = common.Int64Ptr(ai.ScheduledTime.UnixNano())
			} else {
				p.LastStartedTimestamp = common.Int64Ptr(ai.StartedTime.UnixNano())
			}
			if ai.HasRetryPolicy {
				p.Attempt = common.Int32Ptr(ai.Attempt)
				p.ExpirationTimestamp = common.Int64Ptr(ai.ExpirationTime.UnixNano())
				if ai.MaximumAttempts != 0 {
					p.MaximumAttempts = common.Int32Ptr(ai.MaximumAttempts)
				}
				if ai.LastFailureReason != "" {
					p.LastFailureReason = common.StringPtr(ai.LastFailureReason)
				}
				if ai.LastWorkerIdentity != "" {
					p.LastWorkerIdentity = common.StringPtr(ai.LastWorkerIdentity)
				}
			}
			result.PendingActivities = append(result.PendingActivities, p)
		}
	}

	if len(msBuilder.GetPendingChildExecutionInfos()) > 0 {
		for _, ch := range msBuilder.GetPendingChildExecutionInfos() {
			p := &workflow.PendingChildExecutionInfo{
				WorkflowID:      common.StringPtr(ch.StartedWorkflowID),
				RunID:           common.StringPtr(ch.StartedRunID),
				WorkflowTypName: common.StringPtr(ch.WorkflowTypeName),
				InitiatedID:     common.Int64Ptr(ch.InitiatedID),
			}
			result.PendingChildren = append(result.PendingChildren, p)
		}
	}

	return result, nil
}

func (e *historyEngineImpl) RecordActivityTaskStarted(
	ctx ctx.Context,
	request *h.RecordActivityTaskStartedRequest,
) (*h.RecordActivityTaskStartedResponse, error) {

	domainEntry, err := e.getActiveDomainEntry(request.DomainUUID)
	if err != nil {
		return nil, err
	}

	domainInfo := domainEntry.GetInfo()

	domainID := domainInfo.ID
	domainName := domainInfo.Name

	execution := workflow.WorkflowExecution{
		WorkflowId: request.WorkflowExecution.WorkflowId,
		RunId:      request.WorkflowExecution.RunId,
	}

	response := &h.RecordActivityTaskStartedResponse{}
	err = e.updateWorkflowExecution(ctx, domainID, execution, false, false,
		func(msBuilder mutableState, tBuilder *timerBuilder) ([]persistence.Task, error) {
			if !msBuilder.IsWorkflowExecutionRunning() {
				return nil, ErrWorkflowCompleted
			}

			scheduleID := request.GetScheduleId()
			requestID := request.GetRequestId()
			ai, isRunning := msBuilder.GetActivityInfo(scheduleID)

			// First check to see if cache needs to be refreshed as we could potentially have stale workflow execution in
			// some extreme cassandra failure cases.
			if !isRunning && scheduleID >= msBuilder.GetNextEventID() {
				e.metricsClient.IncCounter(metrics.HistoryRecordActivityTaskStartedScope, metrics.StaleMutableStateCounter)
				return nil, ErrStaleState
			}

			// Check execution state to make sure task is in the list of outstanding tasks and it is not yet started.  If
			// task is not outstanding than it is most probably a duplicate and complete the task.
			if !isRunning {
				// Looks like ActivityTask already completed as a result of another call.
				// It is OK to drop the task at this point.
				e.logger.Debug("Potentially duplicate task.", tag.TaskID(request.GetTaskId()), tag.WorkflowScheduleID(scheduleID), tag.TaskType(persistence.TransferTaskTypeActivityTask))
				return nil, ErrActivityTaskNotFound
			}

			scheduledEvent, err := msBuilder.GetActivityScheduledEvent(scheduleID)
			if err != nil {
				return nil, err
			}
			response.ScheduledEvent = scheduledEvent
			response.ScheduledTimestampOfThisAttempt = common.Int64Ptr(ai.ScheduledTime.UnixNano())

			if ai.StartedID != common.EmptyEventID {
				// If activity is started as part of the current request scope then return a positive response
				if ai.RequestID == requestID {
					response.StartedTimestamp = common.Int64Ptr(ai.StartedTime.UnixNano())
					response.Attempt = common.Int64Ptr(int64(ai.Attempt))
					return nil, nil
				}

				// Looks like ActivityTask already started as a result of another call.
				// It is OK to drop the task at this point.
				e.logger.Debug("Potentially duplicate task.", tag.TaskID(request.GetTaskId()), tag.WorkflowScheduleID(scheduleID), tag.TaskType(persistence.TransferTaskTypeActivityTask))
				return nil, &h.EventAlreadyStartedError{Message: "Activity task already started."}
			}

			if _, err := msBuilder.AddActivityTaskStartedEvent(
				ai, scheduleID, requestID, request.PollRequest.GetIdentity(),
			); err != nil {
				return nil, err
			}

			response.StartedTimestamp = common.Int64Ptr(ai.StartedTime.UnixNano())
			response.Attempt = common.Int64Ptr(int64(ai.Attempt))
			response.HeartbeatDetails = ai.Details

			response.WorkflowType = msBuilder.GetWorkflowType()
			response.WorkflowDomain = common.StringPtr(domainName)

			// Start a timer for the activity task.
			timerTasks := []persistence.Task{}
			if tt := tBuilder.GetActivityTimerTaskIfNeeded(msBuilder); tt != nil {
				timerTasks = append(timerTasks, tt)
			}

			return timerTasks, nil
		})

	if err != nil {
		return nil, err
	}

	return response, err
}

// ScheduleDecisionTask schedules a decision if no outstanding decision found
func (e *historyEngineImpl) ScheduleDecisionTask(
	ctx ctx.Context,
	req *h.ScheduleDecisionTaskRequest,
) error {
	return e.decisionHandler.handleDecisionTaskScheduled(ctx, req)
}

// RecordDecisionTaskStarted starts a decision
func (e *historyEngineImpl) RecordDecisionTaskStarted(
	ctx ctx.Context,
	request *h.RecordDecisionTaskStartedRequest,
) (*h.RecordDecisionTaskStartedResponse, error) {
	return e.decisionHandler.handleDecisionTaskStarted(ctx, request)
}

// RespondDecisionTaskCompleted completes a decision task
func (e *historyEngineImpl) RespondDecisionTaskCompleted(
	ctx ctx.Context,
	req *h.RespondDecisionTaskCompletedRequest,
) (*h.RespondDecisionTaskCompletedResponse, error) {
	return e.decisionHandler.handleDecisionTaskCompleted(ctx, req)
}

// RespondDecisionTaskFailed fails a decision
func (e *historyEngineImpl) RespondDecisionTaskFailed(
	ctx ctx.Context,
	req *h.RespondDecisionTaskFailedRequest,
) error {
	return e.decisionHandler.handleDecisionTaskFailed(ctx, req)
}

// RespondActivityTaskCompleted completes an activity task.
func (e *historyEngineImpl) RespondActivityTaskCompleted(
	ctx ctx.Context,
	req *h.RespondActivityTaskCompletedRequest,
) error {

	domainEntry, err := e.getActiveDomainEntry(req.DomainUUID)
	if err != nil {
		return err
	}
	domainID := domainEntry.GetInfo().ID

	request := req.CompleteRequest
	token, err0 := e.tokenSerializer.Deserialize(request.TaskToken)
	if err0 != nil {
		return ErrDeserializingToken
	}

	workflowExecution := workflow.WorkflowExecution{
		WorkflowId: common.StringPtr(token.WorkflowID),
		RunId:      common.StringPtr(token.RunID),
	}

	return e.updateWorkflowExecution(ctx, domainID, workflowExecution, false, true,
		func(msBuilder mutableState, tBuilder *timerBuilder) ([]persistence.Task, error) {
			if !msBuilder.IsWorkflowExecutionRunning() {
				return nil, ErrWorkflowCompleted
			}

			scheduleID := token.ScheduleID
			if scheduleID == common.EmptyEventID { // client call CompleteActivityById, so get scheduleID by activityID
				scheduleID, err0 = getScheduleID(token.ActivityID, msBuilder)
				if err0 != nil {
					return nil, err0
				}
			}
			ai, isRunning := msBuilder.GetActivityInfo(scheduleID)

			// First check to see if cache needs to be refreshed as we could potentially have stale workflow execution in
			// some extreme cassandra failure cases.
			if !isRunning && scheduleID >= msBuilder.GetNextEventID() {
				e.metricsClient.IncCounter(metrics.HistoryRespondActivityTaskCompletedScope, metrics.StaleMutableStateCounter)
				return nil, ErrStaleState
			}

			if !isRunning || ai.StartedID == common.EmptyEventID ||
				(token.ScheduleID != common.EmptyEventID && token.ScheduleAttempt != int64(ai.Attempt)) {
				return nil, ErrActivityTaskNotFound
			}

			if _, err := msBuilder.AddActivityTaskCompletedEvent(scheduleID, ai.StartedID, request); err != nil {
				// Unable to add ActivityTaskCompleted event to history
				return nil, &workflow.InternalServiceError{Message: "Unable to add ActivityTaskCompleted event to history."}
			}
			return nil, nil
		})
}

// RespondActivityTaskFailed completes an activity task failure.
func (e *historyEngineImpl) RespondActivityTaskFailed(
	ctx ctx.Context,
	req *h.RespondActivityTaskFailedRequest,
) error {

	domainEntry, err := e.getActiveDomainEntry(req.DomainUUID)
	if err != nil {
		return err
	}
	domainID := domainEntry.GetInfo().ID

	request := req.FailedRequest
	token, err0 := e.tokenSerializer.Deserialize(request.TaskToken)
	if err0 != nil {
		return ErrDeserializingToken
	}

	workflowExecution := workflow.WorkflowExecution{
		WorkflowId: common.StringPtr(token.WorkflowID),
		RunId:      common.StringPtr(token.RunID),
	}

	return e.updateWorkflowExecutionWithAction(ctx, domainID, workflowExecution,
		func(msBuilder mutableState, tBuilder *timerBuilder) (*updateWorkflowAction, error) {
			if !msBuilder.IsWorkflowExecutionRunning() {
				return nil, ErrWorkflowCompleted
			}

			scheduleID := token.ScheduleID
			if scheduleID == common.EmptyEventID { // client call CompleteActivityById, so get scheduleID by activityID
				scheduleID, err0 = getScheduleID(token.ActivityID, msBuilder)
				if err0 != nil {
					return nil, err0
				}
			}
			ai, isRunning := msBuilder.GetActivityInfo(scheduleID)

			// First check to see if cache needs to be refreshed as we could potentially have stale workflow execution in
			// some extreme cassandra failure cases.
			if !isRunning && scheduleID >= msBuilder.GetNextEventID() {
				e.metricsClient.IncCounter(metrics.HistoryRespondActivityTaskFailedScope, metrics.StaleMutableStateCounter)
				return nil, ErrStaleState
			}

			if !isRunning || ai.StartedID == common.EmptyEventID ||
				(token.ScheduleID != common.EmptyEventID && token.ScheduleAttempt != int64(ai.Attempt)) {
				return nil, ErrActivityTaskNotFound
			}

			postActions := &updateWorkflowAction{}
			retryTask := msBuilder.CreateActivityRetryTimer(ai, req.FailedRequest.GetReason())
			if retryTask != nil {
				// need retry
				postActions.timerTasks = append(postActions.timerTasks, retryTask)
			} else {
				// no more retry, and we want to record the failure event
				if _, err := msBuilder.AddActivityTaskFailedEvent(scheduleID, ai.StartedID, request); err != nil {
					// Unable to add ActivityTaskFailed event to history
					return nil, &workflow.InternalServiceError{Message: "Unable to add ActivityTaskFailed event to history."}
				}
				postActions.createDecision = true
			}

			return postActions, nil
		})
}

// RespondActivityTaskCanceled completes an activity task failure.
func (e *historyEngineImpl) RespondActivityTaskCanceled(
	ctx ctx.Context,
	req *h.RespondActivityTaskCanceledRequest,
) error {

	domainEntry, err := e.getActiveDomainEntry(req.DomainUUID)
	if err != nil {
		return err
	}
	domainID := domainEntry.GetInfo().ID

	request := req.CancelRequest
	token, err0 := e.tokenSerializer.Deserialize(request.TaskToken)
	if err0 != nil {
		return ErrDeserializingToken
	}

	workflowExecution := workflow.WorkflowExecution{
		WorkflowId: common.StringPtr(token.WorkflowID),
		RunId:      common.StringPtr(token.RunID),
	}

	return e.updateWorkflowExecution(ctx, domainID, workflowExecution, false, true,
		func(msBuilder mutableState, tBuilder *timerBuilder) ([]persistence.Task, error) {
			if !msBuilder.IsWorkflowExecutionRunning() {
				return nil, ErrWorkflowCompleted
			}

			scheduleID := token.ScheduleID
			if scheduleID == common.EmptyEventID { // client call CompleteActivityById, so get scheduleID by activityID
				scheduleID, err0 = getScheduleID(token.ActivityID, msBuilder)
				if err0 != nil {
					return nil, err0
				}
			}
			ai, isRunning := msBuilder.GetActivityInfo(scheduleID)

			// First check to see if cache needs to be refreshed as we could potentially have stale workflow execution in
			// some extreme cassandra failure cases.
			if !isRunning && scheduleID >= msBuilder.GetNextEventID() {
				e.metricsClient.IncCounter(metrics.HistoryRespondActivityTaskCanceledScope, metrics.StaleMutableStateCounter)
				return nil, ErrStaleState
			}

			if !isRunning || ai.StartedID == common.EmptyEventID ||
				(token.ScheduleID != common.EmptyEventID && token.ScheduleAttempt != int64(ai.Attempt)) {
				return nil, ErrActivityTaskNotFound
			}

			if _, err := msBuilder.AddActivityTaskCanceledEvent(
				scheduleID,
				ai.StartedID,
				ai.CancelRequestID,
				request.Details,
				common.StringDefault(request.Identity)); err != nil {
				// Unable to add ActivityTaskCanceled event to history
				return nil, &workflow.InternalServiceError{Message: "Unable to add ActivityTaskCanceled event to history."}
			}

			return nil, nil
		})

}

// RecordActivityTaskHeartbeat records an hearbeat for a task.
// This method can be used for two purposes.
// - For reporting liveness of the activity.
// - For reporting progress of the activity, this can be done even if the liveness is not configured.
func (e *historyEngineImpl) RecordActivityTaskHeartbeat(
	ctx ctx.Context,
	req *h.RecordActivityTaskHeartbeatRequest,
) (*workflow.RecordActivityTaskHeartbeatResponse, error) {

	domainEntry, err := e.getActiveDomainEntry(req.DomainUUID)
	if err != nil {
		return nil, err
	}
	domainID := domainEntry.GetInfo().ID

	request := req.HeartbeatRequest
	token, err0 := e.tokenSerializer.Deserialize(request.TaskToken)
	if err0 != nil {
		return nil, ErrDeserializingToken
	}

	workflowExecution := workflow.WorkflowExecution{
		WorkflowId: common.StringPtr(token.WorkflowID),
		RunId:      common.StringPtr(token.RunID),
	}

	var cancelRequested bool
	err = e.updateWorkflowExecution(ctx, domainID, workflowExecution, false, false,
		func(msBuilder mutableState, tBuilder *timerBuilder) ([]persistence.Task, error) {
			if !msBuilder.IsWorkflowExecutionRunning() {
				e.logger.Debug("Heartbeat failed")
				return nil, ErrWorkflowCompleted
			}

			scheduleID := token.ScheduleID
			if scheduleID == common.EmptyEventID { // client call RecordActivityHeartbeatByID, so get scheduleID by activityID
				scheduleID, err0 = getScheduleID(token.ActivityID, msBuilder)
				if err0 != nil {
					return nil, err0
				}
			}
			ai, isRunning := msBuilder.GetActivityInfo(scheduleID)

			// First check to see if cache needs to be refreshed as we could potentially have stale workflow execution in
			// some extreme cassandra failure cases.
			if !isRunning && scheduleID >= msBuilder.GetNextEventID() {
				e.metricsClient.IncCounter(metrics.HistoryRecordActivityTaskHeartbeatScope, metrics.StaleMutableStateCounter)
				return nil, ErrStaleState
			}

			if !isRunning || ai.StartedID == common.EmptyEventID ||
				(token.ScheduleID != common.EmptyEventID && token.ScheduleAttempt != int64(ai.Attempt)) {
				return nil, ErrActivityTaskNotFound
			}

			cancelRequested = ai.CancelRequested

			e.logger.Debug(fmt.Sprintf("Activity HeartBeat: scheduleEventID: %v, ActivityInfo: %+v, CancelRequested: %v",
				scheduleID, ai, cancelRequested))

			// Save progress and last HB reported time.
			msBuilder.UpdateActivityProgress(ai, request)

			return nil, nil
		})

	if err != nil {
		return &workflow.RecordActivityTaskHeartbeatResponse{}, err
	}

	return &workflow.RecordActivityTaskHeartbeatResponse{CancelRequested: common.BoolPtr(cancelRequested)}, nil
}

// RequestCancelWorkflowExecution records request cancellation event for workflow execution
func (e *historyEngineImpl) RequestCancelWorkflowExecution(
	ctx ctx.Context,
	req *h.RequestCancelWorkflowExecutionRequest,
) error {

	domainEntry, err := e.getActiveDomainEntry(req.DomainUUID)
	if err != nil {
		return err
	}
	domainID := domainEntry.GetInfo().ID

	request := req.CancelRequest
	parentExecution := req.ExternalWorkflowExecution
	childWorkflowOnly := req.GetChildWorkflowOnly()
	execution := workflow.WorkflowExecution{
		WorkflowId: request.WorkflowExecution.WorkflowId,
		RunId:      request.WorkflowExecution.RunId,
	}

	return e.updateWorkflowExecution(ctx, domainID, execution, false, true,
		func(msBuilder mutableState, tBuilder *timerBuilder) ([]persistence.Task, error) {
			if !msBuilder.IsWorkflowExecutionRunning() {
				return nil, ErrWorkflowCompleted
			}

			executionInfo := msBuilder.GetExecutionInfo()
			if childWorkflowOnly {
				parentWorkflowID := executionInfo.ParentWorkflowID
				parentRunID := executionInfo.ParentRunID
				if parentExecution.GetWorkflowId() != parentWorkflowID ||
					parentExecution.GetRunId() != parentRunID {
					return nil, ErrWorkflowParent
				}
			}

			isCancelRequested, cancelRequestID := msBuilder.IsCancelRequested()
			if isCancelRequested {
				cancelRequest := req.CancelRequest
				if cancelRequest.RequestId != nil {
					requestID := *cancelRequest.RequestId
					if requestID != "" && cancelRequestID == requestID {
						return nil, nil
					}
				}
				// if we consider workflow cancellation idempotent, then this error is redundant
				// this error maybe useful if this API is invoked by external, not decision from transfer queue
				return nil, ErrCancellationAlreadyRequested
			}

			if _, err := msBuilder.AddWorkflowExecutionCancelRequestedEvent("", req); err != nil {
				return nil, &workflow.InternalServiceError{Message: "Unable to cancel workflow execution."}
			}

			return nil, nil
		})
}

func (e *historyEngineImpl) SignalWorkflowExecution(
	ctx ctx.Context,
	signalRequest *h.SignalWorkflowExecutionRequest,
) error {

	domainEntry, err := e.getActiveDomainEntry(signalRequest.DomainUUID)
	if err != nil {
		return err
	}
	domainID := domainEntry.GetInfo().ID

	request := signalRequest.SignalRequest
	parentExecution := signalRequest.ExternalWorkflowExecution
	childWorkflowOnly := signalRequest.GetChildWorkflowOnly()
	execution := workflow.WorkflowExecution{
		WorkflowId: request.WorkflowExecution.WorkflowId,
		RunId:      request.WorkflowExecution.RunId,
	}

	return e.updateWorkflowExecutionWithAction(ctx, domainID, execution, func(msBuilder mutableState, tBuilder *timerBuilder) (*updateWorkflowAction, error) {
		executionInfo := msBuilder.GetExecutionInfo()
		createDecisionTask := true
		// Do not create decision task when the workflow is cron and the cron has not been started yet
		if msBuilder.GetExecutionInfo().CronSchedule != "" && !msBuilder.HasProcessedOrPendingDecisionTask() {
			createDecisionTask = false
		}
		postActions := &updateWorkflowAction{
			deleteWorkflow: false,
			createDecision: createDecisionTask,
			timerTasks:     nil,
		}

		if !msBuilder.IsWorkflowExecutionRunning() {
			return nil, ErrWorkflowCompleted
		}

		maxAllowedSignals := e.config.MaximumSignalsPerExecution(domainEntry.GetInfo().Name)
		if maxAllowedSignals > 0 && int(executionInfo.SignalCount) >= maxAllowedSignals {
			e.logger.Info("Execution limit reached for maximum signals", tag.WorkflowSignalCount(executionInfo.SignalCount),
				tag.WorkflowID(execution.GetWorkflowId()),
				tag.WorkflowRunID(execution.GetRunId()),
				tag.WorkflowDomainID(domainID))
			return nil, ErrSignalsLimitExceeded
		}

		if childWorkflowOnly {
			parentWorkflowID := executionInfo.ParentWorkflowID
			parentRunID := executionInfo.ParentRunID
			if parentExecution.GetWorkflowId() != parentWorkflowID ||
				parentExecution.GetRunId() != parentRunID {
				return nil, ErrWorkflowParent
			}
		}

		// deduplicate by request id for signal decision
		if requestID := request.GetRequestId(); requestID != "" {
			if msBuilder.IsSignalRequested(requestID) {
				return postActions, nil
			}
			msBuilder.AddSignalRequested(requestID)
		}

		if _, err := msBuilder.AddWorkflowExecutionSignaled(
			request.GetSignalName(),
			request.GetInput(),
			request.GetIdentity()); err != nil {
			return nil, &workflow.InternalServiceError{Message: "Unable to signal workflow execution."}
		}

		return postActions, nil
	})
}

func (e *historyEngineImpl) SignalWithStartWorkflowExecution(
	ctx ctx.Context,
	signalWithStartRequest *h.SignalWithStartWorkflowExecutionRequest,
) (retResp *workflow.StartWorkflowExecutionResponse, retError error) {

	domainEntry, err := e.getActiveDomainEntry(signalWithStartRequest.DomainUUID)
	if err != nil {
		return nil, err
	}
	domainID := domainEntry.GetInfo().ID

	sRequest := signalWithStartRequest.SignalWithStartRequest
	execution := workflow.WorkflowExecution{
		WorkflowId: sRequest.WorkflowId,
	}

	var prevMutableState mutableState
	attempt := 0

	context, release, err0 := e.historyCache.getOrCreateWorkflowExecution(ctx, domainID, execution)

	if err0 == nil {
		defer func() { release(retError) }()
	Just_Signal_Loop:
		for ; attempt < conditionalRetryCount; attempt++ {
			// workflow not exist, will create workflow then signal
			msBuilder, err1 := context.loadWorkflowExecution()
			if err1 != nil {
				if _, ok := err1.(*workflow.EntityNotExistsError); ok {
					break
				}
				return nil, err1
			}
			// workflow exist but not running, will restart workflow then signal
			if !msBuilder.IsWorkflowExecutionRunning() {
				prevMutableState = msBuilder
				break
			}

			executionInfo := msBuilder.GetExecutionInfo()
			maxAllowedSignals := e.config.MaximumSignalsPerExecution(domainEntry.GetInfo().Name)
			if maxAllowedSignals > 0 && int(executionInfo.SignalCount) >= maxAllowedSignals {
				e.logger.Info("Execution limit reached for maximum signals", tag.WorkflowSignalCount(executionInfo.SignalCount),
					tag.WorkflowID(execution.GetWorkflowId()),
					tag.WorkflowRunID(execution.GetRunId()),
					tag.WorkflowDomainID(domainID))
				return nil, ErrSignalsLimitExceeded
			}

			if _, err := msBuilder.AddWorkflowExecutionSignaled(
				sRequest.GetSignalName(),
				sRequest.GetSignalInput(),
				sRequest.GetIdentity()); err != nil {
				return nil, &workflow.InternalServiceError{Message: "Unable to signal workflow execution."}
			}

			var transferTasks []persistence.Task
			var timerTasks []persistence.Task
			// Create a transfer task to schedule a decision task
			if !msBuilder.HasPendingDecisionTask() {
				di, err := msBuilder.AddDecisionTaskScheduledEvent()
				if err != nil {
					return nil, &workflow.InternalServiceError{Message: "Failed to add decision scheduled event."}
				}
				transferTasks = append(transferTasks, &persistence.DecisionTask{
					DomainID:   domainID,
					TaskList:   di.TaskList,
					ScheduleID: di.ScheduleID,
				})
				if msBuilder.IsStickyTaskListEnabled() {
					tBuilder := e.getTimerBuilder(context.getExecution())
					stickyTaskTimeoutTimer := tBuilder.AddScheduleToStartDecisionTimoutTask(di.ScheduleID, di.Attempt,
						executionInfo.StickyScheduleToStartTimeout)
					timerTasks = append(timerTasks, stickyTaskTimeoutTimer)
				}
			}

			// We apply the update to execution using optimistic concurrency.  If it fails due to a conflict then reload
			// the history and try the operation again.
			msBuilder.AddTransferTasks(transferTasks...)
			msBuilder.AddTimerTasks(timerTasks...)
			if err := context.updateWorkflowExecutionAsActive(e.shard.GetTimeSource().Now()); err != nil {
				if err == ErrConflict {
					continue Just_Signal_Loop
				}
				return nil, err
			}
			return &workflow.StartWorkflowExecutionResponse{RunId: context.getExecution().RunId}, nil
		} // end for Just_Signal_Loop
		if attempt == conditionalRetryCount {
			return nil, ErrMaxAttemptsExceeded
		}
	} else {
		if _, ok := err0.(*workflow.EntityNotExistsError); !ok {
			return nil, err0
		}
		// workflow not exist, will create workflow then signal
	}

	// Start workflow and signal
	startRequest := getStartRequest(domainID, sRequest)
	request := startRequest.StartRequest
	err = validateStartWorkflowExecutionRequest(request, e.config.MaxIDLengthLimit())
	if err != nil {
		return nil, err
	}
	e.overrideStartWorkflowExecutionRequest(domainEntry, request)

	workflowID := request.GetWorkflowId()
	// grab the current context as a lock, nothing more
	_, currentRelease, err := e.historyCache.getOrCreateCurrentWorkflowExecution(
		ctx,
		domainID,
		workflowID,
	)
	if err != nil {
		return nil, err
	}
	defer func() { currentRelease(retError) }()

	execution = workflow.WorkflowExecution{
		WorkflowId: common.StringPtr(workflowID),
		RunId:      common.StringPtr(uuid.New()),
	}

	clusterMetadata := e.shard.GetService().GetClusterMetadata()
	msBuilder := e.createMutableState(clusterMetadata, domainEntry)
	var eventStoreVersion int32
	if e.config.EnableEventsV2(request.GetDomain()) {
		eventStoreVersion = persistence.EventStoreVersionV2
	}
	if eventStoreVersion == persistence.EventStoreVersionV2 {
		if err = msBuilder.SetHistoryTree(*execution.RunId); err != nil {
			return nil, err
		}
	}

	if prevMutableState != nil {
		prevLastWriteVersion, err := prevMutableState.GetLastWriteVersion()
		if err != nil {
			return nil, err
		}
		if prevLastWriteVersion > msBuilder.GetCurrentVersion() {
			return nil, ce.NewDomainNotActiveError(
				domainEntry.GetInfo().Name,
				clusterMetadata.GetCurrentClusterName(),
				clusterMetadata.ClusterNameForFailoverVersion(prevLastWriteVersion),
			)
		}
		policy := workflow.WorkflowIdReusePolicyAllowDuplicate
		if request.WorkflowIdReusePolicy != nil {
			policy = *request.WorkflowIdReusePolicy
		}

		err = e.applyWorkflowIDReusePolicyForSigWithStart(prevMutableState.GetExecutionInfo(), domainID, execution, policy)
		if err != nil {
			return nil, err
		}
	}

	// Generate first decision task event.
	taskList := request.TaskList.GetName()
	// Add WF start event
	_, err = msBuilder.AddWorkflowExecutionStartedEvent(domainEntry, execution, startRequest)
	if err != nil {
		return nil, &workflow.InternalServiceError{Message: "Failed to add workflow execution started event."}
	}
	// Add signal event
	if _, err := msBuilder.AddWorkflowExecutionSignaled(
		sRequest.GetSignalName(),
		sRequest.GetSignalInput(),
		sRequest.GetIdentity()); err != nil {
		return nil, &workflow.InternalServiceError{Message: "Failed to add workflow execution signaled event."}
	}
	// first decision task
	var transferTasks []persistence.Task
	transferTasks, _, err = e.generateFirstDecisionTask(domainID, msBuilder, startRequest.ParentExecutionInfo, taskList, 0)
	if err != nil {
		return nil, err
	}

	// first timer task
	duration := time.Duration(*request.ExecutionStartToCloseTimeoutSeconds) * time.Second
	timerTasks := []persistence.Task{&persistence.WorkflowTimeoutTask{
		VisibilityTimestamp: e.shard.GetTimeSource().Now().Add(duration),
	}}

	context = newWorkflowExecutionContext(domainID, execution, e.shard, e.executionManager, e.logger)
	msBuilder.AddTransferTasks(transferTasks...)
	msBuilder.AddTimerTasks(timerTasks...)

	now := e.timeSource.Now()
	newWorkflow, newWorkflowEventsSeq, err := msBuilder.CloseTransactionAsSnapshot(
		now,
		transactionPolicyActive,
	)
	if err != nil {
		return nil, err
	}
	historySize, err := context.persistFirstWorkflowEvents(newWorkflowEventsSeq[0])
	if err != nil {
		return nil, err
	}

	createMode := persistence.CreateWorkflowModeBrandNew
	prevRunID := ""
	prevLastWriteVersion := int64(0)
	if prevMutableState != nil {
		createMode = persistence.CreateWorkflowModeWorkflowIDReuse
		prevRunID = prevMutableState.GetExecutionInfo().RunID
		prevLastWriteVersion, err = prevMutableState.GetLastWriteVersion()
		if err != nil {
			return nil, err
		}
	}
	err = context.createWorkflowExecution(
		newWorkflow, historySize, now,
		createMode, prevRunID, prevLastWriteVersion,
	)

	if t, ok := err.(*persistence.WorkflowExecutionAlreadyStartedError); ok {
		currentBranchToken, getTokenErr := msBuilder.GetCurrentBranchToken()
		if getTokenErr != nil {
			return nil, getTokenErr
		}
		e.deleteEvents(domainID, execution, eventStoreVersion, currentBranchToken)
		if t.StartRequestID == *request.RequestId {
			return &workflow.StartWorkflowExecutionResponse{
				RunId: common.StringPtr(t.RunID),
			}, nil
			// delete history is expected here because duplicate start request will create history with different rid
		}
		return nil, err
	}

	if err != nil {
		return nil, err
	}
	return &workflow.StartWorkflowExecutionResponse{
		RunId: execution.RunId,
	}, nil
}

// RemoveSignalMutableState remove the signal request id in signal_requested for deduplicate
func (e *historyEngineImpl) RemoveSignalMutableState(
	ctx ctx.Context,
	request *h.RemoveSignalMutableStateRequest,
) error {

	domainEntry, err := e.getActiveDomainEntry(request.DomainUUID)
	if err != nil {
		return err
	}
	domainID := domainEntry.GetInfo().ID

	execution := workflow.WorkflowExecution{
		WorkflowId: request.WorkflowExecution.WorkflowId,
		RunId:      request.WorkflowExecution.RunId,
	}

	return e.updateWorkflowExecution(ctx, domainID, execution, false, false,
		func(msBuilder mutableState, tBuilder *timerBuilder) ([]persistence.Task, error) {
			if !msBuilder.IsWorkflowExecutionRunning() {
				return nil, ErrWorkflowCompleted
			}

			msBuilder.DeleteSignalRequested(request.GetRequestId())

			return nil, nil
		})
}

func (e *historyEngineImpl) TerminateWorkflowExecution(
	ctx ctx.Context,
	terminateRequest *h.TerminateWorkflowExecutionRequest,
) error {

	domainEntry, err := e.getActiveDomainEntry(terminateRequest.DomainUUID)
	if err != nil {
		return err
	}
	domainID := domainEntry.GetInfo().ID

	request := terminateRequest.TerminateRequest
	execution := workflow.WorkflowExecution{
		WorkflowId: request.WorkflowExecution.WorkflowId,
		RunId:      request.WorkflowExecution.RunId,
	}

	return e.updateWorkflowExecution(ctx, domainID, execution, true, false,
		func(msBuilder mutableState, tBuilder *timerBuilder) ([]persistence.Task, error) {
			if !msBuilder.IsWorkflowExecutionRunning() {
				return nil, ErrWorkflowCompleted
			}

			if _, err := msBuilder.AddWorkflowExecutionTerminatedEvent(
				request.GetReason(),
				request.GetDetails(),
				request.GetIdentity(),
			); err != nil {
				return nil, &workflow.InternalServiceError{Message: "Unable to terminate workflow execution."}
			}

			return nil, nil
		})
}

// RecordChildExecutionCompleted records the completion of child execution into parent execution history
func (e *historyEngineImpl) RecordChildExecutionCompleted(
	ctx ctx.Context,
	completionRequest *h.RecordChildExecutionCompletedRequest,
) error {

	domainEntry, err := e.getActiveDomainEntry(completionRequest.DomainUUID)
	if err != nil {
		return err
	}
	domainID := domainEntry.GetInfo().ID

	execution := workflow.WorkflowExecution{
		WorkflowId: completionRequest.WorkflowExecution.WorkflowId,
		RunId:      completionRequest.WorkflowExecution.RunId,
	}

	return e.updateWorkflowExecution(ctx, domainID, execution, false, true,
		func(msBuilder mutableState, tBuilder *timerBuilder) ([]persistence.Task, error) {
			if !msBuilder.IsWorkflowExecutionRunning() {
				return nil, ErrWorkflowCompleted
			}

			initiatedID := *completionRequest.InitiatedId
			completedExecution := completionRequest.CompletedExecution
			completionEvent := completionRequest.CompletionEvent

			// Check mutable state to make sure child execution is in pending child executions
			ci, isRunning := msBuilder.GetChildExecutionInfo(initiatedID)
			if !isRunning || ci.StartedID == common.EmptyEventID {
				return nil, &workflow.EntityNotExistsError{Message: "Pending child execution not found."}
			}

			switch *completionEvent.EventType {
			case workflow.EventTypeWorkflowExecutionCompleted:
				attributes := completionEvent.WorkflowExecutionCompletedEventAttributes
				_, err = msBuilder.AddChildWorkflowExecutionCompletedEvent(initiatedID, completedExecution, attributes)
			case workflow.EventTypeWorkflowExecutionFailed:
				attributes := completionEvent.WorkflowExecutionFailedEventAttributes
				_, err = msBuilder.AddChildWorkflowExecutionFailedEvent(initiatedID, completedExecution, attributes)
			case workflow.EventTypeWorkflowExecutionCanceled:
				attributes := completionEvent.WorkflowExecutionCanceledEventAttributes
				_, err = msBuilder.AddChildWorkflowExecutionCanceledEvent(initiatedID, completedExecution, attributes)
			case workflow.EventTypeWorkflowExecutionTerminated:
				attributes := completionEvent.WorkflowExecutionTerminatedEventAttributes
				_, err = msBuilder.AddChildWorkflowExecutionTerminatedEvent(initiatedID, completedExecution, attributes)
			case workflow.EventTypeWorkflowExecutionTimedOut:
				attributes := completionEvent.WorkflowExecutionTimedOutEventAttributes
				_, err = msBuilder.AddChildWorkflowExecutionTimedOutEvent(initiatedID, completedExecution, attributes)
			}

			return nil, err
		})
}

func (e *historyEngineImpl) ReplicateEvents(
	ctx ctx.Context,
	replicateRequest *h.ReplicateEventsRequest,
) error {

	return e.replicator.ApplyEvents(ctx, replicateRequest)
}

func (e *historyEngineImpl) ReplicateRawEvents(
	ctx ctx.Context,
	replicateRequest *h.ReplicateRawEventsRequest,
) error {

	return e.replicator.ApplyRawEvents(ctx, replicateRequest)
}

func (e *historyEngineImpl) SyncShardStatus(
	ctx ctx.Context,
	request *h.SyncShardStatusRequest,
) error {

	clusterName := request.GetSourceCluster()
	now := time.Unix(0, request.GetTimestamp())

	// here there are 3 main things
	// 1. update the view of remote cluster's shard time
	// 2. notify the timer gate in the timer queue standby processor
	// 3, notify the transfer (essentially a no op, just put it here so it looks symmetric)
	e.shard.SetCurrentTime(clusterName, now)
	e.txProcessor.NotifyNewTask(clusterName, []persistence.Task{})
	e.timerProcessor.NotifyNewTimers(clusterName, []persistence.Task{})
	return nil
}

func (e *historyEngineImpl) SyncActivity(
	ctx ctx.Context,
	request *h.SyncActivityRequest,
) (retError error) {

	return e.replicator.SyncActivity(ctx, request)
}

func (e *historyEngineImpl) ResetWorkflowExecution(
	ctx ctx.Context,
	resetRequest *h.ResetWorkflowExecutionRequest,
) (response *workflow.ResetWorkflowExecutionResponse, retError error) {

	domainEntry, retError := e.getActiveDomainEntry(resetRequest.DomainUUID)
	if retError != nil {
		return
	}
	domainID := domainEntry.GetInfo().ID

	request := resetRequest.ResetRequest
	if request == nil || request.WorkflowExecution == nil || len(request.WorkflowExecution.GetRunId()) == 0 || len(request.WorkflowExecution.GetWorkflowId()) == 0 {
		retError = &workflow.BadRequestError{
			Message: "Require workflowId and runId.",
		}
		return
	}
	if request.GetDecisionFinishEventId() <= common.FirstEventID {
		retError = &workflow.BadRequestError{
			Message: "Decision finish ID must be > 1.",
		}
		return
	}
	baseExecution := workflow.WorkflowExecution{
		WorkflowId: request.WorkflowExecution.WorkflowId,
		RunId:      request.WorkflowExecution.RunId,
	}

	baseContext, baseRelease, retError := e.historyCache.getOrCreateWorkflowExecution(ctx, domainID, baseExecution)
	if retError != nil {
		return
	}
	defer func() { baseRelease(retError) }()

	baseMutableState, retError := baseContext.loadWorkflowExecution()
	if retError != nil {
		return
	}

	// also load the current run of the workflow, it can be different from the base runID
	resp, retError := e.executionManager.GetCurrentExecution(&persistence.GetCurrentExecutionRequest{
		DomainID:   domainID,
		WorkflowID: request.WorkflowExecution.GetWorkflowId(),
	})
	if retError != nil {
		return
	}

	var currMutableState mutableState
	var currContext workflowExecutionContext
	var currExecution workflow.WorkflowExecution
	if resp.RunID == baseExecution.GetRunId() {
		currContext = baseContext
		currMutableState = baseMutableState
		currExecution = baseExecution
	} else {
		currExecution = workflow.WorkflowExecution{
			WorkflowId: request.WorkflowExecution.WorkflowId,
			RunId:      common.StringPtr(resp.RunID),
		}
		var currRelease func(err error)
		currContext, currRelease, retError = e.historyCache.getOrCreateWorkflowExecution(ctx, domainID, currExecution)
		if retError != nil {
			return
		}
		defer func() { currRelease(retError) }()
		currMutableState, retError = currContext.loadWorkflowExecution()
		if retError != nil {
			return
		}
	}

	// dedup by requestID
	if currMutableState.GetExecutionInfo().CreateRequestID == request.GetRequestId() {
		response = &workflow.ResetWorkflowExecutionResponse{
			RunId: currExecution.RunId,
		}
		e.logger.Info("Duplicated reset request",
			tag.WorkflowID(currExecution.GetWorkflowId()),
			tag.WorkflowRunID(currExecution.GetRunId()),
			tag.WorkflowDomainID(domainID))
		return
	}

	return e.resetor.ResetWorkflowExecution(ctx, request, baseContext, baseMutableState, currContext, currMutableState)
}

func (e *historyEngineImpl) DeleteExecutionFromVisibility(
	task *persistence.TimerTaskInfo,
) error {

	request := &persistence.VisibilityDeleteWorkflowExecutionRequest{
		DomainID:   task.DomainID,
		WorkflowID: task.WorkflowID,
		RunID:      task.RunID,
		TaskID:     task.TaskID,
	}
	return e.visibilityMgr.DeleteWorkflowExecution(request) // delete from db
}

type updateWorkflowAction struct {
	noop           bool
	deleteWorkflow bool
	createDecision bool
	timerTasks     []persistence.Task
	transferTasks  []persistence.Task
}

func (e *historyEngineImpl) updateWorkflowExecutionWithAction(
	ctx ctx.Context,
	domainID string,
	execution workflow.WorkflowExecution,
	action func(builder mutableState, tBuilder *timerBuilder) (*updateWorkflowAction, error),
) (retError error) {

	context, release, err0 := e.historyCache.getOrCreateWorkflowExecution(ctx, domainID, execution)
	if err0 != nil {
		return err0
	}
	defer func() { release(retError) }()

Update_History_Loop:
	for attempt := 0; attempt < conditionalRetryCount; attempt++ {
		msBuilder, err1 := context.loadWorkflowExecution()
		if err1 != nil {
			return err1
		}
		tBuilder := e.getTimerBuilder(context.getExecution())

		// conduct caller action
		postActions, err := action(msBuilder, tBuilder)
		if err != nil {
			if err == ErrStaleState {
				// Handler detected that cached workflow mutable could potentially be stale
				// Reload workflow execution history
				context.clear()
				continue Update_History_Loop
			}

			// Returned error back to the caller
			return err
		}
		if postActions.noop {
			return nil
		}

		transferTasks, timerTasks := postActions.transferTasks, postActions.timerTasks
		if postActions.deleteWorkflow {
			tranT, timerT, err := getWorkflowCleanupTasks(
				e.shard.GetDomainCache(),
				domainID,
				execution.GetWorkflowId(),
				tBuilder)
			if err != nil {
				return err
			}
			transferTasks = append(transferTasks, tranT)
			timerTasks = append(timerTasks, timerT)
		}

		if postActions.createDecision {
			// Create a transfer task to schedule a decision task
			if !msBuilder.HasPendingDecisionTask() {
				di, err := msBuilder.AddDecisionTaskScheduledEvent()
				if err != nil {
					return &workflow.InternalServiceError{Message: "Failed to add decision scheduled event."}
				}
				transferTasks = append(transferTasks, &persistence.DecisionTask{
					DomainID:   domainID,
					TaskList:   di.TaskList,
					ScheduleID: di.ScheduleID,
				})
				if msBuilder.IsStickyTaskListEnabled() {
					tBuilder := e.getTimerBuilder(context.getExecution())
					stickyTaskTimeoutTimer := tBuilder.AddScheduleToStartDecisionTimoutTask(di.ScheduleID, di.Attempt,
						msBuilder.GetExecutionInfo().StickyScheduleToStartTimeout)
					timerTasks = append(timerTasks, stickyTaskTimeoutTimer)
				}
			}
		}

		// We apply the update to execution using optimistic concurrency.  If it fails due to a conflict then reload
		// the history and try the operation again.
		msBuilder.AddTransferTasks(transferTasks...)
		msBuilder.AddTimerTasks(timerTasks...)
		err = context.updateWorkflowExecutionAsActive(e.shard.GetTimeSource().Now())
		if err == ErrConflict {
			continue Update_History_Loop
		}
		return err
	}
	return ErrMaxAttemptsExceeded
}

func (e *historyEngineImpl) updateWorkflowExecution(
	ctx ctx.Context,
	domainID string,
	execution workflow.WorkflowExecution,
	createDeletionTask bool,
	createDecisionTask bool,
	action func(builder mutableState, tBuilder *timerBuilder) ([]persistence.Task, error),
) error {

	return e.updateWorkflowExecutionWithAction(ctx, domainID, execution,
		func(builder mutableState, tBuilder *timerBuilder) (*updateWorkflowAction, error) {
			timerTasks, err := action(builder, tBuilder)
			if err != nil {
				return nil, err
			}
			postActions := &updateWorkflowAction{
				deleteWorkflow: createDeletionTask,
				createDecision: createDecisionTask,
				timerTasks:     timerTasks,
			}
			return postActions, nil
		})
}

func getWorkflowCleanupTasks(
	domainCache cache.DomainCache,
	domainID, workflowID string,
	tBuilder *timerBuilder,
) (persistence.Task, persistence.Task, error) {

	var retentionInDays int32
	domainEntry, err := domainCache.GetDomainByID(domainID)
	if err != nil {
		if _, ok := err.(*workflow.EntityNotExistsError); !ok {
			return nil, nil, err
		}
	} else {
		retentionInDays = domainEntry.GetRetentionDays(workflowID)
	}
	deleteTask := createDeleteHistoryEventTimerTask(tBuilder, retentionInDays)
	return &persistence.CloseExecutionTask{}, deleteTask, nil
}

func createDeleteHistoryEventTimerTask(
	tBuilder *timerBuilder,
	retentionInDays int32,
) *persistence.DeleteHistoryEventTask {

	retention := time.Duration(retentionInDays) * time.Hour * 24
	if tBuilder != nil {
		return tBuilder.createDeleteHistoryEventTimerTask(retention)
	}
	expiryTime := clock.NewRealTimeSource().Now().Add(retention)
	return &persistence.DeleteHistoryEventTask{
		VisibilityTimestamp: expiryTime,
	}
}

func (e *historyEngineImpl) deleteEvents(
	domainID string,
	execution workflow.WorkflowExecution,
	eventStoreVersion int32,
	branchToken []byte,
) {

	// We created the history events but failed to create workflow execution, so cleanup the history which could cause
	// us to leak history events which are never cleaned up. Cleaning up the events is absolutely safe here as they
	// are always created for a unique run_id which is not visible beyond this call yet.
	// TODO: Handle error on deletion of execution history
	if eventStoreVersion == persistence.EventStoreVersionV2 {
		e.historyV2Mgr.DeleteHistoryBranch(&persistence.DeleteHistoryBranchRequest{
			BranchToken: branchToken,
			ShardID:     common.IntPtr(e.shard.GetShardID()),
		})
	} else {
		e.historyMgr.DeleteWorkflowExecutionHistory(&persistence.DeleteWorkflowExecutionHistoryRequest{
			DomainID:  domainID,
			Execution: execution,
		})
	}
}

func (e *historyEngineImpl) failDecision(
	context workflowExecutionContext,
	scheduleID int64,
	startedID int64,
	cause workflow.DecisionTaskFailedCause,
	details []byte,
	request *workflow.RespondDecisionTaskCompletedRequest,
) (mutableState, error) {

	// Clear any updates we have accumulated so far
	context.clear()

	// Reload workflow execution so we can apply the decision task failure event
	msBuilder, err := context.loadWorkflowExecution()
	if err != nil {
		return nil, err
	}

	if _, err = msBuilder.AddDecisionTaskFailedEvent(
		scheduleID, startedID, cause, details, request.GetIdentity(), "", "", "", 0,
	); err != nil {
		return nil, err
	}

	// Return new builder back to the caller for further updates
	return msBuilder, nil
}

func (e *historyEngineImpl) getTimerBuilder(
	we *workflow.WorkflowExecution,
) *timerBuilder {
	return newTimerBuilder(clock.NewRealTimeSource())
}

func (e *historyEngineImpl) NotifyNewHistoryEvent(
	event *historyEventNotification,
) {

	e.historyEventNotifier.NotifyNewHistoryEvent(event)
}

func (e *historyEngineImpl) NotifyNewTransferTasks(
	tasks []persistence.Task,
) {

	if len(tasks) > 0 {
		task := tasks[0]
		clusterName := e.clusterMetadata.ClusterNameForFailoverVersion(task.GetVersion())
		e.txProcessor.NotifyNewTask(clusterName, tasks)
	}
}

func (e *historyEngineImpl) NotifyNewReplicationTasks(
	tasks []persistence.Task,
) {

	if len(tasks) > 0 {
		e.replicatorProcessor.notifyNewTask()
	}
}

func (e *historyEngineImpl) NotifyNewTimerTasks(
	tasks []persistence.Task,
) {

	if len(tasks) > 0 {
		task := tasks[0]
		clusterName := e.clusterMetadata.ClusterNameForFailoverVersion(task.GetVersion())
		e.timerProcessor.NotifyNewTimers(clusterName, tasks)
	}
}

func validateStartWorkflowExecutionRequest(
	request *workflow.StartWorkflowExecutionRequest,
	maxIDLengthLimit int,
) error {

	if len(request.GetRequestId()) == 0 {
		return &workflow.BadRequestError{Message: "Missing request ID."}
	}
	if request.ExecutionStartToCloseTimeoutSeconds == nil || request.GetExecutionStartToCloseTimeoutSeconds() <= 0 {
		return &workflow.BadRequestError{Message: "Missing or invalid ExecutionStartToCloseTimeoutSeconds."}
	}
	if request.TaskStartToCloseTimeoutSeconds == nil || request.GetTaskStartToCloseTimeoutSeconds() <= 0 {
		return &workflow.BadRequestError{Message: "Missing or invalid TaskStartToCloseTimeoutSeconds."}
	}
	if request.TaskList == nil || request.TaskList.Name == nil || request.TaskList.GetName() == "" {
		return &workflow.BadRequestError{Message: "Missing Tasklist."}
	}
	if request.WorkflowType == nil || request.WorkflowType.Name == nil || request.WorkflowType.GetName() == "" {
		return &workflow.BadRequestError{Message: "Missing WorkflowType."}
	}
	if len(request.GetDomain()) > maxIDLengthLimit {
		return &workflow.BadRequestError{Message: "Domain exceeds length limit."}
	}
	if len(request.GetWorkflowId()) > maxIDLengthLimit {
		return &workflow.BadRequestError{Message: "WorkflowId exceeds length limit."}
	}
	if len(request.TaskList.GetName()) > maxIDLengthLimit {
		return &workflow.BadRequestError{Message: "TaskList exceeds length limit."}
	}
	if len(request.WorkflowType.GetName()) > maxIDLengthLimit {
		return &workflow.BadRequestError{Message: "WorkflowType exceeds length limit."}
	}

	return common.ValidateRetryPolicy(request.RetryPolicy)
}

func (e *historyEngineImpl) overrideStartWorkflowExecutionRequest(
	domainEntry *cache.DomainCacheEntry,
	request *workflow.StartWorkflowExecutionRequest,
) {

	maxDecisionStartToCloseTimeoutSeconds := int32(e.config.MaxDecisionStartToCloseSeconds(
		domainEntry.GetInfo().Name,
	))

	if request.GetTaskStartToCloseTimeoutSeconds() > maxDecisionStartToCloseTimeoutSeconds {
		e.throttledLogger.WithTags(
			tag.WorkflowDomainID(domainEntry.GetInfo().ID),
			tag.WorkflowID(request.GetWorkflowId()),
			tag.WorkflowDecisionTimeoutSeconds(request.GetTaskStartToCloseTimeoutSeconds()),
		).Info("force override decision start to close timeout due to decision timout too large")
		request.TaskStartToCloseTimeoutSeconds = common.Int32Ptr(maxDecisionStartToCloseTimeoutSeconds)
	}

	if request.GetTaskStartToCloseTimeoutSeconds() > request.GetExecutionStartToCloseTimeoutSeconds() {
		e.throttledLogger.WithTags(
			tag.WorkflowDomainID(domainEntry.GetInfo().ID),
			tag.WorkflowID(request.GetWorkflowId()),
			tag.WorkflowDecisionTimeoutSeconds(request.GetTaskStartToCloseTimeoutSeconds()),
		).Info("force override decision start to close timeout due to decision timeout larger than workflow timeout")
		request.TaskStartToCloseTimeoutSeconds = request.ExecutionStartToCloseTimeoutSeconds
	}
}

func validateDomainUUID(
	domainUUID *string,
) (string, error) {

	if domainUUID == nil {
		return "", &workflow.BadRequestError{Message: "Missing domain UUID."}
	} else if uuid.Parse(*domainUUID) == nil {
		return "", &workflow.BadRequestError{Message: "Invalid domain UUID."}
	}
	return *domainUUID, nil
}

func (e *historyEngineImpl) getActiveDomainEntry(
	domainUUID *string,
) (*cache.DomainCacheEntry, error) {

	return getActiveDomainEntryFromShard(e.shard, domainUUID)
}

func getActiveDomainEntryFromShard(
	shard ShardContext,
	domainUUID *string,
) (*cache.DomainCacheEntry, error) {

	domainID, err := validateDomainUUID(domainUUID)
	if err != nil {
		return nil, err
	}

	domainEntry, err := shard.GetDomainCache().GetDomainByID(domainID)
	if err != nil {
		return nil, err
	}
	if err = domainEntry.GetDomainNotActiveErr(); err != nil {
		return nil, err
	}
	return domainEntry, nil
}

func getScheduleID(
	activityID string,
	msBuilder mutableState,
) (int64, error) {

	if activityID == "" {
		return 0, &workflow.BadRequestError{Message: "Neither ActivityID nor ScheduleID is provided"}
	}
	scheduleID, err := msBuilder.GetScheduleIDByActivityID(activityID)
	if err != nil {
		return 0, err
	}
	return scheduleID, nil
}

func getStartRequest(
	domainID string,
	request *workflow.SignalWithStartWorkflowExecutionRequest,
) *h.StartWorkflowExecutionRequest {

	req := &workflow.StartWorkflowExecutionRequest{
		Domain:                              request.Domain,
		WorkflowId:                          request.WorkflowId,
		WorkflowType:                        request.WorkflowType,
		TaskList:                            request.TaskList,
		Input:                               request.Input,
		ExecutionStartToCloseTimeoutSeconds: request.ExecutionStartToCloseTimeoutSeconds,
		TaskStartToCloseTimeoutSeconds:      request.TaskStartToCloseTimeoutSeconds,
		Identity:                            request.Identity,
		RequestId:                           request.RequestId,
		WorkflowIdReusePolicy:               request.WorkflowIdReusePolicy,
		RetryPolicy:                         request.RetryPolicy,
		CronSchedule:                        request.CronSchedule,
		Memo:                                request.Memo,
		SearchAttributes:                    request.SearchAttributes,
		Header:                              request.Header,
	}

	startRequest := common.CreateHistoryStartWorkflowRequest(domainID, req)
	return startRequest
}

func setTaskInfo(
	version int64,
	timestamp time.Time,
	transferTasks []persistence.Task,
	timerTasks []persistence.Task,
) {
	// set both the task version, as well as the timestamp on the transfer tasks
	for _, task := range transferTasks {
		task.SetVersion(version)
		task.SetVisibilityTimestamp(timestamp)
	}
	for _, task := range timerTasks {
		task.SetVersion(version)
	}
}

// for startWorkflowExecution & signalWithStart to handle workflow reuse policy
func (e *historyEngineImpl) applyWorkflowIDReusePolicyForSigWithStart(
	prevExecutionInfo *persistence.WorkflowExecutionInfo,
	domainID string,
	execution workflow.WorkflowExecution,
	wfIDReusePolicy workflow.WorkflowIdReusePolicy,
) error {

	prevStartRequestID := prevExecutionInfo.CreateRequestID
	prevRunID := prevExecutionInfo.RunID
	prevState := prevExecutionInfo.State
	prevCloseState := prevExecutionInfo.CloseStatus

	return e.applyWorkflowIDReusePolicyHelper(prevStartRequestID, prevRunID, prevState, prevCloseState, domainID, execution, wfIDReusePolicy)

}

func (e *historyEngineImpl) applyWorkflowIDReusePolicyHelper(
	prevStartRequestID,
	prevRunID string,
	prevState int,
	prevCloseState int,
	domainID string,
	execution workflow.WorkflowExecution,
	wfIDReusePolicy workflow.WorkflowIdReusePolicy,
) error {

	// here we know there is some information about the prev workflow, i.e. either running right now
	// or has history check if the this workflow is finished
	switch prevState {
	case persistence.WorkflowStateCreated,
		persistence.WorkflowStateRunning:
		msg := "Workflow execution is already running. WorkflowId: %v, RunId: %v."
		return getWorkflowAlreadyStartedError(msg, prevStartRequestID, execution.GetWorkflowId(), prevRunID)
	case persistence.WorkflowStateCompleted:
		// previous workflow completed, proceed
	default:
		// persistence.WorkflowStateZombie or unknown type
		return &workflow.InternalServiceError{Message: fmt.Sprintf("Failed to process workflow, workflow has invalid state: %v.", prevState)}
	}

	switch wfIDReusePolicy {
	case workflow.WorkflowIdReusePolicyAllowDuplicateFailedOnly:
		if _, ok := FailedWorkflowCloseState[prevCloseState]; !ok {
			msg := "Workflow execution already finished successfully. WorkflowId: %v, RunId: %v. Workflow ID reuse policy: allow duplicate workflow ID if last run failed."
			return getWorkflowAlreadyStartedError(msg, prevStartRequestID, execution.GetWorkflowId(), prevRunID)
		}
	case workflow.WorkflowIdReusePolicyAllowDuplicate:
		// as long as workflow not running, so this case has no check
	case workflow.WorkflowIdReusePolicyRejectDuplicate:
		msg := "Workflow execution already finished. WorkflowId: %v, RunId: %v. Workflow ID reuse policy: reject duplicate workflow ID."
		return getWorkflowAlreadyStartedError(msg, prevStartRequestID, execution.GetWorkflowId(), prevRunID)
	default:
		return &workflow.InternalServiceError{Message: "Failed to process start workflow reuse policy."}
	}

	return nil
}

func getWorkflowAlreadyStartedError(errMsg string, createRequestID string, workflowID string, runID string) error {
	return &workflow.WorkflowExecutionAlreadyStartedError{
		Message:        common.StringPtr(fmt.Sprintf(errMsg, workflowID, runID)),
		StartRequestId: common.StringPtr(fmt.Sprintf("%v", createRequestID)),
		RunId:          common.StringPtr(fmt.Sprintf("%v", runID)),
	}
}<|MERGE_RESOLUTION|>--- conflicted
+++ resolved
@@ -526,12 +526,9 @@
 	response, err := e.getMutableStateOrPolling(ctx, &h.GetMutableStateRequest{
 		DomainUUID:          request.DomainUUID,
 		Execution:           request.Execution,
-<<<<<<< HEAD
 		ExpectedNextEventId: request.ExpectedNextEventId,
 		CurrentBranchToken:  request.CurrentBranchToken})
-=======
-		ExpectedNextEventId: request.ExpectedNextEventId})
->>>>>>> da2c5bfb
+
 	if err != nil {
 		return nil, err
 	}
@@ -546,21 +543,12 @@
 		ClientLibraryVersion:                 response.ClientLibraryVersion,
 		ClientFeatureVersion:                 response.ClientFeatureVersion,
 		ClientImpl:                           response.ClientImpl,
-<<<<<<< HEAD
-		IsWorkflowRunning:                    response.IsWorkflowRunning,
 		StickyTaskListScheduleToStartTimeout: response.StickyTaskListScheduleToStartTimeout,
-		EventStoreVersion:                    response.EventStoreVersion,
 		CurrentBranchToken:                   response.CurrentBranchToken,
-		ReplicationInfo:                      response.ReplicationInfo,
-		VersionHistories:                     response.VersionHistories,
-=======
-		StickyTaskListScheduleToStartTimeout: response.StickyTaskListScheduleToStartTimeout,
-		BranchToken:                          response.BranchToken,
 		ReplicationInfo:                      response.ReplicationInfo,
 		VersionHistories:                     response.VersionHistories,
 		WorkflowState:                        response.WorkflowState,
 		WorkflowCloseState:                   response.WorkflowCloseState,
->>>>>>> da2c5bfb
 	}, nil
 }
 
@@ -581,7 +569,6 @@
 	if err != nil {
 		return nil, err
 	}
-<<<<<<< HEAD
 	// record the current branch token
 	currBranchToken := response.CurrentBranchToken
 	if request.CurrentBranchToken != nil && !bytes.Equal(request.CurrentBranchToken, currBranchToken) {
@@ -589,9 +576,6 @@
 			Message:            "current branch token and request branch token doesn't match.",
 			CurrentBranchToken: currBranchToken}
 	}
-=======
-
->>>>>>> da2c5bfb
 	// set the run id in case query the current running workflow
 	execution.RunId = response.Execution.RunId
 
@@ -614,7 +598,6 @@
 		if err != nil {
 			return nil, err
 		}
-<<<<<<< HEAD
 		// check again if the current branch token changed
 		if request.CurrentBranchToken != nil && !bytes.Equal(request.CurrentBranchToken, currBranchToken) {
 			return nil, &workflow.CurrentBranchChangedError{
@@ -623,10 +606,6 @@
 		}
 		if !bytes.Equal(response.CurrentBranchToken, currBranchToken) ||
 			expectedNextEventID < response.GetNextEventId() ||
-=======
-
-		if expectedNextEventID < response.GetNextEventId() ||
->>>>>>> da2c5bfb
 			!response.GetIsWorkflowRunning() {
 			return response, nil
 		}
@@ -644,8 +623,8 @@
 				response.NextEventId = common.Int64Ptr(event.nextEventID)
 				response.IsWorkflowRunning = common.BoolPtr(event.isWorkflowRunning)
 				response.PreviousStartedEventId = common.Int64Ptr(event.previousStartedEventID)
-<<<<<<< HEAD
-				//TODO: wire up workflow state and close state after merge
+				response.WorkflowState = common.Int32Ptr(int32(event.workflowExecutionState))
+				response.WorkflowCloseState = common.Int32Ptr(int32(event.workflowExecutionCloseState))
 				if request.CurrentBranchToken != nil && !bytes.Equal(request.CurrentBranchToken, event.currentBranchToken) {
 					return nil, &workflow.CurrentBranchChangedError{
 						Message:            "Current branch token and request branch token doesn't match.",
@@ -653,9 +632,6 @@
 				}
 				if !bytes.Equal(event.currentBranchToken, currBranchToken) ||
 					expectedNextEventID < response.GetNextEventId() ||
-=======
-				if expectedNextEventID < response.GetNextEventId() ||
->>>>>>> da2c5bfb
 					!response.GetIsWorkflowRunning() {
 					return response, nil
 				}
@@ -709,13 +685,9 @@
 		IsWorkflowRunning:                    common.BoolPtr(msBuilder.IsWorkflowExecutionRunning()),
 		StickyTaskListScheduleToStartTimeout: common.Int32Ptr(executionInfo.StickyScheduleToStartTimeout),
 		EventStoreVersion:                    common.Int32Ptr(msBuilder.GetEventStoreVersion()),
-<<<<<<< HEAD
 		CurrentBranchToken:                   currentBranchToken,
-=======
-		BranchToken:                          currentBranchToken,
 		WorkflowState:                        common.Int32Ptr(int32(workflowState)),
 		WorkflowCloseState:                   common.Int32Ptr(int32(workflowCloseState)),
->>>>>>> da2c5bfb
 	}
 	replicationState := msBuilder.GetReplicationState()
 	if replicationState != nil {
