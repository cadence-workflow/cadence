// Copyright (c) 2016 Uber Technologies, Inc.
//
// Permission is hereby granted, free of charge, to any person obtaining a copy
// of this software and associated documentation files (the "Software"), to deal
// in the Software without restriction, including without limitation the rights
// to use, copy, modify, merge, publish, distribute, sublicense, and/or sell
// copies of the Software, and to permit persons to whom the Software is
// furnished to do so, subject to the following conditions:
//
// The above copyright notice and this permission notice shall be included in
// all copies or substantial portions of the Software.
//
// THE SOFTWARE IS PROVIDED "AS IS", WITHOUT WARRANTY OF ANY KIND, EXPRESS OR
// IMPLIED, INCLUDING BUT NOT LIMITED TO THE WARRANTIES OF MERCHANTABILITY,
// FITNESS FOR A PARTICULAR PURPOSE AND NONINFRINGEMENT. IN NO EVENT SHALL THE
// AUTHORS OR COPYRIGHT HOLDERS BE LIABLE FOR ANY CLAIM, DAMAGES OR OTHER
// LIABILITY, WHETHER IN AN ACTION OF CONTRACT, TORT OR OTHERWISE, ARISING FROM,
// OUT OF OR IN CONNECTION WITH THE SOFTWARE OR THE USE OR OTHER DEALINGS IN
// THE SOFTWARE.

package host

import (
	"bytes"
	"context"
	"encoding/binary"
	"errors"
	"strconv"
	"time"

	"github.com/pborman/uuid"

	"github.com/uber/cadence/common"
	"github.com/uber/cadence/common/log/tag"
	"github.com/uber/cadence/common/types"
)

func (s *integrationSuite) TestQueryWorkflow_Sticky() {
	id := "interation-query-workflow-test-sticky"
	wt := "interation-query-workflow-test-sticky-type"
	tl := "interation-query-workflow-test-sticky-tasklist"
	stl := "interation-query-workflow-test-sticky-tasklist-sticky"
	identity := "worker1"
	activityName := "activity_type1"
	queryType := "test-query"

	workflowType := &types.WorkflowType{}
	workflowType.Name = wt

	taskList := &types.TaskList{}
	taskList.Name = tl

	stickyTaskList := &types.TaskList{}
	stickyTaskList.Name = stl
	stickyScheduleToStartTimeoutSeconds := common.Int32Ptr(10)

	// Start workflow execution
	request := &types.StartWorkflowExecutionRequest{
		RequestID:                           common.StringPtr(uuid.New()),
		Domain:                              s.domainName,
		WorkflowID:                          id,
		WorkflowType:                        workflowType,
		TaskList:                            taskList,
		Input:                               nil,
		ExecutionStartToCloseTimeoutSeconds: common.Int32Ptr(100),
		TaskStartToCloseTimeoutSeconds:      common.Int32Ptr(1),
		Identity:                            identity,
	}

	we, err0 := s.engine.StartWorkflowExecution(createContext(), request)
	s.Nil(err0)

	s.Logger.Info("StartWorkflowExecution: response", tag.WorkflowRunID(we.RunID))

	// decider logic
	activityScheduled := false
	activityData := int32(1)
	dtHandler := func(execution *types.WorkflowExecution, wt *types.WorkflowType,
		previousStartedEventID, startedEventID int64, history *types.History) ([]byte, []*types.Decision, error) {

		if !activityScheduled {
			activityScheduled = true
			buf := new(bytes.Buffer)
			s.Nil(binary.Write(buf, binary.LittleEndian, activityData))

			return nil, []*types.Decision{{
				DecisionType: types.DecisionTypeScheduleActivityTask.Ptr(),
				ScheduleActivityTaskDecisionAttributes: &types.ScheduleActivityTaskDecisionAttributes{
					ActivityID:                    common.StringPtr(strconv.Itoa(int(1))),
<<<<<<< HEAD
					ActivityType:                  &types.ActivityType{Name: common.StringPtr(activityName)},
					TaskList:                      &types.TaskList{Name: tl},
=======
					ActivityType:                  &types.ActivityType{Name: activityName},
					TaskList:                      &types.TaskList{Name: &tl},
>>>>>>> d11708d1
					Input:                         buf.Bytes(),
					ScheduleToCloseTimeoutSeconds: common.Int32Ptr(100),
					ScheduleToStartTimeoutSeconds: common.Int32Ptr(2),
					StartToCloseTimeoutSeconds:    common.Int32Ptr(50),
					HeartbeatTimeoutSeconds:       common.Int32Ptr(5),
				},
			}}, nil
		}

		return nil, []*types.Decision{{
			DecisionType: types.DecisionTypeCompleteWorkflowExecution.Ptr(),
			CompleteWorkflowExecutionDecisionAttributes: &types.CompleteWorkflowExecutionDecisionAttributes{
				Result: []byte("Done."),
			},
		}}, nil
	}

	// activity handler
	atHandler := func(execution *types.WorkflowExecution, activityType *types.ActivityType,
		ActivityID string, input []byte, taskToken []byte) ([]byte, bool, error) {

		return []byte("Activity Result."), false, nil
	}

	queryHandler := func(task *types.PollForDecisionTaskResponse) ([]byte, error) {
		s.NotNil(task.Query)
		s.NotNil(task.Query.QueryType)
		if *task.Query.QueryType == queryType {
			return []byte("query-result"), nil
		}

		return nil, errors.New("unknown-query-type")
	}

	poller := &TaskPoller{
		Engine:                              s.engine,
		Domain:                              s.domainName,
		TaskList:                            taskList,
		Identity:                            identity,
		DecisionHandler:                     dtHandler,
		ActivityHandler:                     atHandler,
		QueryHandler:                        queryHandler,
		Logger:                              s.Logger,
		T:                                   s.T(),
		StickyTaskList:                      stickyTaskList,
		StickyScheduleToStartTimeoutSeconds: stickyScheduleToStartTimeoutSeconds,
	}

	// Make first decision to schedule activity
	_, err := poller.PollAndProcessDecisionTaskWithAttempt(false, false, false, true, int64(0))
	s.Logger.Info("PollAndProcessDecisionTask", tag.Error(err))
	s.Nil(err)

	type QueryResult struct {
		Resp *types.QueryWorkflowResponse
		Err  error
	}
	queryResultCh := make(chan QueryResult)
	queryWorkflowFn := func(queryType string) {
		queryResp, err := s.engine.QueryWorkflow(createContext(), &types.QueryWorkflowRequest{
			Domain: s.domainName,
			Execution: &types.WorkflowExecution{
				WorkflowID: id,
				RunID:      we.RunID,
			},
			Query: &types.WorkflowQuery{
				QueryType: common.StringPtr(queryType),
			},
		})
		queryResultCh <- QueryResult{Resp: queryResp, Err: err}
	}

	// call QueryWorkflow in separate goroutinue (because it is blocking). That will generate a query task
	go queryWorkflowFn(queryType)
	// process that query task, which should respond via RespondQueryTaskCompleted
	for {
		// loop until process the query task
		isQueryTask, errInner := poller.PollAndProcessDecisionTaskWithSticky(false, false)
		s.Logger.Info("PollAndProcessDecisionTask", tag.Error(err))
		s.Nil(errInner)
		if isQueryTask {
			break
		}
	}
	// wait until query result is ready
	queryResult := <-queryResultCh
	s.NoError(queryResult.Err)
	s.NotNil(queryResult.Resp)
	s.NotNil(queryResult.Resp.QueryResult)
	queryResultString := string(queryResult.Resp.QueryResult)
	s.Equal("query-result", queryResultString)

	go queryWorkflowFn("invalid-query-type")
	for {
		// loop until process the query task
		isQueryTask, errInner := poller.PollAndProcessDecisionTaskWithSticky(false, false)
		s.Logger.Info("PollAndProcessDecisionTask", tag.Error(err))
		s.Nil(errInner)
		if isQueryTask {
			break
		}
	}
	queryResult = <-queryResultCh
	s.NotNil(queryResult.Err)
	queryFailError, ok := queryResult.Err.(*types.QueryFailedError)
	s.True(ok)
	s.Equal("unknown-query-type", queryFailError.Message)
}

func (s *integrationSuite) TestQueryWorkflow_StickyTimeout() {
	id := "interation-query-workflow-test-sticky-timeout"
	wt := "interation-query-workflow-test-sticky-timeout-type"
	tl := "interation-query-workflow-test-sticky-timeout-tasklist"
	stl := "interation-query-workflow-test-sticky-timeout-tasklist-sticky"
	identity := "worker1"
	activityName := "activity_type1"
	queryType := "test-query"

	workflowType := &types.WorkflowType{}
	workflowType.Name = wt

	taskList := &types.TaskList{}
	taskList.Name = tl

	stickyTaskList := &types.TaskList{}
	stickyTaskList.Name = stl
	stickyScheduleToStartTimeoutSeconds := common.Int32Ptr(10)

	// Start workflow execution
	request := &types.StartWorkflowExecutionRequest{
		RequestID:                           common.StringPtr(uuid.New()),
		Domain:                              s.domainName,
		WorkflowID:                          id,
		WorkflowType:                        workflowType,
		TaskList:                            taskList,
		Input:                               nil,
		ExecutionStartToCloseTimeoutSeconds: common.Int32Ptr(100),
		TaskStartToCloseTimeoutSeconds:      common.Int32Ptr(1),
		Identity:                            identity,
	}

	we, err0 := s.engine.StartWorkflowExecution(createContext(), request)
	s.Nil(err0)

	s.Logger.Info("StartWorkflowExecution", tag.WorkflowRunID(we.RunID))

	// decider logic
	activityScheduled := false
	activityData := int32(1)
	dtHandler := func(execution *types.WorkflowExecution, wt *types.WorkflowType,
		previousStartedEventID, startedEventID int64, history *types.History) ([]byte, []*types.Decision, error) {

		if !activityScheduled {
			activityScheduled = true
			buf := new(bytes.Buffer)
			s.Nil(binary.Write(buf, binary.LittleEndian, activityData))

			return nil, []*types.Decision{{
				DecisionType: types.DecisionTypeScheduleActivityTask.Ptr(),
				ScheduleActivityTaskDecisionAttributes: &types.ScheduleActivityTaskDecisionAttributes{
					ActivityID:                    common.StringPtr(strconv.Itoa(int(1))),
<<<<<<< HEAD
					ActivityType:                  &types.ActivityType{Name: common.StringPtr(activityName)},
					TaskList:                      &types.TaskList{Name: tl},
=======
					ActivityType:                  &types.ActivityType{Name: activityName},
					TaskList:                      &types.TaskList{Name: &tl},
>>>>>>> d11708d1
					Input:                         buf.Bytes(),
					ScheduleToCloseTimeoutSeconds: common.Int32Ptr(100),
					ScheduleToStartTimeoutSeconds: common.Int32Ptr(2),
					StartToCloseTimeoutSeconds:    common.Int32Ptr(50),
					HeartbeatTimeoutSeconds:       common.Int32Ptr(5),
				},
			}}, nil
		}

		return nil, []*types.Decision{{
			DecisionType: types.DecisionTypeCompleteWorkflowExecution.Ptr(),
			CompleteWorkflowExecutionDecisionAttributes: &types.CompleteWorkflowExecutionDecisionAttributes{
				Result: []byte("Done."),
			},
		}}, nil
	}

	// activity handler
	atHandler := func(execution *types.WorkflowExecution, activityType *types.ActivityType,
		ActivityID string, input []byte, taskToken []byte) ([]byte, bool, error) {

		return []byte("Activity Result."), false, nil
	}

	queryHandler := func(task *types.PollForDecisionTaskResponse) ([]byte, error) {
		s.NotNil(task.Query)
		s.NotNil(task.Query.QueryType)
		if *task.Query.QueryType == queryType {
			return []byte("query-result"), nil
		}

		return nil, errors.New("unknown-query-type")
	}

	poller := &TaskPoller{
		Engine:                              s.engine,
		Domain:                              s.domainName,
		TaskList:                            taskList,
		Identity:                            identity,
		DecisionHandler:                     dtHandler,
		ActivityHandler:                     atHandler,
		QueryHandler:                        queryHandler,
		Logger:                              s.Logger,
		T:                                   s.T(),
		StickyTaskList:                      stickyTaskList,
		StickyScheduleToStartTimeoutSeconds: stickyScheduleToStartTimeoutSeconds,
	}

	// Make first decision to schedule activity
	_, err := poller.PollAndProcessDecisionTaskWithAttempt(false, false, false, true, int64(0))
	s.Logger.Info("PollAndProcessDecisionTask", tag.Error(err))
	s.Nil(err)

	type QueryResult struct {
		Resp *types.QueryWorkflowResponse
		Err  error
	}
	queryResultCh := make(chan QueryResult)
	queryWorkflowFn := func(queryType string) {
		queryResp, err := s.engine.QueryWorkflow(createContext(), &types.QueryWorkflowRequest{
			Domain: s.domainName,
			Execution: &types.WorkflowExecution{
				WorkflowID: id,
				RunID:      we.RunID,
			},
			Query: &types.WorkflowQuery{
				QueryType: common.StringPtr(queryType),
			},
		})
		queryResultCh <- QueryResult{Resp: queryResp, Err: err}
	}

	// call QueryWorkflow in separate goroutinue (because it is blocking). That will generate a query task
	go queryWorkflowFn(queryType)
	// process that query task, which should respond via RespondQueryTaskCompleted
	for {
		// loop until process the query task
		// here we poll on normal tasklist, to simulate a worker crash and restart
		// on the server side, server will first try the sticky tasklist and then the normal tasklist
		isQueryTask, errInner := poller.PollAndProcessDecisionTask(false, false)
		s.Logger.Info("PollAndProcessDecisionTask", tag.Error(err))
		s.Nil(errInner)
		if isQueryTask {
			break
		}
	}
	// wait until query result is ready
	queryResult := <-queryResultCh
	s.NoError(queryResult.Err)
	s.NotNil(queryResult.Resp)
	s.NotNil(queryResult.Resp.QueryResult)
	queryResultString := string(queryResult.Resp.QueryResult)
	s.Equal("query-result", queryResultString)
}

func (s *integrationSuite) TestQueryWorkflow_NonSticky() {
	id := "integration-query-workflow-test-non-sticky"
	wt := "integration-query-workflow-test-non-sticky-type"
	tl := "integration-query-workflow-test-non-sticky-tasklist"
	identity := "worker1"
	activityName := "activity_type1"
	queryType := "test-query"

	workflowType := &types.WorkflowType{}
	workflowType.Name = wt

	taskList := &types.TaskList{}
	taskList.Name = tl

	// Start workflow execution
	request := &types.StartWorkflowExecutionRequest{
		RequestID:                           common.StringPtr(uuid.New()),
		Domain:                              s.domainName,
		WorkflowID:                          id,
		WorkflowType:                        workflowType,
		TaskList:                            taskList,
		Input:                               nil,
		ExecutionStartToCloseTimeoutSeconds: common.Int32Ptr(100),
		TaskStartToCloseTimeoutSeconds:      common.Int32Ptr(1),
		Identity:                            identity,
	}

	we, err0 := s.engine.StartWorkflowExecution(createContext(), request)
	s.Nil(err0)

	s.Logger.Info("StartWorkflowExecution", tag.WorkflowRunID(we.RunID))

	// decider logic
	activityScheduled := false
	activityData := int32(1)
	dtHandler := func(execution *types.WorkflowExecution, wt *types.WorkflowType,
		previousStartedEventID, startedEventID int64, history *types.History) ([]byte, []*types.Decision, error) {

		if !activityScheduled {
			activityScheduled = true
			buf := new(bytes.Buffer)
			s.Nil(binary.Write(buf, binary.LittleEndian, activityData))

			return nil, []*types.Decision{{
				DecisionType: types.DecisionTypeScheduleActivityTask.Ptr(),
				ScheduleActivityTaskDecisionAttributes: &types.ScheduleActivityTaskDecisionAttributes{
					ActivityID:                    common.StringPtr(strconv.Itoa(int(1))),
<<<<<<< HEAD
					ActivityType:                  &types.ActivityType{Name: common.StringPtr(activityName)},
					TaskList:                      &types.TaskList{Name: tl},
=======
					ActivityType:                  &types.ActivityType{Name: activityName},
					TaskList:                      &types.TaskList{Name: &tl},
>>>>>>> d11708d1
					Input:                         buf.Bytes(),
					ScheduleToCloseTimeoutSeconds: common.Int32Ptr(100),
					ScheduleToStartTimeoutSeconds: common.Int32Ptr(2),
					StartToCloseTimeoutSeconds:    common.Int32Ptr(50),
					HeartbeatTimeoutSeconds:       common.Int32Ptr(5),
				},
			}}, nil
		}

		return nil, []*types.Decision{{
			DecisionType: types.DecisionTypeCompleteWorkflowExecution.Ptr(),
			CompleteWorkflowExecutionDecisionAttributes: &types.CompleteWorkflowExecutionDecisionAttributes{
				Result: []byte("Done."),
			},
		}}, nil
	}

	// activity handler
	atHandler := func(execution *types.WorkflowExecution, activityType *types.ActivityType,
		ActivityID string, input []byte, taskToken []byte) ([]byte, bool, error) {
		return []byte("Activity Result."), false, nil
	}

	queryHandler := func(task *types.PollForDecisionTaskResponse) ([]byte, error) {
		s.NotNil(task.Query)
		s.NotNil(task.Query.QueryType)
		if *task.Query.QueryType == queryType {
			return []byte("query-result"), nil
		}

		return nil, errors.New("unknown-query-type")
	}

	poller := &TaskPoller{
		Engine:          s.engine,
		Domain:          s.domainName,
		TaskList:        taskList,
		Identity:        identity,
		DecisionHandler: dtHandler,
		ActivityHandler: atHandler,
		QueryHandler:    queryHandler,
		Logger:          s.Logger,
		T:               s.T(),
	}

	// Make first decision to schedule activity
	_, err := poller.PollAndProcessDecisionTask(false, false)
	s.Logger.Info("PollAndProcessDecisionTask", tag.Error(err))
	s.Nil(err)

	type QueryResult struct {
		Resp *types.QueryWorkflowResponse
		Err  error
	}
	queryResultCh := make(chan QueryResult)
	queryWorkflowFn := func(queryType string, rejectCondition *types.QueryRejectCondition) {
		queryResp, err := s.engine.QueryWorkflow(createContext(), &types.QueryWorkflowRequest{
			Domain: s.domainName,
			Execution: &types.WorkflowExecution{
				WorkflowID: id,
				RunID:      we.RunID,
			},
			Query: &types.WorkflowQuery{
				QueryType: common.StringPtr(queryType),
			},
			QueryRejectCondition: rejectCondition,
		})
		queryResultCh <- QueryResult{Resp: queryResp, Err: err}
	}

	// call QueryWorkflow in separate goroutinue (because it is blocking). That will generate a query task
	go queryWorkflowFn(queryType, nil)
	// process that query task, which should respond via RespondQueryTaskCompleted
	for {
		// loop until process the query task
		isQueryTask, errInner := poller.PollAndProcessDecisionTask(false, false)
		s.Logger.Info("PollAndProcessDecisionTask", tag.Error(err))
		s.Nil(errInner)
		if isQueryTask {
			break
		}
	} // wait until query result is ready
	queryResult := <-queryResultCh
	s.NoError(queryResult.Err)
	s.NotNil(queryResult.Resp)
	s.NotNil(queryResult.Resp.QueryResult)
	s.Nil(queryResult.Resp.QueryRejected)
	queryResultString := string(queryResult.Resp.QueryResult)
	s.Equal("query-result", queryResultString)

	go queryWorkflowFn("invalid-query-type", nil)
	for {
		// loop until process the query task
		isQueryTask, errInner := poller.PollAndProcessDecisionTask(false, false)
		s.Logger.Info("PollAndProcessDecisionTask", tag.Error(err))
		s.Nil(errInner)
		if isQueryTask {
			break
		}
	}
	queryResult = <-queryResultCh
	s.NotNil(queryResult.Err)
	queryFailError, ok := queryResult.Err.(*types.QueryFailedError)
	s.True(ok)
	s.Equal("unknown-query-type", queryFailError.Message)

	// advance the state of the decider
	_, err = poller.PollAndProcessDecisionTask(false, false)
	s.NoError(err)

	go queryWorkflowFn(queryType, nil)
	// process that query task, which should respond via RespondQueryTaskCompleted
	for {
		// loop until process the query task
		isQueryTask, errInner := poller.PollAndProcessDecisionTask(false, false)
		s.Logger.Info("PollAndProcessDecisionTask", tag.Error(err))
		s.Nil(errInner)
		if isQueryTask {
			break
		}
	} // wait until query result is ready
	queryResult = <-queryResultCh
	s.NoError(queryResult.Err)
	s.NotNil(queryResult.Resp)
	s.NotNil(queryResult.Resp.QueryResult)
	s.Nil(queryResult.Resp.QueryRejected)
	queryResultString = string(queryResult.Resp.QueryResult)
	s.Equal("query-result", queryResultString)

	rejectCondition := types.QueryRejectConditionNotOpen
	go queryWorkflowFn(queryType, &rejectCondition)
	queryResult = <-queryResultCh
	s.NoError(queryResult.Err)
	s.NotNil(queryResult.Resp)
	s.Nil(queryResult.Resp.QueryResult)
	s.NotNil(queryResult.Resp.QueryRejected.CloseStatus)
	s.Equal(types.WorkflowExecutionCloseStatusCompleted, *queryResult.Resp.QueryRejected.CloseStatus)

	rejectCondition = types.QueryRejectConditionNotCompletedCleanly
	go queryWorkflowFn(queryType, &rejectCondition)
	for {
		// loop until process the query task
		isQueryTask, errInner := poller.PollAndProcessDecisionTask(false, false)
		s.Logger.Info("PollAndProcessDecisionTask", tag.Error(err))
		s.Nil(errInner)
		if isQueryTask {
			break
		}
	} // wait until query result is ready
	queryResult = <-queryResultCh
	s.NoError(queryResult.Err)
	s.NotNil(queryResult.Resp)
	s.NotNil(queryResult.Resp.QueryResult)
	s.Nil(queryResult.Resp.QueryRejected)
	queryResultString = string(queryResult.Resp.QueryResult)
	s.Equal("query-result", queryResultString)
}

func (s *integrationSuite) TestQueryWorkflow_Consistent_PiggybackQuery() {
	id := "integration-query-workflow-test-consistent-piggyback-query"
	wt := "integration-query-workflow-test-consistent-piggyback-query-type"
	tl := "integration-query-workflow-test-consistent-piggyback-query-tasklist"
	identity := "worker1"
	activityName := "activity_type1"
	queryType := "test-query"

	workflowType := &types.WorkflowType{}
	workflowType.Name = wt

	taskList := &types.TaskList{}
	taskList.Name = tl

	// Start workflow execution
	request := &types.StartWorkflowExecutionRequest{
		RequestID:                           common.StringPtr(uuid.New()),
		Domain:                              s.domainName,
		WorkflowID:                          id,
		WorkflowType:                        workflowType,
		TaskList:                            taskList,
		Input:                               nil,
		ExecutionStartToCloseTimeoutSeconds: common.Int32Ptr(100),
		TaskStartToCloseTimeoutSeconds:      common.Int32Ptr(1),
		Identity:                            identity,
	}

	we, err0 := s.engine.StartWorkflowExecution(createContext(), request)
	s.Nil(err0)

	s.Logger.Info("StartWorkflowExecution", tag.WorkflowRunID(we.RunID))

	// decider logic
	activityScheduled := false
	activityData := int32(1)
	handledSignal := false
	dtHandler := func(execution *types.WorkflowExecution, wt *types.WorkflowType,
		previousStartedEventID, startedEventID int64, history *types.History) ([]byte, []*types.Decision, error) {

		if !activityScheduled {
			activityScheduled = true
			buf := new(bytes.Buffer)
			s.Nil(binary.Write(buf, binary.LittleEndian, activityData))

			return nil, []*types.Decision{{
				DecisionType: types.DecisionTypeScheduleActivityTask.Ptr(),
				ScheduleActivityTaskDecisionAttributes: &types.ScheduleActivityTaskDecisionAttributes{
					ActivityID:                    common.StringPtr(strconv.Itoa(int(1))),
<<<<<<< HEAD
					ActivityType:                  &types.ActivityType{Name: common.StringPtr(activityName)},
					TaskList:                      &types.TaskList{Name: tl},
=======
					ActivityType:                  &types.ActivityType{Name: activityName},
					TaskList:                      &types.TaskList{Name: &tl},
>>>>>>> d11708d1
					Input:                         buf.Bytes(),
					ScheduleToCloseTimeoutSeconds: common.Int32Ptr(100),
					ScheduleToStartTimeoutSeconds: common.Int32Ptr(2),
					StartToCloseTimeoutSeconds:    common.Int32Ptr(50),
					HeartbeatTimeoutSeconds:       common.Int32Ptr(5),
				},
			}}, nil
		} else if previousStartedEventID > 0 {
			for _, event := range history.Events[previousStartedEventID:] {
				if *event.EventType == types.EventTypeWorkflowExecutionSignaled {
					handledSignal = true
					return nil, []*types.Decision{}, nil
				}
			}
		}

		return nil, []*types.Decision{{
			DecisionType: types.DecisionTypeCompleteWorkflowExecution.Ptr(),
			CompleteWorkflowExecutionDecisionAttributes: &types.CompleteWorkflowExecutionDecisionAttributes{
				Result: []byte("Done."),
			},
		}}, nil
	}

	// activity handler
	atHandler := func(execution *types.WorkflowExecution, activityType *types.ActivityType,
		ActivityID string, input []byte, taskToken []byte) ([]byte, bool, error) {
		return []byte("Activity Result."), false, nil
	}

	queryHandler := func(task *types.PollForDecisionTaskResponse) ([]byte, error) {
		s.NotNil(task.Query)
		s.NotNil(task.Query.QueryType)
		if *task.Query.QueryType == queryType {
			return []byte("query-result"), nil
		}

		return nil, errors.New("unknown-query-type")
	}

	poller := &TaskPoller{
		Engine:          s.engine,
		Domain:          s.domainName,
		TaskList:        taskList,
		Identity:        identity,
		DecisionHandler: dtHandler,
		ActivityHandler: atHandler,
		QueryHandler:    queryHandler,
		Logger:          s.Logger,
		T:               s.T(),
	}

	// Make first decision to schedule activity
	_, err := poller.PollAndProcessDecisionTask(false, false)
	s.Logger.Info("PollAndProcessDecisionTask", tag.Error(err))
	s.Nil(err)

	type QueryResult struct {
		Resp *types.QueryWorkflowResponse
		Err  error
	}
	queryResultCh := make(chan QueryResult)
	queryWorkflowFn := func(queryType string, rejectCondition *types.QueryRejectCondition) {
		// before the query is answer the signal is not handled because the decision task is not dispatched
		// to the worker yet
		s.False(handledSignal)
		queryResp, err := s.engine.QueryWorkflow(createContext(), &types.QueryWorkflowRequest{
			Domain: s.domainName,
			Execution: &types.WorkflowExecution{
				WorkflowID: id,
				RunID:      we.RunID,
			},
			Query: &types.WorkflowQuery{
				QueryType: common.StringPtr(queryType),
			},
			QueryRejectCondition:  rejectCondition,
			QueryConsistencyLevel: types.QueryConsistencyLevelStrong.Ptr(),
		})
		// after the query is answered the signal is handled because query is consistent and since
		// signal came before query signal must be handled by the time query returns
		s.True(handledSignal)
		queryResultCh <- QueryResult{Resp: queryResp, Err: err}
	}

	// send signal to ensure there is an outstanding decision task to dispatch query on
	// otherwise query will just go through matching
	signalName := "my signal"
	signalInput := []byte("my signal input.")
	err = s.engine.SignalWorkflowExecution(createContext(), &types.SignalWorkflowExecutionRequest{
		Domain: s.domainName,
		WorkflowExecution: &types.WorkflowExecution{
			WorkflowID: id,
			RunID:      we.RunID,
		},
		SignalName: common.StringPtr(signalName),
		Input:      signalInput,
		Identity:   identity,
	})
	s.Nil(err)

	// call QueryWorkflow in separate goroutine (because it is blocking). That will generate a query task
	// notice that the query comes after signal here but is consistent so it should reflect the state of the signal having been applied
	go queryWorkflowFn(queryType, nil)
	// ensure query has had enough time to at least start before a decision task is polled
	// if the decision task containing the signal is polled before query is started it will not impact
	// correctness but it will mean query will be able to be dispatched directly after signal
	// without being attached to the decision task signal is on
	<-time.After(time.Second)

	isQueryTask, _, errInner := poller.PollAndProcessDecisionTaskWithAttemptAndRetryAndForceNewDecision(
		false,
		false,
		false,
		false,
		int64(0),
		5,
		false,
		&types.WorkflowQueryResult{
			ResultType: types.QueryResultTypeAnswered.Ptr(),
			Answer:     []byte("consistent query result"),
		})

	s.Logger.Info("PollAndProcessDecisionTask", tag.Error(err))
	s.Nil(errInner)
	s.False(isQueryTask)

	queryResult := <-queryResultCh
	s.NoError(queryResult.Err)
	s.NotNil(queryResult.Resp)
	s.NotNil(queryResult.Resp.QueryResult)
	s.Nil(queryResult.Resp.QueryRejected)
	queryResultString := string(queryResult.Resp.QueryResult)
	s.Equal("consistent query result", queryResultString)
}

func (s *integrationSuite) TestQueryWorkflow_Consistent_Timeout() {
	id := "integration-query-workflow-test-consistent-timeout"
	wt := "integration-query-workflow-test-consistent-timeout-type"
	tl := "integration-query-workflow-test-consistent-timeout-tasklist"
	identity := "worker1"
	activityName := "activity_type1"
	queryType := "test-query"

	workflowType := &types.WorkflowType{}
	workflowType.Name = wt

	taskList := &types.TaskList{}
	taskList.Name = tl

	// Start workflow execution
	request := &types.StartWorkflowExecutionRequest{
		RequestID:                           common.StringPtr(uuid.New()),
		Domain:                              s.domainName,
		WorkflowID:                          id,
		WorkflowType:                        workflowType,
		TaskList:                            taskList,
		Input:                               nil,
		ExecutionStartToCloseTimeoutSeconds: common.Int32Ptr(100),
		TaskStartToCloseTimeoutSeconds:      common.Int32Ptr(10), // ensure longer than time takes to handle signal
		Identity:                            identity,
	}

	we, err0 := s.engine.StartWorkflowExecution(createContext(), request)
	s.Nil(err0)

	s.Logger.Info("StartWorkflowExecution", tag.WorkflowRunID(we.RunID))

	// decider logic
	activityScheduled := false
	activityData := int32(1)
	dtHandler := func(execution *types.WorkflowExecution, wt *types.WorkflowType,
		previousStartedEventID, startedEventID int64, history *types.History) ([]byte, []*types.Decision, error) {

		if !activityScheduled {
			activityScheduled = true
			buf := new(bytes.Buffer)
			s.Nil(binary.Write(buf, binary.LittleEndian, activityData))

			return nil, []*types.Decision{{
				DecisionType: types.DecisionTypeScheduleActivityTask.Ptr(),
				ScheduleActivityTaskDecisionAttributes: &types.ScheduleActivityTaskDecisionAttributes{
					ActivityID:                    common.StringPtr(strconv.Itoa(int(1))),
<<<<<<< HEAD
					ActivityType:                  &types.ActivityType{Name: common.StringPtr(activityName)},
					TaskList:                      &types.TaskList{Name: tl},
=======
					ActivityType:                  &types.ActivityType{Name: activityName},
					TaskList:                      &types.TaskList{Name: &tl},
>>>>>>> d11708d1
					Input:                         buf.Bytes(),
					ScheduleToCloseTimeoutSeconds: common.Int32Ptr(100),
					ScheduleToStartTimeoutSeconds: common.Int32Ptr(10), // ensure longer than time it takes to handle signal
					StartToCloseTimeoutSeconds:    common.Int32Ptr(50), // ensure longer than time takes to handle signal
					HeartbeatTimeoutSeconds:       common.Int32Ptr(5),
				},
			}}, nil
		} else if previousStartedEventID > 0 {
			for _, event := range history.Events[previousStartedEventID:] {
				if *event.EventType == types.EventTypeWorkflowExecutionSignaled {
					<-time.After(3 * time.Second) // take longer to respond to the decision task than the query waits for
					return nil, []*types.Decision{}, nil
				}
			}
		}

		return nil, []*types.Decision{{
			DecisionType: types.DecisionTypeCompleteWorkflowExecution.Ptr(),
			CompleteWorkflowExecutionDecisionAttributes: &types.CompleteWorkflowExecutionDecisionAttributes{
				Result: []byte("Done."),
			},
		}}, nil
	}

	// activity handler
	atHandler := func(execution *types.WorkflowExecution, activityType *types.ActivityType,
		ActivityID string, input []byte, taskToken []byte) ([]byte, bool, error) {
		return []byte("Activity Result."), false, nil
	}

	queryHandler := func(task *types.PollForDecisionTaskResponse) ([]byte, error) {
		s.NotNil(task.Query)
		s.NotNil(task.Query.QueryType)
		if *task.Query.QueryType == queryType {
			return []byte("query-result"), nil
		}

		return nil, errors.New("unknown-query-type")
	}

	poller := &TaskPoller{
		Engine:          s.engine,
		Domain:          s.domainName,
		TaskList:        taskList,
		Identity:        identity,
		DecisionHandler: dtHandler,
		ActivityHandler: atHandler,
		QueryHandler:    queryHandler,
		Logger:          s.Logger,
		T:               s.T(),
	}

	// Make first decision to schedule activity
	_, err := poller.PollAndProcessDecisionTask(false, false)
	s.Logger.Info("PollAndProcessDecisionTask", tag.Error(err))
	s.Nil(err)

	type QueryResult struct {
		Resp *types.QueryWorkflowResponse
		Err  error
	}
	queryResultCh := make(chan QueryResult)
	queryWorkflowFn := func(queryType string, rejectCondition *types.QueryRejectCondition) {
		shortCtx, cancel := context.WithTimeout(context.Background(), time.Second)
		queryResp, err := s.engine.QueryWorkflow(shortCtx, &types.QueryWorkflowRequest{
			Domain: s.domainName,
			Execution: &types.WorkflowExecution{
				WorkflowID: id,
				RunID:      we.RunID,
			},
			Query: &types.WorkflowQuery{
				QueryType: common.StringPtr(queryType),
			},
			QueryRejectCondition:  rejectCondition,
			QueryConsistencyLevel: types.QueryConsistencyLevelStrong.Ptr(),
		})
		cancel()
		queryResultCh <- QueryResult{Resp: queryResp, Err: err}
	}

	signalName := "my signal"
	signalInput := []byte("my signal input.")
	err = s.engine.SignalWorkflowExecution(createContext(), &types.SignalWorkflowExecutionRequest{
		Domain: s.domainName,
		WorkflowExecution: &types.WorkflowExecution{
			WorkflowID: id,
			RunID:      we.RunID,
		},
		SignalName: common.StringPtr(signalName),
		Input:      signalInput,
		Identity:   identity,
	})
	s.Nil(err)

	// call QueryWorkflow in separate goroutine (because it is blocking). That will generate a query task
	// notice that the query comes after signal here but is consistent so it should reflect the state of the signal having been applied
	go queryWorkflowFn(queryType, nil)
	// ensure query has had enough time to at least start before a decision task is polled
	// if the decision task containing the signal is polled before query is started it will not impact
	// correctness but it will mean query will be able to be dispatched directly after signal
	// without being attached to the decision task signal is on
	<-time.After(time.Second)

	_, err = poller.PollAndProcessDecisionTask(false, false)
	s.NoError(err)

	// wait for query to timeout
	queryResult := <-queryResultCh
	s.Error(queryResult.Err) // got a timeout error
	s.Nil(queryResult.Resp)
}

func (s *integrationSuite) TestQueryWorkflow_Consistent_BlockedByStarted_NonSticky() {
	id := "integration-query-workflow-test-consistent-blocked-by-started-non-sticky"
	wt := "integration-query-workflow-test-consistent-blocked-by-started-non-sticky-type"
	tl := "integration-query-workflow-test-consistent-blocked-by-started-non-sticky-tasklist"
	identity := "worker1"
	activityName := "activity_type1"
	queryType := "test-query"

	workflowType := &types.WorkflowType{}
	workflowType.Name = wt

	taskList := &types.TaskList{}
	taskList.Name = tl

	// Start workflow execution
	request := &types.StartWorkflowExecutionRequest{
		RequestID:                           common.StringPtr(uuid.New()),
		Domain:                              s.domainName,
		WorkflowID:                          id,
		WorkflowType:                        workflowType,
		TaskList:                            taskList,
		Input:                               nil,
		ExecutionStartToCloseTimeoutSeconds: common.Int32Ptr(100),
		TaskStartToCloseTimeoutSeconds:      common.Int32Ptr(10), // ensure longer than time takes to handle signal
		Identity:                            identity,
	}

	we, err0 := s.engine.StartWorkflowExecution(createContext(), request)
	s.Nil(err0)

	s.Logger.Info("StartWorkflowExecution", tag.WorkflowRunID(we.RunID))

	// decider logic
	activityScheduled := false
	activityData := int32(1)
	handledSignal := false
	dtHandler := func(execution *types.WorkflowExecution, wt *types.WorkflowType,
		previousStartedEventID, startedEventID int64, history *types.History) ([]byte, []*types.Decision, error) {

		if !activityScheduled {
			activityScheduled = true
			buf := new(bytes.Buffer)
			s.Nil(binary.Write(buf, binary.LittleEndian, activityData))

			return nil, []*types.Decision{{
				DecisionType: types.DecisionTypeScheduleActivityTask.Ptr(),
				ScheduleActivityTaskDecisionAttributes: &types.ScheduleActivityTaskDecisionAttributes{
					ActivityID:                    common.StringPtr(strconv.Itoa(int(1))),
<<<<<<< HEAD
					ActivityType:                  &types.ActivityType{Name: common.StringPtr(activityName)},
					TaskList:                      &types.TaskList{Name: tl},
=======
					ActivityType:                  &types.ActivityType{Name: activityName},
					TaskList:                      &types.TaskList{Name: &tl},
>>>>>>> d11708d1
					Input:                         buf.Bytes(),
					ScheduleToCloseTimeoutSeconds: common.Int32Ptr(100),
					ScheduleToStartTimeoutSeconds: common.Int32Ptr(10), // ensure longer than time it takes to handle signal
					StartToCloseTimeoutSeconds:    common.Int32Ptr(50), // ensure longer than time takes to handle signal
					HeartbeatTimeoutSeconds:       common.Int32Ptr(5),
				},
			}}, nil
		} else if previousStartedEventID > 0 {
			for _, event := range history.Events[previousStartedEventID:] {
				if *event.EventType == types.EventTypeWorkflowExecutionSignaled {
					// wait for some time to force decision task to stay in started state while query is issued
					<-time.After(5 * time.Second)
					handledSignal = true
					return nil, []*types.Decision{}, nil
				}
			}
		}

		return nil, []*types.Decision{{
			DecisionType: types.DecisionTypeCompleteWorkflowExecution.Ptr(),
			CompleteWorkflowExecutionDecisionAttributes: &types.CompleteWorkflowExecutionDecisionAttributes{
				Result: []byte("Done."),
			},
		}}, nil
	}

	// activity handler
	atHandler := func(execution *types.WorkflowExecution, activityType *types.ActivityType,
		ActivityID string, input []byte, taskToken []byte) ([]byte, bool, error) {
		return []byte("Activity Result."), false, nil
	}

	queryHandler := func(task *types.PollForDecisionTaskResponse) ([]byte, error) {
		s.NotNil(task.Query)
		s.NotNil(task.Query.QueryType)
		if *task.Query.QueryType == queryType {
			return []byte("query-result"), nil
		}

		return nil, errors.New("unknown-query-type")
	}

	poller := &TaskPoller{
		Engine:          s.engine,
		Domain:          s.domainName,
		TaskList:        taskList,
		Identity:        identity,
		DecisionHandler: dtHandler,
		ActivityHandler: atHandler,
		QueryHandler:    queryHandler,
		Logger:          s.Logger,
		T:               s.T(),
	}

	// Make first decision to schedule activity
	_, err := poller.PollAndProcessDecisionTask(false, false)
	s.Logger.Info("PollAndProcessDecisionTask", tag.Error(err))
	s.Nil(err)

	type QueryResult struct {
		Resp *types.QueryWorkflowResponse
		Err  error
	}
	queryResultCh := make(chan QueryResult)
	queryWorkflowFn := func(queryType string, rejectCondition *types.QueryRejectCondition) {
		s.False(handledSignal)
		queryResp, err := s.engine.QueryWorkflow(createContext(), &types.QueryWorkflowRequest{
			Domain: s.domainName,
			Execution: &types.WorkflowExecution{
				WorkflowID: id,
				RunID:      we.RunID,
			},
			Query: &types.WorkflowQuery{
				QueryType: common.StringPtr(queryType),
			},
			QueryRejectCondition:  rejectCondition,
			QueryConsistencyLevel: types.QueryConsistencyLevelStrong.Ptr(),
		})
		s.True(handledSignal)
		queryResultCh <- QueryResult{Resp: queryResp, Err: err}
	}

	// send a signal that will take 5 seconds to handle
	// this causes the signal to still be outstanding at the time query arrives
	signalName := "my signal"
	signalInput := []byte("my signal input.")
	err = s.engine.SignalWorkflowExecution(createContext(), &types.SignalWorkflowExecutionRequest{
		Domain: s.domainName,
		WorkflowExecution: &types.WorkflowExecution{
			WorkflowID: id,
			RunID:      we.RunID,
		},
		SignalName: common.StringPtr(signalName),
		Input:      signalInput,
		Identity:   identity,
	})
	s.Nil(err)

	go func() {
		// wait for decision task for signal to get started before querying workflow
		// since signal processing takes 5 seconds and we wait only one second to issue the query
		// at the time the query comes in there will be a started decision task
		// only once signal completes can queryWorkflow unblock
		<-time.After(time.Second)
		queryWorkflowFn(queryType, nil)
	}()

	_, err = poller.PollAndProcessDecisionTask(false, false)
	s.NoError(err)
	<-time.After(time.Second)

	// query should not have been dispatched on the decision task which contains signal
	// because signal was already outstanding by the time query arrived
	select {
	case <-queryResultCh:
		s.Fail("query should not be ready yet")
	default:
	}

	// now that started decision task completes poll for next task which will be a query task
	// containing the buffered query
	isQueryTask, err := poller.PollAndProcessDecisionTask(false, false)
	s.True(isQueryTask)
	s.NoError(err)

	queryResult := <-queryResultCh
	s.NoError(queryResult.Err)
	s.NotNil(queryResult.Resp)
	s.NotNil(queryResult.Resp.QueryResult)
	s.Nil(queryResult.Resp.QueryRejected)
	queryResultString := string(queryResult.Resp.QueryResult)
	s.Equal("query-result", queryResultString)
}

func (s *integrationSuite) TestQueryWorkflow_Consistent_NewDecisionTask_Sticky() {
	id := "integration-query-workflow-test-consistent-new-decision-task-sticky"
	wt := "integration-query-workflow-test-consistent-new-decision-task-sticky-type"
	tl := "integration-query-workflow-test-consistent-new-decision-task-sticky-tasklist"
	stl := "integration-query-workflow-test-consistent-new-decision-task-sticky-tasklist-sticky"
	identity := "worker1"
	activityName := "activity_type1"
	queryType := "test-query"

	workflowType := &types.WorkflowType{}
	workflowType.Name = wt

	taskList := &types.TaskList{}
	taskList.Name = tl

	stickyTaskList := &types.TaskList{}
	stickyTaskList.Name = stl
	stickyScheduleToStartTimeoutSeconds := common.Int32Ptr(10)

	// Start workflow execution
	request := &types.StartWorkflowExecutionRequest{
		RequestID:                           common.StringPtr(uuid.New()),
		Domain:                              s.domainName,
		WorkflowID:                          id,
		WorkflowType:                        workflowType,
		TaskList:                            taskList,
		Input:                               nil,
		ExecutionStartToCloseTimeoutSeconds: common.Int32Ptr(100),
		TaskStartToCloseTimeoutSeconds:      common.Int32Ptr(10), // ensure longer than time takes to handle signal
		Identity:                            identity,
	}

	we, err0 := s.engine.StartWorkflowExecution(createContext(), request)
	s.Nil(err0)

	s.Logger.Info("StartWorkflowExecution", tag.WorkflowRunID(we.RunID))

	// decider logic
	activityScheduled := false
	activityData := int32(1)
	handledSignal := false
	dtHandler := func(execution *types.WorkflowExecution, wt *types.WorkflowType,
		previousStartedEventID, startedEventID int64, history *types.History) ([]byte, []*types.Decision, error) {
		if !activityScheduled {
			activityScheduled = true
			buf := new(bytes.Buffer)
			s.Nil(binary.Write(buf, binary.LittleEndian, activityData))

			return nil, []*types.Decision{{
				DecisionType: types.DecisionTypeScheduleActivityTask.Ptr(),
				ScheduleActivityTaskDecisionAttributes: &types.ScheduleActivityTaskDecisionAttributes{
					ActivityID:                    common.StringPtr(strconv.Itoa(int(1))),
<<<<<<< HEAD
					ActivityType:                  &types.ActivityType{Name: common.StringPtr(activityName)},
					TaskList:                      &types.TaskList{Name: tl},
=======
					ActivityType:                  &types.ActivityType{Name: activityName},
					TaskList:                      &types.TaskList{Name: &tl},
>>>>>>> d11708d1
					Input:                         buf.Bytes(),
					ScheduleToCloseTimeoutSeconds: common.Int32Ptr(100),
					ScheduleToStartTimeoutSeconds: common.Int32Ptr(10), // ensure longer than time it takes to handle signal
					StartToCloseTimeoutSeconds:    common.Int32Ptr(50), // ensure longer than time takes to handle signal
					HeartbeatTimeoutSeconds:       common.Int32Ptr(5),
				},
			}}, nil
		} else if previousStartedEventID > 0 {
			for _, event := range history.Events {
				if *event.EventType == types.EventTypeWorkflowExecutionSignaled {
					// wait for some time to force decision task to stay in started state while query is issued
					<-time.After(5 * time.Second)
					handledSignal = true
					return nil, []*types.Decision{}, nil
				}
			}
		}

		return nil, []*types.Decision{{
			DecisionType: types.DecisionTypeCompleteWorkflowExecution.Ptr(),
			CompleteWorkflowExecutionDecisionAttributes: &types.CompleteWorkflowExecutionDecisionAttributes{
				Result: []byte("Done."),
			},
		}}, nil
	}

	// activity handler
	atHandler := func(execution *types.WorkflowExecution, activityType *types.ActivityType,
		ActivityID string, input []byte, taskToken []byte) ([]byte, bool, error) {
		return []byte("Activity Result."), false, nil
	}

	queryHandler := func(task *types.PollForDecisionTaskResponse) ([]byte, error) {
		s.NotNil(task.Query)
		s.NotNil(task.Query.QueryType)
		if *task.Query.QueryType == queryType {
			return []byte("query-result"), nil
		}

		return nil, errors.New("unknown-query-type")
	}

	poller := &TaskPoller{
		Engine:                              s.engine,
		Domain:                              s.domainName,
		TaskList:                            taskList,
		Identity:                            identity,
		DecisionHandler:                     dtHandler,
		ActivityHandler:                     atHandler,
		QueryHandler:                        queryHandler,
		Logger:                              s.Logger,
		T:                                   s.T(),
		StickyTaskList:                      stickyTaskList,
		StickyScheduleToStartTimeoutSeconds: stickyScheduleToStartTimeoutSeconds,
	}

	// Make first decision to schedule activity
	_, err := poller.PollAndProcessDecisionTaskWithAttempt(false, false, false, true, int64(0))
	s.Logger.Info("PollAndProcessDecisionTask", tag.Error(err))
	s.Nil(err)

	type QueryResult struct {
		Resp *types.QueryWorkflowResponse
		Err  error
	}
	queryResultCh := make(chan QueryResult)
	queryWorkflowFn := func(queryType string, rejectCondition *types.QueryRejectCondition) {
		s.False(handledSignal)
		queryResp, err := s.engine.QueryWorkflow(createContext(), &types.QueryWorkflowRequest{
			Domain: s.domainName,
			Execution: &types.WorkflowExecution{
				WorkflowID: id,
				RunID:      we.RunID,
			},
			Query: &types.WorkflowQuery{
				QueryType: common.StringPtr(queryType),
			},
			QueryRejectCondition:  rejectCondition,
			QueryConsistencyLevel: types.QueryConsistencyLevelStrong.Ptr(),
		})
		s.True(handledSignal)
		queryResultCh <- QueryResult{Resp: queryResp, Err: err}
	}

	// send a signal that will take 5 seconds to handle
	// this causes the signal to still be outstanding at the time query arrives
	signalName := "my signal"
	signalInput := []byte("my signal input.")
	err = s.engine.SignalWorkflowExecution(createContext(), &types.SignalWorkflowExecutionRequest{
		Domain: s.domainName,
		WorkflowExecution: &types.WorkflowExecution{
			WorkflowID: id,
			RunID:      we.RunID,
		},
		SignalName: common.StringPtr(signalName),
		Input:      signalInput,
		Identity:   identity,
	})
	s.Nil(err)

	go func() {
		// wait for decision task for signal to get started before querying workflow
		// since signal processing takes 5 seconds and we wait only one second to issue the query
		// at the time the query comes in there will be a started decision task
		// only once signal completes can queryWorkflow unblock
		<-time.After(time.Second)

		// at this point there is a decision task started on the worker so this second signal will become buffered
		signalName := "my signal"
		signalInput := []byte("my signal input.")
		err = s.engine.SignalWorkflowExecution(createContext(), &types.SignalWorkflowExecutionRequest{
			Domain: s.domainName,
			WorkflowExecution: &types.WorkflowExecution{
				WorkflowID: id,
				RunID:      we.RunID,
			},
			SignalName: common.StringPtr(signalName),
			Input:      signalInput,
			Identity:   identity,
		})
		s.Nil(err)

		queryWorkflowFn(queryType, nil)
	}()

	_, err = poller.PollAndProcessDecisionTaskWithSticky(false, false)
	s.NoError(err)
	<-time.After(time.Second)

	// query should not have been dispatched on the decision task which contains signal
	// because signal was already outstanding by the time query arrived
	select {
	case <-queryResultCh:
		s.Fail("query should not be ready yet")
	default:
	}

	// now poll for decision task which contains the query which was buffered
	isQueryTask, _, errInner := poller.PollAndProcessDecisionTaskWithAttemptAndRetryAndForceNewDecision(
		false,
		false,
		true,
		true,
		int64(0),
		5,
		false,
		&types.WorkflowQueryResult{
			ResultType: types.QueryResultTypeAnswered.Ptr(),
			Answer:     []byte("consistent query result"),
		})

	// the task should not be a query task because at the time outstanding decision task completed
	// there existed a buffered event which triggered the creation of a new decision task which query was dispatched on
	s.False(isQueryTask)
	s.NoError(errInner)

	queryResult := <-queryResultCh
	s.NoError(queryResult.Err)
	s.NotNil(queryResult.Resp)
	s.NotNil(queryResult.Resp.QueryResult)
	s.Nil(queryResult.Resp.QueryRejected)
	queryResultString := string(queryResult.Resp.QueryResult)
	s.Equal("consistent query result", queryResultString)
}

func (s *integrationSuite) TestQueryWorkflow_BeforeFirstDecision() {
	id := "integration-test-query-workflow-before-first-decision"
	wt := "integration-test-query-workflow-before-first-decision-type"
	tl := "integration-test-query-workflow-before-first-decision-tasklist"
	identity := "worker1"
	queryType := "test-query"

	workflowType := &types.WorkflowType{}
	workflowType.Name = wt

	taskList := &types.TaskList{}
	taskList.Name = tl

	// Start workflow execution
	request := &types.StartWorkflowExecutionRequest{
		RequestID:                           common.StringPtr(uuid.New()),
		Domain:                              s.domainName,
		WorkflowID:                          id,
		WorkflowType:                        workflowType,
		TaskList:                            taskList,
		Input:                               nil,
		ExecutionStartToCloseTimeoutSeconds: common.Int32Ptr(100),
		TaskStartToCloseTimeoutSeconds:      common.Int32Ptr(1),
		Identity:                            identity,
	}

	we, err0 := s.engine.StartWorkflowExecution(createContext(), request)
	s.Nil(err0)

	workflowExecution := &types.WorkflowExecution{
		WorkflowID: id,
		RunID:      we.RunID,
	}

	// query workflow without any decision task should produce an error
	queryResp, err := s.engine.QueryWorkflow(createContext(), &types.QueryWorkflowRequest{
		Domain:    s.domainName,
		Execution: workflowExecution,
		Query: &types.WorkflowQuery{
			QueryType: common.StringPtr(queryType),
		},
	})
	s.Nil(queryResp)
	s.IsType(&types.QueryFailedError{}, err)
	s.Equal("workflow must handle at least one decision task before it can be queried", err.(*types.QueryFailedError).Message)
}<|MERGE_RESOLUTION|>--- conflicted
+++ resolved
@@ -87,13 +87,8 @@
 				DecisionType: types.DecisionTypeScheduleActivityTask.Ptr(),
 				ScheduleActivityTaskDecisionAttributes: &types.ScheduleActivityTaskDecisionAttributes{
 					ActivityID:                    common.StringPtr(strconv.Itoa(int(1))),
-<<<<<<< HEAD
-					ActivityType:                  &types.ActivityType{Name: common.StringPtr(activityName)},
+					ActivityType:                  &types.ActivityType{Name: activityName},
 					TaskList:                      &types.TaskList{Name: tl},
-=======
-					ActivityType:                  &types.ActivityType{Name: activityName},
-					TaskList:                      &types.TaskList{Name: &tl},
->>>>>>> d11708d1
 					Input:                         buf.Bytes(),
 					ScheduleToCloseTimeoutSeconds: common.Int32Ptr(100),
 					ScheduleToStartTimeoutSeconds: common.Int32Ptr(2),
@@ -255,13 +250,8 @@
 				DecisionType: types.DecisionTypeScheduleActivityTask.Ptr(),
 				ScheduleActivityTaskDecisionAttributes: &types.ScheduleActivityTaskDecisionAttributes{
 					ActivityID:                    common.StringPtr(strconv.Itoa(int(1))),
-<<<<<<< HEAD
-					ActivityType:                  &types.ActivityType{Name: common.StringPtr(activityName)},
+					ActivityType:                  &types.ActivityType{Name: activityName},
 					TaskList:                      &types.TaskList{Name: tl},
-=======
-					ActivityType:                  &types.ActivityType{Name: activityName},
-					TaskList:                      &types.TaskList{Name: &tl},
->>>>>>> d11708d1
 					Input:                         buf.Bytes(),
 					ScheduleToCloseTimeoutSeconds: common.Int32Ptr(100),
 					ScheduleToStartTimeoutSeconds: common.Int32Ptr(2),
@@ -404,13 +394,8 @@
 				DecisionType: types.DecisionTypeScheduleActivityTask.Ptr(),
 				ScheduleActivityTaskDecisionAttributes: &types.ScheduleActivityTaskDecisionAttributes{
 					ActivityID:                    common.StringPtr(strconv.Itoa(int(1))),
-<<<<<<< HEAD
-					ActivityType:                  &types.ActivityType{Name: common.StringPtr(activityName)},
+					ActivityType:                  &types.ActivityType{Name: activityName},
 					TaskList:                      &types.TaskList{Name: tl},
-=======
-					ActivityType:                  &types.ActivityType{Name: activityName},
-					TaskList:                      &types.TaskList{Name: &tl},
->>>>>>> d11708d1
 					Input:                         buf.Bytes(),
 					ScheduleToCloseTimeoutSeconds: common.Int32Ptr(100),
 					ScheduleToStartTimeoutSeconds: common.Int32Ptr(2),
@@ -617,13 +602,8 @@
 				DecisionType: types.DecisionTypeScheduleActivityTask.Ptr(),
 				ScheduleActivityTaskDecisionAttributes: &types.ScheduleActivityTaskDecisionAttributes{
 					ActivityID:                    common.StringPtr(strconv.Itoa(int(1))),
-<<<<<<< HEAD
-					ActivityType:                  &types.ActivityType{Name: common.StringPtr(activityName)},
+					ActivityType:                  &types.ActivityType{Name: activityName},
 					TaskList:                      &types.TaskList{Name: tl},
-=======
-					ActivityType:                  &types.ActivityType{Name: activityName},
-					TaskList:                      &types.TaskList{Name: &tl},
->>>>>>> d11708d1
 					Input:                         buf.Bytes(),
 					ScheduleToCloseTimeoutSeconds: common.Int32Ptr(100),
 					ScheduleToStartTimeoutSeconds: common.Int32Ptr(2),
@@ -806,13 +786,8 @@
 				DecisionType: types.DecisionTypeScheduleActivityTask.Ptr(),
 				ScheduleActivityTaskDecisionAttributes: &types.ScheduleActivityTaskDecisionAttributes{
 					ActivityID:                    common.StringPtr(strconv.Itoa(int(1))),
-<<<<<<< HEAD
-					ActivityType:                  &types.ActivityType{Name: common.StringPtr(activityName)},
+					ActivityType:                  &types.ActivityType{Name: activityName},
 					TaskList:                      &types.TaskList{Name: tl},
-=======
-					ActivityType:                  &types.ActivityType{Name: activityName},
-					TaskList:                      &types.TaskList{Name: &tl},
->>>>>>> d11708d1
 					Input:                         buf.Bytes(),
 					ScheduleToCloseTimeoutSeconds: common.Int32Ptr(100),
 					ScheduleToStartTimeoutSeconds: common.Int32Ptr(10), // ensure longer than time it takes to handle signal
@@ -973,13 +948,8 @@
 				DecisionType: types.DecisionTypeScheduleActivityTask.Ptr(),
 				ScheduleActivityTaskDecisionAttributes: &types.ScheduleActivityTaskDecisionAttributes{
 					ActivityID:                    common.StringPtr(strconv.Itoa(int(1))),
-<<<<<<< HEAD
-					ActivityType:                  &types.ActivityType{Name: common.StringPtr(activityName)},
+					ActivityType:                  &types.ActivityType{Name: activityName},
 					TaskList:                      &types.TaskList{Name: tl},
-=======
-					ActivityType:                  &types.ActivityType{Name: activityName},
-					TaskList:                      &types.TaskList{Name: &tl},
->>>>>>> d11708d1
 					Input:                         buf.Bytes(),
 					ScheduleToCloseTimeoutSeconds: common.Int32Ptr(100),
 					ScheduleToStartTimeoutSeconds: common.Int32Ptr(10), // ensure longer than time it takes to handle signal
@@ -1166,13 +1136,8 @@
 				DecisionType: types.DecisionTypeScheduleActivityTask.Ptr(),
 				ScheduleActivityTaskDecisionAttributes: &types.ScheduleActivityTaskDecisionAttributes{
 					ActivityID:                    common.StringPtr(strconv.Itoa(int(1))),
-<<<<<<< HEAD
-					ActivityType:                  &types.ActivityType{Name: common.StringPtr(activityName)},
+					ActivityType:                  &types.ActivityType{Name: activityName},
 					TaskList:                      &types.TaskList{Name: tl},
-=======
-					ActivityType:                  &types.ActivityType{Name: activityName},
-					TaskList:                      &types.TaskList{Name: &tl},
->>>>>>> d11708d1
 					Input:                         buf.Bytes(),
 					ScheduleToCloseTimeoutSeconds: common.Int32Ptr(100),
 					ScheduleToStartTimeoutSeconds: common.Int32Ptr(10), // ensure longer than time it takes to handle signal
