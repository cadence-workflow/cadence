--- conflicted
+++ resolved
@@ -735,16 +735,13 @@
 		FrontendClientStartWorkflowExecutionScope:           {operation: "FrontendClientStartWorkflowExecution", tags: map[string]string{CadenceRoleTagName: FrontendRoleTagValue}},
 		FrontendClientTerminateWorkflowExecutionScope:       {operation: "FrontendClientTerminateWorkflowExecution", tags: map[string]string{CadenceRoleTagName: FrontendRoleTagValue}},
 		FrontendClientUpdateDomainScope:                     {operation: "FrontendClientUpdateDomain", tags: map[string]string{CadenceRoleTagName: FrontendRoleTagValue}},
-<<<<<<< HEAD
 		AdminClientDescribeHistoryHostScope:                 {operation: "AdminClientDescribeHistoryHost", tags: map[string]string{CadenceRoleTagName: AdminRoleTagValue}},
 		AdminClientDescribeWorkflowExecutionScope:           {operation: "AdminClientDescribeWorkflowExecution", tags: map[string]string{CadenceRoleTagName: AdminRoleTagValue}},
 		AdminClientGetWorkflowExecutionRawHistoryScope:      {operation: "AdminClientGetWorkflowExecutionRawHistory", tags: map[string]string{CadenceRoleTagName: AdminRoleTagValue}},
-=======
 
 		MessagingClientPublishScope:      {operation: "MessagingClientPublish"},
 		MessagingClientPublishBatchScope: {operation: "MessagingClientPublishBatch"},
 
->>>>>>> 720ddb56
 		DomainCacheScope: {operation: "DomainCache"},
 	},
 	// Frontend Scope Names
