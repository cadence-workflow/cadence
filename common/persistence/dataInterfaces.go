// Copyright (c) 2017 Uber Technologies, Inc.
//
// Permission is hereby granted, free of charge, to any person obtaining a copy
// of this software and associated documentation files (the "Software"), to deal
// in the Software without restriction, including without limitation the rights
// to use, copy, modify, merge, publish, distribute, sublicense, and/or sell
// copies of the Software, and to permit persons to whom the Software is
// furnished to do so, subject to the following conditions:
//
// The above copyright notice and this permission notice shall be included in
// all copies or substantial portions of the Software.
//
// THE SOFTWARE IS PROVIDED "AS IS", WITHOUT WARRANTY OF ANY KIND, EXPRESS OR
// IMPLIED, INCLUDING BUT NOT LIMITED TO THE WARRANTIES OF MERCHANTABILITY,
// FITNESS FOR A PARTICULAR PURPOSE AND NONINFRINGEMENT. IN NO EVENT SHALL THE
// AUTHORS OR COPYRIGHT HOLDERS BE LIABLE FOR ANY CLAIM, DAMAGES OR OTHER
// LIABILITY, WHETHER IN AN ACTION OF CONTRACT, TORT OR OTHERWISE, ARISING FROM,
// OUT OF OR IN CONNECTION WITH THE SOFTWARE OR THE USE OR OTHER DEALINGS IN
// THE SOFTWARE.

package persistence

import (
	"fmt"
	"time"

	"github.com/pborman/uuid"
	workflow "github.com/uber/cadence/.gen/go/shared"
	"github.com/uber/cadence/common"
	"github.com/uber/cadence/common/codec"
)

// TODO remove this table version
const (
	// this is a temp version indicating where is the domain resides
	// either V1 or V2
	DomainTableVersionV1 = 1
	DomainTableVersionV2 = 2

	// 0/1 or empty are all considered as V1
	EventStoreVersionV2 = 2
)

// Domain status
const (
	DomainStatusRegistered = iota
	DomainStatusDeprecated
	DomainStatusDeleted
)

// Create Workflow Execution Mode
const (
	// Fail if current record exists
	// Only applicable for CreateWorkflowExecution
	CreateWorkflowModeBrandNew = iota
	// Update current record only if workflow is closed
	// Only applicable for CreateWorkflowExecution
	CreateWorkflowModeWorkflowIDReuse
	// Update current record only if workflow is open
	// Only applicable for UpdateWorkflowExecution
	CreateWorkflowModeContinueAsNew
)

// Workflow execution states
const (
	WorkflowStateCreated = iota
	WorkflowStateRunning
	WorkflowStateCompleted
)

// Workflow execution close status
const (
	WorkflowCloseStatusNone = iota
	WorkflowCloseStatusCompleted
	WorkflowCloseStatusFailed
	WorkflowCloseStatusCanceled
	WorkflowCloseStatusTerminated
	WorkflowCloseStatusContinuedAsNew
	WorkflowCloseStatusTimedOut
)

// Types of task lists
const (
	TaskListTypeDecision = iota
	TaskListTypeActivity
)

// Kinds of task lists
const (
	TaskListKindNormal = iota
	TaskListKindSticky
)

// Transfer task types
const (
	TransferTaskTypeDecisionTask = iota
	TransferTaskTypeActivityTask
	TransferTaskTypeCloseExecution
	TransferTaskTypeCancelExecution
	TransferTaskTypeStartChildExecution
	TransferTaskTypeSignalExecution
	TransferTaskTypeRecordWorkflowStarted
	TransferTaskTypeResetWorkflow
)

// Types of replication tasks
const (
	ReplicationTaskTypeHistory = iota
	ReplicationTaskTypeSyncActivity
)

// Types of timers
const (
	TaskTypeDecisionTimeout = iota
	TaskTypeActivityTimeout
	TaskTypeUserTimer
	TaskTypeWorkflowTimeout
	TaskTypeDeleteHistoryEvent
	TaskTypeActivityRetryTimer
	TaskTypeWorkflowBackoffTimer
)

// UnknownNumRowsAffected is returned when the number of rows that an API affected cannot be determined
const UnknownNumRowsAffected = -1

// Types of workflow backoff timeout
const (
	WorkflowBackoffTimeoutTypeRetry = iota
	WorkflowBackoffTimeoutTypeCron
)

const (
	// InitialFailoverNotificationVersion is the initial failover version for a domain
	InitialFailoverNotificationVersion int64 = 0

	// TransferTaskTransferTargetWorkflowID is the the dummy workflow ID for transfer tasks of types
	// that do not have a target workflow
	TransferTaskTransferTargetWorkflowID = "20000000-0000-f000-f000-000000000001"
	// TransferTaskTransferTargetRunID is the the dummy run ID for transfer tasks of types
	// that do not have a target workflow
	TransferTaskTransferTargetRunID = "30000000-0000-f000-f000-000000000002"
)

type (
	// InvalidPersistenceRequestError represents invalid request to persistence
	InvalidPersistenceRequestError struct {
		Msg string
	}

	// CurrentWorkflowConditionFailedError represents a failed conditional update for current workflow record
	CurrentWorkflowConditionFailedError struct {
		Msg string
	}

	// ConditionFailedError represents a failed conditional update for execution record
	ConditionFailedError struct {
		Msg string
	}

	// ShardAlreadyExistError is returned when conditionally creating a shard fails
	ShardAlreadyExistError struct {
		Msg string
	}

	// ShardOwnershipLostError is returned when conditional update fails due to RangeID for the shard
	ShardOwnershipLostError struct {
		ShardID int
		Msg     string
	}

	// WorkflowExecutionAlreadyStartedError is returned when creating a new workflow failed.
	WorkflowExecutionAlreadyStartedError struct {
		Msg              string
		StartRequestID   string
		RunID            string
		State            int
		CloseStatus      int
		LastWriteVersion int64
	}

	// TimeoutError is returned when a write operation fails due to a timeout
	TimeoutError struct {
		Msg string
	}

	// ShardInfo describes a shard
	ShardInfo struct {
		ShardID                   int
		Owner                     string
		RangeID                   int64
		StolenSinceRenew          int
		UpdatedAt                 time.Time
		ReplicationAckLevel       int64
		TransferAckLevel          int64
		TimerAckLevel             time.Time
		ClusterTransferAckLevel   map[string]int64
		ClusterTimerAckLevel      map[string]time.Time
		TransferFailoverLevels    map[string]TransferFailoverLevel // uuid -> TransferFailoverLevel
		TimerFailoverLevels       map[string]TimerFailoverLevel    // uuid -> TimerFailoverLevel
		DomainNotificationVersion int64
	}

	// TransferFailoverLevel contains corresponding start / end level
	TransferFailoverLevel struct {
		StartTime    time.Time
		MinLevel     int64
		CurrentLevel int64
		MaxLevel     int64
		DomainIDs    map[string]struct{}
	}

	// TimerFailoverLevel contains domain IDs and corresponding start / end level
	TimerFailoverLevel struct {
		StartTime    time.Time
		MinLevel     time.Time
		CurrentLevel time.Time
		MaxLevel     time.Time
		DomainIDs    map[string]struct{}
	}

	// WorkflowExecutionInfo describes a workflow execution
	WorkflowExecutionInfo struct {
		DomainID                     string
		WorkflowID                   string
		RunID                        string
		ParentDomainID               string
		ParentWorkflowID             string
		ParentRunID                  string
		InitiatedID                  int64
		CompletionEventBatchID       int64
		CompletionEvent              *workflow.HistoryEvent
		TaskList                     string
		WorkflowTypeName             string
		WorkflowTimeout              int32
		DecisionTimeoutValue         int32
		ExecutionContext             []byte
		State                        int
		CloseStatus                  int
		LastFirstEventID             int64
		LastEventTaskID              int64
		NextEventID                  int64
		LastProcessedEvent           int64
		StartTimestamp               time.Time
		LastUpdatedTimestamp         time.Time
		CreateRequestID              string
		SignalCount                  int32
		HistorySize                  int64
		DecisionVersion              int64
		DecisionScheduleID           int64
		DecisionStartedID            int64
		DecisionRequestID            string
		DecisionTimeout              int32
		DecisionAttempt              int64
		DecisionTimestamp            int64
		CancelRequested              bool
		CancelRequestID              string
		StickyTaskList               string
		StickyScheduleToStartTimeout int32
		ClientLibraryVersion         string
		ClientFeatureVersion         string
		ClientImpl                   string
		AutoResetPoints              *workflow.ResetPoints
		// for retry
		Attempt            int32
		HasRetryPolicy     bool
		InitialInterval    int32
		BackoffCoefficient float64
		MaximumInterval    int32
		ExpirationTime     time.Time
		MaximumAttempts    int32
		NonRetriableErrors []string
		// events V2 related
		EventStoreVersion int32
		BranchToken       []byte
		// Cron
		CronSchedule      string
		ExpirationSeconds int32
	}

	// ReplicationState represents mutable state information for global domains.
	// This information is used by replication protocol when applying events from remote clusters
	ReplicationState struct {
		CurrentVersion      int64
		StartVersion        int64
		LastWriteVersion    int64
		LastWriteEventID    int64
		LastReplicationInfo map[string]*ReplicationInfo
	}

	// TransferTaskInfo describes a transfer task
	TransferTaskInfo struct {
		DomainID                string
		WorkflowID              string
		RunID                   string
		VisibilityTimestamp     time.Time
		TaskID                  int64
		TargetDomainID          string
		TargetWorkflowID        string
		TargetRunID             string
		TargetChildWorkflowOnly bool
		TaskList                string
		TaskType                int
		ScheduleID              int64
		Version                 int64
		RecordVisibility        bool
	}

	// ReplicationTaskInfo describes the replication task created for replication of history events
	ReplicationTaskInfo struct {
		DomainID                string
		WorkflowID              string
		RunID                   string
		TaskID                  int64
		TaskType                int
		FirstEventID            int64
		NextEventID             int64
		Version                 int64
		LastReplicationInfo     map[string]*ReplicationInfo
		ScheduledID             int64
		EventStoreVersion       int32
		BranchToken             []byte
		NewRunEventStoreVersion int32
		NewRunBranchToken       []byte
		ResetWorkflow           bool
	}

	// TimerTaskInfo describes a timer task.
	TimerTaskInfo struct {
		DomainID            string
		WorkflowID          string
		RunID               string
		VisibilityTimestamp time.Time
		TaskID              int64
		TaskType            int
		TimeoutType         int
		EventID             int64
		ScheduleAttempt     int64
		Version             int64
	}

	// TaskListInfo describes a state of a task list implementation.
	TaskListInfo struct {
		DomainID    string
		Name        string
		TaskType    int
		RangeID     int64
		AckLevel    int64
		Kind        int
		Expiry      time.Time
		LastUpdated time.Time
	}

	// TaskInfo describes either activity or decision task
	TaskInfo struct {
		DomainID               string
		WorkflowID             string
		RunID                  string
		TaskID                 int64
		ScheduleID             int64
		ScheduleToStartTimeout int32
		Expiry                 time.Time
	}

	// Task is the generic interface for workflow tasks
	Task interface {
		GetType() int
		GetVersion() int64
		SetVersion(version int64)
		GetTaskID() int64
		SetTaskID(id int64)
		GetVisibilityTimestamp() time.Time
		SetVisibilityTimestamp(timestamp time.Time)
	}

	// ActivityTask identifies a transfer task for activity
	ActivityTask struct {
		VisibilityTimestamp time.Time
		TaskID              int64
		DomainID            string
		TaskList            string
		ScheduleID          int64
		Version             int64
	}

	// DecisionTask identifies a transfer task for decision
	DecisionTask struct {
		VisibilityTimestamp time.Time
		TaskID              int64
		DomainID            string
		TaskList            string
		ScheduleID          int64
		Version             int64
		RecordVisibility    bool
	}

	// RecordWorkflowStartedTask identifites a transfer task for writing visibility open execution record
	RecordWorkflowStartedTask struct {
		VisibilityTimestamp time.Time
		TaskID              int64
		Version             int64
	}

	// ResetWorkflowTask identifites a transfer task to reset workflow
	ResetWorkflowTask struct {
		VisibilityTimestamp time.Time
		TaskID              int64
		Version             int64
	}

	// CloseExecutionTask identifies a transfer task for deletion of execution
	CloseExecutionTask struct {
		VisibilityTimestamp time.Time
		TaskID              int64
		Version             int64
	}

	// DeleteHistoryEventTask identifies a timer task for deletion of history events of completed execution.
	DeleteHistoryEventTask struct {
		VisibilityTimestamp time.Time
		TaskID              int64
		Version             int64
	}

	// DecisionTimeoutTask identifies a timeout task.
	DecisionTimeoutTask struct {
		VisibilityTimestamp time.Time
		TaskID              int64
		EventID             int64
		ScheduleAttempt     int64
		TimeoutType         int
		Version             int64
	}

	// WorkflowTimeoutTask identifies a timeout task.
	WorkflowTimeoutTask struct {
		VisibilityTimestamp time.Time
		TaskID              int64
		Version             int64
	}

	// CancelExecutionTask identifies a transfer task for cancel of execution
	CancelExecutionTask struct {
		VisibilityTimestamp     time.Time
		TaskID                  int64
		TargetDomainID          string
		TargetWorkflowID        string
		TargetRunID             string
		TargetChildWorkflowOnly bool
		InitiatedID             int64
		Version                 int64
	}

	// SignalExecutionTask identifies a transfer task for signal execution
	SignalExecutionTask struct {
		VisibilityTimestamp     time.Time
		TaskID                  int64
		TargetDomainID          string
		TargetWorkflowID        string
		TargetRunID             string
		TargetChildWorkflowOnly bool
		InitiatedID             int64
		Version                 int64
	}

	// StartChildExecutionTask identifies a transfer task for starting child execution
	StartChildExecutionTask struct {
		VisibilityTimestamp time.Time
		TaskID              int64
		TargetDomainID      string
		TargetWorkflowID    string
		InitiatedID         int64
		Version             int64
	}

	// ActivityTimeoutTask identifies a timeout task.
	ActivityTimeoutTask struct {
		VisibilityTimestamp time.Time
		TaskID              int64
		TimeoutType         int
		EventID             int64
		Attempt             int64
		Version             int64
	}

	// UserTimerTask identifies a timeout task.
	UserTimerTask struct {
		VisibilityTimestamp time.Time
		TaskID              int64
		EventID             int64
		Version             int64
	}

	// ActivityRetryTimerTask to schedule a retry task for activity
	ActivityRetryTimerTask struct {
		VisibilityTimestamp time.Time
		TaskID              int64
		EventID             int64
		Version             int64
		Attempt             int32
	}

	// WorkflowBackoffTimerTask to schedule first decision task for retried workflow
	WorkflowBackoffTimerTask struct {
		VisibilityTimestamp time.Time
		TaskID              int64
		EventID             int64
		Version             int64
		TimeoutType         int // 0 for retry, 1 for cron.
	}

	// HistoryReplicationTask is the replication task created for shipping history replication events to other clusters
	HistoryReplicationTask struct {
		VisibilityTimestamp     time.Time
		TaskID                  int64
		FirstEventID            int64
		NextEventID             int64
		Version                 int64
		LastReplicationInfo     map[string]*ReplicationInfo
		EventStoreVersion       int32
		BranchToken             []byte
		ResetWorkflow           bool
		NewRunEventStoreVersion int32
		NewRunBranchToken       []byte
	}

	// SyncActivityTask is the replication task created for shipping activity info to other clusters
	SyncActivityTask struct {
		VisibilityTimestamp time.Time
		TaskID              int64
		Version             int64
		ScheduledID         int64
	}

	// ReplicationInfo represents the information stored for last replication event details per cluster
	ReplicationInfo struct {
		Version     int64
		LastEventID int64
	}

	// WorkflowMutableState indicates workflow related state
	WorkflowMutableState struct {
		ActivityInfos            map[int64]*ActivityInfo
		TimerInfos               map[string]*TimerInfo
		ChildExecutionInfos      map[int64]*ChildExecutionInfo
		RequestCancelInfos       map[int64]*RequestCancelInfo
		SignalInfos              map[int64]*SignalInfo
		SignalRequestedIDs       map[string]struct{}
		ExecutionInfo            *WorkflowExecutionInfo
		ReplicationState         *ReplicationState
		BufferedEvents           []*workflow.HistoryEvent
		BufferedReplicationTasks map[int64]*BufferedReplicationTask
	}

	// ActivityInfo details.
	ActivityInfo struct {
		Version                  int64
		ScheduleID               int64
		ScheduledEventBatchID    int64
		ScheduledEvent           *workflow.HistoryEvent
		ScheduledTime            time.Time
		StartedID                int64
		StartedEvent             *workflow.HistoryEvent
		StartedTime              time.Time
		ActivityID               string
		RequestID                string
		Details                  []byte
		ScheduleToStartTimeout   int32
		ScheduleToCloseTimeout   int32
		StartToCloseTimeout      int32
		HeartbeatTimeout         int32
		CancelRequested          bool
		CancelRequestID          int64
		LastHeartBeatUpdatedTime time.Time
		TimerTaskStatus          int32
		// For retry
		Attempt            int32
		DomainID           string
		StartedIdentity    string
		TaskList           string
		HasRetryPolicy     bool
		InitialInterval    int32
		BackoffCoefficient float64
		MaximumInterval    int32
		ExpirationTime     time.Time
		MaximumAttempts    int32
		NonRetriableErrors []string
		// Not written to database - This is used only for deduping heartbeat timer creation
		LastHeartbeatTimeoutVisibility int64
	}

	// TimerInfo details - metadata about user timer info.
	TimerInfo struct {
		Version    int64
		TimerID    string
		StartedID  int64
		ExpiryTime time.Time
		TaskID     int64
	}

	// ChildExecutionInfo has details for pending child executions.
	ChildExecutionInfo struct {
		Version               int64
		InitiatedID           int64
		InitiatedEventBatchID int64
		InitiatedEvent        *workflow.HistoryEvent
		StartedID             int64
		StartedWorkflowID     string
		StartedRunID          string
		StartedEvent          *workflow.HistoryEvent
		CreateRequestID       string
		DomainName            string
		WorkflowTypeName      string
	}

	// RequestCancelInfo has details for pending external workflow cancellations
	RequestCancelInfo struct {
		Version         int64
		InitiatedID     int64
		CancelRequestID string
	}

	// SignalInfo has details for pending external workflow signal
	SignalInfo struct {
		Version         int64
		InitiatedID     int64
		SignalRequestID string
		SignalName      string
		Input           []byte
		Control         []byte
	}

	// BufferedReplicationTask has details to handle out of order receive of history events
	BufferedReplicationTask struct {
		FirstEventID            int64
		NextEventID             int64
		Version                 int64
		History                 []*workflow.HistoryEvent
		NewRunHistory           []*workflow.HistoryEvent
		EventStoreVersion       int32
		NewRunEventStoreVersion int32
	}

	// CreateShardRequest is used to create a shard in executions table
	CreateShardRequest struct {
		ShardInfo *ShardInfo
	}

	// GetShardRequest is used to get shard information
	GetShardRequest struct {
		ShardID int
	}

	// GetShardResponse is the response to GetShard
	GetShardResponse struct {
		ShardInfo *ShardInfo
	}

	// UpdateShardRequest  is used to update shard information
	UpdateShardRequest struct {
		ShardInfo       *ShardInfo
		PreviousRangeID int64
	}

	// CreateWorkflowExecutionRequest is used to write a new workflow execution
	CreateWorkflowExecutionRequest struct {
		RequestID                   string
		DomainID                    string
		Execution                   workflow.WorkflowExecution
		ParentDomainID              string
		ParentExecution             *workflow.WorkflowExecution
		InitiatedID                 int64
		TaskList                    string
		WorkflowTypeName            string
		WorkflowTimeout             int32
		DecisionTimeoutValue        int32
		ExecutionContext            []byte
		LastEventTaskID             int64
		NextEventID                 int64
		LastProcessedEvent          int64
		SignalCount                 int32
		HistorySize                 int64
		TransferTasks               []Task
		ReplicationTasks            []Task
		TimerTasks                  []Task
		RangeID                     int64
		DecisionVersion             int64
		DecisionScheduleID          int64
		DecisionStartedID           int64
		DecisionStartToCloseTimeout int32
		CreateWorkflowMode          int
		PreviousRunID               string
		PreviousLastWriteVersion    int64
		ReplicationState            *ReplicationState
		Attempt                     int32
		HasRetryPolicy              bool
		InitialInterval             int32
		BackoffCoefficient          float64
		MaximumInterval             int32
		ExpirationTime              time.Time
		MaximumAttempts             int32
		NonRetriableErrors          []string
		PreviousAutoResetPoints     *workflow.ResetPoints
		// 2 means using eventsV2, empty/0/1 means using events(V1)
		EventStoreVersion int32
		// for eventsV2: branchToken from historyPersistence
		BranchToken       []byte
		CronSchedule      string
		ExpirationSeconds int32
	}

	// CreateWorkflowExecutionResponse is the response to CreateWorkflowExecutionRequest
	CreateWorkflowExecutionResponse struct {
	}

	// GetWorkflowExecutionRequest is used to retrieve the info of a workflow execution
	GetWorkflowExecutionRequest struct {
		DomainID  string
		Execution workflow.WorkflowExecution
	}

	// GetWorkflowExecutionResponse is the response to GetworkflowExecutionRequest
	GetWorkflowExecutionResponse struct {
		State             *WorkflowMutableState
		MutableStateStats *MutableStateStats
	}

	// GetCurrentExecutionRequest is used to retrieve the current RunId for an execution
	GetCurrentExecutionRequest struct {
		DomainID   string
		WorkflowID string
	}

	// GetCurrentExecutionResponse is the response to GetCurrentExecution
	GetCurrentExecutionResponse struct {
		StartRequestID   string
		RunID            string
		State            int
		CloseStatus      int
		LastWriteVersion int64
	}

	// UpdateWorkflowExecutionRequest is used to update a workflow execution
	UpdateWorkflowExecutionRequest struct {
<<<<<<< HEAD
		ExecutionInfo    *WorkflowExecutionInfo
		ReplicationState *ReplicationState
		TransferTasks    []Task
		TimerTasks       []Task
		ReplicationTasks []Task
		DeleteTimerTask  Task
		Condition        int64
		RangeID          int64
		ContinueAsNew    *CreateWorkflowExecutionRequest
		FinishExecution  bool
=======
		ExecutionInfo        *WorkflowExecutionInfo
		ReplicationState     *ReplicationState
		TransferTasks        []Task
		TimerTasks           []Task
		ReplicationTasks     []Task
		Condition            int64
		RangeID              int64
		ContinueAsNew        *CreateWorkflowExecutionRequest
		FinishExecution      bool
		FinishedExecutionTTL int32
>>>>>>> 5d3f8cdc

		// Mutable state
		UpsertActivityInfos           []*ActivityInfo
		DeleteActivityInfos           []int64
		UpserTimerInfos               []*TimerInfo
		DeleteTimerInfos              []string
		UpsertChildExecutionInfos     []*ChildExecutionInfo
		DeleteChildExecutionInfo      *int64
		UpsertRequestCancelInfos      []*RequestCancelInfo
		DeleteRequestCancelInfo       *int64
		UpsertSignalInfos             []*SignalInfo
		DeleteSignalInfo              *int64
		UpsertSignalRequestedIDs      []string
		DeleteSignalRequestedID       string
		NewBufferedEvents             []*workflow.HistoryEvent
		ClearBufferedEvents           bool
		NewBufferedReplicationTask    *BufferedReplicationTask
		DeleteBufferedReplicationTask *int64
		Encoding                      common.EncodingType // optional binary encoding type
	}

	// ResetMutableStateRequest is used to reset workflow execution state for a single run
	ResetMutableStateRequest struct {
		PrevRunID        string
		ExecutionInfo    *WorkflowExecutionInfo
		ReplicationState *ReplicationState
		Condition        int64
		RangeID          int64

		// Mutable state
		InsertActivityInfos       []*ActivityInfo
		InsertTimerInfos          []*TimerInfo
		InsertChildExecutionInfos []*ChildExecutionInfo
		InsertRequestCancelInfos  []*RequestCancelInfo
		InsertSignalInfos         []*SignalInfo
		InsertSignalRequestedIDs  []string
		Encoding                  common.EncodingType // optional binary encoding type
	}

	// ResetWorkflowExecutionRequest is used to reset workflow execution state for current run and create new run
	ResetWorkflowExecutionRequest struct {
		// for base run (we need to make sure the baseRun hasn't been deleted after forking)
		BaseRunID          string
		BaseRunNextEventID int64

		// for current workflow record
		PrevRunVersion int64
		PrevRunState   int

		// for shard record
		RangeID int64

		// for current mutable state
		Condition            int64
		UpdateCurr           bool
		CurrExecutionInfo    *WorkflowExecutionInfo
		CurrReplicationState *ReplicationState
		CurrReplicationTasks []Task
		CurrTransferTasks    []Task
		CurrTimerTasks       []Task

		// For new mutable state
		InsertExecutionInfo       *WorkflowExecutionInfo
		InsertReplicationState    *ReplicationState
		InsertTransferTasks       []Task
		InsertTimerTasks          []Task
		InsertReplicationTasks    []Task
		InsertActivityInfos       []*ActivityInfo
		InsertTimerInfos          []*TimerInfo
		InsertChildExecutionInfos []*ChildExecutionInfo
		InsertRequestCancelInfos  []*RequestCancelInfo
		InsertSignalInfos         []*SignalInfo
		InsertSignalRequestedIDs  []string
		Encoding                  common.EncodingType // optional binary encoding type
	}

	// DeleteWorkflowExecutionRequest is used to delete a workflow execution
	DeleteWorkflowExecutionRequest struct {
		DomainID   string
		WorkflowID string
		RunID      string
	}

	// GetTransferTasksRequest is used to read tasks from the transfer task queue
	GetTransferTasksRequest struct {
		ReadLevel     int64
		MaxReadLevel  int64
		BatchSize     int
		NextPageToken []byte
	}

	// GetTransferTasksResponse is the response to GetTransferTasksRequest
	GetTransferTasksResponse struct {
		Tasks         []*TransferTaskInfo
		NextPageToken []byte
	}

	// GetReplicationTasksRequest is used to read tasks from the replication task queue
	GetReplicationTasksRequest struct {
		ReadLevel     int64
		MaxReadLevel  int64
		BatchSize     int
		NextPageToken []byte
	}

	// GetReplicationTasksResponse is the response to GetReplicationTask
	GetReplicationTasksResponse struct {
		Tasks         []*ReplicationTaskInfo
		NextPageToken []byte
	}

	// CompleteTransferTaskRequest is used to complete a task in the transfer task queue
	CompleteTransferTaskRequest struct {
		TaskID int64
	}

	// RangeCompleteTransferTaskRequest is used to complete a range of tasks in the transfer task queue
	RangeCompleteTransferTaskRequest struct {
		ExclusiveBeginTaskID int64
		InclusiveEndTaskID   int64
	}

	// CompleteReplicationTaskRequest is used to complete a task in the replication task queue
	CompleteReplicationTaskRequest struct {
		TaskID int64
	}

	// RangeCompleteTimerTaskRequest is used to complete a range of tasks in the timer task queue
	RangeCompleteTimerTaskRequest struct {
		InclusiveBeginTimestamp time.Time
		ExclusiveEndTimestamp   time.Time
	}

	// CompleteTimerTaskRequest is used to complete a task in the timer task queue
	CompleteTimerTaskRequest struct {
		VisibilityTimestamp time.Time
		TaskID              int64
	}

	// LeaseTaskListRequest is used to request lease of a task list
	LeaseTaskListRequest struct {
		DomainID     string
		TaskList     string
		TaskType     int
		TaskListKind int
		RangeID      int64
	}

	// LeaseTaskListResponse is response to LeaseTaskListRequest
	LeaseTaskListResponse struct {
		TaskListInfo *TaskListInfo
	}

	// UpdateTaskListRequest is used to update task list implementation information
	UpdateTaskListRequest struct {
		TaskListInfo *TaskListInfo
	}

	// UpdateTaskListResponse is the response to UpdateTaskList
	UpdateTaskListResponse struct {
	}

	// ListTaskListRequest contains the request params needed to invoke ListTaskList API
	ListTaskListRequest struct {
		PageSize  int
		PageToken []byte
	}

	// ListTaskListResponse is the response from ListTaskList API
	ListTaskListResponse struct {
		Items         []TaskListInfo
		NextPageToken []byte
	}

	// DeleteTaskListRequest contains the request params needed to invoke DeleteTaskList API
	DeleteTaskListRequest struct {
		DomainID     string
		TaskListName string
		TaskListType int
		RangeID      int64
	}

	// CreateTasksRequest is used to create a new task for a workflow exectution
	CreateTasksRequest struct {
		TaskListInfo *TaskListInfo
		Tasks        []*CreateTaskInfo
	}

	// CreateTaskInfo describes a task to be created in CreateTasksRequest
	CreateTaskInfo struct {
		Execution workflow.WorkflowExecution
		Data      *TaskInfo
		TaskID    int64
	}

	// CreateTasksResponse is the response to CreateTasksRequest
	CreateTasksResponse struct {
	}

	// GetTasksRequest is used to retrieve tasks of a task list
	GetTasksRequest struct {
		DomainID     string
		TaskList     string
		TaskType     int
		ReadLevel    int64  // range exclusive
		MaxReadLevel *int64 // optional: range inclusive when specified
		BatchSize    int
	}

	// GetTasksResponse is the response to GetTasksRequests
	GetTasksResponse struct {
		Tasks []*TaskInfo
	}

	// CompleteTaskRequest is used to complete a task
	CompleteTaskRequest struct {
		TaskList *TaskListInfo
		TaskID   int64
	}

	// CompleteTasksLessThanRequest contains the request params needed to invoke CompleteTasksLessThan API
	CompleteTasksLessThanRequest struct {
		DomainID     string
		TaskListName string
		TaskType     int
		TaskID       int64 // Tasks less than or equal to this ID will be completed
		Limit        int   // Limit on the max number of tasks that can be completed. Required param
	}

	// GetTimerIndexTasksRequest is the request for GetTimerIndexTasks
	// TODO: replace this with an iterator that can configure min and max index.
	GetTimerIndexTasksRequest struct {
		MinTimestamp  time.Time
		MaxTimestamp  time.Time
		BatchSize     int
		NextPageToken []byte
	}

	// GetTimerIndexTasksResponse is the response for GetTimerIndexTasks
	GetTimerIndexTasksResponse struct {
		Timers        []*TimerTaskInfo
		NextPageToken []byte
	}

	// AppendHistoryEventsRequest is used to append new events to workflow execution history
	//Deprecated: use v2 API-AppendHistoryNodes() instead
	AppendHistoryEventsRequest struct {
		DomainID          string
		Execution         workflow.WorkflowExecution
		FirstEventID      int64
		EventBatchVersion int64
		RangeID           int64
		TransactionID     int64
		Events            []*workflow.HistoryEvent
		Overwrite         bool
		Encoding          common.EncodingType // optional binary encoding type
	}

	// GetWorkflowExecutionHistoryRequest is used to retrieve history of a workflow execution
	//Deprecated: use v2 API-AppendHistoryNodes() instead
	GetWorkflowExecutionHistoryRequest struct {
		DomainID  string
		Execution workflow.WorkflowExecution
		// Get the history events from FirstEventID. Inclusive.
		FirstEventID int64
		// Get the history events upto NextEventID.  Not Inclusive.
		NextEventID int64
		// Maximum number of history append transactions per page
		PageSize int
		// Token to continue reading next page of history append transactions.  Pass in empty slice for first page
		NextPageToken []byte
	}

	// GetWorkflowExecutionHistoryResponse is the response to GetWorkflowExecutionHistoryRequest
	// Deprecated: use V2 API instead-ReadHistoryBranch()
	GetWorkflowExecutionHistoryResponse struct {
		History *workflow.History
		// Token to read next page if there are more events beyond page size.
		// Use this to set NextPageToken on GetWorkflowExecutionHistoryRequest to read the next page.
		NextPageToken []byte
		// the first_event_id of last loaded batch
		LastFirstEventID int64
		// Size of history read from store
		Size int
	}

	// GetWorkflowExecutionHistoryByBatchResponse is the response to GetWorkflowExecutionHistoryRequest
	// Deprecated: use V2 API instead-ReadHistoryBranchByBatch()
	GetWorkflowExecutionHistoryByBatchResponse struct {
		History []*workflow.History
		// Token to read next page if there are more events beyond page size.
		// Use this to set NextPageToken on GetWorkflowExecutionHistoryRequest to read the next page.
		NextPageToken []byte
		// the first_event_id of last loaded batch
		LastFirstEventID int64
		// Size of history read from store
		Size int
	}

	// DeleteWorkflowExecutionHistoryRequest is used to delete workflow execution history
	//Deprecated: use v2 API-AppendHistoryNodes() instead
	DeleteWorkflowExecutionHistoryRequest struct {
		DomainID  string
		Execution workflow.WorkflowExecution
	}

	// DomainInfo describes the domain entity
	DomainInfo struct {
		ID          string
		Name        string
		Status      int
		Description string
		OwnerEmail  string
		Data        map[string]string
	}

	// DomainConfig describes the domain configuration
	DomainConfig struct {
		// NOTE: this retention is in days, not in seconds
		Retention      int32
		EmitMetric     bool
		ArchivalBucket string
		ArchivalStatus workflow.ArchivalStatus
		BadBinaries    workflow.BadBinaries
	}

	// DomainReplicationConfig describes the cross DC domain replication configuration
	DomainReplicationConfig struct {
		ActiveClusterName string
		Clusters          []*ClusterReplicationConfig
	}

	// ClusterReplicationConfig describes the cross DC cluster replication configuration
	ClusterReplicationConfig struct {
		ClusterName string
	}

	// CreateDomainRequest is used to create the domain
	CreateDomainRequest struct {
		Info              *DomainInfo
		Config            *DomainConfig
		ReplicationConfig *DomainReplicationConfig
		IsGlobalDomain    bool
		ConfigVersion     int64
		FailoverVersion   int64
	}

	// CreateDomainResponse is the response for CreateDomain
	CreateDomainResponse struct {
		ID string
	}

	// GetDomainRequest is used to read domain
	GetDomainRequest struct {
		ID   string
		Name string
	}

	// GetDomainResponse is the response for GetDomain
	GetDomainResponse struct {
		Info                        *DomainInfo
		Config                      *DomainConfig
		ReplicationConfig           *DomainReplicationConfig
		IsGlobalDomain              bool
		ConfigVersion               int64
		FailoverVersion             int64
		FailoverNotificationVersion int64
		NotificationVersion         int64
		TableVersion                int
	}

	// UpdateDomainRequest is used to update domain
	UpdateDomainRequest struct {
		Info                        *DomainInfo
		Config                      *DomainConfig
		ReplicationConfig           *DomainReplicationConfig
		ConfigVersion               int64
		FailoverVersion             int64
		FailoverNotificationVersion int64
		NotificationVersion         int64
		TableVersion                int
	}

	// DeleteDomainRequest is used to delete domain entry from domains table
	DeleteDomainRequest struct {
		ID string
	}

	// DeleteDomainByNameRequest is used to delete domain entry from domains_by_name table
	DeleteDomainByNameRequest struct {
		Name string
	}

	// ListDomainsRequest is used to list domains
	ListDomainsRequest struct {
		PageSize      int
		NextPageToken []byte
	}

	// ListDomainsResponse is the response for GetDomain
	ListDomainsResponse struct {
		Domains       []*GetDomainResponse
		NextPageToken []byte
	}

	// GetMetadataResponse is the response for GetMetadata
	GetMetadataResponse struct {
		NotificationVersion int64
	}

	// MutableStateStats is the size stats for MutableState
	MutableStateStats struct {
		// Total size of mutable state
		MutableStateSize int

		// Breakdown of size into more granular stats
		ExecutionInfoSize            int
		ActivityInfoSize             int
		TimerInfoSize                int
		ChildInfoSize                int
		SignalInfoSize               int
		BufferedEventsSize           int
		BufferedReplicationTasksSize int

		// Item count for various information captured within mutable state
		ActivityInfoCount             int
		TimerInfoCount                int
		ChildInfoCount                int
		SignalInfoCount               int
		RequestCancelInfoCount        int
		BufferedEventsCount           int
		BufferedReplicationTasksCount int
	}

	// MutableStateUpdateSessionStats is size stats for mutableState updating session
	MutableStateUpdateSessionStats struct {
		MutableStateSize int // Total size of mutable state update

		// Breakdown of mutable state size update for more granular stats
		ExecutionInfoSize            int
		ActivityInfoSize             int
		TimerInfoSize                int
		ChildInfoSize                int
		SignalInfoSize               int
		BufferedEventsSize           int
		BufferedReplicationTasksSize int

		// Item counts in this session update
		ActivityInfoCount      int
		TimerInfoCount         int
		ChildInfoCount         int
		SignalInfoCount        int
		RequestCancelInfoCount int

		// Deleted item counts in this session update
		DeleteActivityInfoCount      int
		DeleteTimerInfoCount         int
		DeleteChildInfoCount         int
		DeleteSignalInfoCount        int
		DeleteRequestCancelInfoCount int
	}

	//UpdateWorkflowExecutionResponse is response for UpdateWorkflowExecutionRequest
	UpdateWorkflowExecutionResponse struct {
		MutableStateUpdateSessionStats *MutableStateUpdateSessionStats
	}

	// AppendHistoryNodesRequest is used to append a batch of history nodes
	AppendHistoryNodesRequest struct {
		// true if this is the first append request to the branch
		IsNewBranch bool
		// the info for clean up data in background
		Info string
		// The branch to be appended
		BranchToken []byte
		// The batch of events to be appended. The first eventID will become the nodeID of this batch
		Events []*workflow.HistoryEvent
		// requested TransactionID for this write operation. For the same eventID, the node with larger TransactionID always wins
		TransactionID int64
		// optional binary encoding type
		Encoding common.EncodingType
		// The shard to get history node data
		ShardID *int
	}

	// AppendHistoryNodesResponse is a response to AppendHistoryNodesRequest
	AppendHistoryNodesResponse struct {
		// the size of the event data that has been appended
		Size int
	}

	// ReadHistoryBranchRequest is used to read a history branch
	ReadHistoryBranchRequest struct {
		// The branch to be read
		BranchToken []byte
		// Get the history nodes from MinEventID. Inclusive.
		MinEventID int64
		// Get the history nodes upto MaxEventID.  Exclusive.
		MaxEventID int64
		// Maximum number of batches of events per page. Not that number of events in a batch >=1, it is not number of events per page.
		// However for a single page, it is also possible that the returned events is less than PageSize (event zero events) due to stale events.
		PageSize int
		// Token to continue reading next page of history append transactions.  Pass in empty slice for first page
		NextPageToken []byte
		// The shard to get history branch data
		ShardID *int
	}

	// ReadHistoryBranchResponse is the response to ReadHistoryBranchRequest
	ReadHistoryBranchResponse struct {
		// History events
		HistoryEvents []*workflow.HistoryEvent
		// Token to read next page if there are more events beyond page size.
		// Use this to set NextPageToken on ReadHistoryBranchRequest to read the next page.
		// Empty means we have reached the last page, not need to continue
		NextPageToken []byte
		// Size of history read from store
		Size int
		// the first_event_id of last loaded batch
		LastFirstEventID int64
	}

	// ReadHistoryBranchByBatchResponse is the response to ReadHistoryBranchRequest
	ReadHistoryBranchByBatchResponse struct {
		// History events by batch
		History []*workflow.History
		// Token to read next page if there are more events beyond page size.
		// Use this to set NextPageToken on ReadHistoryBranchRequest to read the next page.
		// Empty means we have reached the last page, not need to continue
		NextPageToken []byte
		// Size of history read from store
		Size int
		// the first_event_id of last loaded batch
		LastFirstEventID int64
	}

	// ForkHistoryBranchRequest is used to fork a history branch
	ForkHistoryBranchRequest struct {
		// The base branch to fork from
		ForkBranchToken []byte
		// The nodeID to fork from, the new branch will start from ( inclusive ), the base branch will stop at(exclusive)
		// Application must provide a void forking nodeID, it must be a valid nodeID in that branch. A valid nodeID is the firstEventID of a valid batch of events.
		// And ForkNodeID > 1 because forking from 1 doesn't make any sense.
		ForkNodeID int64
		// the info for clean up data in background
		Info string
		// The shard to get history branch data
		ShardID *int
	}

	// ForkHistoryBranchResponse is the response to ForkHistoryBranchRequest
	ForkHistoryBranchResponse struct {
		// branchToken to represent the new branch
		NewBranchToken []byte
	}

	// CompleteForkBranchRequest is used to complete forking
	CompleteForkBranchRequest struct {
		// the new branch returned from ForkHistoryBranchRequest
		BranchToken []byte
		// true means the fork is success, will update the flag, otherwise will delete the new branch
		Success bool
		// The shard to update history branch data
		ShardID *int
	}

	// DeleteHistoryBranchRequest is used to remove a history branch
	DeleteHistoryBranchRequest struct {
		// branch to be deleted
		BranchToken []byte
		// The shard to delete history branch data
		ShardID *int
	}

	// GetHistoryTreeRequest is used to retrieve branch info of a history tree
	GetHistoryTreeRequest struct {
		// A UUID of a tree
		TreeID string
		// Get data from this shard
		ShardID *int
		// optional: can provide treeID via branchToken if treeID is empty
		BranchToken []byte
	}

	// ForkingInProgressBranch is part of GetHistoryTreeResponse
	ForkingInProgressBranch struct {
		BranchID string
		ForkTime time.Time
		Info     string
	}

	// GetHistoryTreeResponse is a response to GetHistoryTreeRequest
	GetHistoryTreeResponse struct {
		// all branches of a tree
		Branches                  []*workflow.HistoryBranch
		ForkingInProgressBranches []ForkingInProgressBranch
	}

	// AppendHistoryEventsResponse is response for AppendHistoryEventsRequest
	// Deprecated: uses V2 API-AppendHistoryNodesRequest
	AppendHistoryEventsResponse struct {
		Size int
	}

	// Closeable is an interface for any entity that supports a close operation to release resources
	Closeable interface {
		Close()
	}

	// ShardManager is used to manage all shards
	ShardManager interface {
		Closeable
		GetName() string
		CreateShard(request *CreateShardRequest) error
		GetShard(request *GetShardRequest) (*GetShardResponse, error)
		UpdateShard(request *UpdateShardRequest) error
	}

	// ExecutionManager is used to manage workflow executions
	ExecutionManager interface {
		Closeable
		GetName() string
		GetShardID() int

		CreateWorkflowExecution(request *CreateWorkflowExecutionRequest) (*CreateWorkflowExecutionResponse, error)
		GetWorkflowExecution(request *GetWorkflowExecutionRequest) (*GetWorkflowExecutionResponse, error)
		UpdateWorkflowExecution(request *UpdateWorkflowExecutionRequest) (*UpdateWorkflowExecutionResponse, error)
		ResetMutableState(request *ResetMutableStateRequest) error
		ResetWorkflowExecution(request *ResetWorkflowExecutionRequest) error
		DeleteWorkflowExecution(request *DeleteWorkflowExecutionRequest) error
		DeleteWorkflowCurrentExecution(request *DeleteWorkflowExecutionRequest) error
		GetCurrentExecution(request *GetCurrentExecutionRequest) (*GetCurrentExecutionResponse, error)

		// Transfer task related methods
		GetTransferTasks(request *GetTransferTasksRequest) (*GetTransferTasksResponse, error)
		CompleteTransferTask(request *CompleteTransferTaskRequest) error
		RangeCompleteTransferTask(request *RangeCompleteTransferTaskRequest) error

		// Replication task related methods
		GetReplicationTasks(request *GetReplicationTasksRequest) (*GetReplicationTasksResponse, error)
		CompleteReplicationTask(request *CompleteReplicationTaskRequest) error

		// Timer related methods.
		GetTimerIndexTasks(request *GetTimerIndexTasksRequest) (*GetTimerIndexTasksResponse, error)
		CompleteTimerTask(request *CompleteTimerTaskRequest) error
		RangeCompleteTimerTask(request *RangeCompleteTimerTaskRequest) error
	}

	// ExecutionManagerFactory creates an instance of ExecutionManager for a given shard
	ExecutionManagerFactory interface {
		Closeable
		NewExecutionManager(shardID int) (ExecutionManager, error)
	}

	// TaskManager is used to manage tasks
	TaskManager interface {
		Closeable
		GetName() string
		LeaseTaskList(request *LeaseTaskListRequest) (*LeaseTaskListResponse, error)
		UpdateTaskList(request *UpdateTaskListRequest) (*UpdateTaskListResponse, error)
		ListTaskList(request *ListTaskListRequest) (*ListTaskListResponse, error)
		DeleteTaskList(request *DeleteTaskListRequest) error
		CreateTasks(request *CreateTasksRequest) (*CreateTasksResponse, error)
		GetTasks(request *GetTasksRequest) (*GetTasksResponse, error)
		CompleteTask(request *CompleteTaskRequest) error
		// CompleteTasksLessThan completes tasks less than or equal to the given task id
		// This API takes a limit parameter which specifies the count of maxRows that
		// can be deleted. This parameter may be ignored by the underlying storage, but
		// its mandatory to specify it. On success this method returns the number of rows
		// actually deleted. If the underlying storage doesn't support "limit", all rows
		// less than or equal to taskID will be deleted.
		// On success, this method returns:
		//  - number of rows actually deleted, if limit is honored
		//  - UnknownNumRowsDeleted, when all rows below value are deleted
		CompleteTasksLessThan(request *CompleteTasksLessThanRequest) (int, error)
	}

	// HistoryManager is used to manage Workflow Execution HistoryEventBatch
	// Deprecated: use HistoryV2Manager instead
	HistoryManager interface {
		Closeable
		GetName() string

		//Deprecated: use v2 API-AppendHistoryNodes() instead
		AppendHistoryEvents(request *AppendHistoryEventsRequest) (*AppendHistoryEventsResponse, error)
		// GetWorkflowExecutionHistory retrieves the paginated list of history events for given execution
		//Deprecated: use v2 API-ReadHistoryBranch() instead
		GetWorkflowExecutionHistory(request *GetWorkflowExecutionHistoryRequest) (*GetWorkflowExecutionHistoryResponse, error)
		//Deprecated: use v2 API-ReadHistoryBranchByBatch() instead
		GetWorkflowExecutionHistoryByBatch(request *GetWorkflowExecutionHistoryRequest) (*GetWorkflowExecutionHistoryByBatchResponse, error)
		//Deprecated: use v2 API-DeleteHistoryBranch instead
		DeleteWorkflowExecutionHistory(request *DeleteWorkflowExecutionHistoryRequest) error
	}

	// HistoryV2Manager is used to manager workflow history events
	HistoryV2Manager interface {
		Closeable
		GetName() string

		// The below are history V2 APIs
		// V2 regards history events growing as a tree, decoupled from workflow concepts
		// For Cadence, treeID is new runID, except for fork(reset), treeID will be the runID that it forks from.

		// AppendHistoryNodes add(or override) a batch of nodes to a history branch
		AppendHistoryNodes(request *AppendHistoryNodesRequest) (*AppendHistoryNodesResponse, error)
		// ReadHistoryBranch returns history node data for a branch
		ReadHistoryBranch(request *ReadHistoryBranchRequest) (*ReadHistoryBranchResponse, error)
		// ReadHistoryBranchByBatch returns history node data for a branch ByBatch
		ReadHistoryBranchByBatch(request *ReadHistoryBranchRequest) (*ReadHistoryBranchByBatchResponse, error)
		// ForkHistoryBranch forks a new branch from a old branch
		ForkHistoryBranch(request *ForkHistoryBranchRequest) (*ForkHistoryBranchResponse, error)
		// CompleteForkBranch will complete the forking process after update mutableState, this is to help preventing data leakage
		CompleteForkBranch(request *CompleteForkBranchRequest) error
		// DeleteHistoryBranch removes a branch
		// If this is the last branch to delete, it will also remove the root node
		DeleteHistoryBranch(request *DeleteHistoryBranchRequest) error
		// GetHistoryTree returns all branch information of a tree
		GetHistoryTree(request *GetHistoryTreeRequest) (*GetHistoryTreeResponse, error)
	}

	// MetadataManager is used to manage metadata CRUD for domain entities
	MetadataManager interface {
		Closeable
		GetName() string
		CreateDomain(request *CreateDomainRequest) (*CreateDomainResponse, error)
		GetDomain(request *GetDomainRequest) (*GetDomainResponse, error)
		UpdateDomain(request *UpdateDomainRequest) error
		DeleteDomain(request *DeleteDomainRequest) error
		DeleteDomainByName(request *DeleteDomainByNameRequest) error
		ListDomains(request *ListDomainsRequest) (*ListDomainsResponse, error)
		GetMetadata() (*GetMetadataResponse, error)
	}
)

func (e *InvalidPersistenceRequestError) Error() string {
	return e.Msg
}

func (e *CurrentWorkflowConditionFailedError) Error() string {
	return e.Msg
}

func (e *ConditionFailedError) Error() string {
	return e.Msg
}

func (e *ShardAlreadyExistError) Error() string {
	return e.Msg
}

func (e *ShardOwnershipLostError) Error() string {
	return e.Msg
}

func (e *WorkflowExecutionAlreadyStartedError) Error() string {
	return e.Msg
}

func (e *TimeoutError) Error() string {
	return e.Msg
}

// IsTimeoutError determines if the error is a timeout error
func IsTimeoutError(err error) bool {
	_, ok := err.(*TimeoutError)
	return ok
}

// GetType returns the type of the activity task
func (a *ActivityTask) GetType() int {
	return TransferTaskTypeActivityTask
}

// GetVersion returns the version of the activity task
func (a *ActivityTask) GetVersion() int64 {
	return a.Version
}

// SetVersion returns the version of the activity task
func (a *ActivityTask) SetVersion(version int64) {
	a.Version = version
}

// GetTaskID returns the sequence ID of the activity task
func (a *ActivityTask) GetTaskID() int64 {
	return a.TaskID
}

// SetTaskID sets the sequence ID of the activity task
func (a *ActivityTask) SetTaskID(id int64) {
	a.TaskID = id
}

// GetVisibilityTimestamp get the visibility timestamp
func (a *ActivityTask) GetVisibilityTimestamp() time.Time {
	return a.VisibilityTimestamp
}

// SetVisibilityTimestamp set the visibility timestamp
func (a *ActivityTask) SetVisibilityTimestamp(timestamp time.Time) {
	a.VisibilityTimestamp = timestamp
}

// GetType returns the type of the decision task
func (d *DecisionTask) GetType() int {
	return TransferTaskTypeDecisionTask
}

// GetVersion returns the version of the decision task
func (d *DecisionTask) GetVersion() int64 {
	return d.Version
}

// SetVersion returns the version of the decision task
func (d *DecisionTask) SetVersion(version int64) {
	d.Version = version
}

// GetTaskID returns the sequence ID of the decision task.
func (d *DecisionTask) GetTaskID() int64 {
	return d.TaskID
}

// SetTaskID sets the sequence ID of the decision task
func (d *DecisionTask) SetTaskID(id int64) {
	d.TaskID = id
}

// GetVisibilityTimestamp get the visibility timestamp
func (d *DecisionTask) GetVisibilityTimestamp() time.Time {
	return d.VisibilityTimestamp
}

// SetVisibilityTimestamp set the visibility timestamp
func (d *DecisionTask) SetVisibilityTimestamp(timestamp time.Time) {
	d.VisibilityTimestamp = timestamp
}

// GetType returns the type of the record workflow started task
func (a *RecordWorkflowStartedTask) GetType() int {
	return TransferTaskTypeRecordWorkflowStarted
}

// GetVersion returns the version of the record workflow started task
func (a *RecordWorkflowStartedTask) GetVersion() int64 {
	return a.Version
}

// SetVersion returns the version of the record workflow started task
func (a *RecordWorkflowStartedTask) SetVersion(version int64) {
	a.Version = version
}

// GetTaskID returns the sequence ID of the record workflow started task
func (a *RecordWorkflowStartedTask) GetTaskID() int64 {
	return a.TaskID
}

// SetTaskID sets the sequence ID of the record workflow started task
func (a *RecordWorkflowStartedTask) SetTaskID(id int64) {
	a.TaskID = id
}

// GetVisibilityTimestamp get the visibility timestamp
func (a *RecordWorkflowStartedTask) GetVisibilityTimestamp() time.Time {
	return a.VisibilityTimestamp
}

// SetVisibilityTimestamp set the visibility timestamp
func (a *RecordWorkflowStartedTask) SetVisibilityTimestamp(timestamp time.Time) {
	a.VisibilityTimestamp = timestamp
}

// GetType returns the type of the ResetWorkflowTask
func (a *ResetWorkflowTask) GetType() int {
	return TransferTaskTypeResetWorkflow
}

// GetVersion returns the version of the ResetWorkflowTask
func (a *ResetWorkflowTask) GetVersion() int64 {
	return a.Version
}

// SetVersion returns the version of the ResetWorkflowTask
func (a *ResetWorkflowTask) SetVersion(version int64) {
	a.Version = version
}

// GetTaskID returns the sequence ID of the ResetWorkflowTask
func (a *ResetWorkflowTask) GetTaskID() int64 {
	return a.TaskID
}

// SetTaskID sets the sequence ID of the ResetWorkflowTask
func (a *ResetWorkflowTask) SetTaskID(id int64) {
	a.TaskID = id
}

// GetVisibilityTimestamp get the visibility timestamp
func (a *ResetWorkflowTask) GetVisibilityTimestamp() time.Time {
	return a.VisibilityTimestamp
}

// SetVisibilityTimestamp set the visibility timestamp
func (a *ResetWorkflowTask) SetVisibilityTimestamp(timestamp time.Time) {
	a.VisibilityTimestamp = timestamp
}

// GetType returns the type of the close execution task
func (a *CloseExecutionTask) GetType() int {
	return TransferTaskTypeCloseExecution
}

// GetVersion returns the version of the close execution task
func (a *CloseExecutionTask) GetVersion() int64 {
	return a.Version
}

// SetVersion returns the version of the close execution task
func (a *CloseExecutionTask) SetVersion(version int64) {
	a.Version = version
}

// GetTaskID returns the sequence ID of the close execution task
func (a *CloseExecutionTask) GetTaskID() int64 {
	return a.TaskID
}

// SetTaskID sets the sequence ID of the close execution task
func (a *CloseExecutionTask) SetTaskID(id int64) {
	a.TaskID = id
}

// GetVisibilityTimestamp get the visibility timestamp
func (a *CloseExecutionTask) GetVisibilityTimestamp() time.Time {
	return a.VisibilityTimestamp
}

// SetVisibilityTimestamp set the visibility timestamp
func (a *CloseExecutionTask) SetVisibilityTimestamp(timestamp time.Time) {
	a.VisibilityTimestamp = timestamp
}

// GetType returns the type of the delete execution task
func (a *DeleteHistoryEventTask) GetType() int {
	return TaskTypeDeleteHistoryEvent
}

// GetVersion returns the version of the delete execution task
func (a *DeleteHistoryEventTask) GetVersion() int64 {
	return a.Version
}

// SetVersion returns the version of the delete execution task
func (a *DeleteHistoryEventTask) SetVersion(version int64) {
	a.Version = version
}

// GetTaskID returns the sequence ID of the delete execution task
func (a *DeleteHistoryEventTask) GetTaskID() int64 {
	return a.TaskID
}

// SetTaskID sets the sequence ID of the delete execution task
func (a *DeleteHistoryEventTask) SetTaskID(id int64) {
	a.TaskID = id
}

// GetVisibilityTimestamp get the visibility timestamp
func (a *DeleteHistoryEventTask) GetVisibilityTimestamp() time.Time {
	return a.VisibilityTimestamp
}

// SetVisibilityTimestamp set the visibility timestamp
func (a *DeleteHistoryEventTask) SetVisibilityTimestamp(timestamp time.Time) {
	a.VisibilityTimestamp = timestamp
}

// GetType returns the type of the timer task
func (d *DecisionTimeoutTask) GetType() int {
	return TaskTypeDecisionTimeout
}

// GetVersion returns the version of the timer task
func (d *DecisionTimeoutTask) GetVersion() int64 {
	return d.Version
}

// SetVersion returns the version of the timer task
func (d *DecisionTimeoutTask) SetVersion(version int64) {
	d.Version = version
}

// GetTaskID returns the sequence ID.
func (d *DecisionTimeoutTask) GetTaskID() int64 {
	return d.TaskID
}

// SetTaskID sets the sequence ID.
func (d *DecisionTimeoutTask) SetTaskID(id int64) {
	d.TaskID = id
}

// GetVisibilityTimestamp gets the visibility time stamp
func (d *DecisionTimeoutTask) GetVisibilityTimestamp() time.Time {
	return d.VisibilityTimestamp
}

// SetVisibilityTimestamp gets the visibility time stamp
func (d *DecisionTimeoutTask) SetVisibilityTimestamp(t time.Time) {
	d.VisibilityTimestamp = t
}

// GetType returns the type of the timer task
func (a *ActivityTimeoutTask) GetType() int {
	return TaskTypeActivityTimeout
}

// GetVersion returns the version of the timer task
func (a *ActivityTimeoutTask) GetVersion() int64 {
	return a.Version
}

// SetVersion returns the version of the timer task
func (a *ActivityTimeoutTask) SetVersion(version int64) {
	a.Version = version
}

// GetTaskID returns the sequence ID.
func (a *ActivityTimeoutTask) GetTaskID() int64 {
	return a.TaskID
}

// SetTaskID sets the sequence ID.
func (a *ActivityTimeoutTask) SetTaskID(id int64) {
	a.TaskID = id
}

// GetVisibilityTimestamp gets the visibility time stamp
func (a *ActivityTimeoutTask) GetVisibilityTimestamp() time.Time {
	return a.VisibilityTimestamp
}

// SetVisibilityTimestamp gets the visibility time stamp
func (a *ActivityTimeoutTask) SetVisibilityTimestamp(t time.Time) {
	a.VisibilityTimestamp = t
}

// GetType returns the type of the timer task
func (u *UserTimerTask) GetType() int {
	return TaskTypeUserTimer
}

// GetVersion returns the version of the timer task
func (u *UserTimerTask) GetVersion() int64 {
	return u.Version
}

// SetVersion returns the version of the timer task
func (u *UserTimerTask) SetVersion(version int64) {
	u.Version = version
}

// GetTaskID returns the sequence ID of the timer task.
func (u *UserTimerTask) GetTaskID() int64 {
	return u.TaskID
}

// SetTaskID sets the sequence ID of the timer task.
func (u *UserTimerTask) SetTaskID(id int64) {
	u.TaskID = id
}

// GetVisibilityTimestamp gets the visibility time stamp
func (u *UserTimerTask) GetVisibilityTimestamp() time.Time {
	return u.VisibilityTimestamp
}

// SetVisibilityTimestamp gets the visibility time stamp
func (u *UserTimerTask) SetVisibilityTimestamp(t time.Time) {
	u.VisibilityTimestamp = t
}

// GetType returns the type of the retry timer task
func (r *ActivityRetryTimerTask) GetType() int {
	return TaskTypeActivityRetryTimer
}

// GetVersion returns the version of the retry timer task
func (r *ActivityRetryTimerTask) GetVersion() int64 {
	return r.Version
}

// SetVersion returns the version of the retry timer task
func (r *ActivityRetryTimerTask) SetVersion(version int64) {
	r.Version = version
}

// GetTaskID returns the sequence ID.
func (r *ActivityRetryTimerTask) GetTaskID() int64 {
	return r.TaskID
}

// SetTaskID sets the sequence ID.
func (r *ActivityRetryTimerTask) SetTaskID(id int64) {
	r.TaskID = id
}

// GetVisibilityTimestamp gets the visibility time stamp
func (r *ActivityRetryTimerTask) GetVisibilityTimestamp() time.Time {
	return r.VisibilityTimestamp
}

// SetVisibilityTimestamp gets the visibility time stamp
func (r *ActivityRetryTimerTask) SetVisibilityTimestamp(t time.Time) {
	r.VisibilityTimestamp = t
}

// GetType returns the type of the retry timer task
func (r *WorkflowBackoffTimerTask) GetType() int {
	return TaskTypeWorkflowBackoffTimer
}

// GetVersion returns the version of the retry timer task
func (r *WorkflowBackoffTimerTask) GetVersion() int64 {
	return r.Version
}

// SetVersion returns the version of the retry timer task
func (r *WorkflowBackoffTimerTask) SetVersion(version int64) {
	r.Version = version
}

// GetTaskID returns the sequence ID.
func (r *WorkflowBackoffTimerTask) GetTaskID() int64 {
	return r.TaskID
}

// SetTaskID sets the sequence ID.
func (r *WorkflowBackoffTimerTask) SetTaskID(id int64) {
	r.TaskID = id
}

// GetVisibilityTimestamp gets the visibility time stamp
func (r *WorkflowBackoffTimerTask) GetVisibilityTimestamp() time.Time {
	return r.VisibilityTimestamp
}

// SetVisibilityTimestamp gets the visibility time stamp
func (r *WorkflowBackoffTimerTask) SetVisibilityTimestamp(t time.Time) {
	r.VisibilityTimestamp = t
}

// GetType returns the type of the timeout task.
func (u *WorkflowTimeoutTask) GetType() int {
	return TaskTypeWorkflowTimeout
}

// GetVersion returns the version of the timeout task
func (u *WorkflowTimeoutTask) GetVersion() int64 {
	return u.Version
}

// SetVersion returns the version of the timeout task
func (u *WorkflowTimeoutTask) SetVersion(version int64) {
	u.Version = version
}

// GetTaskID returns the sequence ID of the cancel transfer task.
func (u *WorkflowTimeoutTask) GetTaskID() int64 {
	return u.TaskID
}

// SetTaskID sets the sequence ID of the cancel transfer task.
func (u *WorkflowTimeoutTask) SetTaskID(id int64) {
	u.TaskID = id
}

// GetVisibilityTimestamp gets the visibility time stamp
func (u *WorkflowTimeoutTask) GetVisibilityTimestamp() time.Time {
	return u.VisibilityTimestamp
}

// SetVisibilityTimestamp gets the visibility time stamp
func (u *WorkflowTimeoutTask) SetVisibilityTimestamp(t time.Time) {
	u.VisibilityTimestamp = t
}

// GetType returns the type of the cancel transfer task
func (u *CancelExecutionTask) GetType() int {
	return TransferTaskTypeCancelExecution
}

// GetVersion returns the version of the cancel transfer task
func (u *CancelExecutionTask) GetVersion() int64 {
	return u.Version
}

// SetVersion returns the version of the cancel transfer task
func (u *CancelExecutionTask) SetVersion(version int64) {
	u.Version = version
}

// GetTaskID returns the sequence ID of the cancel transfer task.
func (u *CancelExecutionTask) GetTaskID() int64 {
	return u.TaskID
}

// SetTaskID sets the sequence ID of the cancel transfer task.
func (u *CancelExecutionTask) SetTaskID(id int64) {
	u.TaskID = id
}

// GetVisibilityTimestamp get the visibility timestamp
func (u *CancelExecutionTask) GetVisibilityTimestamp() time.Time {
	return u.VisibilityTimestamp
}

// SetVisibilityTimestamp set the visibility timestamp
func (u *CancelExecutionTask) SetVisibilityTimestamp(timestamp time.Time) {
	u.VisibilityTimestamp = timestamp
}

// GetType returns the type of the signal transfer task
func (u *SignalExecutionTask) GetType() int {
	return TransferTaskTypeSignalExecution
}

// GetVersion returns the version of the signal transfer task
func (u *SignalExecutionTask) GetVersion() int64 {
	return u.Version
}

// SetVersion returns the version of the signal transfer task
func (u *SignalExecutionTask) SetVersion(version int64) {
	u.Version = version
}

// GetTaskID returns the sequence ID of the signal transfer task.
func (u *SignalExecutionTask) GetTaskID() int64 {
	return u.TaskID
}

// SetTaskID sets the sequence ID of the signal transfer task.
func (u *SignalExecutionTask) SetTaskID(id int64) {
	u.TaskID = id
}

// GetVisibilityTimestamp get the visibility timestamp
func (u *SignalExecutionTask) GetVisibilityTimestamp() time.Time {
	return u.VisibilityTimestamp
}

// SetVisibilityTimestamp set the visibility timestamp
func (u *SignalExecutionTask) SetVisibilityTimestamp(timestamp time.Time) {
	u.VisibilityTimestamp = timestamp
}

// GetType returns the type of the start child transfer task
func (u *StartChildExecutionTask) GetType() int {
	return TransferTaskTypeStartChildExecution
}

// GetVersion returns the version of the start child transfer task
func (u *StartChildExecutionTask) GetVersion() int64 {
	return u.Version
}

// SetVersion returns the version of the start child transfer task
func (u *StartChildExecutionTask) SetVersion(version int64) {
	u.Version = version
}

// GetTaskID returns the sequence ID of the start child transfer task
func (u *StartChildExecutionTask) GetTaskID() int64 {
	return u.TaskID
}

// SetTaskID sets the sequence ID of the start child transfer task
func (u *StartChildExecutionTask) SetTaskID(id int64) {
	u.TaskID = id
}

// GetVisibilityTimestamp get the visibility timestamp
func (u *StartChildExecutionTask) GetVisibilityTimestamp() time.Time {
	return u.VisibilityTimestamp
}

// SetVisibilityTimestamp set the visibility timestamp
func (u *StartChildExecutionTask) SetVisibilityTimestamp(timestamp time.Time) {
	u.VisibilityTimestamp = timestamp
}

// GetType returns the type of the history replication task
func (a *HistoryReplicationTask) GetType() int {
	return ReplicationTaskTypeHistory
}

// GetVersion returns the version of the history replication task
func (a *HistoryReplicationTask) GetVersion() int64 {
	return a.Version
}

// SetVersion returns the version of the history replication task
func (a *HistoryReplicationTask) SetVersion(version int64) {
	a.Version = version
}

// GetTaskID returns the sequence ID of the history replication task
func (a *HistoryReplicationTask) GetTaskID() int64 {
	return a.TaskID
}

// SetTaskID sets the sequence ID of the history replication task
func (a *HistoryReplicationTask) SetTaskID(id int64) {
	a.TaskID = id
}

// GetVisibilityTimestamp get the visibility timestamp
func (a *HistoryReplicationTask) GetVisibilityTimestamp() time.Time {
	return a.VisibilityTimestamp
}

// SetVisibilityTimestamp set the visibility timestamp
func (a *HistoryReplicationTask) SetVisibilityTimestamp(timestamp time.Time) {
	a.VisibilityTimestamp = timestamp
}

// GetType returns the type of the history replication task
func (a *SyncActivityTask) GetType() int {
	return ReplicationTaskTypeSyncActivity
}

// GetVersion returns the version of the history replication task
func (a *SyncActivityTask) GetVersion() int64 {
	return a.Version
}

// SetVersion returns the version of the history replication task
func (a *SyncActivityTask) SetVersion(version int64) {
	a.Version = version
}

// GetTaskID returns the sequence ID of the history replication task
func (a *SyncActivityTask) GetTaskID() int64 {
	return a.TaskID
}

// SetTaskID sets the sequence ID of the history replication task
func (a *SyncActivityTask) SetTaskID(id int64) {
	a.TaskID = id
}

// GetVisibilityTimestamp get the visibility timestamp
func (a *SyncActivityTask) GetVisibilityTimestamp() time.Time {
	return a.VisibilityTimestamp
}

// SetVisibilityTimestamp set the visibility timestamp
func (a *SyncActivityTask) SetVisibilityTimestamp(timestamp time.Time) {
	a.VisibilityTimestamp = timestamp
}

// GetTaskID returns the task ID for transfer task
func (t *TransferTaskInfo) GetTaskID() int64 {
	return t.TaskID
}

// GetVersion returns the task version for transfer task
func (t *TransferTaskInfo) GetVersion() int64 {
	return t.Version
}

// GetTaskType returns the task type for transfer task
func (t *TransferTaskInfo) GetTaskType() int {
	return t.TaskType
}

// GetVisibilityTimestamp returns the task type for transfer task
func (t *TransferTaskInfo) GetVisibilityTimestamp() time.Time {
	return t.VisibilityTimestamp
}

// String returns string
func (t *TransferTaskInfo) String() string {
	return fmt.Sprintf(
		"{DomainID: %v, WorkflowID: %v, RunID: %v, TaskID: %v, TargetDomainID: %v, TargetWorkflowID %v, TargetRunID: %v, TargetChildWorkflowOnly: %v, TaskList: %v, TaskType: %v, ScheduleID: %v, Version: %v.}",
		t.DomainID, t.WorkflowID, t.RunID, t.TaskID, t.TargetDomainID, t.TargetWorkflowID, t.TargetRunID, t.TargetChildWorkflowOnly, t.TaskList, t.TaskType, t.ScheduleID, t.Version,
	)
}

// GetTaskID returns the task ID for replication task
func (t *ReplicationTaskInfo) GetTaskID() int64 {
	return t.TaskID
}

// GetVersion returns the task version for replication task
func (t *ReplicationTaskInfo) GetVersion() int64 {
	return t.Version
}

// GetTaskType returns the task type for replication task
func (t *ReplicationTaskInfo) GetTaskType() int {
	return t.TaskType
}

// GetVisibilityTimestamp returns the task type for transfer task
func (t *ReplicationTaskInfo) GetVisibilityTimestamp() time.Time {
	return time.Time{}
}

// GetTaskID returns the task ID for timer task
func (t *TimerTaskInfo) GetTaskID() int64 {
	return t.TaskID
}

// GetVersion returns the task version for timer task
func (t *TimerTaskInfo) GetVersion() int64 {
	return t.Version
}

// GetTaskType returns the task type for timer task
func (t *TimerTaskInfo) GetTaskType() int {
	return t.TaskType
}

// GetVisibilityTimestamp returns the task type for timer task
func (t *TimerTaskInfo) GetVisibilityTimestamp() time.Time {
	return t.VisibilityTimestamp
}

// GetTaskType returns the task type for timer task
func (t *TimerTaskInfo) String() string {
	return fmt.Sprintf(
		"{DomainID: %v, WorkflowID: %v, RunID: %v, VisibilityTimestamp: %v, TaskID: %v, TaskType: %v, TimeoutType: %v, EventID: %v, ScheduleAttempt: %v, Version: %v.}",
		t.DomainID, t.WorkflowID, t.RunID, t.VisibilityTimestamp, t.TaskID, t.TaskType, t.TimeoutType, t.EventID, t.ScheduleAttempt, t.Version,
	)
}

// SerializeClusterConfigs makes an array of *ClusterReplicationConfig serializable
// by flattening them into map[string]interface{}
func SerializeClusterConfigs(replicationConfigs []*ClusterReplicationConfig) []map[string]interface{} {
	seriaizedReplicationConfigs := []map[string]interface{}{}
	for index := range replicationConfigs {
		seriaizedReplicationConfigs = append(seriaizedReplicationConfigs, replicationConfigs[index].serialize())
	}
	return seriaizedReplicationConfigs
}

// DeserializeClusterConfigs creates an array of ClusterReplicationConfigs from an array of map representations
func DeserializeClusterConfigs(replicationConfigs []map[string]interface{}) []*ClusterReplicationConfig {
	deseriaizedReplicationConfigs := []*ClusterReplicationConfig{}
	for index := range replicationConfigs {
		deseriaizedReplicationConfig := &ClusterReplicationConfig{}
		deseriaizedReplicationConfig.deserialize(replicationConfigs[index])
		deseriaizedReplicationConfigs = append(deseriaizedReplicationConfigs, deseriaizedReplicationConfig)
	}

	return deseriaizedReplicationConfigs
}

func (config *ClusterReplicationConfig) serialize() map[string]interface{} {
	output := make(map[string]interface{})
	output["cluster_name"] = config.ClusterName
	return output
}

func (config *ClusterReplicationConfig) deserialize(input map[string]interface{}) {
	config.ClusterName = input["cluster_name"].(string)
}

// DBTimestampToUnixNano converts CQL timestamp to UnixNano
func DBTimestampToUnixNano(milliseconds int64) int64 {
	return milliseconds * 1000 * 1000 // Milliseconds are 10⁻³, nanoseconds are 10⁻⁹, (-3) - (-9) = 6, so multiply by 10⁶
}

// UnixNanoToDBTimestamp converts UnixNano to CQL timestamp
func UnixNanoToDBTimestamp(timestamp int64) int64 {
	return timestamp / (1000 * 1000) // Milliseconds are 10⁻³, nanoseconds are 10⁻⁹, (-9) - (-3) = -6, so divide by 10⁶
}

// SetHistorySize set the historySize
func (e *WorkflowExecutionInfo) SetHistorySize(size int64) {
	e.HistorySize = size
}

// IncreaseHistorySize increase historySize by delta
func (e *WorkflowExecutionInfo) IncreaseHistorySize(delta int64) {
	e.HistorySize += delta
}

// SetNextEventID sets the nextEventID
func (e *WorkflowExecutionInfo) SetNextEventID(id int64) {
	e.NextEventID = id
}

// IncreaseNextEventID increase the nextEventID by 1
func (e *WorkflowExecutionInfo) IncreaseNextEventID() {
	e.NextEventID++
}

// SetLastFirstEventID set the LastFirstEventID
func (e *WorkflowExecutionInfo) SetLastFirstEventID(id int64) {
	e.LastFirstEventID = id
}

// GetCurrentBranch return the current branch token
func (e *WorkflowExecutionInfo) GetCurrentBranch() []byte {
	return e.BranchToken
}

var internalThriftEncoder = codec.NewThriftRWEncoder()

// NewHistoryBranchToken return a new branch token
func NewHistoryBranchToken(treeID string) ([]byte, error) {
	branchID := uuid.New()
	bi := &workflow.HistoryBranch{
		TreeID:    &treeID,
		BranchID:  &branchID,
		Ancestors: []*workflow.HistoryBranchRange{},
	}
	token, err := internalThriftEncoder.Encode(bi)
	if err != nil {
		return nil, err
	}
	return token, nil
}

// NewHistoryBranchTokenFromAnother make up a branchToken
func NewHistoryBranchTokenFromAnother(branchID string, anotherToken []byte) ([]byte, error) {
	var branch workflow.HistoryBranch
	err := internalThriftEncoder.Decode(anotherToken, &branch)
	if err != nil {
		return nil, err
	}

	bi := &workflow.HistoryBranch{
		TreeID:    branch.TreeID,
		BranchID:  &branchID,
		Ancestors: []*workflow.HistoryBranchRange{},
	}
	token, err := internalThriftEncoder.Encode(bi)
	if err != nil {
		return nil, err
	}
	return token, nil
}<|MERGE_RESOLUTION|>--- conflicted
+++ resolved
@@ -741,29 +741,15 @@
 
 	// UpdateWorkflowExecutionRequest is used to update a workflow execution
 	UpdateWorkflowExecutionRequest struct {
-<<<<<<< HEAD
 		ExecutionInfo    *WorkflowExecutionInfo
 		ReplicationState *ReplicationState
 		TransferTasks    []Task
 		TimerTasks       []Task
 		ReplicationTasks []Task
-		DeleteTimerTask  Task
 		Condition        int64
 		RangeID          int64
 		ContinueAsNew    *CreateWorkflowExecutionRequest
 		FinishExecution  bool
-=======
-		ExecutionInfo        *WorkflowExecutionInfo
-		ReplicationState     *ReplicationState
-		TransferTasks        []Task
-		TimerTasks           []Task
-		ReplicationTasks     []Task
-		Condition            int64
-		RangeID              int64
-		ContinueAsNew        *CreateWorkflowExecutionRequest
-		FinishExecution      bool
-		FinishedExecutionTTL int32
->>>>>>> 5d3f8cdc
 
 		// Mutable state
 		UpsertActivityInfos           []*ActivityInfo
