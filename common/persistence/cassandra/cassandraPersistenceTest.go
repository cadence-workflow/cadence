--- conflicted
+++ resolved
@@ -48,33 +48,15 @@
 }
 
 // NewTestCluster returns a new cassandra test cluster
-<<<<<<< HEAD
-func NewTestCluster(addr string, port int, keyspace string, schemaDir string) *TestCluster {
-	if schemaDir == "" {
-		schemaDir = testSchemaDir
-	}
-	if addr == "" {
-		addr = environment.GetCassandraAddress()
-	}
-	if port == 0 {
-		port = environment.GetCassandraPort()
-	}
-=======
 func NewTestCluster(keyspace string) *TestCluster {
->>>>>>> a9445fd6
 	var result TestCluster
 	result.keyspace = keyspace
 	result.schemaDir = testSchemaDir
 	result.cfg = config.Cassandra{
 		User:     testUser,
 		Password: testPassword,
-<<<<<<< HEAD
-		Hosts:    addr,
-		Port:     port,
-=======
-		Hosts:    testWorkflowClusterHosts,
-		Port:     testPort,
->>>>>>> a9445fd6
+		Hosts:    environment.GetCassandraAddress(),
+		Port:     environment.GetCassandraPort(),
 		MaxConns: 2,
 		Keyspace: keyspace,
 	}
