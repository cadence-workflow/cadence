// Copyright (c) 2017 Uber Technologies, Inc.
//
// Permission is hereby granted, free of charge, to any person obtaining a copy
// of this software and associated documentation files (the "Software"), to deal
// in the Software without restriction, including without limitation the rights
// to use, copy, modify, merge, publish, distribute, sublicense, and/or sell
// copies of the Software, and to permit persons to whom the Software is
// furnished to do so, subject to the following conditions:
//
// The above copyright notice and this permission notice shall be included in
// all copies or substantial portions of the Software.
//
// THE SOFTWARE IS PROVIDED "AS IS", WITHOUT WARRANTY OF ANY KIND, EXPRESS OR
// IMPLIED, INCLUDING BUT NOT LIMITED TO THE WARRANTIES OF MERCHANTABILITY,
// FITNESS FOR A PARTICULAR PURPOSE AND NONINFRINGEMENT. IN NO EVENT SHALL THE
// AUTHORS OR COPYRIGHT HOLDERS BE LIABLE FOR ANY CLAIM, DAMAGES OR OTHER
// LIABILITY, WHETHER IN AN ACTION OF CONTRACT, TORT OR OTHERWISE, ARISING FROM,
// OUT OF OR IN CONNECTION WITH THE SOFTWARE OR THE USE OR OTHER DEALINGS IN
// THE SOFTWARE.

package metrics

import "github.com/uber-go/tally"

// types used/defined by the package
type (
	// MetricName is the name of the metric
	MetricName string

	// MetricType is the type of the metric
	MetricType int

	// metricDefinition contains the definition for a metric
	metricDefinition struct {
		//nolint
		metricType MetricType    // metric type
		metricName MetricName    // metric name
		buckets    tally.Buckets // buckets if we are emitting histograms
	}

	// scopeDefinition holds the tag definitions for a scope
	scopeDefinition struct {
		operation string            // 'operation' tag for scope
		tags      map[string]string // additional tags for scope
	}

	// ServiceIdx is an index that uniquely identifies the service
	ServiceIdx int
)

// MetricTypes which are supported
const (
	Counter MetricType = iota
	Timer
	Gauge
)

// Service names for all services that emit metrics.
const (
	Common = iota
	Frontend
	History
	Matching
	Worker
	NumServices
)

// Common tags for all services
const (
	HostnameTagName    = "hostname"
	OperationTagName   = "operation"
	CadenceRoleTagName = "cadence_role"
	StatsTypeTagName   = "stats_type"
	CacheTypeTagName   = "cache_type"
)

// This package should hold all the metrics and tags for cadence
const (
	UnknownDirectoryTagValue = "Unknown"

	HistoryRoleTagValue       = "history"
	MatchingRoleTagValue      = "matching"
	FrontendRoleTagValue      = "frontend"
	AdminRoleTagValue         = "admin"
	DCRedirectionRoleTagValue = "dc_redirection"
	BlobstoreRoleTagValue     = "blobstore"

	SizeStatsTypeTagValue  = "size"
	CountStatsTypeTagValue = "count"

	MutableStateCacheTypeTagValue = "mutablestate"
	EventsCacheTypeTagValue       = "events"
)

// Common service base metrics
const (
	RestartCount         = "restarts"
	NumGoRoutinesGauge   = "num_goroutines"
	GoMaxProcsGauge      = "gomaxprocs"
	MemoryAllocatedGauge = "memory_allocated"
	MemoryHeapGauge      = "memory_heap"
	MemoryHeapIdleGauge  = "memory_heapidle"
	MemoryHeapInuseGauge = "memory_heapinuse"
	MemoryStackGauge     = "memory_stack"
	NumGCCounter         = "memory_num_gc"
	GcPauseMsTimer       = "memory_gc_pause_ms"
)

// ServiceMetrics are types for common service base metrics
var ServiceMetrics = map[MetricName]MetricType{
	RestartCount: Counter,
}

// GoRuntimeMetrics represent the runtime stats from go runtime
var GoRuntimeMetrics = map[MetricName]MetricType{
	NumGoRoutinesGauge:   Gauge,
	GoMaxProcsGauge:      Gauge,
	MemoryAllocatedGauge: Gauge,
	MemoryHeapGauge:      Gauge,
	MemoryHeapIdleGauge:  Gauge,
	MemoryHeapInuseGauge: Gauge,
	MemoryStackGauge:     Gauge,
	NumGCCounter:         Counter,
	GcPauseMsTimer:       Timer,
}

// Scopes enum
const (
	// -- Common Operation scopes --

	// PersistenceCreateShardScope tracks CreateShard calls made by service to persistence layer
	PersistenceCreateShardScope = iota
	// PersistenceGetShardScope tracks GetShard calls made by service to persistence layer
	PersistenceGetShardScope
	// PersistenceUpdateShardScope tracks UpdateShard calls made by service to persistence layer
	PersistenceUpdateShardScope
	// PersistenceCreateWorkflowExecutionScope tracks CreateWorkflowExecution calls made by service to persistence layer
	PersistenceCreateWorkflowExecutionScope
	// PersistenceGetWorkflowExecutionScope tracks GetWorkflowExecution calls made by service to persistence layer
	PersistenceGetWorkflowExecutionScope
	// PersistenceUpdateWorkflowExecutionScope tracks UpdateWorkflowExecution calls made by service to persistence layer
	PersistenceUpdateWorkflowExecutionScope
	// PersistenceConflictResolveWorkflowExecutionScope tracks ConflictResolveWorkflowExecution calls made by service to persistence layer
	PersistenceConflictResolveWorkflowExecutionScope
	// PersistenceResetWorkflowExecutionScope tracks ResetWorkflowExecution calls made by service to persistence layer
	PersistenceResetWorkflowExecutionScope
	// PersistenceDeleteWorkflowExecutionScope tracks DeleteWorkflowExecution calls made by service to persistence layer
	PersistenceDeleteWorkflowExecutionScope
	// PersistenceDeleteCurrentWorkflowExecutionScope tracks DeleteCurrentWorkflowExecution calls made by service to persistence layer
	PersistenceDeleteCurrentWorkflowExecutionScope
	// PersistenceDeleteTaskScope tracks RemoveTask calls made by service to persistence layer
	PersistenceDeleteTaskScope
	// PersistenceGetCurrentExecutionScope tracks GetCurrentExecution calls made by service to persistence layer
	PersistenceGetCurrentExecutionScope
	// PersistenceGetTransferTasksScope tracks GetTransferTasks calls made by service to persistence layer
	PersistenceGetTransferTasksScope
	// PersistenceCompleteTransferTaskScope tracks CompleteTransferTasks calls made by service to persistence layer
	PersistenceCompleteTransferTaskScope
	// PersistenceRangeCompleteTransferTaskScope tracks CompleteTransferTasks calls made by service to persistence layer
	PersistenceRangeCompleteTransferTaskScope
	// PersistenceGetReplicationTasksScope tracks GetReplicationTasks calls made by service to persistence layer
	PersistenceGetReplicationTasksScope
	// PersistenceCompleteReplicationTaskScope tracks CompleteReplicationTasks calls made by service to persistence layer
	PersistenceCompleteReplicationTaskScope
	// PersistenceRangeCompleteReplicationTaskScope tracks RangeCompleteReplicationTasks calls made by service to persistence layer
	PersistenceRangeCompleteReplicationTaskScope
	// PersistencePutReplicationTaskToDLQScope tracks PersistencePutReplicationTaskToDLQScope calls made by service to persistence layer
	PersistencePutReplicationTaskToDLQScope
	// PersistenceGetReplicationTasksFromDLQScope tracks PersistenceGetReplicationTasksFromDLQScope calls made by service to persistence layer
	PersistenceGetReplicationTasksFromDLQScope
	// PersistenceGetTimerIndexTasksScope tracks GetTimerIndexTasks calls made by service to persistence layer
	PersistenceGetTimerIndexTasksScope
	// PersistenceCompleteTimerTaskScope tracks CompleteTimerTasks calls made by service to persistence layer
	PersistenceCompleteTimerTaskScope
	// PersistenceRangeCompleteTimerTaskScope tracks CompleteTimerTasks calls made by service to persistence layer
	PersistenceRangeCompleteTimerTaskScope
	// PersistenceCreateTaskScope tracks CreateTask calls made by service to persistence layer
	PersistenceCreateTaskScope
	// PersistenceGetTasksScope tracks GetTasks calls made by service to persistence layer
	PersistenceGetTasksScope
	// PersistenceCompleteTaskScope tracks CompleteTask calls made by service to persistence layer
	PersistenceCompleteTaskScope
	// PersistenceCompleteTasksLessThanScope is the metric scope for persistence.TaskManager.PersistenceCompleteTasksLessThan API
	PersistenceCompleteTasksLessThanScope
	// PersistenceLeaseTaskListScope tracks LeaseTaskList calls made by service to persistence layer
	PersistenceLeaseTaskListScope
	// PersistenceUpdateTaskListScope tracks PersistenceUpdateTaskListScope calls made by service to persistence layer
	PersistenceUpdateTaskListScope
	// PersistenceListTaskListScope is the metric scope for persistence.TaskManager.ListTaskList API
	PersistenceListTaskListScope
	// PersistenceDeleteTaskListScope is the metric scope for persistence.TaskManager.DeleteTaskList API
	PersistenceDeleteTaskListScope
	// PersistenceAppendHistoryEventsScope tracks AppendHistoryEvents calls made by service to persistence layer
	PersistenceAppendHistoryEventsScope
	// PersistenceGetWorkflowExecutionHistoryScope tracks GetWorkflowExecutionHistory calls made by service to persistence layer
	PersistenceGetWorkflowExecutionHistoryScope
	// PersistenceDeleteWorkflowExecutionHistoryScope tracks DeleteWorkflowExecutionHistory calls made by service to persistence layer
	PersistenceDeleteWorkflowExecutionHistoryScope
	// PersistenceCreateDomainScope tracks CreateDomain calls made by service to persistence layer
	PersistenceCreateDomainScope
	// PersistenceGetDomainScope tracks GetDomain calls made by service to persistence layer
	PersistenceGetDomainScope
	// PersistenceUpdateDomainScope tracks UpdateDomain calls made by service to persistence layer
	PersistenceUpdateDomainScope
	// PersistenceDeleteDomainScope tracks DeleteDomain calls made by service to persistence layer
	PersistenceDeleteDomainScope
	// PersistenceDeleteDomainByNameScope tracks DeleteDomainByName calls made by service to persistence layer
	PersistenceDeleteDomainByNameScope
	// PersistenceListDomainScope tracks DeleteDomainByName calls made by service to persistence layer
	PersistenceListDomainScope
	// PersistenceGetMetadataScope tracks DeleteDomainByName calls made by service to persistence layer
	PersistenceGetMetadataScope
	// PersistenceRecordWorkflowExecutionStartedScope tracks RecordWorkflowExecutionStarted calls made by service to persistence layer
	PersistenceRecordWorkflowExecutionStartedScope
	// PersistenceRecordWorkflowExecutionClosedScope tracks RecordWorkflowExecutionClosed calls made by service to persistence layer
	PersistenceRecordWorkflowExecutionClosedScope
	// PersistenceUpsertWorkflowExecutionScope tracks UpsertWorkflowExecution calls made by service to persistence layer
	PersistenceUpsertWorkflowExecutionScope
	// PersistenceListOpenWorkflowExecutionsScope tracks ListOpenWorkflowExecutions calls made by service to persistence layer
	PersistenceListOpenWorkflowExecutionsScope
	// PersistenceListClosedWorkflowExecutionsScope tracks ListClosedWorkflowExecutions calls made by service to persistence layer
	PersistenceListClosedWorkflowExecutionsScope
	// PersistenceListOpenWorkflowExecutionsByTypeScope tracks ListOpenWorkflowExecutionsByType calls made by service to persistence layer
	PersistenceListOpenWorkflowExecutionsByTypeScope
	// PersistenceListClosedWorkflowExecutionsByTypeScope tracks ListClosedWorkflowExecutionsByType calls made by service to persistence layer
	PersistenceListClosedWorkflowExecutionsByTypeScope
	// PersistenceListOpenWorkflowExecutionsByWorkflowIDScope tracks ListOpenWorkflowExecutionsByWorkflowID calls made by service to persistence layer
	PersistenceListOpenWorkflowExecutionsByWorkflowIDScope
	// PersistenceListClosedWorkflowExecutionsByWorkflowIDScope tracks ListClosedWorkflowExecutionsByWorkflowID calls made by service to persistence layer
	PersistenceListClosedWorkflowExecutionsByWorkflowIDScope
	// PersistenceListClosedWorkflowExecutionsByStatusScope tracks ListClosedWorkflowExecutionsByStatus calls made by service to persistence layer
	PersistenceListClosedWorkflowExecutionsByStatusScope
	// PersistenceGetClosedWorkflowExecutionScope tracks GetClosedWorkflowExecution calls made by service to persistence layer
	PersistenceGetClosedWorkflowExecutionScope
	// PersistenceVisibilityDeleteWorkflowExecutionScope is the metrics scope for persistence.VisibilityManager.DeleteWorkflowExecution
	PersistenceVisibilityDeleteWorkflowExecutionScope
	// PersistenceListWorkflowExecutionsScope tracks ListWorkflowExecutions calls made by service to persistence layer
	PersistenceListWorkflowExecutionsScope
	// PersistenceScanWorkflowExecutionsScope tracks ScanWorkflowExecutions calls made by service to persistence layer
	PersistenceScanWorkflowExecutionsScope
	// PersistenceCountWorkflowExecutionsScope tracks CountWorkflowExecutions calls made by service to persistence layer
	PersistenceCountWorkflowExecutionsScope
	// PersistenceEnqueueMessageScope tracks Enqueue calls made by service to persistence layer
	PersistenceEnqueueMessageScope
	// PersistenceEnqueueMessageToDLQScope tracks Enqueue DLQ calls made by service to persistence layer
	PersistenceEnqueueMessageToDLQScope
	// PersistenceReadQueueMessagesScope tracks ReadMessages calls made by service to persistence layer
	PersistenceReadQueueMessagesScope
	// PersistenceReadQueueMessagesFromDLQScope tracks ReadMessagesFromDLQ calls made by service to persistence layer
	PersistenceReadQueueMessagesFromDLQScope
	// PersistenceDeleteQueueMessagesScope tracks DeleteMessages calls made by service to persistence layer
	PersistenceDeleteQueueMessagesScope
	// PersistenceDeleteQueueMessageFromDLQScope tracks DeleteMessageFromDLQ calls made by service to persistence layer
	PersistenceDeleteQueueMessageFromDLQScope
	// PersistenceRangeDeleteMessagesFromDLQScope tracks RangeDeleteMessagesFromDLQ calls made by service to persistence layer
	PersistenceRangeDeleteMessagesFromDLQScope
	// PersistenceUpdateAckLevelScope tracks UpdateAckLevel calls made by service to persistence layer
	PersistenceUpdateAckLevelScope
	// PersistenceGetAckLevelScope tracks GetAckLevel calls made by service to persistence layer
	PersistenceGetAckLevelScope
	// PersistenceUpdateDLQAckLevelScope tracks UpdateDLQAckLevel calls made by service to persistence layer
	PersistenceUpdateDLQAckLevelScope
	// PersistenceGetDLQAckLevelScope tracks GetDLQAckLevel calls made by service to persistence layer
	PersistenceGetDLQAckLevelScope
	// HistoryClientStartWorkflowExecutionScope tracks RPC calls to history service
	HistoryClientStartWorkflowExecutionScope
	// HistoryClientRecordActivityTaskHeartbeatScope tracks RPC calls to history service
	HistoryClientRecordActivityTaskHeartbeatScope
	// HistoryClientRespondDecisionTaskCompletedScope tracks RPC calls to history service
	HistoryClientRespondDecisionTaskCompletedScope
	// HistoryClientRespondDecisionTaskFailedScope tracks RPC calls to history service
	HistoryClientRespondDecisionTaskFailedScope
	// HistoryClientRespondActivityTaskCompletedScope tracks RPC calls to history service
	HistoryClientRespondActivityTaskCompletedScope
	// HistoryClientRespondActivityTaskFailedScope tracks RPC calls to history service
	HistoryClientRespondActivityTaskFailedScope
	// HistoryClientRespondActivityTaskCanceledScope tracks RPC calls to history service
	HistoryClientRespondActivityTaskCanceledScope
	// HistoryClientGetMutableStateScope tracks RPC calls to history service
	HistoryClientGetMutableStateScope
	// HistoryClientPollMutableStateScope tracks RPC calls to history service
	HistoryClientPollMutableStateScope
	// HistoryClientResetStickyTaskListScope tracks RPC calls to history service
	HistoryClientResetStickyTaskListScope
	// HistoryClientDescribeWorkflowExecutionScope tracks RPC calls to history service
	HistoryClientDescribeWorkflowExecutionScope
	// HistoryClientRecordDecisionTaskStartedScope tracks RPC calls to history service
	HistoryClientRecordDecisionTaskStartedScope
	// HistoryClientRecordActivityTaskStartedScope tracks RPC calls to history service
	HistoryClientRecordActivityTaskStartedScope
	// HistoryClientRequestCancelWorkflowExecutionScope tracks RPC calls to history service
	HistoryClientRequestCancelWorkflowExecutionScope
	// HistoryClientSignalWorkflowExecutionScope tracks RPC calls to history service
	HistoryClientSignalWorkflowExecutionScope
	// HistoryClientSignalWithStartWorkflowExecutionScope tracks RPC calls to history service
	HistoryClientSignalWithStartWorkflowExecutionScope
	// HistoryClientRemoveSignalMutableStateScope tracks RPC calls to history service
	HistoryClientRemoveSignalMutableStateScope
	// HistoryClientTerminateWorkflowExecutionScope tracks RPC calls to history service
	HistoryClientTerminateWorkflowExecutionScope
	// HistoryClientResetWorkflowExecutionScope tracks RPC calls to history service
	HistoryClientResetWorkflowExecutionScope
	// HistoryClientScheduleDecisionTaskScope tracks RPC calls to history service
	HistoryClientScheduleDecisionTaskScope
	// HistoryClientRecordChildExecutionCompletedScope tracks RPC calls to history service
	HistoryClientRecordChildExecutionCompletedScope
	// HistoryClientReplicateEventsScope tracks RPC calls to history service
	HistoryClientReplicateEventsScope
	// HistoryClientReplicateRawEventsScope tracks RPC calls to history service
	HistoryClientReplicateRawEventsScope
	// HistoryClientSyncShardStatusScope tracks RPC calls to history service
	HistoryClientReplicateEventsV2Scope
	// HistoryClientReplicateRawEventsV2Scope tracks RPC calls to history service
	HistoryClientSyncShardStatusScope
	// HistoryClientSyncActivityScope tracks RPC calls to history service
	HistoryClientSyncActivityScope
	// HistoryClientGetReplicationTasksScope tracks RPC calls to history service
	HistoryClientGetReplicationTasksScope
	// HistoryClientGetDLQReplicationTasksScope tracks RPC calls to history service
	HistoryClientGetDLQReplicationTasksScope
	// HistoryClientQueryWorkflowScope tracks RPC calls to history service
	HistoryClientQueryWorkflowScope
	// HistoryClientReapplyEventsScope tracks RPC calls to history service
	HistoryClientReapplyEventsScope
	// HistoryClientRefreshWorkflowTasksScope tracks RPC calls to history service
	HistoryClientRefreshWorkflowTasksScope
	// MatchingClientPollForDecisionTaskScope tracks RPC calls to matching service
	MatchingClientPollForDecisionTaskScope
	// MatchingClientPollForActivityTaskScope tracks RPC calls to matching service
	MatchingClientPollForActivityTaskScope
	// MatchingClientAddActivityTaskScope tracks RPC calls to matching service
	MatchingClientAddActivityTaskScope
	// MatchingClientAddDecisionTaskScope tracks RPC calls to matching service
	MatchingClientAddDecisionTaskScope
	// MatchingClientQueryWorkflowScope tracks RPC calls to matching service
	MatchingClientQueryWorkflowScope
	// MatchingClientRespondQueryTaskCompletedScope tracks RPC calls to matching service
	MatchingClientRespondQueryTaskCompletedScope
	// MatchingClientCancelOutstandingPollScope tracks RPC calls to matching service
	MatchingClientCancelOutstandingPollScope
	// MatchingClientDescribeTaskListScope tracks RPC calls to matching service
	MatchingClientDescribeTaskListScope
	// MatchingClientListTaskListPartitionsScope tracks RPC calls to matching service
	MatchingClientListTaskListPartitionsScope
	// FrontendClientDeprecateDomainScope tracks RPC calls to frontend service
	FrontendClientDeprecateDomainScope
	// FrontendClientDescribeDomainScope tracks RPC calls to frontend service
	FrontendClientDescribeDomainScope
	// FrontendClientDescribeTaskListScope tracks RPC calls to frontend service
	FrontendClientDescribeTaskListScope
	// FrontendClientDescribeWorkflowExecutionScope tracks RPC calls to frontend service
	FrontendClientDescribeWorkflowExecutionScope
	// FrontendClientGetWorkflowExecutionHistoryScope tracks RPC calls to frontend service
	FrontendClientGetWorkflowExecutionHistoryScope
	// FrontendClientGetWorkflowExecutionRawHistoryScope tracks RPC calls to frontend service
	FrontendClientGetWorkflowExecutionRawHistoryScope
	// FrontendClientListArchivedWorkflowExecutionsScope tracks RPC calls to frontend service
	FrontendClientListArchivedWorkflowExecutionsScope
	// FrontendClientListClosedWorkflowExecutionsScope tracks RPC calls to frontend service
	FrontendClientListClosedWorkflowExecutionsScope
	// FrontendClientListDomainsScope tracks RPC calls to frontend service
	FrontendClientListDomainsScope
	// FrontendClientListOpenWorkflowExecutionsScope tracks RPC calls to frontend service
	FrontendClientListOpenWorkflowExecutionsScope
	// FrontendClientPollForActivityTaskScope tracks RPC calls to frontend service
	FrontendClientPollForActivityTaskScope
	// FrontendClientPollForDecisionTaskScope tracks RPC calls to frontend service
	FrontendClientPollForDecisionTaskScope
	// FrontendClientQueryWorkflowScope tracks RPC calls to frontend service
	FrontendClientQueryWorkflowScope
	// FrontendClientRecordActivityTaskHeartbeatScope tracks RPC calls to frontend service
	FrontendClientRecordActivityTaskHeartbeatScope
	// FrontendClientRecordActivityTaskHeartbeatByIDScope tracks RPC calls to frontend service
	FrontendClientRecordActivityTaskHeartbeatByIDScope
	// FrontendClientRegisterDomainScope tracks RPC calls to frontend service
	FrontendClientRegisterDomainScope
	// FrontendClientRequestCancelWorkflowExecutionScope tracks RPC calls to frontend service
	FrontendClientRequestCancelWorkflowExecutionScope
	// FrontendClientResetStickyTaskListScope tracks RPC calls to frontend service
	FrontendClientResetStickyTaskListScope
	// FrontendClientResetWorkflowExecutionScope tracks RPC calls to frontend service
	FrontendClientResetWorkflowExecutionScope
	// FrontendClientRespondActivityTaskCanceledScope tracks RPC calls to frontend service
	FrontendClientRespondActivityTaskCanceledScope
	// FrontendClientRespondActivityTaskCanceledByIDScope tracks RPC calls to frontend service
	FrontendClientRespondActivityTaskCanceledByIDScope
	// FrontendClientRespondActivityTaskCompletedScope tracks RPC calls to frontend service
	FrontendClientRespondActivityTaskCompletedScope
	// FrontendClientRespondActivityTaskCompletedByIDScope tracks RPC calls to frontend service
	FrontendClientRespondActivityTaskCompletedByIDScope
	// FrontendClientRespondActivityTaskFailedScope tracks RPC calls to frontend service
	FrontendClientRespondActivityTaskFailedScope
	// FrontendClientRespondActivityTaskFailedByIDScope tracks RPC calls to frontend service
	FrontendClientRespondActivityTaskFailedByIDScope
	// FrontendClientRespondDecisionTaskCompletedScope tracks RPC calls to frontend service
	FrontendClientRespondDecisionTaskCompletedScope
	// FrontendClientRespondDecisionTaskFailedScope tracks RPC calls to frontend service
	FrontendClientRespondDecisionTaskFailedScope
	// FrontendClientRespondQueryTaskCompletedScope tracks RPC calls to frontend service
	FrontendClientRespondQueryTaskCompletedScope
	// FrontendClientSignalWithStartWorkflowExecutionScope tracks RPC calls to frontend service
	FrontendClientSignalWithStartWorkflowExecutionScope
	// FrontendClientSignalWorkflowExecutionScope tracks RPC calls to frontend service
	FrontendClientSignalWorkflowExecutionScope
	// FrontendClientStartWorkflowExecutionScope tracks RPC calls to frontend service
	FrontendClientStartWorkflowExecutionScope
	// FrontendClientTerminateWorkflowExecutionScope tracks RPC calls to frontend service
	FrontendClientTerminateWorkflowExecutionScope
	// FrontendClientUpdateDomainScope tracks RPC calls to frontend service
	FrontendClientUpdateDomainScope
	// FrontendClientListWorkflowExecutionsScope tracks RPC calls to frontend service
	FrontendClientListWorkflowExecutionsScope
	// FrontendClientScanWorkflowExecutionsScope tracks RPC calls to frontend service
	FrontendClientScanWorkflowExecutionsScope
	// FrontendClientCountWorkflowExecutionsScope tracks RPC calls to frontend service
	FrontendClientCountWorkflowExecutionsScope
	// FrontendClientGetSearchAttributesScope tracks RPC calls to frontend service
	FrontendClientGetSearchAttributesScope
	// FrontendClientGetReplicationTasksScope tracks RPC calls to frontend service
	FrontendClientGetReplicationTasksScope
	// FrontendClientGetDomainReplicationTasksScope tracks RPC calls to frontend service
	FrontendClientGetDomainReplicationTasksScope
	// FrontendClientGetDLQReplicationTasksScope tracks RPC calls to frontend service
	FrontendClientGetDLQReplicationTasksScope
	// FrontendClientReapplyEventsScope tracks RPC calls to frontend service
	FrontendClientReapplyEventsScope
	// FrontendClientGetClusterInfoScope tracks RPC calls to frontend
	FrontendClientGetClusterInfoScope
	// FrontendClientListTaskListPartitionsScope tracks RPC calls to frontend service
	FrontendClientListTaskListPartitionsScope
	// AdminClientAddSearchAttributeScope tracks RPC calls to admin service
	AdminClientAddSearchAttributeScope
	// AdminClientCloseShardScope tracks RPC calls to admin service
	AdminClientCloseShardScope
	// AdminClientDescribeHistoryHostScope tracks RPC calls to admin service
	AdminClientDescribeHistoryHostScope
	// AdminClientDescribeWorkflowExecutionScope tracks RPC calls to admin service
	AdminClientDescribeWorkflowExecutionScope
	// AdminClientGetWorkflowExecutionRawHistoryScope tracks RPC calls to admin service
	AdminClientGetWorkflowExecutionRawHistoryScope
	// AdminClientGetWorkflowExecutionRawHistoryV2Scope tracks RPC calls to admin service
	AdminClientGetWorkflowExecutionRawHistoryV2Scope
	// AdminClientDescribeClusterScope tracks RPC calls to admin service
	AdminClientDescribeClusterScope
	// AdminClientReadDLQMessagesScope tracks RPC calls to admin service
	AdminClientReadDLQMessagesScope
	// AdminClientPurgeDLQMessagesScope tracks RPC calls to admin service
	AdminClientPurgeDLQMessagesScope
	// AdminClientMergeDLQMessagesScope tracks RPC calls to admin service
	AdminClientMergeDLQMessagesScope
	// AdminClientRefreshWorkflowTasksScope tracks RPC calls to admin service
	AdminClientRefreshWorkflowTasksScope
	// DCRedirectionDeprecateDomainScope tracks RPC calls for dc redirection
	DCRedirectionDeprecateDomainScope
	// DCRedirectionDescribeDomainScope tracks RPC calls for dc redirection
	DCRedirectionDescribeDomainScope
	// DCRedirectionDescribeTaskListScope tracks RPC calls for dc redirection
	DCRedirectionDescribeTaskListScope
	// DCRedirectionDescribeWorkflowExecutionScope tracks RPC calls for dc redirection
	DCRedirectionDescribeWorkflowExecutionScope
	// DCRedirectionGetWorkflowExecutionHistoryScope tracks RPC calls for dc redirection
	DCRedirectionGetWorkflowExecutionHistoryScope
	// DCRedirectionGetWorkflowExecutionRawHistoryScope tracks RPC calls for dc redirection
	DCRedirectionGetWorkflowExecutionRawHistoryScope
	// DCRedirectionListArchivedWorkflowExecutionsScope tracks RPC calls for dc redirection
	DCRedirectionListArchivedWorkflowExecutionsScope
	// DCRedirectionListClosedWorkflowExecutionsScope tracks RPC calls for dc redirection
	DCRedirectionListClosedWorkflowExecutionsScope
	// DCRedirectionListDomainsScope tracks RPC calls for dc redirection
	DCRedirectionListDomainsScope
	// DCRedirectionListOpenWorkflowExecutionsScope tracks RPC calls for dc redirection
	DCRedirectionListOpenWorkflowExecutionsScope
	// DCRedirectionListWorkflowExecutionsScope tracks RPC calls for dc redirection
	DCRedirectionListWorkflowExecutionsScope
	// DCRedirectionScanWorkflowExecutionsScope tracks RPC calls for dc redirection
	DCRedirectionScanWorkflowExecutionsScope
	// DCRedirectionCountWorkflowExecutionsScope tracks RPC calls for dc redirection
	DCRedirectionCountWorkflowExecutionsScope
	// DCRedirectionGetSearchAttributesScope tracks RPC calls for dc redirection
	DCRedirectionGetSearchAttributesScope
	// DCRedirectionPollForActivityTaskScope tracks RPC calls for dc redirection
	DCRedirectionPollForActivityTaskScope
	// DCRedirectionPollForDecisionTaskScope tracks RPC calls for dc redirection
	DCRedirectionPollForDecisionTaskScope
	// DCRedirectionQueryWorkflowScope tracks RPC calls for dc redirection
	DCRedirectionQueryWorkflowScope
	// DCRedirectionRecordActivityTaskHeartbeatScope tracks RPC calls for dc redirection
	DCRedirectionRecordActivityTaskHeartbeatScope
	// DCRedirectionRecordActivityTaskHeartbeatByIDScope tracks RPC calls for dc redirection
	DCRedirectionRecordActivityTaskHeartbeatByIDScope
	// DCRedirectionRegisterDomainScope tracks RPC calls for dc redirection
	DCRedirectionRegisterDomainScope
	// DCRedirectionRequestCancelWorkflowExecutionScope tracks RPC calls for dc redirection
	DCRedirectionRequestCancelWorkflowExecutionScope
	// DCRedirectionResetStickyTaskListScope tracks RPC calls for dc redirection
	DCRedirectionResetStickyTaskListScope
	// DCRedirectionResetWorkflowExecutionScope tracks RPC calls for dc redirection
	DCRedirectionResetWorkflowExecutionScope
	// DCRedirectionRespondActivityTaskCanceledScope tracks RPC calls for dc redirection
	DCRedirectionRespondActivityTaskCanceledScope
	// DCRedirectionRespondActivityTaskCanceledByIDScope tracks RPC calls for dc redirection
	DCRedirectionRespondActivityTaskCanceledByIDScope
	// DCRedirectionRespondActivityTaskCompletedScope tracks RPC calls for dc redirection
	DCRedirectionRespondActivityTaskCompletedScope
	// DCRedirectionRespondActivityTaskCompletedByIDScope tracks RPC calls for dc redirection
	DCRedirectionRespondActivityTaskCompletedByIDScope
	// DCRedirectionRespondActivityTaskFailedScope tracks RPC calls for dc redirection
	DCRedirectionRespondActivityTaskFailedScope
	// DCRedirectionRespondActivityTaskFailedByIDScope tracks RPC calls for dc redirection
	DCRedirectionRespondActivityTaskFailedByIDScope
	// DCRedirectionRespondDecisionTaskCompletedScope tracks RPC calls for dc redirection
	DCRedirectionRespondDecisionTaskCompletedScope
	// DCRedirectionRespondDecisionTaskFailedScope tracks RPC calls for dc redirection
	DCRedirectionRespondDecisionTaskFailedScope
	// DCRedirectionRespondQueryTaskCompletedScope tracks RPC calls for dc redirection
	DCRedirectionRespondQueryTaskCompletedScope
	// DCRedirectionSignalWithStartWorkflowExecutionScope tracks RPC calls for dc redirection
	DCRedirectionSignalWithStartWorkflowExecutionScope
	// DCRedirectionSignalWorkflowExecutionScope tracks RPC calls for dc redirection
	DCRedirectionSignalWorkflowExecutionScope
	// DCRedirectionStartWorkflowExecutionScope tracks RPC calls for dc redirection
	DCRedirectionStartWorkflowExecutionScope
	// DCRedirectionTerminateWorkflowExecutionScope tracks RPC calls for dc redirection
	DCRedirectionTerminateWorkflowExecutionScope
	// DCRedirectionUpdateDomainScope tracks RPC calls for dc redirection
	DCRedirectionUpdateDomainScope
	// DCRedirectionListTaskListPartitionsScope tracks RPC calls for dc redirection
	DCRedirectionListTaskListPartitionsScope

	// MessagingPublishScope tracks Publish calls made by service to messaging layer
	MessagingClientPublishScope
	// MessagingPublishBatchScope tracks Publish calls made by service to messaging layer
	MessagingClientPublishBatchScope

	// DomainCacheScope tracks domain cache callbacks
	DomainCacheScope
	// HistoryRereplicationByTransferTaskScope tracks history replication calls made by transfer task
	HistoryRereplicationByTransferTaskScope
	// HistoryRereplicationByTimerTaskScope tracks history replication calls made by timer task
	HistoryRereplicationByTimerTaskScope
	// HistoryRereplicationByHistoryReplicationScope tracks history replication calls made by history replication
	HistoryRereplicationByHistoryReplicationScope
	// HistoryRereplicationByHistoryMetadataReplicationScope tracks history replication calls made by history replication
	HistoryRereplicationByHistoryMetadataReplicationScope
	// HistoryRereplicationByActivityReplicationScope tracks history replication calls made by activity replication
	HistoryRereplicationByActivityReplicationScope

	// PersistenceAppendHistoryNodesScope tracks AppendHistoryNodes calls made by service to persistence layer
	PersistenceAppendHistoryNodesScope
	// PersistenceReadHistoryBranchScope tracks ReadHistoryBranch calls made by service to persistence layer
	PersistenceReadHistoryBranchScope
	// PersistenceForkHistoryBranchScope tracks ForkHistoryBranch calls made by service to persistence layer
	PersistenceForkHistoryBranchScope
	// PersistenceDeleteHistoryBranchScope tracks DeleteHistoryBranch calls made by service to persistence layer
	PersistenceDeleteHistoryBranchScope
	// PersistenceCompleteForkBranchScope tracks CompleteForkBranch calls made by service to persistence layer
	PersistenceCompleteForkBranchScope
	// PersistenceGetHistoryTreeScope tracks GetHistoryTree calls made by service to persistence layer
	PersistenceGetHistoryTreeScope
	// PersistenceGetAllHistoryTreeBranchesScope tracks GetHistoryTree calls made by service to persistence layer
	PersistenceGetAllHistoryTreeBranchesScope
	// PersistenceDomainReplicationQueueScope is the metrics scope for domain replication queue
	PersistenceDomainReplicationQueueScope

	// ClusterMetadataArchivalConfigScope tracks ArchivalConfig calls to ClusterMetadata
	ClusterMetadataArchivalConfigScope

	// ElasticsearchRecordWorkflowExecutionStartedScope tracks RecordWorkflowExecutionStarted calls made by service to persistence layer
	ElasticsearchRecordWorkflowExecutionStartedScope
	// ElasticsearchRecordWorkflowExecutionClosedScope tracks RecordWorkflowExecutionClosed calls made by service to persistence layer
	ElasticsearchRecordWorkflowExecutionClosedScope
	// ElasticsearchUpsertWorkflowExecutionScope tracks UpsertWorkflowExecution calls made by service to persistence layer
	ElasticsearchUpsertWorkflowExecutionScope
	// ElasticsearchListOpenWorkflowExecutionsScope tracks ListOpenWorkflowExecutions calls made by service to persistence layer
	ElasticsearchListOpenWorkflowExecutionsScope
	// ElasticsearchListClosedWorkflowExecutionsScope tracks ListClosedWorkflowExecutions calls made by service to persistence layer
	ElasticsearchListClosedWorkflowExecutionsScope
	// ElasticsearchListOpenWorkflowExecutionsByTypeScope tracks ListOpenWorkflowExecutionsByType calls made by service to persistence layer
	ElasticsearchListOpenWorkflowExecutionsByTypeScope
	// ElasticsearchListClosedWorkflowExecutionsByTypeScope tracks ListClosedWorkflowExecutionsByType calls made by service to persistence layer
	ElasticsearchListClosedWorkflowExecutionsByTypeScope
	// ElasticsearchListOpenWorkflowExecutionsByWorkflowIDScope tracks ListOpenWorkflowExecutionsByWorkflowID calls made by service to persistence layer
	ElasticsearchListOpenWorkflowExecutionsByWorkflowIDScope
	// ElasticsearchListClosedWorkflowExecutionsByWorkflowIDScope tracks ListClosedWorkflowExecutionsByWorkflowID calls made by service to persistence layer
	ElasticsearchListClosedWorkflowExecutionsByWorkflowIDScope
	// ElasticsearchListClosedWorkflowExecutionsByStatusScope tracks ListClosedWorkflowExecutionsByStatus calls made by service to persistence layer
	ElasticsearchListClosedWorkflowExecutionsByStatusScope
	// ElasticsearchGetClosedWorkflowExecutionScope tracks GetClosedWorkflowExecution calls made by service to persistence layer
	ElasticsearchGetClosedWorkflowExecutionScope
	// ElasticsearchListWorkflowExecutionsScope tracks ListWorkflowExecutions calls made by service to persistence layer
	ElasticsearchListWorkflowExecutionsScope
	// ElasticsearchScanWorkflowExecutionsScope tracks ScanWorkflowExecutions calls made by service to persistence layer
	ElasticsearchScanWorkflowExecutionsScope
	// ElasticsearchCountWorkflowExecutionsScope tracks CountWorkflowExecutions calls made by service to persistence layer
	ElasticsearchCountWorkflowExecutionsScope
	// ElasticsearchDeleteWorkflowExecutionsScope tracks DeleteWorkflowExecution calls made by service to persistence layer
	ElasticsearchDeleteWorkflowExecutionsScope

	// SequentialTaskProcessingScope is used by sequential task processing logic
	SequentialTaskProcessingScope
	// ParallelTaskProcessingScope is used by parallel task processing logic
	ParallelTaskProcessingScope
	// TaskSchedulerScope is used by task scheduler logic
	TaskSchedulerScope

	// HistoryArchiverScope is used by history archivers
	HistoryArchiverScope
	// VisibilityArchiverScope is used by visibility archivers
	VisibilityArchiverScope

	// The following metrics are only used by internal archiver implemention.
	// TODO: move them to internal repo once cadence plugin model is in place.

	// BlobstoreClientUploadScope tracks Upload calls to blobstore
	BlobstoreClientUploadScope
	// BlobstoreClientDownloadScope tracks Download calls to blobstore
	BlobstoreClientDownloadScope
	// BlobstoreClientGetMetadataScope tracks GetMetadata calls to blobstore
	BlobstoreClientGetMetadataScope
	// BlobstoreClientExistsScope tracks Exists calls to blobstore
	BlobstoreClientExistsScope
	// BlobstoreClientDeleteScope tracks Delete calls to blobstore
	BlobstoreClientDeleteScope
	// BlobstoreClientDirectoryExistsScope tracks DirectoryExists calls to blobstore
	BlobstoreClientDirectoryExistsScope

	NumCommonScopes
)

// -- Operation scopes for Admin service --
const (
	// AdminDescribeHistoryHostScope is the metric scope for admin.AdminDescribeHistoryHostScope
	AdminDescribeHistoryHostScope = iota + NumCommonScopes
	// AdminAddSearchAttributeScope is the metric scope for admin.AdminAddSearchAttributeScope
	AdminAddSearchAttributeScope
	// AdminDescribeWorkflowExecutionScope is the metric scope for admin.AdminDescribeWorkflowExecutionScope
	AdminDescribeWorkflowExecutionScope
	// AdminGetWorkflowExecutionRawHistoryScope is the metric scope for admin.GetWorkflowExecutionRawHistoryScope
	AdminGetWorkflowExecutionRawHistoryScope
	// AdminGetWorkflowExecutionRawHistoryV2Scope is the metric scope for admin.GetWorkflowExecutionRawHistoryScope
	AdminGetWorkflowExecutionRawHistoryV2Scope
	// AdminGetReplicationMessagesScope is the metric scope for admin.GetReplicationMessages
	AdminGetReplicationMessagesScope
	// AdminGetDomainReplicationMessagesScope is the metric scope for admin.GetDomainReplicationMessages
	AdminGetDomainReplicationMessagesScope
	// AdminGetDLQReplicationMessagesScope is the metric scope for admin.GetDLQReplicationMessages
	AdminGetDLQReplicationMessagesScope
	// AdminReapplyEventsScope is the metric scope for admin.ReapplyEvents
	AdminReapplyEventsScope
	// AdminRefreshWorkflowTasksScope is the metric scope for admin.RefreshWorkflowTasks
	AdminRefreshWorkflowTasksScope
	// AdminRemoveTaskScope is the metric scope for admin.AdminRemoveTaskScope
	AdminRemoveTaskScope
	//AdminCloseShardTaskScope is the metric scope for admin.AdminRemoveTaskScope
	AdminCloseShardTaskScope
	//AdminReadDLQMessagesScope is the metric scope for admin.AdminReadDLQMessagesScope
	AdminReadDLQMessagesScope
	//AdminPurgeDLQMessagesScope is the metric scope for admin.AdminPurgeDLQMessagesScope
	AdminPurgeDLQMessagesScope
	//AdminMergeDLQMessagesScope is the metric scope for admin.AdminMergeDLQMessagesScope
	AdminMergeDLQMessagesScope

	NumAdminScopes
)

// -- Operation scopes for Frontend service --
const (
	// FrontendStartWorkflowExecutionScope is the metric scope for frontend.StartWorkflowExecution
	FrontendStartWorkflowExecutionScope = iota + NumAdminScopes
	// PollForDecisionTaskScope is the metric scope for frontend.PollForDecisionTask
	FrontendPollForDecisionTaskScope
	// FrontendPollForActivityTaskScope is the metric scope for frontend.PollForActivityTask
	FrontendPollForActivityTaskScope
	// FrontendRecordActivityTaskHeartbeatScope is the metric scope for frontend.RecordActivityTaskHeartbeat
	FrontendRecordActivityTaskHeartbeatScope
	// FrontendRecordActivityTaskHeartbeatByIDScope is the metric scope for frontend.RespondDecisionTaskCompleted
	FrontendRecordActivityTaskHeartbeatByIDScope
	// FrontendRespondDecisionTaskCompletedScope is the metric scope for frontend.RespondDecisionTaskCompleted
	FrontendRespondDecisionTaskCompletedScope
	// FrontendRespondDecisionTaskFailedScope is the metric scope for frontend.RespondDecisionTaskFailed
	FrontendRespondDecisionTaskFailedScope
	// FrontendRespondQueryTaskCompletedScope is the metric scope for frontend.RespondQueryTaskCompleted
	FrontendRespondQueryTaskCompletedScope
	// FrontendRespondActivityTaskCompletedScope is the metric scope for frontend.RespondActivityTaskCompleted
	FrontendRespondActivityTaskCompletedScope
	// FrontendRespondActivityTaskFailedScope is the metric scope for frontend.RespondActivityTaskFailed
	FrontendRespondActivityTaskFailedScope
	// FrontendRespondActivityTaskCanceledScope is the metric scope for frontend.RespondActivityTaskCanceled
	FrontendRespondActivityTaskCanceledScope
	// FrontendRespondActivityTaskCompletedScope is the metric scope for frontend.RespondActivityTaskCompletedByID
	FrontendRespondActivityTaskCompletedByIDScope
	// FrontendRespondActivityTaskFailedScope is the metric scope for frontend.RespondActivityTaskFailedByID
	FrontendRespondActivityTaskFailedByIDScope
	// FrontendRespondActivityTaskCanceledScope is the metric scope for frontend.RespondActivityTaskCanceledByID
	FrontendRespondActivityTaskCanceledByIDScope
	// FrontendGetWorkflowExecutionHistoryScope is the metric scope for frontend.GetWorkflowExecutionHistory
	FrontendGetWorkflowExecutionHistoryScope
	// FrontendGetWorkflowExecutionRawHistoryScope is the metric scope for frontend.GetWorkflowExecutionRawHistory
	FrontendGetWorkflowExecutionRawHistoryScope
	// FrontendSignalWorkflowExecutionScope is the metric scope for frontend.SignalWorkflowExecution
	FrontendSignalWorkflowExecutionScope
	// FrontendSignalWithStartWorkflowExecutionScope is the metric scope for frontend.SignalWithStartWorkflowExecution
	FrontendSignalWithStartWorkflowExecutionScope
	// FrontendTerminateWorkflowExecutionScope is the metric scope for frontend.TerminateWorkflowExecution
	FrontendTerminateWorkflowExecutionScope
	// FrontendRequestCancelWorkflowExecutionScope is the metric scope for frontend.RequestCancelWorkflowExecution
	FrontendRequestCancelWorkflowExecutionScope
	// FrontendListArchivedWorkflowExecutionsScope is the metric scope for frontend.ListArchivedWorkflowExecutions
	FrontendListArchivedWorkflowExecutionsScope
	// FrontendListOpenWorkflowExecutionsScope is the metric scope for frontend.ListOpenWorkflowExecutions
	FrontendListOpenWorkflowExecutionsScope
	// FrontendListClosedWorkflowExecutionsScope is the metric scope for frontend.ListClosedWorkflowExecutions
	FrontendListClosedWorkflowExecutionsScope
	// FrontendListWorkflowExecutionsScope is the metric scope for frontend.ListWorkflowExecutions
	FrontendListWorkflowExecutionsScope
	// FrontendScanWorkflowExecutionsScope is the metric scope for frontend.ListWorkflowExecutions
	FrontendScanWorkflowExecutionsScope
	// FrontendCountWorkflowExecutionsScope is the metric scope for frontend.CountWorkflowExecutions
	FrontendCountWorkflowExecutionsScope
	// FrontendRegisterDomainScope is the metric scope for frontend.RegisterDomain
	FrontendRegisterDomainScope
	// FrontendDescribeDomainScope is the metric scope for frontend.DescribeDomain
	FrontendDescribeDomainScope
	// FrontendUpdateDomainScope is the metric scope for frontend.DescribeDomain
	FrontendUpdateDomainScope
	// FrontendDeprecateDomainScope is the metric scope for frontend.DeprecateDomain
	FrontendDeprecateDomainScope
	// FrontendQueryWorkflowScope is the metric scope for frontend.QueryWorkflow
	FrontendQueryWorkflowScope
	// FrontendDescribeWorkflowExecutionScope is the metric scope for frontend.DescribeWorkflowExecution
	FrontendDescribeWorkflowExecutionScope
	// FrontendDescribeTaskListScope is the metric scope for frontend.DescribeTaskList
	FrontendDescribeTaskListScope
	// FrontendResetStickyTaskListScope is the metric scope for frontend.ResetStickyTaskList
	FrontendListTaskListPartitionsScope
	// FrontendResetStickyTaskListScope is the metric scope for frontend.ResetStickyTaskList
	FrontendResetStickyTaskListScope
	// FrontendListDomainsScope is the metric scope for frontend.ListDomain
	FrontendListDomainsScope
	// FrontendResetWorkflowExecutionScope is the metric scope for frontend.ResetWorkflowExecution
	FrontendResetWorkflowExecutionScope
	// FrontendGetSearchAttributesScope is the metric scope for frontend.GetSearchAttributes
	FrontendGetSearchAttributesScope

	NumFrontendScopes
)

// -- Operation scopes for History service --
const (
	// HistoryStartWorkflowExecutionScope tracks StartWorkflowExecution API calls received by service
	HistoryStartWorkflowExecutionScope = iota + NumCommonScopes
	// HistoryRecordActivityTaskHeartbeatScope tracks RecordActivityTaskHeartbeat API calls received by service
	HistoryRecordActivityTaskHeartbeatScope
	// HistoryRespondDecisionTaskCompletedScope tracks RespondDecisionTaskCompleted API calls received by service
	HistoryRespondDecisionTaskCompletedScope
	// HistoryRespondDecisionTaskFailedScope tracks RespondDecisionTaskFailed API calls received by service
	HistoryRespondDecisionTaskFailedScope
	// HistoryRespondActivityTaskCompletedScope tracks RespondActivityTaskCompleted API calls received by service
	HistoryRespondActivityTaskCompletedScope
	// HistoryRespondActivityTaskFailedScope tracks RespondActivityTaskFailed API calls received by service
	HistoryRespondActivityTaskFailedScope
	// HistoryRespondActivityTaskCanceledScope tracks RespondActivityTaskCanceled API calls received by service
	HistoryRespondActivityTaskCanceledScope
	// HistoryGetMutableStateScope tracks GetMutableStateScope API calls received by service
	HistoryGetMutableStateScope
	// HistoryPollMutableStateScope tracks PollMutableStateScope API calls received by service
	HistoryPollMutableStateScope
	// HistoryResetStickyTaskListScope tracks ResetStickyTaskListScope API calls received by service
	HistoryResetStickyTaskListScope
	// HistoryDescribeWorkflowExecutionScope tracks DescribeWorkflowExecution API calls received by service
	HistoryDescribeWorkflowExecutionScope
	// HistoryRecordDecisionTaskStartedScope tracks RecordDecisionTaskStarted API calls received by service
	HistoryRecordDecisionTaskStartedScope
	// HistoryRecordActivityTaskStartedScope tracks RecordActivityTaskStarted API calls received by service
	HistoryRecordActivityTaskStartedScope
	// HistorySignalWorkflowExecutionScope tracks SignalWorkflowExecution API calls received by service
	HistorySignalWorkflowExecutionScope
	// HistorySignalWithStartWorkflowExecutionScope tracks SignalWithStartWorkflowExecution API calls received by service
	HistorySignalWithStartWorkflowExecutionScope
	// HistoryRemoveSignalMutableStateScope tracks RemoveSignalMutableState API calls received by service
	HistoryRemoveSignalMutableStateScope
	// HistoryTerminateWorkflowExecutionScope tracks TerminateWorkflowExecution API calls received by service
	HistoryTerminateWorkflowExecutionScope
	// HistoryScheduleDecisionTaskScope tracks ScheduleDecisionTask API calls received by service
	HistoryScheduleDecisionTaskScope
	// HistoryRecordChildExecutionCompletedScope tracks CompleteChildExecution API calls received by service
	HistoryRecordChildExecutionCompletedScope
	// HistoryRequestCancelWorkflowExecutionScope tracks RequestCancelWorkflowExecution API calls received by service
	HistoryRequestCancelWorkflowExecutionScope
	// HistoryReplicateEventsScope tracks ReplicateEvents API calls received by service
	HistoryReplicateEventsScope
	// HistoryReplicateRawEventsScope tracks ReplicateEvents API calls received by service
	HistoryReplicateRawEventsScope
	// HistoryReplicateEventsV2Scope tracks ReplicateEvents API calls received by service
	HistoryReplicateEventsV2Scope
	// HistorySyncShardStatusScope tracks HistorySyncShardStatus API calls received by service
	HistorySyncShardStatusScope
	// HistorySyncActivityScope tracks HistoryActivity API calls received by service
	HistorySyncActivityScope
	// HistoryDescribeMutableStateScope tracks HistoryActivity API calls received by service
	HistoryDescribeMutableStateScope
	// GetReplicationMessages tracks GetReplicationMessages API calls received by service
	HistoryGetReplicationMessagesScope
	// HistoryGetDLQReplicationMessagesScope tracks GetReplicationMessages API calls received by service
	HistoryGetDLQReplicationMessagesScope
	// HistoryShardControllerScope is the scope used by shard controller
	HistoryShardControllerScope
	// HistoryReapplyEventsScope is the scope used by event reapplication
	HistoryReapplyEventsScope
<<<<<<< HEAD
	// TaskPriorityAssignerScope is the scope used by all metric emitted by task priority assigner
	TaskPriorityAssignerScope
=======
	// HistoryRefreshWorkflowTasksScope is the scope used by refresh workflow tasks API
	HistoryRefreshWorkflowTasksScope
>>>>>>> 031bb6b5
	// TransferQueueProcessorScope is the scope used by all metric emitted by transfer queue processor
	TransferQueueProcessorScope
	// TransferActiveQueueProcessorScope is the scope used by all metric emitted by transfer queue processor
	TransferActiveQueueProcessorScope
	// TransferStandbyQueueProcessorScope is the scope used by all metric emitted by transfer queue processor
	TransferStandbyQueueProcessorScope
	// TransferActiveTaskActivityScope is the scope used for activity task processing by transfer queue processor
	TransferActiveTaskActivityScope
	// TransferActiveTaskDecisionScope is the scope used for decision task processing by transfer queue processor
	TransferActiveTaskDecisionScope
	// TransferActiveTaskCloseExecutionScope is the scope used for close execution task processing by transfer queue processor
	TransferActiveTaskCloseExecutionScope
	// TransferActiveTaskCancelExecutionScope is the scope used for cancel execution task processing by transfer queue processor
	TransferActiveTaskCancelExecutionScope
	// TransferActiveTaskSignalExecutionScope is the scope used for signal execution task processing by transfer queue processor
	TransferActiveTaskSignalExecutionScope
	// TransferActiveTaskStartChildExecutionScope is the scope used for start child execution task processing by transfer queue processor
	TransferActiveTaskStartChildExecutionScope
	// TransferActiveTaskRecordWorkflowStartedScope is the scope used for record workflow started task processing by transfer queue processor
	TransferActiveTaskRecordWorkflowStartedScope
	// TransferActiveTaskResetWorkflowScope is the scope used for record workflow started task processing by transfer queue processor
	TransferActiveTaskResetWorkflowScope
	// TransferActiveTaskUpsertWorkflowSearchAttributesScope is the scope used for upsert search attributes processing by transfer queue processor
	TransferActiveTaskUpsertWorkflowSearchAttributesScope
	// TransferStandbyTaskResetWorkflowScope is the scope used for record workflow started task processing by transfer queue processor
	TransferStandbyTaskResetWorkflowScope
	// TransferStandbyTaskActivityScope is the scope used for activity task processing by transfer queue processor
	TransferStandbyTaskActivityScope
	// TransferStandbyTaskDecisionScope is the scope used for decision task processing by transfer queue processor
	TransferStandbyTaskDecisionScope
	// TransferStandbyTaskCloseExecutionScope is the scope used for close execution task processing by transfer queue processor
	TransferStandbyTaskCloseExecutionScope
	// TransferStandbyTaskCancelExecutionScope is the scope used for cancel execution task processing by transfer queue processor
	TransferStandbyTaskCancelExecutionScope
	// TransferStandbyTaskSignalExecutionScope is the scope used for signal execution task processing by transfer queue processor
	TransferStandbyTaskSignalExecutionScope
	// TransferStandbyTaskStartChildExecutionScope is the scope used for start child execution task processing by transfer queue processor
	TransferStandbyTaskStartChildExecutionScope
	// TransferStandbyTaskRecordWorkflowStartedScope is the scope used for record workflow started task processing by transfer queue processor
	TransferStandbyTaskRecordWorkflowStartedScope
	// TransferStandbyTaskUpsertWorkflowSearchAttributesScope is the scope used for upsert search attributes processing by transfer queue processor
	TransferStandbyTaskUpsertWorkflowSearchAttributesScope
	// TimerQueueProcessorScope is the scope used by all metric emitted by timer queue processor
	TimerQueueProcessorScope
	// TimerActiveQueueProcessorScope is the scope used by all metric emitted by timer queue processor
	TimerActiveQueueProcessorScope
	// TimerQueueProcessorScope is the scope used by all metric emitted by timer queue processor
	TimerStandbyQueueProcessorScope
	// TimerActiveTaskActivityTimeoutScope is the scope used by metric emitted by timer queue processor for processing activity timeouts
	TimerActiveTaskActivityTimeoutScope
	// TimerActiveTaskDecisionTimeoutScope is the scope used by metric emitted by timer queue processor for processing decision timeouts
	TimerActiveTaskDecisionTimeoutScope
	// TimerActiveTaskUserTimerScope is the scope used by metric emitted by timer queue processor for processing user timers
	TimerActiveTaskUserTimerScope
	// TimerActiveTaskWorkflowTimeoutScope is the scope used by metric emitted by timer queue processor for processing workflow timeouts.
	TimerActiveTaskWorkflowTimeoutScope
	// TimerActiveTaskActivityRetryTimerScope is the scope used by metric emitted by timer queue processor for processing retry task.
	TimerActiveTaskActivityRetryTimerScope
	// TimerActiveTaskWorkflowBackoffTimerScope is the scope used by metric emitted by timer queue processor for processing retry task.
	TimerActiveTaskWorkflowBackoffTimerScope
	// TimerActiveTaskDeleteHistoryEventScope is the scope used by metric emitted by timer queue processor for processing history event cleanup
	TimerActiveTaskDeleteHistoryEventScope
	// TimerStandbyTaskActivityTimeoutScope is the scope used by metric emitted by timer queue processor for processing activity timeouts
	TimerStandbyTaskActivityTimeoutScope
	// TimerStandbyTaskDecisionTimeoutScope is the scope used by metric emitted by timer queue processor for processing decision timeouts
	TimerStandbyTaskDecisionTimeoutScope
	// TimerStandbyTaskUserTimerScope is the scope used by metric emitted by timer queue processor for processing user timers
	TimerStandbyTaskUserTimerScope
	// TimerStandbyTaskWorkflowTimeoutScope is the scope used by metric emitted by timer queue processor for processing workflow timeouts.
	TimerStandbyTaskWorkflowTimeoutScope
	// TimerStandbyTaskActivityRetryTimerScope is the scope used by metric emitted by timer queue processor for processing retry task.
	TimerStandbyTaskActivityRetryTimerScope
	// TimerStandbyTaskDeleteHistoryEventScope is the scope used by metric emitted by timer queue processor for processing history event cleanup
	TimerStandbyTaskDeleteHistoryEventScope
	// TimerStandbyTaskWorkflowBackoffTimerScope is the scope used by metric emitted by timer queue processor for processing retry task.
	TimerStandbyTaskWorkflowBackoffTimerScope
	// HistoryEventNotificationScope is the scope used by shard history event nitification
	HistoryEventNotificationScope
	// ReplicatorQueueProcessorScope is the scope used by all metric emitted by replicator queue processor
	ReplicatorQueueProcessorScope
	// ReplicatorTaskHistoryScope is the scope used for history task processing by replicator queue processor
	ReplicatorTaskHistoryScope
	// ReplicatorTaskSyncActivityScope is the scope used for sync activity by replicator queue processor
	ReplicatorTaskSyncActivityScope
	// ReplicateHistoryEventsScope is the scope used by historyReplicator API for applying events
	ReplicateHistoryEventsScope
	// ShardInfoScope is the scope used when updating shard info
	ShardInfoScope
	// WorkflowContextScope is the scope used by WorkflowContext component
	WorkflowContextScope
	// HistoryCacheGetAndCreateScope is the scope used by history cache
	HistoryCacheGetAndCreateScope
	// HistoryCacheGetOrCreateScope is the scope used by history cache
	HistoryCacheGetOrCreateScope
	// HistoryCacheGetOrCreateCurrentScope is the scope used by history cache
	HistoryCacheGetOrCreateCurrentScope
	// HistoryCacheGetCurrentExecutionScope is the scope used by history cache for getting current execution
	HistoryCacheGetCurrentExecutionScope
	// EventsCacheGetEventScope is the scope used by events cache
	EventsCacheGetEventScope
	// EventsCachePutEventScope is the scope used by events cache
	EventsCachePutEventScope
	// EventsCacheDeleteEventScope is the scope used by events cache
	EventsCacheDeleteEventScope
	// EventsCacheGetFromStoreScope is the scope used by events cache
	EventsCacheGetFromStoreScope
	// ExecutionSizeStatsScope is the scope used for emiting workflow execution size related stats
	ExecutionSizeStatsScope
	// ExecutionCountStatsScope is the scope used for emiting workflow execution count related stats
	ExecutionCountStatsScope
	// SessionSizeStatsScope is the scope used for emiting session update size related stats
	SessionSizeStatsScope
	// SessionCountStatsScope is the scope used for emiting session update count related stats
	SessionCountStatsScope
	// HistoryResetWorkflowExecutionScope tracks ResetWorkflowExecution API calls received by service
	HistoryResetWorkflowExecutionScope
	// HistoryQueryWorkflowScope tracks QueryWorkflow API calls received by service
	HistoryQueryWorkflowScope
	// HistoryProcessDeleteHistoryEventScope tracks ProcessDeleteHistoryEvent processing calls
	HistoryProcessDeleteHistoryEventScope
	// WorkflowCompletionStatsScope tracks workflow completion updates
	WorkflowCompletionStatsScope
	// ArchiverClientScope is scope used by all metrics emitted by archiver.Client
	ArchiverClientScope
	// ReplicationTaskFetcherScope is scope used by all metrics emitted by ReplicationTaskFetcher
	ReplicationTaskFetcherScope
	// ReplicationTaskCleanupScope is scope used by all metrics emitted by ReplicationTaskProcessor cleanup
	ReplicationTaskCleanupScope

	NumHistoryScopes
)

// -- Operation scopes for Matching service --
const (
	// PollForDecisionTaskScope tracks PollForDecisionTask API calls received by service
	MatchingPollForDecisionTaskScope = iota + NumCommonScopes
	// PollForActivityTaskScope tracks PollForActivityTask API calls received by service
	MatchingPollForActivityTaskScope
	// MatchingAddActivityTaskScope tracks AddActivityTask API calls received by service
	MatchingAddActivityTaskScope
	// MatchingAddDecisionTaskScope tracks AddDecisionTask API calls received by service
	MatchingAddDecisionTaskScope
	// MatchingTaskListMgrScope is the metrics scope for matching.TaskListManager component
	MatchingTaskListMgrScope
	// MatchingQueryWorkflowScope tracks AddDecisionTask API calls received by service
	MatchingQueryWorkflowScope
	// MatchingRespondQueryTaskCompletedScope tracks AddDecisionTask API calls received by service
	MatchingRespondQueryTaskCompletedScope
	// MatchingCancelOutstandingPollScope tracks CancelOutstandingPoll API calls received by service
	MatchingCancelOutstandingPollScope
	// MatchingDescribeTaskListScope tracks DescribeTaskList API calls received by service
	MatchingDescribeTaskListScope
	// MatchingListTaskListPartitionsScope tracks ListTaskListPartitions API calls received by service
	MatchingListTaskListPartitionsScope

	NumMatchingScopes
)

// -- Operation scopes for Worker service --
const (
	// ReplicationScope is the scope used by all metric emitted by replicator
	ReplicatorScope = iota + NumCommonScopes
	// DomainReplicationTaskScope is the scope used by domain task replication processing
	DomainReplicationTaskScope
	// HistoryReplicationTaskScope is the scope used by history task replication processing
	HistoryReplicationTaskScope
	// HistoryMetadataReplicationTaskScope is the scope used by history metadata task replication processing
	HistoryMetadataReplicationTaskScope
	// HistoryReplicationV2TaskScope is the scope used by history task replication processing
	HistoryReplicationV2TaskScope
	// SyncShardTaskScope is the scope used by sync shrad information processing
	SyncShardTaskScope
	// SyncActivityTaskScope is the scope used by sync activity information processing
	SyncActivityTaskScope
	// ESProcessorScope is scope used by all metric emitted by esProcessor
	ESProcessorScope
	// IndexProcessorScope is scope used by all metric emitted by index processor
	IndexProcessorScope
	// ArchiverDeleteHistoryActivityScope is scope used by all metrics emitted by archiver.DeleteHistoryActivity
	ArchiverDeleteHistoryActivityScope
	// ArchiverUploadHistoryActivityScope is scope used by all metrics emitted by archiver.UploadHistoryActivity
	ArchiverUploadHistoryActivityScope
	// ArchiverArchiveVisibilityActivityScope is scope used by all metrics emitted by archiver.ArchiveVisibilityActivity
	ArchiverArchiveVisibilityActivityScope
	// ArchiverScope is scope used by all metrics emitted by archiver.Archiver
	ArchiverScope
	// ArchiverPumpScope is scope used by all metrics emitted by archiver.Pump
	ArchiverPumpScope
	// ArchiverArchivalWorkflowScope is scope used by all metrics emitted by archiver.ArchivalWorkflow
	ArchiverArchivalWorkflowScope
	// TaskListScavengerScope is scope used by all metrics emitted by worker.tasklist.Scavenger module
	TaskListScavengerScope
	// BatcherScope is scope used by all metrics emitted by worker.Batcher module
	BatcherScope
	// HistoryScavengerScope is scope used by all metrics emitted by worker.history.Scavenger module
	HistoryScavengerScope
	// ParentClosePolicyProcessorScope is scope used by all metrics emitted by worker.ParentClosePolicyProcessor
	ParentClosePolicyProcessorScope

	NumWorkerScopes
)

// ScopeDefs record the scopes for all services
var ScopeDefs = map[ServiceIdx]map[int]scopeDefinition{
	// common scope Names
	Common: {
		PersistenceCreateShardScope:                              {operation: "CreateShard"},
		PersistenceGetShardScope:                                 {operation: "GetShard"},
		PersistenceUpdateShardScope:                              {operation: "UpdateShard"},
		PersistenceCreateWorkflowExecutionScope:                  {operation: "CreateWorkflowExecution"},
		PersistenceGetWorkflowExecutionScope:                     {operation: "GetWorkflowExecution"},
		PersistenceUpdateWorkflowExecutionScope:                  {operation: "UpdateWorkflowExecution"},
		PersistenceConflictResolveWorkflowExecutionScope:         {operation: "ConflictResolveWorkflowExecution"},
		PersistenceResetWorkflowExecutionScope:                   {operation: "ResetWorkflowExecution"},
		PersistenceDeleteWorkflowExecutionScope:                  {operation: "DeleteWorkflowExecution"},
		PersistenceDeleteCurrentWorkflowExecutionScope:           {operation: "DeleteCurrentWorkflowExecution"},
		PersistenceDeleteTaskScope:                               {operation: "PersistenceDelete"},
		PersistenceGetCurrentExecutionScope:                      {operation: "GetCurrentExecution"},
		PersistenceGetTransferTasksScope:                         {operation: "GetTransferTasks"},
		PersistenceCompleteTransferTaskScope:                     {operation: "CompleteTransferTask"},
		PersistenceRangeCompleteTransferTaskScope:                {operation: "RangeCompleteTransferTask"},
		PersistenceGetReplicationTasksScope:                      {operation: "GetReplicationTasks"},
		PersistenceCompleteReplicationTaskScope:                  {operation: "CompleteReplicationTask"},
		PersistenceRangeCompleteReplicationTaskScope:             {operation: "RangeCompleteReplicationTask"},
		PersistencePutReplicationTaskToDLQScope:                  {operation: "PersistencePutReplicationTaskToDLQ"},
		PersistenceGetReplicationTasksFromDLQScope:               {operation: "PersistenceGetReplicationTasksFromDLQ"},
		PersistenceGetTimerIndexTasksScope:                       {operation: "GetTimerIndexTasks"},
		PersistenceCompleteTimerTaskScope:                        {operation: "CompleteTimerTask"},
		PersistenceRangeCompleteTimerTaskScope:                   {operation: "RangeCompleteTimerTask"},
		PersistenceCreateTaskScope:                               {operation: "CreateTask"},
		PersistenceGetTasksScope:                                 {operation: "GetTasks"},
		PersistenceCompleteTaskScope:                             {operation: "CompleteTask"},
		PersistenceCompleteTasksLessThanScope:                    {operation: "CompleteTasksLessThan"},
		PersistenceLeaseTaskListScope:                            {operation: "LeaseTaskList"},
		PersistenceUpdateTaskListScope:                           {operation: "UpdateTaskList"},
		PersistenceListTaskListScope:                             {operation: "ListTaskList"},
		PersistenceDeleteTaskListScope:                           {operation: "DeleteTaskList"},
		PersistenceAppendHistoryEventsScope:                      {operation: "AppendHistoryEvents"},
		PersistenceGetWorkflowExecutionHistoryScope:              {operation: "GetWorkflowExecutionHistory"},
		PersistenceDeleteWorkflowExecutionHistoryScope:           {operation: "DeleteWorkflowExecutionHistory"},
		PersistenceCreateDomainScope:                             {operation: "CreateDomain"},
		PersistenceGetDomainScope:                                {operation: "GetDomain"},
		PersistenceUpdateDomainScope:                             {operation: "UpdateDomain"},
		PersistenceDeleteDomainScope:                             {operation: "DeleteDomain"},
		PersistenceDeleteDomainByNameScope:                       {operation: "DeleteDomainByName"},
		PersistenceListDomainScope:                               {operation: "ListDomain"},
		PersistenceGetMetadataScope:                              {operation: "GetMetadata"},
		PersistenceRecordWorkflowExecutionStartedScope:           {operation: "RecordWorkflowExecutionStarted"},
		PersistenceRecordWorkflowExecutionClosedScope:            {operation: "RecordWorkflowExecutionClosed"},
		PersistenceUpsertWorkflowExecutionScope:                  {operation: "UpsertWorkflowExecution"},
		PersistenceListOpenWorkflowExecutionsScope:               {operation: "ListOpenWorkflowExecutions"},
		PersistenceListClosedWorkflowExecutionsScope:             {operation: "ListClosedWorkflowExecutions"},
		PersistenceListOpenWorkflowExecutionsByTypeScope:         {operation: "ListOpenWorkflowExecutionsByType"},
		PersistenceListClosedWorkflowExecutionsByTypeScope:       {operation: "ListClosedWorkflowExecutionsByType"},
		PersistenceListOpenWorkflowExecutionsByWorkflowIDScope:   {operation: "ListOpenWorkflowExecutionsByWorkflowID"},
		PersistenceListClosedWorkflowExecutionsByWorkflowIDScope: {operation: "ListClosedWorkflowExecutionsByWorkflowID"},
		PersistenceListClosedWorkflowExecutionsByStatusScope:     {operation: "ListClosedWorkflowExecutionsByStatus"},
		PersistenceGetClosedWorkflowExecutionScope:               {operation: "GetClosedWorkflowExecution"},
		PersistenceVisibilityDeleteWorkflowExecutionScope:        {operation: "VisibilityDeleteWorkflowExecution"},
		PersistenceListWorkflowExecutionsScope:                   {operation: "ListWorkflowExecutions"},
		PersistenceScanWorkflowExecutionsScope:                   {operation: "ScanWorkflowExecutions"},
		PersistenceCountWorkflowExecutionsScope:                  {operation: "CountWorkflowExecutions"},
		PersistenceAppendHistoryNodesScope:                       {operation: "AppendHistoryNodes"},
		PersistenceReadHistoryBranchScope:                        {operation: "ReadHistoryBranch"},
		PersistenceForkHistoryBranchScope:                        {operation: "ForkHistoryBranch"},
		PersistenceDeleteHistoryBranchScope:                      {operation: "DeleteHistoryBranch"},
		PersistenceCompleteForkBranchScope:                       {operation: "CompleteForkBranch"},
		PersistenceGetHistoryTreeScope:                           {operation: "GetHistoryTree"},
		PersistenceGetAllHistoryTreeBranchesScope:                {operation: "GetAllHistoryTreeBranches"},
		PersistenceEnqueueMessageScope:                           {operation: "EnqueueMessage"},
		PersistenceEnqueueMessageToDLQScope:                      {operation: "EnqueueMessageToDLQ"},
		PersistenceReadQueueMessagesScope:                        {operation: "ReadQueueMessages"},
		PersistenceReadQueueMessagesFromDLQScope:                 {operation: "ReadQueueMessagesFromDLQ"},
		PersistenceDeleteQueueMessagesScope:                      {operation: "DeleteQueueMessages"},
		PersistenceDeleteQueueMessageFromDLQScope:                {operation: "DeleteQueueMessageFromDLQ"},
		PersistenceRangeDeleteMessagesFromDLQScope:               {operation: "RangeDeleteMessagesFromDLQ"},
		PersistenceUpdateAckLevelScope:                           {operation: "UpdateAckLevel"},
		PersistenceGetAckLevelScope:                              {operation: "GetAckLevel"},
		PersistenceUpdateDLQAckLevelScope:                        {operation: "UpdateDLQAckLevel"},
		PersistenceGetDLQAckLevelScope:                           {operation: "GetDLQAckLevel"},
		PersistenceDomainReplicationQueueScope:                   {operation: "DomainReplicationQueue"},

		ClusterMetadataArchivalConfigScope: {operation: "ArchivalConfig"},

		HistoryClientStartWorkflowExecutionScope:            {operation: "HistoryClientStartWorkflowExecution", tags: map[string]string{CadenceRoleTagName: HistoryRoleTagValue}},
		HistoryClientRecordActivityTaskHeartbeatScope:       {operation: "HistoryClientRecordActivityTaskHeartbeat", tags: map[string]string{CadenceRoleTagName: HistoryRoleTagValue}},
		HistoryClientRespondDecisionTaskCompletedScope:      {operation: "HistoryClientRespondDecisionTaskCompleted", tags: map[string]string{CadenceRoleTagName: HistoryRoleTagValue}},
		HistoryClientRespondDecisionTaskFailedScope:         {operation: "HistoryClientRespondDecisionTaskFailed", tags: map[string]string{CadenceRoleTagName: HistoryRoleTagValue}},
		HistoryClientRespondActivityTaskCompletedScope:      {operation: "HistoryClientRespondActivityTaskCompleted", tags: map[string]string{CadenceRoleTagName: HistoryRoleTagValue}},
		HistoryClientRespondActivityTaskFailedScope:         {operation: "HistoryClientRespondActivityTaskFailed", tags: map[string]string{CadenceRoleTagName: HistoryRoleTagValue}},
		HistoryClientRespondActivityTaskCanceledScope:       {operation: "HistoryClientRespondActivityTaskCanceled", tags: map[string]string{CadenceRoleTagName: HistoryRoleTagValue}},
		HistoryClientGetMutableStateScope:                   {operation: "HistoryClientGetMutableState", tags: map[string]string{CadenceRoleTagName: HistoryRoleTagValue}},
		HistoryClientPollMutableStateScope:                  {operation: "HistoryClientPollMutableState", tags: map[string]string{CadenceRoleTagName: HistoryRoleTagValue}},
		HistoryClientResetStickyTaskListScope:               {operation: "HistoryClientResetStickyTaskListScope", tags: map[string]string{CadenceRoleTagName: HistoryRoleTagValue}},
		HistoryClientDescribeWorkflowExecutionScope:         {operation: "HistoryClientDescribeWorkflowExecution", tags: map[string]string{CadenceRoleTagName: HistoryRoleTagValue}},
		HistoryClientRecordDecisionTaskStartedScope:         {operation: "HistoryClientRecordDecisionTaskStarted", tags: map[string]string{CadenceRoleTagName: HistoryRoleTagValue}},
		HistoryClientRecordActivityTaskStartedScope:         {operation: "HistoryClientRecordActivityTaskStarted", tags: map[string]string{CadenceRoleTagName: HistoryRoleTagValue}},
		HistoryClientRequestCancelWorkflowExecutionScope:    {operation: "HistoryClientRequestCancelWorkflowExecution", tags: map[string]string{CadenceRoleTagName: HistoryRoleTagValue}},
		HistoryClientSignalWorkflowExecutionScope:           {operation: "HistoryClientSignalWorkflowExecution", tags: map[string]string{CadenceRoleTagName: HistoryRoleTagValue}},
		HistoryClientSignalWithStartWorkflowExecutionScope:  {operation: "HistoryClientSignalWithStartWorkflowExecution", tags: map[string]string{CadenceRoleTagName: HistoryRoleTagValue}},
		HistoryClientRemoveSignalMutableStateScope:          {operation: "HistoryClientRemoveSignalMutableStateScope", tags: map[string]string{CadenceRoleTagName: HistoryRoleTagValue}},
		HistoryClientTerminateWorkflowExecutionScope:        {operation: "HistoryClientTerminateWorkflowExecution", tags: map[string]string{CadenceRoleTagName: HistoryRoleTagValue}},
		HistoryClientResetWorkflowExecutionScope:            {operation: "HistoryClientResetWorkflowExecution", tags: map[string]string{CadenceRoleTagName: HistoryRoleTagValue}},
		HistoryClientScheduleDecisionTaskScope:              {operation: "HistoryClientScheduleDecisionTask", tags: map[string]string{CadenceRoleTagName: HistoryRoleTagValue}},
		HistoryClientRecordChildExecutionCompletedScope:     {operation: "HistoryClientRecordChildExecutionCompleted", tags: map[string]string{CadenceRoleTagName: HistoryRoleTagValue}},
		HistoryClientReplicateEventsScope:                   {operation: "HistoryClientReplicateEvents", tags: map[string]string{CadenceRoleTagName: HistoryRoleTagValue}},
		HistoryClientReplicateRawEventsScope:                {operation: "HistoryClientReplicateRawEvents", tags: map[string]string{CadenceRoleTagName: HistoryRoleTagValue}},
		HistoryClientReplicateEventsV2Scope:                 {operation: "HistoryClientReplicateEventsV2", tags: map[string]string{CadenceRoleTagName: HistoryRoleTagValue}},
		HistoryClientSyncShardStatusScope:                   {operation: "HistoryClientSyncShardStatusScope", tags: map[string]string{CadenceRoleTagName: HistoryRoleTagValue}},
		HistoryClientSyncActivityScope:                      {operation: "HistoryClientSyncActivityScope", tags: map[string]string{CadenceRoleTagName: HistoryRoleTagValue}},
		HistoryClientGetReplicationTasksScope:               {operation: "HistoryClientGetReplicationTasksScope", tags: map[string]string{CadenceRoleTagName: HistoryRoleTagValue}},
		HistoryClientGetDLQReplicationTasksScope:            {operation: "HistoryClientGetDLQReplicationTasksScope", tags: map[string]string{CadenceRoleTagName: HistoryRoleTagValue}},
		HistoryClientQueryWorkflowScope:                     {operation: "HistoryClientQueryWorkflowScope", tags: map[string]string{CadenceRoleTagName: HistoryRoleTagValue}},
		HistoryClientReapplyEventsScope:                     {operation: "HistoryClientReapplyEventsScope", tags: map[string]string{CadenceRoleTagName: HistoryRoleTagValue}},
		HistoryClientRefreshWorkflowTasksScope:              {operation: "HistoryClientRefreshWorkflowTasksScope", tags: map[string]string{CadenceRoleTagName: HistoryRoleTagValue}},
		MatchingClientPollForDecisionTaskScope:              {operation: "MatchingClientPollForDecisionTask", tags: map[string]string{CadenceRoleTagName: MatchingRoleTagValue}},
		MatchingClientPollForActivityTaskScope:              {operation: "MatchingClientPollForActivityTask", tags: map[string]string{CadenceRoleTagName: MatchingRoleTagValue}},
		MatchingClientAddActivityTaskScope:                  {operation: "MatchingClientAddActivityTask", tags: map[string]string{CadenceRoleTagName: MatchingRoleTagValue}},
		MatchingClientAddDecisionTaskScope:                  {operation: "MatchingClientAddDecisionTask", tags: map[string]string{CadenceRoleTagName: MatchingRoleTagValue}},
		MatchingClientQueryWorkflowScope:                    {operation: "MatchingClientQueryWorkflow", tags: map[string]string{CadenceRoleTagName: MatchingRoleTagValue}},
		MatchingClientRespondQueryTaskCompletedScope:        {operation: "MatchingClientRespondQueryTaskCompleted", tags: map[string]string{CadenceRoleTagName: MatchingRoleTagValue}},
		MatchingClientCancelOutstandingPollScope:            {operation: "MatchingClientCancelOutstandingPoll", tags: map[string]string{CadenceRoleTagName: MatchingRoleTagValue}},
		MatchingClientDescribeTaskListScope:                 {operation: "MatchingClientDescribeTaskList", tags: map[string]string{CadenceRoleTagName: MatchingRoleTagValue}},
		MatchingClientListTaskListPartitionsScope:           {operation: "MatchingClientListTaskListPartitions", tags: map[string]string{CadenceRoleTagName: MatchingRoleTagValue}},
		FrontendClientDeprecateDomainScope:                  {operation: "FrontendClientDeprecateDomain", tags: map[string]string{CadenceRoleTagName: FrontendRoleTagValue}},
		FrontendClientDescribeDomainScope:                   {operation: "FrontendClientDescribeDomain", tags: map[string]string{CadenceRoleTagName: FrontendRoleTagValue}},
		FrontendClientDescribeTaskListScope:                 {operation: "FrontendClientDescribeTaskList", tags: map[string]string{CadenceRoleTagName: FrontendRoleTagValue}},
		FrontendClientDescribeWorkflowExecutionScope:        {operation: "FrontendClientDescribeWorkflowExecution", tags: map[string]string{CadenceRoleTagName: FrontendRoleTagValue}},
		FrontendClientGetWorkflowExecutionHistoryScope:      {operation: "FrontendClientGetWorkflowExecutionHistory", tags: map[string]string{CadenceRoleTagName: FrontendRoleTagValue}},
		FrontendClientGetWorkflowExecutionRawHistoryScope:   {operation: "FrontendClientGetWorkflowExecutionRawHistory", tags: map[string]string{CadenceRoleTagName: FrontendRoleTagValue}},
		FrontendClientListArchivedWorkflowExecutionsScope:   {operation: "FrontendClientListArchivedWorkflowExecutions", tags: map[string]string{CadenceRoleTagName: FrontendRoleTagValue}},
		FrontendClientListClosedWorkflowExecutionsScope:     {operation: "FrontendClientListClosedWorkflowExecutions", tags: map[string]string{CadenceRoleTagName: FrontendRoleTagValue}},
		FrontendClientListDomainsScope:                      {operation: "FrontendClientListDomains", tags: map[string]string{CadenceRoleTagName: FrontendRoleTagValue}},
		FrontendClientListOpenWorkflowExecutionsScope:       {operation: "FrontendClientListOpenWorkflowExecutions", tags: map[string]string{CadenceRoleTagName: FrontendRoleTagValue}},
		FrontendClientPollForActivityTaskScope:              {operation: "FrontendClientPollForActivityTask", tags: map[string]string{CadenceRoleTagName: FrontendRoleTagValue}},
		FrontendClientPollForDecisionTaskScope:              {operation: "FrontendClientPollForDecisionTask", tags: map[string]string{CadenceRoleTagName: FrontendRoleTagValue}},
		FrontendClientQueryWorkflowScope:                    {operation: "FrontendClientQueryWorkflow", tags: map[string]string{CadenceRoleTagName: FrontendRoleTagValue}},
		FrontendClientRecordActivityTaskHeartbeatScope:      {operation: "FrontendClientRecordActivityTaskHeartbeat", tags: map[string]string{CadenceRoleTagName: FrontendRoleTagValue}},
		FrontendClientRecordActivityTaskHeartbeatByIDScope:  {operation: "FrontendClientRecordActivityTaskHeartbeatByID", tags: map[string]string{CadenceRoleTagName: FrontendRoleTagValue}},
		FrontendClientRegisterDomainScope:                   {operation: "FrontendClientRegisterDomain", tags: map[string]string{CadenceRoleTagName: FrontendRoleTagValue}},
		FrontendClientRequestCancelWorkflowExecutionScope:   {operation: "FrontendClientRequestCancelWorkflowExecution", tags: map[string]string{CadenceRoleTagName: FrontendRoleTagValue}},
		FrontendClientResetStickyTaskListScope:              {operation: "FrontendClientResetStickyTaskList", tags: map[string]string{CadenceRoleTagName: FrontendRoleTagValue}},
		FrontendClientResetWorkflowExecutionScope:           {operation: "FrontendClientResetWorkflowExecution", tags: map[string]string{CadenceRoleTagName: FrontendRoleTagValue}},
		FrontendClientRespondActivityTaskCanceledScope:      {operation: "FrontendClientRespondActivityTaskCanceled", tags: map[string]string{CadenceRoleTagName: FrontendRoleTagValue}},
		FrontendClientRespondActivityTaskCanceledByIDScope:  {operation: "FrontendClientRespondActivityTaskCanceledByID", tags: map[string]string{CadenceRoleTagName: FrontendRoleTagValue}},
		FrontendClientRespondActivityTaskCompletedScope:     {operation: "FrontendClientRespondActivityTaskCompleted", tags: map[string]string{CadenceRoleTagName: FrontendRoleTagValue}},
		FrontendClientRespondActivityTaskCompletedByIDScope: {operation: "FrontendClientRespondActivityTaskCompletedByID", tags: map[string]string{CadenceRoleTagName: FrontendRoleTagValue}},
		FrontendClientRespondActivityTaskFailedScope:        {operation: "FrontendClientRespondActivityTaskFailed", tags: map[string]string{CadenceRoleTagName: FrontendRoleTagValue}},
		FrontendClientRespondActivityTaskFailedByIDScope:    {operation: "FrontendClientRespondActivityTaskFailedByID", tags: map[string]string{CadenceRoleTagName: FrontendRoleTagValue}},
		FrontendClientRespondDecisionTaskCompletedScope:     {operation: "FrontendClientRespondDecisionTaskCompleted", tags: map[string]string{CadenceRoleTagName: FrontendRoleTagValue}},
		FrontendClientRespondDecisionTaskFailedScope:        {operation: "FrontendClientRespondDecisionTaskFailed", tags: map[string]string{CadenceRoleTagName: FrontendRoleTagValue}},
		FrontendClientRespondQueryTaskCompletedScope:        {operation: "FrontendClientRespondQueryTaskCompleted", tags: map[string]string{CadenceRoleTagName: FrontendRoleTagValue}},
		FrontendClientSignalWithStartWorkflowExecutionScope: {operation: "FrontendClientSignalWithStartWorkflowExecution", tags: map[string]string{CadenceRoleTagName: FrontendRoleTagValue}},
		FrontendClientSignalWorkflowExecutionScope:          {operation: "FrontendClientSignalWorkflowExecution", tags: map[string]string{CadenceRoleTagName: FrontendRoleTagValue}},
		FrontendClientStartWorkflowExecutionScope:           {operation: "FrontendClientStartWorkflowExecution", tags: map[string]string{CadenceRoleTagName: FrontendRoleTagValue}},
		FrontendClientTerminateWorkflowExecutionScope:       {operation: "FrontendClientTerminateWorkflowExecution", tags: map[string]string{CadenceRoleTagName: FrontendRoleTagValue}},
		FrontendClientUpdateDomainScope:                     {operation: "FrontendClientUpdateDomain", tags: map[string]string{CadenceRoleTagName: FrontendRoleTagValue}},
		FrontendClientListWorkflowExecutionsScope:           {operation: "FrontendClientListWorkflowExecutions", tags: map[string]string{CadenceRoleTagName: FrontendRoleTagValue}},
		FrontendClientScanWorkflowExecutionsScope:           {operation: "FrontendClientScanWorkflowExecutions", tags: map[string]string{CadenceRoleTagName: FrontendRoleTagValue}},
		FrontendClientCountWorkflowExecutionsScope:          {operation: "FrontendClientCountWorkflowExecutions", tags: map[string]string{CadenceRoleTagName: FrontendRoleTagValue}},
		FrontendClientGetSearchAttributesScope:              {operation: "FrontendClientGetSearchAttributes", tags: map[string]string{CadenceRoleTagName: FrontendRoleTagValue}},
		FrontendClientGetReplicationTasksScope:              {operation: "FrontendClientGetReplicationTasksScope", tags: map[string]string{CadenceRoleTagName: FrontendRoleTagValue}},
		FrontendClientGetDomainReplicationTasksScope:        {operation: "FrontendClientGetDomainReplicationTasksScope", tags: map[string]string{CadenceRoleTagName: FrontendRoleTagValue}},
		FrontendClientGetDLQReplicationTasksScope:           {operation: "FrontendClientGetDLQReplicationTasksScope", tags: map[string]string{CadenceRoleTagName: FrontendRoleTagValue}},
		FrontendClientReapplyEventsScope:                    {operation: "FrontendClientReapplyEventsScope", tags: map[string]string{CadenceRoleTagName: FrontendRoleTagValue}},
		FrontendClientGetClusterInfoScope:                   {operation: "FrontendClientGetClusterInfoScope", tags: map[string]string{CadenceRoleTagName: FrontendRoleTagValue}},
		FrontendClientListTaskListPartitionsScope:           {operation: "FrontendClientListTaskListPartitions", tags: map[string]string{CadenceRoleTagName: FrontendRoleTagValue}},
		AdminClientAddSearchAttributeScope:                  {operation: "AdminClientAddSearchAttribute", tags: map[string]string{CadenceRoleTagName: AdminRoleTagValue}},
		AdminClientDescribeHistoryHostScope:                 {operation: "AdminClientDescribeHistoryHost", tags: map[string]string{CadenceRoleTagName: AdminRoleTagValue}},
		AdminClientDescribeWorkflowExecutionScope:           {operation: "AdminClientDescribeWorkflowExecution", tags: map[string]string{CadenceRoleTagName: AdminRoleTagValue}},
		AdminClientGetWorkflowExecutionRawHistoryScope:      {operation: "AdminClientGetWorkflowExecutionRawHistory", tags: map[string]string{CadenceRoleTagName: AdminRoleTagValue}},
		AdminClientGetWorkflowExecutionRawHistoryV2Scope:    {operation: "AdminClientGetWorkflowExecutionRawHistoryV2", tags: map[string]string{CadenceRoleTagName: AdminRoleTagValue}},
		AdminClientDescribeClusterScope:                     {operation: "AdminClientDescribeCluster", tags: map[string]string{CadenceRoleTagName: AdminRoleTagValue}},
		AdminClientRefreshWorkflowTasksScope:                {operation: "AdminClientRefreshWorkflowTasks", tags: map[string]string{CadenceRoleTagName: AdminRoleTagValue}},
		AdminClientCloseShardScope:                          {operation: "AdminClientCloseShard", tags: map[string]string{CadenceRoleTagName: AdminRoleTagValue}},
		AdminClientReadDLQMessagesScope:                     {operation: "AdminClientReadDLQMessages", tags: map[string]string{CadenceRoleTagName: AdminRoleTagValue}},
		AdminClientPurgeDLQMessagesScope:                    {operation: "AdminClientPurgeDLQMessages", tags: map[string]string{CadenceRoleTagName: AdminRoleTagValue}},
		AdminClientMergeDLQMessagesScope:                    {operation: "AdminClientMergeDLQMessages", tags: map[string]string{CadenceRoleTagName: AdminRoleTagValue}},
		DCRedirectionDeprecateDomainScope:                   {operation: "DCRedirectionDeprecateDomain", tags: map[string]string{CadenceRoleTagName: DCRedirectionRoleTagValue}},
		DCRedirectionDescribeDomainScope:                    {operation: "DCRedirectionDescribeDomain", tags: map[string]string{CadenceRoleTagName: DCRedirectionRoleTagValue}},
		DCRedirectionDescribeTaskListScope:                  {operation: "DCRedirectionDescribeTaskList", tags: map[string]string{CadenceRoleTagName: DCRedirectionRoleTagValue}},
		DCRedirectionDescribeWorkflowExecutionScope:         {operation: "DCRedirectionDescribeWorkflowExecution", tags: map[string]string{CadenceRoleTagName: DCRedirectionRoleTagValue}},
		DCRedirectionGetWorkflowExecutionHistoryScope:       {operation: "DCRedirectionGetWorkflowExecutionHistory", tags: map[string]string{CadenceRoleTagName: DCRedirectionRoleTagValue}},
		DCRedirectionGetWorkflowExecutionRawHistoryScope:    {operation: "DCRedirectionGetWorkflowExecutionRawHistoryScope", tags: map[string]string{CadenceRoleTagName: DCRedirectionRoleTagValue}},
		DCRedirectionListArchivedWorkflowExecutionsScope:    {operation: "DCRedirectionListArchivedWorkflowExecutions", tags: map[string]string{CadenceRoleTagName: DCRedirectionRoleTagValue}},
		DCRedirectionListClosedWorkflowExecutionsScope:      {operation: "DCRedirectionListClosedWorkflowExecutions", tags: map[string]string{CadenceRoleTagName: DCRedirectionRoleTagValue}},
		DCRedirectionListDomainsScope:                       {operation: "DCRedirectionListDomains", tags: map[string]string{CadenceRoleTagName: DCRedirectionRoleTagValue}},
		DCRedirectionListOpenWorkflowExecutionsScope:        {operation: "DCRedirectionListOpenWorkflowExecutions", tags: map[string]string{CadenceRoleTagName: DCRedirectionRoleTagValue}},
		DCRedirectionListWorkflowExecutionsScope:            {operation: "DCRedirectionListWorkflowExecutions", tags: map[string]string{CadenceRoleTagName: DCRedirectionRoleTagValue}},
		DCRedirectionScanWorkflowExecutionsScope:            {operation: "DCRedirectionScanWorkflowExecutions", tags: map[string]string{CadenceRoleTagName: DCRedirectionRoleTagValue}},
		DCRedirectionCountWorkflowExecutionsScope:           {operation: "DCRedirectionCountWorkflowExecutions", tags: map[string]string{CadenceRoleTagName: DCRedirectionRoleTagValue}},
		DCRedirectionGetSearchAttributesScope:               {operation: "DCRedirectionGetSearchAttributes", tags: map[string]string{CadenceRoleTagName: DCRedirectionRoleTagValue}},
		DCRedirectionPollForActivityTaskScope:               {operation: "DCRedirectionPollForActivityTask", tags: map[string]string{CadenceRoleTagName: DCRedirectionRoleTagValue}},
		DCRedirectionPollForDecisionTaskScope:               {operation: "DCRedirectionPollForDecisionTask", tags: map[string]string{CadenceRoleTagName: DCRedirectionRoleTagValue}},
		DCRedirectionQueryWorkflowScope:                     {operation: "DCRedirectionQueryWorkflow", tags: map[string]string{CadenceRoleTagName: DCRedirectionRoleTagValue}},
		DCRedirectionRecordActivityTaskHeartbeatScope:       {operation: "DCRedirectionRecordActivityTaskHeartbeat", tags: map[string]string{CadenceRoleTagName: DCRedirectionRoleTagValue}},
		DCRedirectionRecordActivityTaskHeartbeatByIDScope:   {operation: "DCRedirectionRecordActivityTaskHeartbeatByID", tags: map[string]string{CadenceRoleTagName: DCRedirectionRoleTagValue}},
		DCRedirectionRegisterDomainScope:                    {operation: "DCRedirectionRegisterDomain", tags: map[string]string{CadenceRoleTagName: DCRedirectionRoleTagValue}},
		DCRedirectionRequestCancelWorkflowExecutionScope:    {operation: "DCRedirectionRequestCancelWorkflowExecution", tags: map[string]string{CadenceRoleTagName: DCRedirectionRoleTagValue}},
		DCRedirectionResetStickyTaskListScope:               {operation: "DCRedirectionResetStickyTaskList", tags: map[string]string{CadenceRoleTagName: DCRedirectionRoleTagValue}},
		DCRedirectionResetWorkflowExecutionScope:            {operation: "DCRedirectionResetWorkflowExecution", tags: map[string]string{CadenceRoleTagName: DCRedirectionRoleTagValue}},
		DCRedirectionRespondActivityTaskCanceledScope:       {operation: "DCRedirectionRespondActivityTaskCanceled", tags: map[string]string{CadenceRoleTagName: DCRedirectionRoleTagValue}},
		DCRedirectionRespondActivityTaskCanceledByIDScope:   {operation: "DCRedirectionRespondActivityTaskCanceledByID", tags: map[string]string{CadenceRoleTagName: DCRedirectionRoleTagValue}},
		DCRedirectionRespondActivityTaskCompletedScope:      {operation: "DCRedirectionRespondActivityTaskCompleted", tags: map[string]string{CadenceRoleTagName: DCRedirectionRoleTagValue}},
		DCRedirectionRespondActivityTaskCompletedByIDScope:  {operation: "DCRedirectionRespondActivityTaskCompletedByID", tags: map[string]string{CadenceRoleTagName: DCRedirectionRoleTagValue}},
		DCRedirectionRespondActivityTaskFailedScope:         {operation: "DCRedirectionRespondActivityTaskFailed", tags: map[string]string{CadenceRoleTagName: DCRedirectionRoleTagValue}},
		DCRedirectionRespondActivityTaskFailedByIDScope:     {operation: "DCRedirectionRespondActivityTaskFailedByID", tags: map[string]string{CadenceRoleTagName: DCRedirectionRoleTagValue}},
		DCRedirectionRespondDecisionTaskCompletedScope:      {operation: "DCRedirectionRespondDecisionTaskCompleted", tags: map[string]string{CadenceRoleTagName: DCRedirectionRoleTagValue}},
		DCRedirectionRespondDecisionTaskFailedScope:         {operation: "DCRedirectionRespondDecisionTaskFailed", tags: map[string]string{CadenceRoleTagName: DCRedirectionRoleTagValue}},
		DCRedirectionRespondQueryTaskCompletedScope:         {operation: "DCRedirectionRespondQueryTaskCompleted", tags: map[string]string{CadenceRoleTagName: DCRedirectionRoleTagValue}},
		DCRedirectionSignalWithStartWorkflowExecutionScope:  {operation: "DCRedirectionSignalWithStartWorkflowExecution", tags: map[string]string{CadenceRoleTagName: DCRedirectionRoleTagValue}},
		DCRedirectionSignalWorkflowExecutionScope:           {operation: "DCRedirectionSignalWorkflowExecution", tags: map[string]string{CadenceRoleTagName: DCRedirectionRoleTagValue}},
		DCRedirectionStartWorkflowExecutionScope:            {operation: "DCRedirectionStartWorkflowExecution", tags: map[string]string{CadenceRoleTagName: DCRedirectionRoleTagValue}},
		DCRedirectionTerminateWorkflowExecutionScope:        {operation: "DCRedirectionTerminateWorkflowExecution", tags: map[string]string{CadenceRoleTagName: DCRedirectionRoleTagValue}},
		DCRedirectionUpdateDomainScope:                      {operation: "DCRedirectionUpdateDomain", tags: map[string]string{CadenceRoleTagName: DCRedirectionRoleTagValue}},
		DCRedirectionListTaskListPartitionsScope:            {operation: "DCRedirectionListTaskListPartitions", tags: map[string]string{CadenceRoleTagName: DCRedirectionRoleTagValue}},

		MessagingClientPublishScope:      {operation: "MessagingClientPublish"},
		MessagingClientPublishBatchScope: {operation: "MessagingClientPublishBatch"},

		DomainCacheScope:                                      {operation: "DomainCache"},
		HistoryRereplicationByTransferTaskScope:               {operation: "HistoryRereplicationByTransferTask"},
		HistoryRereplicationByTimerTaskScope:                  {operation: "HistoryRereplicationByTimerTask"},
		HistoryRereplicationByHistoryReplicationScope:         {operation: "HistoryRereplicationByHistoryReplication"},
		HistoryRereplicationByHistoryMetadataReplicationScope: {operation: "HistoryRereplicationByHistoryMetadataReplication"},
		HistoryRereplicationByActivityReplicationScope:        {operation: "HistoryRereplicationByActivityReplication"},

		ElasticsearchRecordWorkflowExecutionStartedScope:           {operation: "RecordWorkflowExecutionStarted"},
		ElasticsearchRecordWorkflowExecutionClosedScope:            {operation: "RecordWorkflowExecutionClosed"},
		ElasticsearchUpsertWorkflowExecutionScope:                  {operation: "UpsertWorkflowExecution"},
		ElasticsearchListOpenWorkflowExecutionsScope:               {operation: "ListOpenWorkflowExecutions"},
		ElasticsearchListClosedWorkflowExecutionsScope:             {operation: "ListClosedWorkflowExecutions"},
		ElasticsearchListOpenWorkflowExecutionsByTypeScope:         {operation: "ListOpenWorkflowExecutionsByType"},
		ElasticsearchListClosedWorkflowExecutionsByTypeScope:       {operation: "ListClosedWorkflowExecutionsByType"},
		ElasticsearchListOpenWorkflowExecutionsByWorkflowIDScope:   {operation: "ListOpenWorkflowExecutionsByWorkflowID"},
		ElasticsearchListClosedWorkflowExecutionsByWorkflowIDScope: {operation: "ListClosedWorkflowExecutionsByWorkflowID"},
		ElasticsearchListClosedWorkflowExecutionsByStatusScope:     {operation: "ListClosedWorkflowExecutionsByStatus"},
		ElasticsearchGetClosedWorkflowExecutionScope:               {operation: "GetClosedWorkflowExecution"},
		ElasticsearchListWorkflowExecutionsScope:                   {operation: "ListWorkflowExecutions"},
		ElasticsearchScanWorkflowExecutionsScope:                   {operation: "ScanWorkflowExecutions"},
		ElasticsearchCountWorkflowExecutionsScope:                  {operation: "CountWorkflowExecutions"},
		ElasticsearchDeleteWorkflowExecutionsScope:                 {operation: "DeleteWorkflowExecution"},
		SequentialTaskProcessingScope:                              {operation: "SequentialTaskProcessing"},
		ParallelTaskProcessingScope:                                {operation: "ParallelTaskProcessing"},
		TaskSchedulerScope:                                         {operation: "TaskScheduler"},

		HistoryArchiverScope:    {operation: "HistoryArchiver"},
		VisibilityArchiverScope: {operation: "VisibilityArchiver"},

		BlobstoreClientUploadScope:          {operation: "BlobstoreClientUpload", tags: map[string]string{CadenceRoleTagName: BlobstoreRoleTagValue}},
		BlobstoreClientDownloadScope:        {operation: "BlobstoreClientDownload", tags: map[string]string{CadenceRoleTagName: BlobstoreRoleTagValue}},
		BlobstoreClientGetMetadataScope:     {operation: "BlobstoreClientGetMetadata", tags: map[string]string{CadenceRoleTagName: BlobstoreRoleTagValue}},
		BlobstoreClientExistsScope:          {operation: "BlobstoreClientExists", tags: map[string]string{CadenceRoleTagName: BlobstoreRoleTagValue}},
		BlobstoreClientDeleteScope:          {operation: "BlobstoreClientDelete", tags: map[string]string{CadenceRoleTagName: BlobstoreRoleTagValue}},
		BlobstoreClientDirectoryExistsScope: {operation: "BlobstoreClientDirectoryExists", tags: map[string]string{CadenceRoleTagName: BlobstoreRoleTagValue}},
	},
	// Frontend Scope Names
	Frontend: {
		// Admin API scope co-locates with with frontend
		AdminRemoveTaskScope:                       {operation: "AdminRemoveTask"},
		AdminCloseShardTaskScope:                   {operation: "AdminCloseShardTask"},
		AdminReadDLQMessagesScope:                  {operation: "AdminReadDLQMessages"},
		AdminPurgeDLQMessagesScope:                 {operation: "AdminPurgeDLQMessages"},
		AdminMergeDLQMessagesScope:                 {operation: "AdminMergeDLQMessages"},
		AdminDescribeHistoryHostScope:              {operation: "DescribeHistoryHost"},
		AdminAddSearchAttributeScope:               {operation: "AddSearchAttribute"},
		AdminDescribeWorkflowExecutionScope:        {operation: "DescribeWorkflowExecution"},
		AdminGetWorkflowExecutionRawHistoryScope:   {operation: "GetWorkflowExecutionRawHistory"},
		AdminGetWorkflowExecutionRawHistoryV2Scope: {operation: "GetWorkflowExecutionRawHistoryV2"},
		AdminGetReplicationMessagesScope:           {operation: "GetReplicationMessages"},
		AdminGetDomainReplicationMessagesScope:     {operation: "GetDomainReplicationMessages"},
		AdminGetDLQReplicationMessagesScope:        {operation: "AdminGetDLQReplicationMessages"},
		AdminReapplyEventsScope:                    {operation: "ReapplyEvents"},
		AdminRefreshWorkflowTasksScope:             {operation: "RefreshWorkflowTasks"},

		FrontendStartWorkflowExecutionScope:           {operation: "StartWorkflowExecution"},
		FrontendPollForDecisionTaskScope:              {operation: "PollForDecisionTask"},
		FrontendPollForActivityTaskScope:              {operation: "PollForActivityTask"},
		FrontendRecordActivityTaskHeartbeatScope:      {operation: "RecordActivityTaskHeartbeat"},
		FrontendRecordActivityTaskHeartbeatByIDScope:  {operation: "RecordActivityTaskHeartbeatByID"},
		FrontendRespondDecisionTaskCompletedScope:     {operation: "RespondDecisionTaskCompleted"},
		FrontendRespondDecisionTaskFailedScope:        {operation: "RespondDecisionTaskFailed"},
		FrontendRespondQueryTaskCompletedScope:        {operation: "RespondQueryTaskCompleted"},
		FrontendRespondActivityTaskCompletedScope:     {operation: "RespondActivityTaskCompleted"},
		FrontendRespondActivityTaskFailedScope:        {operation: "RespondActivityTaskFailed"},
		FrontendRespondActivityTaskCanceledScope:      {operation: "RespondActivityTaskCanceled"},
		FrontendRespondActivityTaskCompletedByIDScope: {operation: "RespondActivityTaskCompletedByID"},
		FrontendRespondActivityTaskFailedByIDScope:    {operation: "RespondActivityTaskFailedByID"},
		FrontendRespondActivityTaskCanceledByIDScope:  {operation: "RespondActivityTaskCanceledByID"},
		FrontendGetWorkflowExecutionHistoryScope:      {operation: "GetWorkflowExecutionHistory"},
		FrontendGetWorkflowExecutionRawHistoryScope:   {operation: "GetWorkflowExecutionRawHistory"},
		FrontendSignalWorkflowExecutionScope:          {operation: "SignalWorkflowExecution"},
		FrontendSignalWithStartWorkflowExecutionScope: {operation: "SignalWithStartWorkflowExecution"},
		FrontendTerminateWorkflowExecutionScope:       {operation: "TerminateWorkflowExecution"},
		FrontendResetWorkflowExecutionScope:           {operation: "ResetWorkflowExecution"},
		FrontendRequestCancelWorkflowExecutionScope:   {operation: "RequestCancelWorkflowExecution"},
		FrontendListArchivedWorkflowExecutionsScope:   {operation: "ListArchivedWorkflowExecutions"},
		FrontendListOpenWorkflowExecutionsScope:       {operation: "ListOpenWorkflowExecutions"},
		FrontendListClosedWorkflowExecutionsScope:     {operation: "ListClosedWorkflowExecutions"},
		FrontendListWorkflowExecutionsScope:           {operation: "ListWorkflowExecutions"},
		FrontendScanWorkflowExecutionsScope:           {operation: "ScanWorkflowExecutions"},
		FrontendCountWorkflowExecutionsScope:          {operation: "CountWorkflowExecutions"},
		FrontendRegisterDomainScope:                   {operation: "RegisterDomain"},
		FrontendDescribeDomainScope:                   {operation: "DescribeDomain"},
		FrontendListDomainsScope:                      {operation: "ListDomain"},
		FrontendUpdateDomainScope:                     {operation: "UpdateDomain"},
		FrontendDeprecateDomainScope:                  {operation: "DeprecateDomain"},
		FrontendQueryWorkflowScope:                    {operation: "QueryWorkflow"},
		FrontendDescribeWorkflowExecutionScope:        {operation: "DescribeWorkflowExecution"},
		FrontendListTaskListPartitionsScope:           {operation: "FrontendListTaskListPartitions"},
		FrontendDescribeTaskListScope:                 {operation: "DescribeTaskList"},
		FrontendResetStickyTaskListScope:              {operation: "ResetStickyTaskList"},
		FrontendGetSearchAttributesScope:              {operation: "GetSearchAttributes"},
	},
	// History Scope Names
	History: {
		HistoryStartWorkflowExecutionScope:                     {operation: "StartWorkflowExecution"},
		HistoryRecordActivityTaskHeartbeatScope:                {operation: "RecordActivityTaskHeartbeat"},
		HistoryRespondDecisionTaskCompletedScope:               {operation: "RespondDecisionTaskCompleted"},
		HistoryRespondDecisionTaskFailedScope:                  {operation: "RespondDecisionTaskFailed"},
		HistoryRespondActivityTaskCompletedScope:               {operation: "RespondActivityTaskCompleted"},
		HistoryRespondActivityTaskFailedScope:                  {operation: "RespondActivityTaskFailed"},
		HistoryRespondActivityTaskCanceledScope:                {operation: "RespondActivityTaskCanceled"},
		HistoryGetMutableStateScope:                            {operation: "GetMutableState"},
		HistoryPollMutableStateScope:                           {operation: "PollMutableState"},
		HistoryResetStickyTaskListScope:                        {operation: "ResetStickyTaskListScope"},
		HistoryDescribeWorkflowExecutionScope:                  {operation: "DescribeWorkflowExecution"},
		HistoryRecordDecisionTaskStartedScope:                  {operation: "RecordDecisionTaskStarted"},
		HistoryRecordActivityTaskStartedScope:                  {operation: "RecordActivityTaskStarted"},
		HistorySignalWorkflowExecutionScope:                    {operation: "SignalWorkflowExecution"},
		HistorySignalWithStartWorkflowExecutionScope:           {operation: "SignalWithStartWorkflowExecution"},
		HistoryRemoveSignalMutableStateScope:                   {operation: "RemoveSignalMutableState"},
		HistoryTerminateWorkflowExecutionScope:                 {operation: "TerminateWorkflowExecution"},
		HistoryResetWorkflowExecutionScope:                     {operation: "ResetWorkflowExecution"},
		HistoryQueryWorkflowScope:                              {operation: "QueryWorkflow"},
		HistoryProcessDeleteHistoryEventScope:                  {operation: "ProcessDeleteHistoryEvent"},
		HistoryScheduleDecisionTaskScope:                       {operation: "ScheduleDecisionTask"},
		HistoryRecordChildExecutionCompletedScope:              {operation: "RecordChildExecutionCompleted"},
		HistoryRequestCancelWorkflowExecutionScope:             {operation: "RequestCancelWorkflowExecution"},
		HistoryReplicateEventsScope:                            {operation: "ReplicateEvents"},
		HistoryReplicateRawEventsScope:                         {operation: "ReplicateRawEvents"},
		HistoryReplicateEventsV2Scope:                          {operation: "ReplicateEventsV2"},
		HistorySyncShardStatusScope:                            {operation: "SyncShardStatus"},
		HistorySyncActivityScope:                               {operation: "SyncActivity"},
		HistoryDescribeMutableStateScope:                       {operation: "DescribeMutableState"},
		HistoryGetReplicationMessagesScope:                     {operation: "GetReplicationMessages"},
		HistoryGetDLQReplicationMessagesScope:                  {operation: "GetDLQReplicationMessages"},
		HistoryShardControllerScope:                            {operation: "ShardController"},
		HistoryReapplyEventsScope:                              {operation: "EventReapplication"},
<<<<<<< HEAD
		TaskPriorityAssignerScope:                              {operation: "TaskPriorityAssigner"},
=======
		HistoryRefreshWorkflowTasksScope:                       {operation: "RefreshWorkflowTasks"},
>>>>>>> 031bb6b5
		TransferQueueProcessorScope:                            {operation: "TransferQueueProcessor"},
		TransferActiveQueueProcessorScope:                      {operation: "TransferActiveQueueProcessor"},
		TransferStandbyQueueProcessorScope:                     {operation: "TransferStandbyQueueProcessor"},
		TransferActiveTaskActivityScope:                        {operation: "TransferActiveTaskActivity"},
		TransferActiveTaskDecisionScope:                        {operation: "TransferActiveTaskDecision"},
		TransferActiveTaskCloseExecutionScope:                  {operation: "TransferActiveTaskCloseExecution"},
		TransferActiveTaskCancelExecutionScope:                 {operation: "TransferActiveTaskCancelExecution"},
		TransferActiveTaskSignalExecutionScope:                 {operation: "TransferActiveTaskSignalExecution"},
		TransferActiveTaskStartChildExecutionScope:             {operation: "TransferActiveTaskStartChildExecution"},
		TransferActiveTaskRecordWorkflowStartedScope:           {operation: "TransferActiveTaskRecordWorkflowStarted"},
		TransferActiveTaskResetWorkflowScope:                   {operation: "TransferActiveTaskResetWorkflow"},
		TransferActiveTaskUpsertWorkflowSearchAttributesScope:  {operation: "TransferActiveTaskUpsertWorkflowSearchAttributes"},
		TransferStandbyTaskActivityScope:                       {operation: "TransferStandbyTaskActivity"},
		TransferStandbyTaskDecisionScope:                       {operation: "TransferStandbyTaskDecision"},
		TransferStandbyTaskCloseExecutionScope:                 {operation: "TransferStandbyTaskCloseExecution"},
		TransferStandbyTaskCancelExecutionScope:                {operation: "TransferStandbyTaskCancelExecution"},
		TransferStandbyTaskSignalExecutionScope:                {operation: "TransferStandbyTaskSignalExecution"},
		TransferStandbyTaskStartChildExecutionScope:            {operation: "TransferStandbyTaskStartChildExecution"},
		TransferStandbyTaskRecordWorkflowStartedScope:          {operation: "TransferStandbyTaskRecordWorkflowStarted"},
		TransferStandbyTaskResetWorkflowScope:                  {operation: "TransferStandbyTaskResetWorkflow"},
		TransferStandbyTaskUpsertWorkflowSearchAttributesScope: {operation: "TransferStandbyTaskUpsertWorkflowSearchAttributes"},
		TimerQueueProcessorScope:                               {operation: "TimerQueueProcessor"},
		TimerActiveQueueProcessorScope:                         {operation: "TimerActiveQueueProcessor"},
		TimerStandbyQueueProcessorScope:                        {operation: "TimerStandbyQueueProcessor"},
		TimerActiveTaskActivityTimeoutScope:                    {operation: "TimerActiveTaskActivityTimeout"},
		TimerActiveTaskDecisionTimeoutScope:                    {operation: "TimerActiveTaskDecisionTimeout"},
		TimerActiveTaskUserTimerScope:                          {operation: "TimerActiveTaskUserTimer"},
		TimerActiveTaskWorkflowTimeoutScope:                    {operation: "TimerActiveTaskWorkflowTimeout"},
		TimerActiveTaskActivityRetryTimerScope:                 {operation: "TimerActiveTaskActivityRetryTimer"},
		TimerActiveTaskWorkflowBackoffTimerScope:               {operation: "TimerActiveTaskWorkflowBackoffTimer"},
		TimerActiveTaskDeleteHistoryEventScope:                 {operation: "TimerActiveTaskDeleteHistoryEvent"},
		TimerStandbyTaskActivityTimeoutScope:                   {operation: "TimerStandbyTaskActivityTimeout"},
		TimerStandbyTaskDecisionTimeoutScope:                   {operation: "TimerStandbyTaskDecisionTimeout"},
		TimerStandbyTaskUserTimerScope:                         {operation: "TimerStandbyTaskUserTimer"},
		TimerStandbyTaskWorkflowTimeoutScope:                   {operation: "TimerStandbyTaskWorkflowTimeout"},
		TimerStandbyTaskActivityRetryTimerScope:                {operation: "TimerStandbyTaskActivityRetryTimer"},
		TimerStandbyTaskWorkflowBackoffTimerScope:              {operation: "TimerStandbyTaskWorkflowBackoffTimer"},
		TimerStandbyTaskDeleteHistoryEventScope:                {operation: "TimerStandbyTaskDeleteHistoryEvent"},
		HistoryEventNotificationScope:                          {operation: "HistoryEventNotification"},
		ReplicatorQueueProcessorScope:                          {operation: "ReplicatorQueueProcessor"},
		ReplicatorTaskHistoryScope:                             {operation: "ReplicatorTaskHistory"},
		ReplicatorTaskSyncActivityScope:                        {operation: "ReplicatorTaskSyncActivity"},
		ReplicateHistoryEventsScope:                            {operation: "ReplicateHistoryEvents"},
		ShardInfoScope:                                         {operation: "ShardInfo"},
		WorkflowContextScope:                                   {operation: "WorkflowContext"},
		HistoryCacheGetAndCreateScope:                          {operation: "HistoryCacheGetAndCreate", tags: map[string]string{CacheTypeTagName: MutableStateCacheTypeTagValue}},
		HistoryCacheGetOrCreateScope:                           {operation: "HistoryCacheGetOrCreate", tags: map[string]string{CacheTypeTagName: MutableStateCacheTypeTagValue}},
		HistoryCacheGetOrCreateCurrentScope:                    {operation: "HistoryCacheGetOrCreateCurrent", tags: map[string]string{CacheTypeTagName: MutableStateCacheTypeTagValue}},
		HistoryCacheGetCurrentExecutionScope:                   {operation: "HistoryCacheGetCurrentExecution", tags: map[string]string{CacheTypeTagName: MutableStateCacheTypeTagValue}},
		EventsCacheGetEventScope:                               {operation: "EventsCacheGetEvent", tags: map[string]string{CacheTypeTagName: EventsCacheTypeTagValue}},
		EventsCachePutEventScope:                               {operation: "EventsCachePutEvent", tags: map[string]string{CacheTypeTagName: EventsCacheTypeTagValue}},
		EventsCacheDeleteEventScope:                            {operation: "EventsCacheDeleteEvent", tags: map[string]string{CacheTypeTagName: EventsCacheTypeTagValue}},
		EventsCacheGetFromStoreScope:                           {operation: "EventsCacheGetFromStore", tags: map[string]string{CacheTypeTagName: EventsCacheTypeTagValue}},
		ExecutionSizeStatsScope:                                {operation: "ExecutionStats", tags: map[string]string{StatsTypeTagName: SizeStatsTypeTagValue}},
		ExecutionCountStatsScope:                               {operation: "ExecutionStats", tags: map[string]string{StatsTypeTagName: CountStatsTypeTagValue}},
		SessionSizeStatsScope:                                  {operation: "SessionStats", tags: map[string]string{StatsTypeTagName: SizeStatsTypeTagValue}},
		SessionCountStatsScope:                                 {operation: "SessionStats", tags: map[string]string{StatsTypeTagName: CountStatsTypeTagValue}},
		WorkflowCompletionStatsScope:                           {operation: "CompletionStats", tags: map[string]string{StatsTypeTagName: CountStatsTypeTagValue}},
		ArchiverClientScope:                                    {operation: "ArchiverClient"},
		ReplicationTaskFetcherScope:                            {operation: "ReplicationTaskFetcher"},
		ReplicationTaskCleanupScope:                            {operation: "ReplicationTaskCleanup"},
	},
	// Matching Scope Names
	Matching: {
		MatchingPollForDecisionTaskScope:       {operation: "PollForDecisionTask"},
		MatchingPollForActivityTaskScope:       {operation: "PollForActivityTask"},
		MatchingAddActivityTaskScope:           {operation: "AddActivityTask"},
		MatchingAddDecisionTaskScope:           {operation: "AddDecisionTask"},
		MatchingTaskListMgrScope:               {operation: "TaskListMgr"},
		MatchingQueryWorkflowScope:             {operation: "QueryWorkflow"},
		MatchingRespondQueryTaskCompletedScope: {operation: "RespondQueryTaskCompleted"},
		MatchingCancelOutstandingPollScope:     {operation: "CancelOutstandingPoll"},
		MatchingDescribeTaskListScope:          {operation: "DescribeTaskList"},
		MatchingListTaskListPartitionsScope:    {operation: "ListTaskListPartitions"},
	},
	// Worker Scope Names
	Worker: {
		ReplicatorScope:                        {operation: "Replicator"},
		DomainReplicationTaskScope:             {operation: "DomainReplicationTask"},
		HistoryReplicationTaskScope:            {operation: "HistoryReplicationTask"},
		HistoryMetadataReplicationTaskScope:    {operation: "HistoryMetadataReplicationTask"},
		HistoryReplicationV2TaskScope:          {operation: "HistoryReplicationV2Task"},
		SyncShardTaskScope:                     {operation: "SyncShardTask"},
		SyncActivityTaskScope:                  {operation: "SyncActivityTask"},
		ESProcessorScope:                       {operation: "ESProcessor"},
		IndexProcessorScope:                    {operation: "IndexProcessor"},
		ArchiverDeleteHistoryActivityScope:     {operation: "ArchiverDeleteHistoryActivity"},
		ArchiverUploadHistoryActivityScope:     {operation: "ArchiverUploadHistoryActivity"},
		ArchiverArchiveVisibilityActivityScope: {operation: "ArchiverArchiveVisibilityActivity"},
		ArchiverScope:                          {operation: "Archiver"},
		ArchiverPumpScope:                      {operation: "ArchiverPump"},
		ArchiverArchivalWorkflowScope:          {operation: "ArchiverArchivalWorkflow"},
		TaskListScavengerScope:                 {operation: "tasklistscavenger"},
		HistoryScavengerScope:                  {operation: "historyscavenger"},
		BatcherScope:                           {operation: "batcher"},
		ParentClosePolicyProcessorScope:        {operation: "ParentClosePolicyProcessor"},
	},
}

// Common Metrics enum
const (
	CadenceRequests = iota
	CadenceFailures
	CadenceCriticalFailures
	CadenceLatency
	CadenceErrBadRequestCounter
	CadenceErrDomainNotActiveCounter
	CadenceErrServiceBusyCounter
	CadenceErrEntityNotExistsCounter
	CadenceErrExecutionAlreadyStartedCounter
	CadenceErrDomainAlreadyExistsCounter
	CadenceErrCancellationAlreadyRequestedCounter
	CadenceErrQueryFailedCounter
	CadenceErrLimitExceededCounter
	CadenceErrContextTimeoutCounter
	CadenceErrRetryTaskCounter
	CadenceErrBadBinaryCounter
	CadenceErrClientVersionNotSupportedCounter
	CadenceErrIncompleteHistoryCounter
	CadenceErrNonDeterministicCounter
	PersistenceRequests
	PersistenceFailures
	PersistenceLatency
	PersistenceErrShardExistsCounter
	PersistenceErrShardOwnershipLostCounter
	PersistenceErrConditionFailedCounter
	PersistenceErrCurrentWorkflowConditionFailedCounter
	PersistenceErrTimeoutCounter
	PersistenceErrBusyCounter
	PersistenceErrEntityNotExistsCounter
	PersistenceErrExecutionAlreadyStartedCounter
	PersistenceErrDomainAlreadyExistsCounter
	PersistenceErrBadRequestCounter
	PersistenceSampledCounter

	CadenceClientRequests
	CadenceClientFailures
	CadenceClientLatency

	CadenceDcRedirectionClientRequests
	CadenceDcRedirectionClientFailures
	CadenceDcRedirectionClientLatency

	DomainCachePrepareCallbacksLatency
	DomainCacheCallbacksLatency

	HistorySize
	HistoryCount
	EventBlobSize

	ArchivalConfigFailures

	ElasticsearchRequests
	ElasticsearchFailures
	ElasticsearchLatency
	ElasticsearchErrBadRequestCounter
	ElasticsearchErrBusyCounter

	SequentialTaskSubmitRequest
	SequentialTaskSubmitRequestTaskQueueExist
	SequentialTaskSubmitRequestTaskQueueMissing
	SequentialTaskSubmitLatency
	SequentialTaskQueueSize
	SequentialTaskQueueProcessingLatency
	SequentialTaskTaskProcessingLatency

	ParallelTaskSubmitRequest
	ParallelTaskSubmitLatency
	ParallelTaskTaskProcessingLatency

	PriorityTaskSubmitRequest
	PriorityTaskSubmitLatency

	HistoryArchiverArchiveNonRetryableErrorCount
	HistoryArchiverArchiveTransientErrorCount
	HistoryArchiverArchiveSuccessCount
	HistoryArchiverHistoryMutatedCount
	HistoryArchiverTotalUploadSize
	HistoryArchiverHistorySize

	// The following metrics are only used by internal history archiver implemention.
	// TODO: move them to internal repo once cadence plugin model is in place.
	HistoryArchiverBlobExistsCount
	HistoryArchiverBlobSize
	HistoryArchiverRunningDeterministicConstructionCheckCount
	HistoryArchiverDeterministicConstructionCheckFailedCount
	HistoryArchiverRunningBlobIntegrityCheckCount
	HistoryArchiverBlobIntegrityCheckFailedCount
	HistoryArchiverDuplicateArchivalsCount

	VisibilityArchiverArchiveNonRetryableErrorCount
	VisibilityArchiverArchiveTransientErrorCount
	VisibilityArchiveSuccessCount

	MatchingClientForwardedCounter
	MatchingClientInvalidTaskListName

	DomainReplicationTaskAckLevel

	NumCommonMetrics // Needs to be last on this list for iota numbering
)

// History Metrics enum
const (
	TaskRequests = iota + NumCommonMetrics
	TaskLatency
	TaskFailures
	TaskDiscarded
	TaskAttemptTimer
	TaskStandbyRetryCounter
	TaskNotActiveCounter
	TaskLimitExceededCounter
	TaskBatchCompleteCounter
	TaskProcessingLatency
	TaskQueueLatency

	TransferTaskThrottledCounter
	TimerTaskThrottledCounter

	AckLevelUpdateCounter
	AckLevelUpdateFailedCounter
	DecisionTypeScheduleActivityCounter
	DecisionTypeCompleteWorkflowCounter
	DecisionTypeFailWorkflowCounter
	DecisionTypeCancelWorkflowCounter
	DecisionTypeStartTimerCounter
	DecisionTypeCancelActivityCounter
	DecisionTypeCancelTimerCounter
	DecisionTypeRecordMarkerCounter
	DecisionTypeCancelExternalWorkflowCounter
	DecisionTypeChildWorkflowCounter
	DecisionTypeContinueAsNewCounter
	DecisionTypeSignalExternalWorkflowCounter
	DecisionTypeUpsertWorkflowSearchAttributesCounter
	EmptyCompletionDecisionsCounter
	MultipleCompletionDecisionsCounter
	FailedDecisionsCounter
	StaleMutableStateCounter
	AutoResetPointsLimitExceededCounter
	AutoResetPointCorruptionCounter
	ConcurrencyUpdateFailureCounter
	CadenceErrEventAlreadyStartedCounter
	CadenceErrShardOwnershipLostCounter
	HeartbeatTimeoutCounter
	ScheduleToStartTimeoutCounter
	StartToCloseTimeoutCounter
	ScheduleToCloseTimeoutCounter
	NewTimerCounter
	NewTimerNotifyCounter
	AcquireShardsCounter
	AcquireShardsLatency
	ShardClosedCounter
	ShardItemCreatedCounter
	ShardItemRemovedCounter
	ShardItemAcquisitionLatency
	ShardInfoReplicationPendingTasksTimer
	ShardInfoTransferActivePendingTasksTimer
	ShardInfoTransferStandbyPendingTasksTimer
	ShardInfoTimerActivePendingTasksTimer
	ShardInfoTimerStandbyPendingTasksTimer
	ShardInfoReplicationLagTimer
	ShardInfoTransferLagTimer
	ShardInfoTimerLagTimer
	ShardInfoTransferDiffTimer
	ShardInfoTimerDiffTimer
	ShardInfoTransferFailoverInProgressTimer
	ShardInfoTimerFailoverInProgressTimer
	ShardInfoTransferFailoverLatencyTimer
	ShardInfoTimerFailoverLatencyTimer
	SyncShardFromRemoteCounter
	SyncShardFromRemoteFailure
	MembershipChangedCounter
	NumShardsGauge
	GetEngineForShardErrorCounter
	GetEngineForShardLatency
	RemoveEngineForShardLatency
	CompleteDecisionWithStickyEnabledCounter
	CompleteDecisionWithStickyDisabledCounter
	DecisionHeartbeatTimeoutCounter
	HistoryEventNotificationQueueingLatency
	HistoryEventNotificationFanoutLatency
	HistoryEventNotificationInFlightMessageGauge
	HistoryEventNotificationFailDeliveryCount
	EmptyReplicationEventsCounter
	DuplicateReplicationEventsCounter
	StaleReplicationEventsCounter
	ReplicationEventsSizeTimer
	BufferReplicationTaskTimer
	UnbufferReplicationTaskTimer
	HistoryConflictsCounter
	CompleteTaskFailedCounter
	CacheRequests
	CacheFailures
	CacheLatency
	CacheMissCounter
	AcquireLockFailedCounter
	WorkflowContextCleared
	MutableStateSize
	ExecutionInfoSize
	ActivityInfoSize
	TimerInfoSize
	ChildInfoSize
	SignalInfoSize
	BufferedEventsSize
	ActivityInfoCount
	TimerInfoCount
	ChildInfoCount
	SignalInfoCount
	RequestCancelInfoCount
	BufferedEventsCount
	DeleteActivityInfoCount
	DeleteTimerInfoCount
	DeleteChildInfoCount
	DeleteSignalInfoCount
	DeleteRequestCancelInfoCount
	WorkflowRetryBackoffTimerCount
	WorkflowCronBackoffTimerCount
	WorkflowCleanupDeleteCount
	WorkflowCleanupArchiveCount
	WorkflowCleanupNopCount
	WorkflowCleanupDeleteHistoryInlineCount
	WorkflowSuccessCount
	WorkflowCancelCount
	WorkflowFailedCount
	WorkflowTimeoutCount
	WorkflowTerminateCount
	ArchiverClientSendSignalCount
	ArchiverClientSendSignalFailureCount
	ArchiverClientHistoryRequestCount
	ArchiverClientHistoryInlineArchiveAttemptCount
	ArchiverClientHistoryInlineArchiveFailureCount
	ArchiverClientVisibilityRequestCount
	ArchiverClientVisibilityInlineArchiveAttemptCount
	ArchiverClientVisibilityInlineArchiveFailureCount
	LastRetrievedMessageID
	LastProcessedMessageID
	ReplicationTasksApplied
	ReplicationTasksFailed
	ReplicationTasksLag
	ReplicationTasksFetched
	ReplicationTasksReturned
	ReplicationDLQFailed
	GetReplicationMessagesForShardLatency
	GetDLQReplicationMessagesLatency
	EventReapplySkippedCount
	DirectQueryDispatchLatency
	DirectQueryDispatchStickyLatency
	DirectQueryDispatchNonStickyLatency
	DirectQueryDispatchStickySuccessCount
	DirectQueryDispatchNonStickySuccessCount
	DirectQueryDispatchClearStickinessLatency
	DirectQueryDispatchClearStickinessSuccessCount
	DirectQueryDispatchTimeoutBeforeNonStickyCount
	DecisionTaskQueryLatency
	ConsistentQueryTimeoutCount
	QueryBeforeFirstDecisionCount
	QueryBufferExceededCount
	QueryRegistryInvalidStateCount
	WorkerNotSupportsConsistentQueryCount
	DecisionStartToCloseTimeoutOverrideCount
	ReplicationTaskCleanupCount
	ReplicationTaskCleanupFailure
	MutableStateChecksumMismatch
	MutableStateChecksumInvalidated

	NumHistoryMetrics
)

// Matching metrics enum
const (
	PollSuccessCounter = iota + NumCommonMetrics
	PollTimeoutCounter
	PollSuccessWithSyncCounter
	LeaseRequestCounter
	LeaseFailureCounter
	ConditionFailedErrorCounter
	RespondQueryTaskFailedCounter
	SyncThrottleCounter
	BufferThrottleCounter
	SyncMatchLatency
	AsyncMatchLatency
	ExpiredTasksCounter
	ForwardedCounter
	ForwardTaskCalls
	ForwardTaskErrors
	ForwardTaskLatency
	ForwardQueryCalls
	ForwardQueryErrors
	ForwardQueryLatency
	ForwardPollCalls
	ForwardPollErrors
	ForwardPollLatency
	LocalToLocalMatchCounter
	LocalToRemoteMatchCounter
	RemoteToLocalMatchCounter
	RemoteToRemoteMatchCounter

	NumMatchingMetrics
)

// Worker metrics enum
const (
	ReplicatorMessages = iota + NumCommonMetrics
	ReplicatorFailures
	ReplicatorMessagesDropped
	ReplicatorLatency
	ReplicatorDLQFailures
	ESProcessorRequests
	ESProcessorRetries
	ESProcessorFailures
	ESProcessorCorruptedData
	ESProcessorProcessMsgLatency
	IndexProcessorCorruptedData
	IndexProcessorProcessMsgLatency
	ArchiverNonRetryableErrorCount
	ArchiverStartedCount
	ArchiverStoppedCount
	ArchiverCoroutineStartedCount
	ArchiverCoroutineStoppedCount
	ArchiverHandleHistoryRequestLatency
	ArchiverHandleVisibilityRequestLatency
	ArchiverUploadWithRetriesLatency
	ArchiverDeleteWithRetriesLatency
	ArchiverUploadFailedAllRetriesCount
	ArchiverUploadSuccessCount
	ArchiverDeleteFailedAllRetriesCount
	ArchiverDeleteSuccessCount
	ArchiverHandleVisibilityFailedAllRetiresCount
	ArchiverHandleVisibilitySuccessCount
	ArchiverBacklogSizeGauge
	ArchiverPumpTimeoutCount
	ArchiverPumpSignalThresholdCount
	ArchiverPumpTimeoutWithoutSignalsCount
	ArchiverPumpSignalChannelClosedCount
	ArchiverWorkflowStartedCount
	ArchiverNumPumpedRequestsCount
	ArchiverNumHandledRequestsCount
	ArchiverPumpedNotEqualHandledCount
	ArchiverHandleAllRequestsLatency
	ArchiverWorkflowStoppingCount
	TaskProcessedCount
	TaskDeletedCount
	TaskListProcessedCount
	TaskListDeletedCount
	TaskListOutstandingCount
	StartedCount
	StoppedCount
	ExecutorTasksDeferredCount
	ExecutorTasksDroppedCount
	BatcherProcessorSuccess
	BatcherProcessorFailures
	HistoryScavengerSuccessCount
	HistoryScavengerErrorCount
	HistoryScavengerSkipCount
	ParentClosePolicyProcessorSuccess
	ParentClosePolicyProcessorFailures

	NumWorkerMetrics
)

// MetricDefs record the metrics for all services
var MetricDefs = map[ServiceIdx]map[int]metricDefinition{
	Common: {
		CadenceRequests:                                     {metricName: "cadence_requests", metricType: Counter},
		CadenceFailures:                                     {metricName: "cadence_errors", metricType: Counter},
		CadenceCriticalFailures:                             {metricName: "cadence_errors_critical", metricType: Counter},
		CadenceLatency:                                      {metricName: "cadence_latency", metricType: Timer},
		CadenceErrBadRequestCounter:                         {metricName: "cadence_errors_bad_request", metricType: Counter},
		CadenceErrDomainNotActiveCounter:                    {metricName: "cadence_errors_domain_not_active", metricType: Counter},
		CadenceErrServiceBusyCounter:                        {metricName: "cadence_errors_service_busy", metricType: Counter},
		CadenceErrEntityNotExistsCounter:                    {metricName: "cadence_errors_entity_not_exists", metricType: Counter},
		CadenceErrExecutionAlreadyStartedCounter:            {metricName: "cadence_errors_execution_already_started", metricType: Counter},
		CadenceErrDomainAlreadyExistsCounter:                {metricName: "cadence_errors_domain_already_exists", metricType: Counter},
		CadenceErrCancellationAlreadyRequestedCounter:       {metricName: "cadence_errors_cancellation_already_requested", metricType: Counter},
		CadenceErrQueryFailedCounter:                        {metricName: "cadence_errors_query_failed", metricType: Counter},
		CadenceErrLimitExceededCounter:                      {metricName: "cadence_errors_limit_exceeded", metricType: Counter},
		CadenceErrContextTimeoutCounter:                     {metricName: "cadence_errors_context_timeout", metricType: Counter},
		CadenceErrRetryTaskCounter:                          {metricName: "cadence_errors_retry_task", metricType: Counter},
		CadenceErrBadBinaryCounter:                          {metricName: "cadence_errors_bad_binary", metricType: Counter},
		CadenceErrClientVersionNotSupportedCounter:          {metricName: "cadence_errors_client_version_not_supported", metricType: Counter},
		CadenceErrIncompleteHistoryCounter:                  {metricName: "cadence_errors_incomplete_history", metricType: Counter},
		CadenceErrNonDeterministicCounter:                   {metricName: "cadence_errors_nondeterministic", metricType: Counter},
		PersistenceRequests:                                 {metricName: "persistence_requests", metricType: Counter},
		PersistenceFailures:                                 {metricName: "persistence_errors", metricType: Counter},
		PersistenceLatency:                                  {metricName: "persistence_latency", metricType: Timer},
		PersistenceErrShardExistsCounter:                    {metricName: "persistence_errors_shard_exists", metricType: Counter},
		PersistenceErrShardOwnershipLostCounter:             {metricName: "persistence_errors_shard_ownership_lost", metricType: Counter},
		PersistenceErrConditionFailedCounter:                {metricName: "persistence_errors_condition_failed", metricType: Counter},
		PersistenceErrCurrentWorkflowConditionFailedCounter: {metricName: "persistence_errors_current_workflow_condition_failed", metricType: Counter},
		PersistenceErrTimeoutCounter:                        {metricName: "persistence_errors_timeout", metricType: Counter},
		PersistenceErrBusyCounter:                           {metricName: "persistence_errors_busy", metricType: Counter},
		PersistenceErrEntityNotExistsCounter:                {metricName: "persistence_errors_entity_not_exists", metricType: Counter},
		PersistenceErrExecutionAlreadyStartedCounter:        {metricName: "persistence_errors_execution_already_started", metricType: Counter},
		PersistenceErrDomainAlreadyExistsCounter:            {metricName: "persistence_errors_domain_already_exists", metricType: Counter},
		PersistenceErrBadRequestCounter:                     {metricName: "persistence_errors_bad_request", metricType: Counter},
		PersistenceSampledCounter:                           {metricName: "persistence_sampled", metricType: Counter},
		CadenceClientRequests:                               {metricName: "cadence_client_requests", metricType: Counter},
		CadenceClientFailures:                               {metricName: "cadence_client_errors", metricType: Counter},
		CadenceClientLatency:                                {metricName: "cadence_client_latency", metricType: Timer},
		CadenceDcRedirectionClientRequests:                  {metricName: "cadence_client_requests_redirection", metricType: Counter},
		CadenceDcRedirectionClientFailures:                  {metricName: "cadence_client_errors_redirection", metricType: Counter},
		CadenceDcRedirectionClientLatency:                   {metricName: "cadence_client_latency_redirection", metricType: Timer},
		DomainCachePrepareCallbacksLatency:                  {metricName: "domain_cache_prepare_callbacks_latency", metricType: Timer},
		DomainCacheCallbacksLatency:                         {metricName: "domain_cache_callbacks_latency", metricType: Timer},
		HistorySize:                                         {metricName: "history_size", metricType: Timer},
		HistoryCount:                                        {metricName: "history_count", metricType: Timer},
		EventBlobSize:                                       {metricName: "event_blob_size", metricType: Timer},
		ArchivalConfigFailures:                              {metricName: "archivalconfig_failures", metricType: Counter},
		ElasticsearchRequests:                               {metricName: "elasticsearch_requests", metricType: Counter},
		ElasticsearchFailures:                               {metricName: "elasticsearch_errors", metricType: Counter},
		ElasticsearchLatency:                                {metricName: "elasticsearch_latency", metricType: Timer},
		ElasticsearchErrBadRequestCounter:                   {metricName: "elasticsearch_errors_bad_request", metricType: Counter},
		ElasticsearchErrBusyCounter:                         {metricName: "elasticsearch_errors_busy", metricType: Counter},
		SequentialTaskSubmitRequest:                         {metricName: "sequentialtask_submit_request", metricType: Counter},
		SequentialTaskSubmitRequestTaskQueueExist:           {metricName: "sequentialtask_submit_request_taskqueue_exist", metricType: Counter},
		SequentialTaskSubmitRequestTaskQueueMissing:         {metricName: "sequentialtask_submit_request_taskqueue_missing", metricType: Counter},
		SequentialTaskSubmitLatency:                         {metricName: "sequentialtask_submit_latency", metricType: Timer},
		SequentialTaskQueueSize:                             {metricName: "sequentialtask_queue_size", metricType: Timer},
		SequentialTaskQueueProcessingLatency:                {metricName: "sequentialtask_queue_processing_latency", metricType: Timer},
		SequentialTaskTaskProcessingLatency:                 {metricName: "sequentialtask_task_processing_latency", metricType: Timer},
		ParallelTaskSubmitRequest:                           {metricName: "paralleltask_submit_request", metricType: Counter},
		ParallelTaskSubmitLatency:                           {metricName: "paralleltask_submit_latency", metricType: Timer},
		ParallelTaskTaskProcessingLatency:                   {metricName: "paralleltask_task_processing_latency", metricType: Timer},
		PriorityTaskSubmitRequest:                           {metricName: "prioritytask_submit_request", metricType: Counter},
		PriorityTaskSubmitLatency:                           {metricName: "prioritytask_submit_latency", metricType: Timer},

		HistoryArchiverArchiveNonRetryableErrorCount:              {metricName: "history_archiver_archive_non_retryable_error", metricType: Counter},
		HistoryArchiverArchiveTransientErrorCount:                 {metricName: "history_archiver_archive_transient_error", metricType: Counter},
		HistoryArchiverArchiveSuccessCount:                        {metricName: "history_archiver_archive_success", metricType: Counter},
		HistoryArchiverHistoryMutatedCount:                        {metricName: "history_archiver_history_mutated", metricType: Counter},
		HistoryArchiverTotalUploadSize:                            {metricName: "history_archiver_total_upload_size", metricType: Timer},
		HistoryArchiverHistorySize:                                {metricName: "history_archiver_history_size", metricType: Timer},
		HistoryArchiverBlobExistsCount:                            {metricName: "history_archiver_blob_exists", metricType: Counter},
		HistoryArchiverBlobSize:                                   {metricName: "history_archiver_blob_size", metricType: Timer},
		HistoryArchiverRunningDeterministicConstructionCheckCount: {metricName: "history_archiver_running_deterministic_construction_check", metricType: Counter},
		HistoryArchiverDeterministicConstructionCheckFailedCount:  {metricName: "history_archiver_deterministic_construction_check_failed", metricType: Counter},
		HistoryArchiverRunningBlobIntegrityCheckCount:             {metricName: "history_archiver_running_blob_integrity_check", metricType: Counter},
		HistoryArchiverBlobIntegrityCheckFailedCount:              {metricName: "history_archiver_blob_integrity_check_failed", metricType: Counter},
		HistoryArchiverDuplicateArchivalsCount:                    {metricName: "history_archiver_duplicate_archivals", metricType: Counter},
		VisibilityArchiverArchiveNonRetryableErrorCount:           {metricName: "visibility_archiver_archive_non_retryable_error", metricType: Counter},
		VisibilityArchiverArchiveTransientErrorCount:              {metricName: "visibility_archiver_archive_transient_error", metricType: Counter},
		VisibilityArchiveSuccessCount:                             {metricName: "visibility_archiver_archive_success", metricType: Counter},
		MatchingClientForwardedCounter:                            {metricName: "forwarded", metricType: Counter},
		MatchingClientInvalidTaskListName:                         {metricName: "invalid_task_list_name", metricType: Counter},

		DomainReplicationTaskAckLevel: {metricName: "domain_replication_task_ack_level", metricType: Gauge},
	},
	History: {
		TaskRequests:                                      {metricName: "task_requests", metricType: Counter},
		TaskLatency:                                       {metricName: "task_latency", metricType: Timer},
		TaskAttemptTimer:                                  {metricName: "task_attempt", metricType: Timer},
		TaskFailures:                                      {metricName: "task_errors", metricType: Counter},
		TaskDiscarded:                                     {metricName: "task_errors_discarded", metricType: Counter},
		TaskStandbyRetryCounter:                           {metricName: "task_errors_standby_retry_counter", metricType: Counter},
		TaskNotActiveCounter:                              {metricName: "task_errors_not_active_counter", metricType: Counter},
		TaskLimitExceededCounter:                          {metricName: "task_errors_limit_exceeded_counter", metricType: Counter},
		TaskProcessingLatency:                             {metricName: "task_latency_processing", metricType: Timer},
		TaskQueueLatency:                                  {metricName: "task_latency_queue", metricType: Timer},
		TaskBatchCompleteCounter:                          {metricName: "task_batch_complete_counter", metricType: Counter},
		TransferTaskThrottledCounter:                      {metricName: "transfer_task_throttled_counter", metricType: Counter},
		TimerTaskThrottledCounter:                         {metricName: "timer_task_throttled_counter", metricType: Counter},
		AckLevelUpdateCounter:                             {metricName: "ack_level_update", metricType: Counter},
		AckLevelUpdateFailedCounter:                       {metricName: "ack_level_update_failed", metricType: Counter},
		DecisionTypeScheduleActivityCounter:               {metricName: "schedule_activity_decision", metricType: Counter},
		DecisionTypeCompleteWorkflowCounter:               {metricName: "complete_workflow_decision", metricType: Counter},
		DecisionTypeFailWorkflowCounter:                   {metricName: "fail_workflow_decision", metricType: Counter},
		DecisionTypeCancelWorkflowCounter:                 {metricName: "cancel_workflow_decision", metricType: Counter},
		DecisionTypeStartTimerCounter:                     {metricName: "start_timer_decision", metricType: Counter},
		DecisionTypeCancelActivityCounter:                 {metricName: "cancel_activity_decision", metricType: Counter},
		DecisionTypeCancelTimerCounter:                    {metricName: "cancel_timer_decision", metricType: Counter},
		DecisionTypeRecordMarkerCounter:                   {metricName: "record_marker_decision", metricType: Counter},
		DecisionTypeCancelExternalWorkflowCounter:         {metricName: "cancel_external_workflow_decision", metricType: Counter},
		DecisionTypeContinueAsNewCounter:                  {metricName: "continue_as_new_decision", metricType: Counter},
		DecisionTypeSignalExternalWorkflowCounter:         {metricName: "signal_external_workflow_decision", metricType: Counter},
		DecisionTypeUpsertWorkflowSearchAttributesCounter: {metricName: "upsert_workflow_search_attributes_decision", metricType: Counter},
		DecisionTypeChildWorkflowCounter:                  {metricName: "child_workflow_decision", metricType: Counter},
		EmptyCompletionDecisionsCounter:                   {metricName: "empty_completion_decisions", metricType: Counter},
		MultipleCompletionDecisionsCounter:                {metricName: "multiple_completion_decisions", metricType: Counter},
		FailedDecisionsCounter:                            {metricName: "failed_decisions", metricType: Counter},
		StaleMutableStateCounter:                          {metricName: "stale_mutable_state", metricType: Counter},
		AutoResetPointsLimitExceededCounter:               {metricName: "auto_reset_points_exceed_limit", metricType: Counter},
		AutoResetPointCorruptionCounter:                   {metricName: "auto_reset_point_corruption", metricType: Counter},
		ConcurrencyUpdateFailureCounter:                   {metricName: "concurrency_update_failure", metricType: Counter},
		CadenceErrShardOwnershipLostCounter:               {metricName: "cadence_errors_shard_ownership_lost", metricType: Counter},
		CadenceErrEventAlreadyStartedCounter:              {metricName: "cadence_errors_event_already_started", metricType: Counter},
		HeartbeatTimeoutCounter:                           {metricName: "heartbeat_timeout", metricType: Counter},
		ScheduleToStartTimeoutCounter:                     {metricName: "schedule_to_start_timeout", metricType: Counter},
		StartToCloseTimeoutCounter:                        {metricName: "start_to_close_timeout", metricType: Counter},
		ScheduleToCloseTimeoutCounter:                     {metricName: "schedule_to_close_timeout", metricType: Counter},
		NewTimerCounter:                                   {metricName: "new_timer", metricType: Counter},
		NewTimerNotifyCounter:                             {metricName: "new_timer_notifications", metricType: Counter},
		AcquireShardsCounter:                              {metricName: "acquire_shards_count", metricType: Counter},
		AcquireShardsLatency:                              {metricName: "acquire_shards_latency", metricType: Timer},
		ShardClosedCounter:                                {metricName: "shard_closed_count", metricType: Counter},
		ShardItemCreatedCounter:                           {metricName: "sharditem_created_count", metricType: Counter},
		ShardItemRemovedCounter:                           {metricName: "sharditem_removed_count", metricType: Counter},
		ShardItemAcquisitionLatency:                       {metricName: "sharditem_acquisition_latency", metricType: Timer},
		ShardInfoReplicationPendingTasksTimer:             {metricName: "shardinfo_replication_pending_task", metricType: Timer},
		ShardInfoTransferActivePendingTasksTimer:          {metricName: "shardinfo_transfer_active_pending_task", metricType: Timer},
		ShardInfoTransferStandbyPendingTasksTimer:         {metricName: "shardinfo_transfer_standby_pending_task", metricType: Timer},
		ShardInfoTimerActivePendingTasksTimer:             {metricName: "shardinfo_timer_active_pending_task", metricType: Timer},
		ShardInfoTimerStandbyPendingTasksTimer:            {metricName: "shardinfo_timer_standby_pending_task", metricType: Timer},
		ShardInfoReplicationLagTimer:                      {metricName: "shardinfo_replication_lag", metricType: Timer},
		ShardInfoTransferLagTimer:                         {metricName: "shardinfo_transfer_lag", metricType: Timer},
		ShardInfoTimerLagTimer:                            {metricName: "shardinfo_timer_lag", metricType: Timer},
		ShardInfoTransferDiffTimer:                        {metricName: "shardinfo_transfer_diff", metricType: Timer},
		ShardInfoTimerDiffTimer:                           {metricName: "shardinfo_timer_diff", metricType: Timer},
		ShardInfoTransferFailoverInProgressTimer:          {metricName: "shardinfo_transfer_failover_in_progress", metricType: Timer},
		ShardInfoTimerFailoverInProgressTimer:             {metricName: "shardinfo_timer_failover_in_progress", metricType: Timer},
		ShardInfoTransferFailoverLatencyTimer:             {metricName: "shardinfo_transfer_failover_latency", metricType: Timer},
		ShardInfoTimerFailoverLatencyTimer:                {metricName: "shardinfo_timer_failover_latency", metricType: Timer},
		SyncShardFromRemoteCounter:                        {metricName: "syncshard_remote_count", metricType: Counter},
		SyncShardFromRemoteFailure:                        {metricName: "syncshard_remote_failed", metricType: Counter},
		MembershipChangedCounter:                          {metricName: "membership_changed_count", metricType: Counter},
		NumShardsGauge:                                    {metricName: "numshards_gauge", metricType: Gauge},
		GetEngineForShardErrorCounter:                     {metricName: "get_engine_for_shard_errors", metricType: Counter},
		GetEngineForShardLatency:                          {metricName: "get_engine_for_shard_latency", metricType: Timer},
		RemoveEngineForShardLatency:                       {metricName: "remove_engine_for_shard_latency", metricType: Timer},
		CompleteDecisionWithStickyEnabledCounter:          {metricName: "complete_decision_sticky_enabled_count", metricType: Counter},
		CompleteDecisionWithStickyDisabledCounter:         {metricName: "complete_decision_sticky_disabled_count", metricType: Counter},
		DecisionHeartbeatTimeoutCounter:                   {metricName: "decision_heartbeat_timeout_count", metricType: Counter},
		HistoryEventNotificationQueueingLatency:           {metricName: "history_event_notification_queueing_latency", metricType: Timer},
		HistoryEventNotificationFanoutLatency:             {metricName: "history_event_notification_fanout_latency", metricType: Timer},
		HistoryEventNotificationInFlightMessageGauge:      {metricName: "history_event_notification_inflight_message_gauge", metricType: Gauge},
		HistoryEventNotificationFailDeliveryCount:         {metricName: "history_event_notification_fail_delivery_count", metricType: Counter},
		EmptyReplicationEventsCounter:                     {metricName: "empty_replication_events", metricType: Counter},
		DuplicateReplicationEventsCounter:                 {metricName: "duplicate_replication_events", metricType: Counter},
		StaleReplicationEventsCounter:                     {metricName: "stale_replication_events", metricType: Counter},
		ReplicationEventsSizeTimer:                        {metricName: "replication_events_size", metricType: Timer},
		BufferReplicationTaskTimer:                        {metricName: "buffer_replication_tasks", metricType: Timer},
		UnbufferReplicationTaskTimer:                      {metricName: "unbuffer_replication_tasks", metricType: Timer},
		HistoryConflictsCounter:                           {metricName: "history_conflicts", metricType: Counter},
		CompleteTaskFailedCounter:                         {metricName: "complete_task_fail_count", metricType: Counter},
		CacheRequests:                                     {metricName: "cache_requests", metricType: Counter},
		CacheFailures:                                     {metricName: "cache_errors", metricType: Counter},
		CacheLatency:                                      {metricName: "cache_latency", metricType: Timer},
		CacheMissCounter:                                  {metricName: "cache_miss", metricType: Counter},
		AcquireLockFailedCounter:                          {metricName: "acquire_lock_failed", metricType: Counter},
		WorkflowContextCleared:                            {metricName: "workflow_context_cleared", metricType: Counter},
		MutableStateSize:                                  {metricName: "mutable_state_size", metricType: Timer},
		ExecutionInfoSize:                                 {metricName: "execution_info_size", metricType: Timer},
		ActivityInfoSize:                                  {metricName: "activity_info_size", metricType: Timer},
		TimerInfoSize:                                     {metricName: "timer_info_size", metricType: Timer},
		ChildInfoSize:                                     {metricName: "child_info_size", metricType: Timer},
		SignalInfoSize:                                    {metricName: "signal_info", metricType: Timer},
		BufferedEventsSize:                                {metricName: "buffered_events_size", metricType: Timer},
		ActivityInfoCount:                                 {metricName: "activity_info_count", metricType: Timer},
		TimerInfoCount:                                    {metricName: "timer_info_count", metricType: Timer},
		ChildInfoCount:                                    {metricName: "child_info_count", metricType: Timer},
		SignalInfoCount:                                   {metricName: "signal_info_count", metricType: Timer},
		RequestCancelInfoCount:                            {metricName: "request_cancel_info_count", metricType: Timer},
		BufferedEventsCount:                               {metricName: "buffered_events_count", metricType: Timer},
		DeleteActivityInfoCount:                           {metricName: "delete_activity_info", metricType: Timer},
		DeleteTimerInfoCount:                              {metricName: "delete_timer_info", metricType: Timer},
		DeleteChildInfoCount:                              {metricName: "delete_child_info", metricType: Timer},
		DeleteSignalInfoCount:                             {metricName: "delete_signal_info", metricType: Timer},
		DeleteRequestCancelInfoCount:                      {metricName: "delete_request_cancel_info", metricType: Timer},
		WorkflowRetryBackoffTimerCount:                    {metricName: "workflow_retry_backoff_timer", metricType: Counter},
		WorkflowCronBackoffTimerCount:                     {metricName: "workflow_cron_backoff_timer", metricType: Counter},
		WorkflowCleanupDeleteCount:                        {metricName: "workflow_cleanup_delete", metricType: Counter},
		WorkflowCleanupArchiveCount:                       {metricName: "workflow_cleanup_archive", metricType: Counter},
		WorkflowCleanupNopCount:                           {metricName: "workflow_cleanup_nop", metricType: Counter},
		WorkflowCleanupDeleteHistoryInlineCount:           {metricName: "workflow_cleanup_delete_history_inline", metricType: Counter},
		WorkflowSuccessCount:                              {metricName: "workflow_success", metricType: Counter},
		WorkflowCancelCount:                               {metricName: "workflow_cancel", metricType: Counter},
		WorkflowFailedCount:                               {metricName: "workflow_failed", metricType: Counter},
		WorkflowTimeoutCount:                              {metricName: "workflow_timeout", metricType: Counter},
		WorkflowTerminateCount:                            {metricName: "workflow_terminate", metricType: Counter},
		ArchiverClientSendSignalCount:                     {metricName: "archiver_client_sent_signal", metricType: Counter},
		ArchiverClientSendSignalFailureCount:              {metricName: "archiver_client_send_signal_error", metricType: Counter},
		ArchiverClientHistoryRequestCount:                 {metricName: "archiver_client_history_request", metricType: Counter},
		ArchiverClientHistoryInlineArchiveAttemptCount:    {metricName: "archiver_client_history_inline_archive_attempt", metricType: Counter},
		ArchiverClientHistoryInlineArchiveFailureCount:    {metricName: "archiver_client_history_inline_archive_failure", metricType: Counter},
		ArchiverClientVisibilityRequestCount:              {metricName: "archiver_client_visibility_request", metricType: Counter},
		ArchiverClientVisibilityInlineArchiveAttemptCount: {metricName: "archiver_client_visibility_inline_archive_attempt", metricType: Counter},
		ArchiverClientVisibilityInlineArchiveFailureCount: {metricName: "archiver_client_visibility_inline_archive_failure", metricType: Counter},
		LastRetrievedMessageID:                            {metricName: "last_retrieved_message_id", metricType: Gauge},
		LastProcessedMessageID:                            {metricName: "last_processed_message_id", metricType: Gauge},
		ReplicationTasksApplied:                           {metricName: "replication_tasks_applied", metricType: Counter},
		ReplicationTasksFailed:                            {metricName: "replication_tasks_failed", metricType: Counter},
		ReplicationTasksLag:                               {metricName: "replication_tasks_lag", metricType: Timer},
		ReplicationTasksFetched:                           {metricName: "replication_tasks_fetched", metricType: Timer},
		ReplicationTasksReturned:                          {metricName: "replication_tasks_returned", metricType: Timer},
		ReplicationDLQFailed:                              {metricName: "replication_dlq_enqueue_failed", metricType: Counter},
		GetReplicationMessagesForShardLatency:             {metricName: "get_replication_messages_for_shard", metricType: Timer},
		GetDLQReplicationMessagesLatency:                  {metricName: "get_dlq_replication_messages", metricType: Timer},
		EventReapplySkippedCount:                          {metricName: "event_reapply_skipped_count", metricType: Counter},
		DirectQueryDispatchLatency:                        {metricName: "direct_query_dispatch_latency", metricType: Timer},
		DirectQueryDispatchStickyLatency:                  {metricName: "direct_query_dispatch_sticky_latency", metricType: Timer},
		DirectQueryDispatchNonStickyLatency:               {metricName: "direct_query_dispatch_non_sticky_latency", metricType: Timer},
		DirectQueryDispatchStickySuccessCount:             {metricName: "direct_query_dispatch_sticky_success", metricType: Counter},
		DirectQueryDispatchNonStickySuccessCount:          {metricName: "direct_query_dispatch_non_sticky_success", metricType: Counter},
		DirectQueryDispatchClearStickinessLatency:         {metricName: "direct_query_dispatch_clear_stickiness_latency", metricType: Timer},
		DirectQueryDispatchClearStickinessSuccessCount:    {metricName: "direct_query_dispatch_clear_stickiness_success", metricType: Counter},
		DirectQueryDispatchTimeoutBeforeNonStickyCount:    {metricName: "direct_query_dispatch_timeout_before_non_sticky", metricType: Counter},
		DecisionTaskQueryLatency:                          {metricName: "decision_task_query_latency", metricType: Timer},
		ConsistentQueryTimeoutCount:                       {metricName: "consistent_query_timeout", metricType: Counter},
		QueryBeforeFirstDecisionCount:                     {metricName: "query_before_first_decision", metricType: Counter},
		QueryBufferExceededCount:                          {metricName: "query_buffer_exceeded", metricType: Counter},
		QueryRegistryInvalidStateCount:                    {metricName: "query_registry_invalid_state", metricType: Counter},
		WorkerNotSupportsConsistentQueryCount:             {metricName: "worker_not_supports_consistent_query", metricType: Counter},
		DecisionStartToCloseTimeoutOverrideCount:          {metricName: "decision_start_to_close_timeout_overrides", metricType: Counter},
		ReplicationTaskCleanupCount:                       {metricName: "replication_task_cleanup_count", metricType: Counter},
		ReplicationTaskCleanupFailure:                     {metricName: "replication_task_cleanup_failed", metricType: Counter},
		MutableStateChecksumMismatch:                      {metricName: "mutable_state_checksum_mismatch", metricType: Counter},
		MutableStateChecksumInvalidated:                   {metricName: "mutable_state_checksum_invalidated", metricType: Counter},
	},
	Matching: {
		PollSuccessCounter:            {metricName: "poll_success"},
		PollTimeoutCounter:            {metricName: "poll_timeouts"},
		PollSuccessWithSyncCounter:    {metricName: "poll_success_sync"},
		LeaseRequestCounter:           {metricName: "lease_requests"},
		LeaseFailureCounter:           {metricName: "lease_failures"},
		ConditionFailedErrorCounter:   {metricName: "condition_failed_errors"},
		RespondQueryTaskFailedCounter: {metricName: "respond_query_failed"},
		SyncThrottleCounter:           {metricName: "sync_throttle_count"},
		BufferThrottleCounter:         {metricName: "buffer_throttle_count"},
		ExpiredTasksCounter:           {metricName: "tasks_expired"},
		ForwardedCounter:              {metricName: "forwarded"},
		ForwardTaskCalls:              {metricName: "forward_task_calls"},
		ForwardTaskErrors:             {metricName: "forward_task_errors"},
		ForwardQueryCalls:             {metricName: "forward_query_calls"},
		ForwardQueryErrors:            {metricName: "forward_query_errors"},
		ForwardPollCalls:              {metricName: "forward_poll_calls"},
		ForwardPollErrors:             {metricName: "forward_poll_errors"},
		SyncMatchLatency:              {metricName: "syncmatch_latency", metricType: Timer},
		AsyncMatchLatency:             {metricName: "asyncmatch_latency", metricType: Timer},
		ForwardTaskLatency:            {metricName: "forward_task_latency"},
		ForwardQueryLatency:           {metricName: "forward_query_latency"},
		ForwardPollLatency:            {metricName: "forward_poll_latency"},
		LocalToLocalMatchCounter:      {metricName: "local_to_local_matches"},
		LocalToRemoteMatchCounter:     {metricName: "local_to_remote_matches"},
		RemoteToLocalMatchCounter:     {metricName: "remote_to_local_matches"},
		RemoteToRemoteMatchCounter:    {metricName: "remote_to_remote_matches"},
	},
	Worker: {
		ReplicatorMessages:                            {metricName: "replicator_messages"},
		ReplicatorFailures:                            {metricName: "replicator_errors"},
		ReplicatorMessagesDropped:                     {metricName: "replicator_messages_dropped"},
		ReplicatorLatency:                             {metricName: "replicator_latency"},
		ReplicatorDLQFailures:                         {metricName: "replicator_dlq_enqueue_fails", metricType: Counter},
		ESProcessorRequests:                           {metricName: "es_processor_requests"},
		ESProcessorRetries:                            {metricName: "es_processor_retries"},
		ESProcessorFailures:                           {metricName: "es_processor_errors"},
		ESProcessorCorruptedData:                      {metricName: "es_processor_corrupted_data"},
		ESProcessorProcessMsgLatency:                  {metricName: "es_processor_process_msg_latency", metricType: Timer},
		IndexProcessorCorruptedData:                   {metricName: "index_processor_corrupted_data"},
		IndexProcessorProcessMsgLatency:               {metricName: "index_processor_process_msg_latency", metricType: Timer},
		ArchiverNonRetryableErrorCount:                {metricName: "archiver_non_retryable_error"},
		ArchiverStartedCount:                          {metricName: "archiver_started"},
		ArchiverStoppedCount:                          {metricName: "archiver_stopped"},
		ArchiverCoroutineStartedCount:                 {metricName: "archiver_coroutine_started"},
		ArchiverCoroutineStoppedCount:                 {metricName: "archiver_coroutine_stopped"},
		ArchiverHandleHistoryRequestLatency:           {metricName: "archiver_handle_history_request_latency"},
		ArchiverHandleVisibilityRequestLatency:        {metricName: "archiver_handle_visibility_request_latency"},
		ArchiverUploadWithRetriesLatency:              {metricName: "archiver_upload_with_retries_latency"},
		ArchiverDeleteWithRetriesLatency:              {metricName: "archiver_delete_with_retries_latency"},
		ArchiverUploadFailedAllRetriesCount:           {metricName: "archiver_upload_failed_all_retries"},
		ArchiverUploadSuccessCount:                    {metricName: "archiver_upload_success"},
		ArchiverDeleteFailedAllRetriesCount:           {metricName: "archiver_delete_failed_all_retries"},
		ArchiverDeleteSuccessCount:                    {metricName: "archiver_delete_success"},
		ArchiverHandleVisibilityFailedAllRetiresCount: {metricName: "archiver_handle_visibility_failed_all_retries"},
		ArchiverHandleVisibilitySuccessCount:          {metricName: "archiver_handle_visibility_success"},
		ArchiverBacklogSizeGauge:                      {metricName: "archiver_backlog_size"},
		ArchiverPumpTimeoutCount:                      {metricName: "archiver_pump_timeout"},
		ArchiverPumpSignalThresholdCount:              {metricName: "archiver_pump_signal_threshold"},
		ArchiverPumpTimeoutWithoutSignalsCount:        {metricName: "archiver_pump_timeout_without_signals"},
		ArchiverPumpSignalChannelClosedCount:          {metricName: "archiver_pump_signal_channel_closed"},
		ArchiverWorkflowStartedCount:                  {metricName: "archiver_workflow_started"},
		ArchiverNumPumpedRequestsCount:                {metricName: "archiver_num_pumped_requests"},
		ArchiverNumHandledRequestsCount:               {metricName: "archiver_num_handled_requests"},
		ArchiverPumpedNotEqualHandledCount:            {metricName: "archiver_pumped_not_equal_handled"},
		ArchiverHandleAllRequestsLatency:              {metricName: "archiver_handle_all_requests_latency"},
		ArchiverWorkflowStoppingCount:                 {metricName: "archiver_workflow_stopping"},
		TaskProcessedCount:                            {metricName: "task_processed", metricType: Gauge},
		TaskDeletedCount:                              {metricName: "task_deleted", metricType: Gauge},
		TaskListProcessedCount:                        {metricName: "tasklist_processed", metricType: Gauge},
		TaskListDeletedCount:                          {metricName: "tasklist_deleted", metricType: Gauge},
		TaskListOutstandingCount:                      {metricName: "tasklist_outstanding", metricType: Gauge},
		StartedCount:                                  {metricName: "started", metricType: Counter},
		StoppedCount:                                  {metricName: "stopped", metricType: Counter},
		ExecutorTasksDeferredCount:                    {metricName: "executor_deferred", metricType: Counter},
		ExecutorTasksDroppedCount:                     {metricName: "executor_dropped", metricType: Counter},
		BatcherProcessorSuccess:                       {metricName: "batcher_processor_requests", metricType: Counter},
		BatcherProcessorFailures:                      {metricName: "batcher_processor_errors", metricType: Counter},
		HistoryScavengerSuccessCount:                  {metricName: "scavenger_success", metricType: Counter},
		HistoryScavengerErrorCount:                    {metricName: "scavenger_errors", metricType: Counter},
		HistoryScavengerSkipCount:                     {metricName: "scavenger_skips", metricType: Counter},
		ParentClosePolicyProcessorSuccess:             {metricName: "parent_close_policy_processor_requests", metricType: Counter},
		ParentClosePolicyProcessorFailures:            {metricName: "parent_close_policy_processor_errors", metricType: Counter},
	},
}

// ErrorClass is an enum to help with classifying SLA vs. non-SLA errors (SLA = "service level agreement")
type ErrorClass uint8

const (
	// NoError indicates that there is no error (error should be nil)
	NoError = ErrorClass(iota)
	// UserError indicates that this is NOT an SLA-reportable error
	UserError
	// InternalError indicates that this is an SLA-reportable error
	InternalError
)<|MERGE_RESOLUTION|>--- conflicted
+++ resolved
@@ -807,13 +807,10 @@
 	HistoryShardControllerScope
 	// HistoryReapplyEventsScope is the scope used by event reapplication
 	HistoryReapplyEventsScope
-<<<<<<< HEAD
+	// HistoryRefreshWorkflowTasksScope is the scope used by refresh workflow tasks API
+	HistoryRefreshWorkflowTasksScope
 	// TaskPriorityAssignerScope is the scope used by all metric emitted by task priority assigner
 	TaskPriorityAssignerScope
-=======
-	// HistoryRefreshWorkflowTasksScope is the scope used by refresh workflow tasks API
-	HistoryRefreshWorkflowTasksScope
->>>>>>> 031bb6b5
 	// TransferQueueProcessorScope is the scope used by all metric emitted by transfer queue processor
 	TransferQueueProcessorScope
 	// TransferActiveQueueProcessorScope is the scope used by all metric emitted by transfer queue processor
@@ -1363,11 +1360,8 @@
 		HistoryGetDLQReplicationMessagesScope:                  {operation: "GetDLQReplicationMessages"},
 		HistoryShardControllerScope:                            {operation: "ShardController"},
 		HistoryReapplyEventsScope:                              {operation: "EventReapplication"},
-<<<<<<< HEAD
+		HistoryRefreshWorkflowTasksScope:                       {operation: "RefreshWorkflowTasks"},
 		TaskPriorityAssignerScope:                              {operation: "TaskPriorityAssigner"},
-=======
-		HistoryRefreshWorkflowTasksScope:                       {operation: "RefreshWorkflowTasks"},
->>>>>>> 031bb6b5
 		TransferQueueProcessorScope:                            {operation: "TransferQueueProcessor"},
 		TransferActiveQueueProcessorScope:                      {operation: "TransferActiveQueueProcessor"},
 		TransferStandbyQueueProcessorScope:                     {operation: "TransferStandbyQueueProcessor"},
