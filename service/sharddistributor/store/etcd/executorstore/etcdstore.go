package executorstore

//go:generate mockgen -package $GOPACKAGE -source $GOFILE -destination=executorstore_mock.go ExecutorStore

import (
	"bytes"
	"context"
	"encoding/json"
	"errors"
	"fmt"
	"math"
	"strconv"
	"time"

	clientv3 "go.etcd.io/etcd/client/v3"
	"go.uber.org/fx"

	"github.com/uber/cadence/common/clock"
	"github.com/uber/cadence/common/log"
	"github.com/uber/cadence/common/log/tag"
	"github.com/uber/cadence/common/types"
	"github.com/uber/cadence/service/sharddistributor/config"
	"github.com/uber/cadence/service/sharddistributor/store"
	"github.com/uber/cadence/service/sharddistributor/store/etcd/etcdkeys"
	"github.com/uber/cadence/service/sharddistributor/store/etcd/executorstore/common"
	"github.com/uber/cadence/service/sharddistributor/store/etcd/executorstore/shardcache"
)

var (
	_executorStatusRunningJSON = fmt.Sprintf(`"%s"`, types.ExecutorStatusACTIVE)
)

type executorStoreImpl struct {
	client     *clientv3.Client
	prefix     string
	logger     log.Logger
	shardCache *shardcache.ShardToExecutorCache
	timeSource clock.TimeSource
}

// shardStatisticsUpdate holds the staged statistics for a shard so we can write them
// to etcd after the main AssignShards transaction commits.
type shardStatisticsUpdate struct {
	key             string
	shardID         string
	stats           store.ShardStatistics
	desiredLastMove int64 // intended LastMoveTime for this update
}

// ExecutorStoreParams defines the dependencies for the etcd store, for use with fx.
type ExecutorStoreParams struct {
	fx.In

	Client     *clientv3.Client `optional:"true"`
	Cfg        config.ShardDistribution
	Lifecycle  fx.Lifecycle
	Logger     log.Logger
	TimeSource clock.TimeSource
}

// NewStore creates a new etcd-backed store and provides it to the fx application.
func NewStore(p ExecutorStoreParams) (store.Store, error) {
	var err error
	var etcdCfg struct {
		Endpoints   []string      `yaml:"endpoints"`
		DialTimeout time.Duration `yaml:"dialTimeout"`
		Prefix      string        `yaml:"prefix"`
	}

	if err := p.Cfg.Store.StorageParams.Decode(&etcdCfg); err != nil {
		return nil, fmt.Errorf("bad config for etcd store: %w", err)
	}

	etcdClient := p.Client
	if etcdClient == nil {
		etcdClient, err = clientv3.New(clientv3.Config{
			Endpoints:   etcdCfg.Endpoints,
			DialTimeout: etcdCfg.DialTimeout,
		})
		if err != nil {
			return nil, err
		}
	}

	shardCache := shardcache.NewShardToExecutorCache(etcdCfg.Prefix, etcdClient, p.Logger)

	timeSource := p.TimeSource
	if timeSource == nil {
		timeSource = clock.NewRealTimeSource()
	}

	store := &executorStoreImpl{
		client:     etcdClient,
		prefix:     etcdCfg.Prefix,
		logger:     p.Logger,
		shardCache: shardCache,
		timeSource: timeSource,
	}

	p.Lifecycle.Append(fx.StartStopHook(store.Start, store.Stop))

	return store, nil
}

func (s *executorStoreImpl) Start() {
	s.shardCache.Start()
}

func (s *executorStoreImpl) Stop() {
	s.shardCache.Stop()
	s.client.Close()
}

// --- HeartbeatStore Implementation ---

func (s *executorStoreImpl) RecordHeartbeat(ctx context.Context, namespace, executorID string, request store.HeartbeatState) error {
	heartbeatETCDKey, err := etcdkeys.BuildExecutorKey(s.prefix, namespace, executorID, etcdkeys.ExecutorHeartbeatKey)
	if err != nil {
		return fmt.Errorf("build executor heartbeat key: %w", err)
	}
	stateETCDKey, err := etcdkeys.BuildExecutorKey(s.prefix, namespace, executorID, etcdkeys.ExecutorStatusKey)
	if err != nil {
		return fmt.Errorf("build executor status key: %w", err)
	}
	reportedShardsETCDKey, err := etcdkeys.BuildExecutorKey(s.prefix, namespace, executorID, etcdkeys.ExecutorReportedShardsKey)
	if err != nil {
		return fmt.Errorf("build executor reported shards key: %w", err)
	}

	reportedShardsData, err := json.Marshal(request.ReportedShards)
	if err != nil {
		return fmt.Errorf("marshal assinged shards: %w", err)
	}

	jsonState, err := json.Marshal(request.Status)
	if err != nil {
		return fmt.Errorf("marshal assinged shards: %w", err)
	}

	// Build all operations including metadata
	ops := []clientv3.Op{
		clientv3.OpPut(heartbeatETCDKey, strconv.FormatInt(request.LastHeartbeat, 10)),
		clientv3.OpPut(stateETCDKey, string(jsonState)),
		clientv3.OpPut(reportedShardsETCDKey, string(reportedShardsData)),
	}
	for key, value := range request.Metadata {
		metadataKey := etcdkeys.BuildMetadataKey(s.prefix, namespace, executorID, key)
		ops = append(ops, clientv3.OpPut(metadataKey, value))
	}

	// Atomically update both the timestamp and the state.
	_, err = s.client.Txn(ctx).Then(ops...).Commit()

	if err != nil {
		return fmt.Errorf("record heartbeat: %w", err)
	}

	s.updateShardStatisticsFromHeartbeat(ctx, namespace, executorID, request.ReportedShards)

	return nil
}

func (s *executorStoreImpl) updateShardStatisticsFromHeartbeat(ctx context.Context, namespace, executorID string, reported map[string]*types.ShardStatusReport) {
	if len(reported) == 0 {
		return
	}

	now := s.timeSource.Now().Unix()

	for shardID, report := range reported {
		if report == nil {
			s.logger.Warn("empty report; skipping EWMA update",
				tag.ShardNamespace(namespace),
				tag.ShardExecutor(executorID),
				tag.ShardKey(shardID),
			)
			continue
		}

		load := report.ShardLoad
		if math.IsNaN(load) || math.IsInf(load, 0) {
			s.logger.Warn(
				"invalid shard load reported; skipping EWMA update",
				tag.ShardNamespace(namespace),
				tag.ShardExecutor(executorID),
				tag.ShardKey(shardID),
			)
			continue
		}

		shardStatsKey, err := etcdkeys.BuildShardKey(s.prefix, namespace, shardID, etcdkeys.ShardStatisticsKey)
		if err != nil {
			s.logger.Warn(
				"failed to build shard statistics key from heartbeat",
				tag.ShardNamespace(namespace),
				tag.ShardExecutor(executorID),
				tag.ShardKey(shardID),
				tag.Error(err),
			)
			continue
		}

		statsResp, err := s.client.Get(ctx, shardStatsKey)
		if err != nil {
			s.logger.Warn(
				"failed to read shard statistics for heartbeat update",
				tag.ShardNamespace(namespace),
				tag.ShardExecutor(executorID),
				tag.ShardKey(shardID),
				tag.Error(err),
			)
			continue
		}

		var stats store.ShardStatistics
		if len(statsResp.Kvs) > 0 {
			if err := json.Unmarshal(statsResp.Kvs[0].Value, &stats); err != nil {
				s.logger.Warn(
					"failed to unmarshal shard statistics for heartbeat update",
					tag.ShardNamespace(namespace),
					tag.ShardExecutor(executorID),
					tag.ShardKey(shardID),
					tag.Error(err),
				)
				continue
			}
		}

		// Update smoothed load via EWMA.
		stats.SmoothedLoad = ewmaSmoothedLoad(stats.SmoothedLoad, load, stats.LastUpdateTime, now)
		stats.LastUpdateTime = now

		payload, err := json.Marshal(stats)
		if err != nil {
			s.logger.Warn(
				"failed to marshal shard statistics after heartbeat",
				tag.ShardNamespace(namespace),
				tag.ShardExecutor(executorID),
				tag.ShardKey(shardID),
				tag.Error(err),
			)
			continue
		}

		if _, err := s.client.Put(ctx, shardStatsKey, string(payload)); err != nil {
			s.logger.Warn(
				"failed to persist shard statistics from heartbeat",
				tag.ShardNamespace(namespace),
				tag.ShardExecutor(executorID),
				tag.ShardKey(shardID),
				tag.Error(err),
			)
		}
	}
}

// GetHeartbeat retrieves the last known heartbeat state for a single executor.
func (s *executorStoreImpl) GetHeartbeat(ctx context.Context, namespace string, executorID string) (*store.HeartbeatState, *store.AssignedState, error) {
	// The prefix for all keys related to a single executor.
	executorPrefix, err := etcdkeys.BuildExecutorKey(s.prefix, namespace, executorID, "")
	if err != nil {
		return nil, nil, fmt.Errorf("build executor prefix: %w", err)
	}
	resp, err := s.client.Get(ctx, executorPrefix, clientv3.WithPrefix())
	if err != nil {
		return nil, nil, fmt.Errorf("etcd get failed for executor %s: %w", executorID, err)
	}

	if resp.Count == 0 {
		return nil, nil, store.ErrExecutorNotFound
	}

	heartbeatState := &store.HeartbeatState{}
	assignedState := &store.AssignedState{}
	found := false

	for _, kv := range resp.Kvs {
		key := string(kv.Key)
		value := string(kv.Value)
		_, keyType, keyErr := etcdkeys.ParseExecutorKey(s.prefix, namespace, key)
		if keyErr != nil {
			continue // Ignore unexpected keys
		}

		found = true // We found at least one valid key part for the executor.
		switch keyType {
		case etcdkeys.ExecutorHeartbeatKey:
			timestamp, err := strconv.ParseInt(value, 10, 64)
			if err != nil {
				return nil, nil, fmt.Errorf("parse heartbeat timestamp: %w", err)
			}
			heartbeatState.LastHeartbeat = timestamp
		case etcdkeys.ExecutorStatusKey:
			if err := common.DecompressAndUnmarshal(kv.Value, &heartbeatState.Status); err != nil {
				return nil, nil, fmt.Errorf("parse executor status: %w", err)
			}
		case etcdkeys.ExecutorReportedShardsKey:
			if err := common.DecompressAndUnmarshal(kv.Value, &heartbeatState.ReportedShards); err != nil {
				return nil, nil, fmt.Errorf("parse reported shards: %w", err)
			}
		case etcdkeys.ExecutorAssignedStateKey:
			if err := common.DecompressAndUnmarshal(kv.Value, &assignedState); err != nil {
				return nil, nil, fmt.Errorf("parse assigned shards: %w", err)
			}
		}
	}

	if !found {
		// This case is unlikely if resp.Count > 0, but is a good safeguard.
		return nil, nil, store.ErrExecutorNotFound
	}

	return heartbeatState, assignedState, nil
}

// --- ShardStore Implementation ---

func (s *executorStoreImpl) GetState(ctx context.Context, namespace string) (*store.NamespaceState, error) {
	heartbeatStates := make(map[string]store.HeartbeatState)
	assignedStates := make(map[string]store.AssignedState)
	shardStats := make(map[string]store.ShardStatistics)

	executorPrefix := etcdkeys.BuildExecutorPrefix(s.prefix, namespace)
	resp, err := s.client.Get(ctx, executorPrefix, clientv3.WithPrefix())
	if err != nil {
		return nil, fmt.Errorf("get executor data: %w", err)
	}

	for _, kv := range resp.Kvs {
		key := string(kv.Key)
		value := string(kv.Value)
		executorID, keyType, keyErr := etcdkeys.ParseExecutorKey(s.prefix, namespace, key)
		if keyErr != nil {
			continue
		}
		heartbeat := heartbeatStates[executorID]
		assigned := assignedStates[executorID]
		switch keyType {
		case etcdkeys.ExecutorHeartbeatKey:
			timestamp, _ := strconv.ParseInt(value, 10, 64)
			heartbeat.LastHeartbeat = timestamp
		case etcdkeys.ExecutorStatusKey:
			if err := common.DecompressAndUnmarshal(kv.Value, &heartbeat.Status); err != nil {
				return nil, fmt.Errorf("parse executor status: %w", err)
			}
		case etcdkeys.ExecutorReportedShardsKey:
			if err := common.DecompressAndUnmarshal(kv.Value, &heartbeat.ReportedShards); err != nil {
				return nil, fmt.Errorf("parse reported shards: %w", err)
			}
		case etcdkeys.ExecutorAssignedStateKey:
			if err := common.DecompressAndUnmarshal(kv.Value, &assigned); err != nil {
				return nil, fmt.Errorf("parse assigned shards: %w, %s", err, value)
			}
			assigned.ModRevision = kv.ModRevision
		}
		heartbeatStates[executorID] = heartbeat
		assignedStates[executorID] = assigned
	}

	// Fetch shard-level statistics stored under shard namespace keys.
	shardPrefix := etcdkeys.BuildShardPrefix(s.prefix, namespace)
	shardResp, err := s.client.Get(ctx, shardPrefix, clientv3.WithPrefix())
	if err != nil {
		return nil, fmt.Errorf("get shard data: %w", err)
	}
	for _, kv := range shardResp.Kvs {
		shardID, shardKeyType, err := etcdkeys.ParseShardKey(s.prefix, namespace, string(kv.Key))
		if err != nil {
			continue
		}
		if shardKeyType != etcdkeys.ShardStatisticsKey {
			continue
		}
		var shardStatistic store.ShardStatistics
<<<<<<< HEAD
		if err := json.Unmarshal(kv.Value, &shardStatistic); err != nil {
=======
		if err := common.DecompressAndUnmarshal(kv.Value, &shardStatistic); err != nil {
>>>>>>> 8e8a96f0
			continue
		}
		shardStats[shardID] = shardStatistic
	}

	return &store.NamespaceState{
		Executors:        heartbeatStates,
		ShardStats:       shardStats,
		ShardAssignments: assignedStates,
		GlobalRevision:   resp.Header.Revision,
	}, nil
}

func (s *executorStoreImpl) Subscribe(ctx context.Context, namespace string) (<-chan int64, error) {
	revisionChan := make(chan int64, 1)
	watchPrefix := etcdkeys.BuildExecutorPrefix(s.prefix, namespace)
	go func() {
		defer close(revisionChan)
		watchChan := s.client.Watch(ctx, watchPrefix, clientv3.WithPrefix(), clientv3.WithPrevKV())
		for watchResp := range watchChan {
			if err := watchResp.Err(); err != nil {
				return
			}
			isSignificantChange := false
			for _, event := range watchResp.Events {
				if event.IsModify() && bytes.Equal(event.Kv.Value, event.PrevKv.Value) {
					continue // Value is unchanged, ignore this event.
				}

				if !event.IsCreate() && !event.IsModify() {
					isSignificantChange = true
					break
				}
				_, keyType, err := etcdkeys.ParseExecutorKey(s.prefix, namespace, string(event.Kv.Key))
				if err != nil {
					continue
				}
				if keyType != etcdkeys.ExecutorHeartbeatKey && keyType != etcdkeys.ExecutorAssignedStateKey {
					isSignificantChange = true
					break
				}
			}
			if isSignificantChange {
				select {
				case <-revisionChan:
				default:
				}
				revisionChan <- watchResp.Header.Revision
			}
		}
	}()
	return revisionChan, nil
}

func (s *executorStoreImpl) AssignShards(ctx context.Context, namespace string, request store.AssignShardsRequest, guard store.GuardFunc) error {
	var ops []clientv3.Op
	var comparisons []clientv3.Cmp

	statsUpdates, err := s.prepareShardStatisticsUpdates(ctx, namespace, request.NewState.ShardAssignments)
	if err != nil {
		return fmt.Errorf("prepare shard statistics: %w", err)
	}

	// 1. Prepare operations to update executor states and shard ownership,
	// and comparisons to check for concurrent modifications.
	for executorID, state := range request.NewState.ShardAssignments {
		// Update the executor's assigned_state key.
		executorStateKey, err := etcdkeys.BuildExecutorKey(s.prefix, namespace, executorID, etcdkeys.ExecutorAssignedStateKey)
		if err != nil {
			return fmt.Errorf("build executor assigned state key: %w", err)
		}
		value, err := json.Marshal(state)
		if err != nil {
			return fmt.Errorf("marshal assigned shards for executor %s: %w", executorID, err)
		}
		ops = append(ops, clientv3.OpPut(executorStateKey, string(value)))
		comparisons = append(comparisons, clientv3.Compare(clientv3.ModRevision(executorStateKey), "=", state.ModRevision))
	}

	if len(ops) == 0 {
		return nil
	}

	// 2. Apply the guard function to get the base transaction, which may already have an 'If' condition for leadership.
	nativeTxn := s.client.Txn(ctx)
	guardedTxn, err := guard(nativeTxn)
	if err != nil {
		return fmt.Errorf("apply transaction guard: %w", err)
	}
	etcdGuardedTxn, ok := guardedTxn.(clientv3.Txn)
	if !ok {
		return fmt.Errorf("guard function returned invalid transaction type")
	}

	// 3. Create a nested transaction operation. This allows us to add our own 'If' (comparisons)
	// and 'Then' (ops) logic that will only execute if the outer guard's 'If' condition passes.
	nestedTxnOp := clientv3.OpTxn(
		comparisons, // Our IF conditions
		ops,         // Our THEN operations
		nil,         // Our ELSE operations
	)

	// 4. Add the nested transaction to the guarded transaction's THEN clause and commit.
	etcdGuardedTxn = etcdGuardedTxn.Then(nestedTxnOp)
	txnResp, err := etcdGuardedTxn.Commit()
	if err != nil {
		return fmt.Errorf("commit shard assignments transaction: %w", err)
	}

	// 5. Check the results of both the outer and nested transactions.
	if !txnResp.Succeeded {
		// This means the guard's condition (e.g., leadership) failed.
		return fmt.Errorf("%w: transaction failed, leadership may have changed", store.ErrVersionConflict)
	}

	// The guard's condition passed. Now check if our nested transaction succeeded.
	// Since we only have one Op in our 'Then', we check the first response.
	if len(txnResp.Responses) == 0 {
		return fmt.Errorf("unexpected empty response from transaction")
	}
	nestedResp := txnResp.Responses[0].GetResponseTxn()
	if !nestedResp.Succeeded {
		// This means our revision checks failed.
		return fmt.Errorf("%w: transaction failed, a shard may have been concurrently assigned", store.ErrVersionConflict)
	}

	// Apply shard statistics updates outside the main transaction to stay within etcd's max operations per txn.
	s.applyShardStatisticsUpdates(ctx, namespace, statsUpdates)

	return nil
}

func (s *executorStoreImpl) AssignShard(ctx context.Context, namespace, shardID, executorID string) error {
	assignedState, err := etcdkeys.BuildExecutorKey(s.prefix, namespace, executorID, etcdkeys.ExecutorAssignedStateKey)
	if err != nil {
		return fmt.Errorf("build executor assigned state key: %w", err)
	}
	statusKey, err := etcdkeys.BuildExecutorKey(s.prefix, namespace, executorID, etcdkeys.ExecutorStatusKey)
	if err != nil {
		return fmt.Errorf("build executor status key: %w", err)
	}
	shardStatsKey, err := etcdkeys.BuildShardKey(s.prefix, namespace, shardID, etcdkeys.ShardStatisticsKey)
	if err != nil {
		return fmt.Errorf("build shard statistics key: %w", err)
	}

	// Use a read-modify-write loop to handle concurrent updates safely.
	for {
		// 1. Get the current assigned state of the executor and prepare the shard statistics.
		resp, err := s.client.Get(ctx, assignedState)
		if err != nil {
			return fmt.Errorf("get executor assigned state: %w", err)
		}

		var state store.AssignedState
		var shardStats store.ShardStatistics
		modRevision := int64(0) // A revision of 0 means the key doesn't exist yet.

		if len(resp.Kvs) > 0 {
			// If the executor already has shards, load its state.
			kv := resp.Kvs[0]
			modRevision = kv.ModRevision
			if err := common.DecompressAndUnmarshal(kv.Value, &state); err != nil {
				return fmt.Errorf("parse assigned state: %w", err)
			}
		} else {
			// If this is the first shard, initialize the state map.
			state.AssignedShards = make(map[string]*types.ShardAssignment)
		}

		statsResp, err := s.client.Get(ctx, shardStatsKey)
		if err != nil {
			return fmt.Errorf("get shard statistics: %w", err)
		}
		now := s.timeSource.Now().Unix()
		statsModRevision := int64(0)
		if len(statsResp.Kvs) > 0 {
			statsModRevision = statsResp.Kvs[0].ModRevision
<<<<<<< HEAD
			if err := json.Unmarshal(statsResp.Kvs[0].Value, &shardStats); err != nil {
				return fmt.Errorf("unmarshal shard statistics: %w", err)
=======
			if err := common.DecompressAndUnmarshal(statsResp.Kvs[0].Value, &shardStats); err != nil {
				return fmt.Errorf("parse shard statistics: %w", err)
>>>>>>> 8e8a96f0
			}
			// Statistics already exist, update the last move time.
			// This can happen if the shard was previously assigned to an executor, and a lookup happens after the executor is deleted,
			// AssignShard is then called to assign the shard to a new executor.
			shardStats.LastMoveTime = now
		} else {
			// Statistics don't exist, initialize them.
			shardStats.SmoothedLoad = 0
			shardStats.LastUpdateTime = now
			shardStats.LastMoveTime = now
		}

<<<<<<< HEAD
		// 2. Modify the state in memory, adding the new shard if it's not already there.
=======
		// 2. Get the executor state.
		statusResp, err := s.client.Get(ctx, statusKey)
		if err != nil {
			return fmt.Errorf("get executor status: %w", err)
		}
		if len(statusResp.Kvs) == 0 {
			return store.ErrExecutorNotFound
		}
		statusValue := string(statusResp.Kvs[0].Value)
		decompressedStatusValue, err := common.Decompress(statusResp.Kvs[0].Value)
		if err != nil {
			return fmt.Errorf("decompress executor status: %w", err)
		}

		if string(decompressedStatusValue) != _executorStatusRunningJSON {
			return fmt.Errorf("%w: executor status is %s", store.ErrVersionConflict, statusValue)
		}
		statusModRev := statusResp.Kvs[0].ModRevision

		// 3. Modify the state in memory, adding the new shard if it's not already there.
>>>>>>> 8e8a96f0
		if _, alreadyAssigned := state.AssignedShards[shardID]; !alreadyAssigned {
			state.AssignedShards[shardID] = &types.ShardAssignment{Status: types.AssignmentStatusREADY}
		}

		newStateValue, err := json.Marshal(state)
		if err != nil {
			return fmt.Errorf("marshal new assigned state: %w", err)
		}

		newStatsValue, err := json.Marshal(shardStats)
		if err != nil {
			return fmt.Errorf("marshal new shard statistics: %w", err)
		}

		var comparisons []clientv3.Cmp

<<<<<<< HEAD
		// 3. Prepare and commit the transaction with four atomic checks.
		// a) Check that the executor's status is ACTIVE.
		comparisons = append(comparisons, clientv3.Compare(clientv3.Value(statusKey), "=", _executorStatusRunningJSON))
=======
		// 4. Prepare and commit the transaction with four atomic checks.
		// a) Check that the executor's status ACTIVE has not been changed.
		comparisons = append(comparisons, clientv3.Compare(clientv3.ModRevision(statusKey), "=", statusModRev))
>>>>>>> 8e8a96f0
		// b) Check that neither the assigned_state nor shard statistics were modified concurrently.
		comparisons = append(comparisons, clientv3.Compare(clientv3.ModRevision(assignedState), "=", modRevision))
		comparisons = append(comparisons, clientv3.Compare(clientv3.ModRevision(shardStatsKey), "=", statsModRevision))
		// c) Check that the cache is up to date.
		cmp, err := s.shardCache.GetExecutorModRevisionCmp(namespace)
		if err != nil {
			return fmt.Errorf("get executor mod revision cmp: %w", err)
		}
		comparisons = append(comparisons, cmp...)

		// We check the shard cache to see if the shard is already assigned to an executor.
		shardOwner, err := s.shardCache.GetShardOwner(ctx, namespace, shardID)
		if err != nil && !errors.Is(err, store.ErrShardNotFound) {
			return fmt.Errorf("checking shard owner: %w", err)
		}
		if err == nil {
			return &store.ErrShardAlreadyAssigned{ShardID: shardID, AssignedTo: shardOwner.ExecutorID}
		}

		txnResp, err := s.client.Txn(ctx).
			If(comparisons...).
			Then(
				clientv3.OpPut(assignedState, string(newStateValue)),
				clientv3.OpPut(shardStatsKey, string(newStatsValue)),
			).
			Commit()

		if err != nil {
			return fmt.Errorf("assign shard transaction: %w", err)
		}

		if txnResp.Succeeded {
			return nil
		}

		// If the transaction failed, another process interfered.
		// Provide a specific error if the status check failed.
		currentStatusResp, err := s.client.Get(ctx, statusKey)
		if err != nil || len(currentStatusResp.Kvs) == 0 {
			return store.ErrExecutorNotFound
		}
		decompressedStatus, err := common.Decompress(currentStatusResp.Kvs[0].Value)
		if err != nil {
			return fmt.Errorf("decompress executor status %w", err)
		}
		if string(decompressedStatus) != _executorStatusRunningJSON {
			return fmt.Errorf(`%w: executor status is %s"`, store.ErrVersionConflict, currentStatusResp.Kvs[0].Value)
		}

		s.logger.Info("Assign shard transaction failed due to a conflict. Retrying...", tag.ShardNamespace(namespace), tag.ShardKey(shardID), tag.ShardExecutor(executorID))
		// Otherwise, it was a revision mismatch. Loop to retry the operation.
	}
}

// DeleteExecutors deletes the given executors from the store. It does not delete the shards owned by the executors, this
// should be handled by the namespace processor loop as we want to reassign, not delete the shards.
func (s *executorStoreImpl) DeleteExecutors(ctx context.Context, namespace string, executorIDs []string, guard store.GuardFunc) error {
	if len(executorIDs) == 0 {
		return nil
	}
	var ops []clientv3.Op

	for _, executorID := range executorIDs {
		executorPrefix, err := etcdkeys.BuildExecutorKey(s.prefix, namespace, executorID, "")
		if err != nil {
			return fmt.Errorf("build executor prefix: %w", err)
		}
		ops = append(ops, clientv3.OpDelete(executorPrefix, clientv3.WithPrefix()))
	}

	if len(ops) == 0 {
		return nil
	}

	nativeTxn := s.client.Txn(ctx)
	guardedTxn, err := guard(nativeTxn)
	if err != nil {
		return fmt.Errorf("apply transaction guard: %w", err)
	}
	etcdGuardedTxn, ok := guardedTxn.(clientv3.Txn)
	if !ok {
		return fmt.Errorf("guard function returned invalid transaction type")
	}

	etcdGuardedTxn = etcdGuardedTxn.Then(ops...)
	resp, err := etcdGuardedTxn.Commit()
	if err != nil {
		return fmt.Errorf("commit executor deletion: %w", err)
	}
	if !resp.Succeeded {
		return fmt.Errorf("transaction failed, leadership may have changed")
	}
	return nil
}

func (s *executorStoreImpl) DeleteShardStats(ctx context.Context, namespace string, shardIDs []string, guard store.GuardFunc) error {
	if len(shardIDs) == 0 {
		return nil
	}
	var ops []clientv3.Op
	for _, shardID := range shardIDs {
		shardStatsKey, err := etcdkeys.BuildShardKey(s.prefix, namespace, shardID, etcdkeys.ShardStatisticsKey)
		if err != nil {
			return fmt.Errorf("build shard statistics key: %w", err)
		}
		ops = append(ops, clientv3.OpDelete(shardStatsKey))
	}

	nativeTxn := s.client.Txn(ctx)
	guardedTxn, err := guard(nativeTxn)

	if err != nil {
		return fmt.Errorf("apply transaction guard: %w", err)
	}
	etcdGuardedTxn, ok := guardedTxn.(clientv3.Txn)
	if !ok {
		return fmt.Errorf("guard function returned invalid transaction type")
	}

	etcdGuardedTxn = etcdGuardedTxn.Then(ops...)
	resp, err := etcdGuardedTxn.Commit()
	if err != nil {
		return fmt.Errorf("commit shard statistics deletion: %w", err)
	}
	if !resp.Succeeded {
		return fmt.Errorf("transaction failed, leadership may have changed")
	}
	return nil
}

<<<<<<< HEAD
func (s *executorStoreImpl) GetShardOwner(ctx context.Context, namespace, shardID string) (string, error) {
=======
func (s *executorStoreImpl) GetShardOwner(ctx context.Context, namespace, shardID string) (*store.ShardOwner, error) {
>>>>>>> 8e8a96f0
	return s.shardCache.GetShardOwner(ctx, namespace, shardID)
}

func (s *executorStoreImpl) prepareShardStatisticsUpdates(ctx context.Context, namespace string, newAssignments map[string]store.AssignedState) ([]shardStatisticsUpdate, error) {
	var updates []shardStatisticsUpdate

	for executorID, state := range newAssignments {
		for shardID := range state.AssignedShards {
			now := s.timeSource.Now().Unix()

			oldOwner, err := s.shardCache.GetShardOwner(ctx, namespace, shardID)
			if err != nil && !errors.Is(err, store.ErrShardNotFound) {
				return nil, fmt.Errorf("lookup cached shard owner: %w", err)
			}

			// we should just skip if the owner hasn't changed
<<<<<<< HEAD
			if err == nil && oldOwner == executorID {
=======
			if err == nil && oldOwner.ExecutorID == executorID {
>>>>>>> 8e8a96f0
				continue
			}

			shardStatisticsKey, err := etcdkeys.BuildShardKey(s.prefix, namespace, shardID, etcdkeys.ShardStatisticsKey)
			if err != nil {
				return nil, fmt.Errorf("build shard statistics key: %w", err)
			}

			statsResp, err := s.client.Get(ctx, shardStatisticsKey)
			if err != nil {
				return nil, fmt.Errorf("get shard statistics: %w", err)
			}

			stats := store.ShardStatistics{}

			if len(statsResp.Kvs) > 0 {
<<<<<<< HEAD
				if err := json.Unmarshal(statsResp.Kvs[0].Value, &stats); err != nil {
					return nil, fmt.Errorf("unmarshal shard statistics: %w", err)
=======
				if err := common.DecompressAndUnmarshal(statsResp.Kvs[0].Value, &stats); err != nil {
					return nil, fmt.Errorf("parse shard statistics: %w", err)
>>>>>>> 8e8a96f0
				}
			} else {
				stats.SmoothedLoad = 0
				stats.LastUpdateTime = now
			}

			updates = append(updates, shardStatisticsUpdate{
				key:             shardStatisticsKey,
				shardID:         shardID,
				stats:           stats,
				desiredLastMove: now,
			})
		}
	}

	return updates, nil
}

// applyShardStatisticsUpdates updates shard statistics.
// Is intentionally made tolerant of failures since the data is telemetry only.
func (s *executorStoreImpl) applyShardStatisticsUpdates(ctx context.Context, namespace string, updates []shardStatisticsUpdate) {
	for _, update := range updates {
		update.stats.LastMoveTime = update.desiredLastMove

		payload, err := json.Marshal(update.stats)
		if err != nil {
			s.logger.Warn(
				"failed to marshal shard statistics after assignment",
				tag.ShardNamespace(namespace),
				tag.ShardKey(update.shardID),
				tag.Error(err),
			)
			continue
		}

		if _, err := s.client.Put(ctx, update.key, string(payload)); err != nil {
			s.logger.Warn(
				"failed to update shard statistics",
				tag.ShardNamespace(namespace),
				tag.ShardKey(update.shardID),
				tag.Error(err),
			)
		}
	}
<<<<<<< HEAD
}

func ewmaSmoothedLoad(prev, current float64, lastUpdate, now int64) float64 {
	const tauSeconds = 30.0 // smaller = more responsive, larger = smoother, slower
	if lastUpdate <= 0 || tauSeconds <= 0 {
		return current
	}
	dt := max(now-lastUpdate, 0)
	alpha := 1 - math.Exp(-float64(dt)/tauSeconds)
	return (1-alpha)*prev + alpha*current
=======
>>>>>>> 8e8a96f0
}<|MERGE_RESOLUTION|>--- conflicted
+++ resolved
@@ -372,11 +372,7 @@
 			continue
 		}
 		var shardStatistic store.ShardStatistics
-<<<<<<< HEAD
-		if err := json.Unmarshal(kv.Value, &shardStatistic); err != nil {
-=======
 		if err := common.DecompressAndUnmarshal(kv.Value, &shardStatistic); err != nil {
->>>>>>> 8e8a96f0
 			continue
 		}
 		shardStats[shardID] = shardStatistic
@@ -555,13 +551,8 @@
 		statsModRevision := int64(0)
 		if len(statsResp.Kvs) > 0 {
 			statsModRevision = statsResp.Kvs[0].ModRevision
-<<<<<<< HEAD
-			if err := json.Unmarshal(statsResp.Kvs[0].Value, &shardStats); err != nil {
-				return fmt.Errorf("unmarshal shard statistics: %w", err)
-=======
 			if err := common.DecompressAndUnmarshal(statsResp.Kvs[0].Value, &shardStats); err != nil {
 				return fmt.Errorf("parse shard statistics: %w", err)
->>>>>>> 8e8a96f0
 			}
 			// Statistics already exist, update the last move time.
 			// This can happen if the shard was previously assigned to an executor, and a lookup happens after the executor is deleted,
@@ -574,9 +565,6 @@
 			shardStats.LastMoveTime = now
 		}
 
-<<<<<<< HEAD
-		// 2. Modify the state in memory, adding the new shard if it's not already there.
-=======
 		// 2. Get the executor state.
 		statusResp, err := s.client.Get(ctx, statusKey)
 		if err != nil {
@@ -597,7 +585,6 @@
 		statusModRev := statusResp.Kvs[0].ModRevision
 
 		// 3. Modify the state in memory, adding the new shard if it's not already there.
->>>>>>> 8e8a96f0
 		if _, alreadyAssigned := state.AssignedShards[shardID]; !alreadyAssigned {
 			state.AssignedShards[shardID] = &types.ShardAssignment{Status: types.AssignmentStatusREADY}
 		}
@@ -614,15 +601,9 @@
 
 		var comparisons []clientv3.Cmp
 
-<<<<<<< HEAD
-		// 3. Prepare and commit the transaction with four atomic checks.
-		// a) Check that the executor's status is ACTIVE.
-		comparisons = append(comparisons, clientv3.Compare(clientv3.Value(statusKey), "=", _executorStatusRunningJSON))
-=======
 		// 4. Prepare and commit the transaction with four atomic checks.
 		// a) Check that the executor's status ACTIVE has not been changed.
 		comparisons = append(comparisons, clientv3.Compare(clientv3.ModRevision(statusKey), "=", statusModRev))
->>>>>>> 8e8a96f0
 		// b) Check that neither the assigned_state nor shard statistics were modified concurrently.
 		comparisons = append(comparisons, clientv3.Compare(clientv3.ModRevision(assignedState), "=", modRevision))
 		comparisons = append(comparisons, clientv3.Compare(clientv3.ModRevision(shardStatsKey), "=", statsModRevision))
@@ -753,11 +734,7 @@
 	return nil
 }
 
-<<<<<<< HEAD
-func (s *executorStoreImpl) GetShardOwner(ctx context.Context, namespace, shardID string) (string, error) {
-=======
 func (s *executorStoreImpl) GetShardOwner(ctx context.Context, namespace, shardID string) (*store.ShardOwner, error) {
->>>>>>> 8e8a96f0
 	return s.shardCache.GetShardOwner(ctx, namespace, shardID)
 }
 
@@ -774,11 +751,7 @@
 			}
 
 			// we should just skip if the owner hasn't changed
-<<<<<<< HEAD
-			if err == nil && oldOwner == executorID {
-=======
 			if err == nil && oldOwner.ExecutorID == executorID {
->>>>>>> 8e8a96f0
 				continue
 			}
 
@@ -795,13 +768,8 @@
 			stats := store.ShardStatistics{}
 
 			if len(statsResp.Kvs) > 0 {
-<<<<<<< HEAD
-				if err := json.Unmarshal(statsResp.Kvs[0].Value, &stats); err != nil {
-					return nil, fmt.Errorf("unmarshal shard statistics: %w", err)
-=======
 				if err := common.DecompressAndUnmarshal(statsResp.Kvs[0].Value, &stats); err != nil {
 					return nil, fmt.Errorf("parse shard statistics: %w", err)
->>>>>>> 8e8a96f0
 				}
 			} else {
 				stats.SmoothedLoad = 0
@@ -846,7 +814,6 @@
 			)
 		}
 	}
-<<<<<<< HEAD
 }
 
 func ewmaSmoothedLoad(prev, current float64, lastUpdate, now int64) float64 {
@@ -857,6 +824,4 @@
 	dt := max(now-lastUpdate, 0)
 	alpha := 1 - math.Exp(-float64(dt)/tauSeconds)
 	return (1-alpha)*prev + alpha*current
-=======
->>>>>>> 8e8a96f0
 }