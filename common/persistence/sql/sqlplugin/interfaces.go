--- conflicted
+++ resolved
@@ -120,12 +120,8 @@
 		ShardID    int
 		DomainID   serialization.UUID
 		WorkflowID string
-<<<<<<< HEAD
-		RunID      UUID
-		Size       int
-=======
 		RunID      serialization.UUID
->>>>>>> a6edb240
+    Size       int
 	}
 
 	// CurrentExecutionsRow represents a row in current_executions table
