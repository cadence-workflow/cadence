package history

import (
	"errors"
	"fmt"

	"github.com/pborman/uuid"
	"github.com/uber-common/bark"
	h "github.com/uber/cadence/.gen/go/history"
	workflow "github.com/uber/cadence/.gen/go/shared"
	hc "github.com/uber/cadence/client/history"
	"github.com/uber/cadence/client/matching"
	"github.com/uber/cadence/common"
	"github.com/uber/cadence/common/cache"
	"github.com/uber/cadence/common/metrics"
	"github.com/uber/cadence/common/persistence"
)

const (
	conditionalRetryCount                    = 5
	activityCancelationMsgActivityIDUnknown  = "ACTIVITY_ID_UNKNOWN"
	activityCancelationMsgActivityNotStarted = "ACTIVITY_ID_NOT_STARTED"
	timerCancelationMsgTimerIDUnknown        = "TIMER_ID_UNKNOWN"
)

type (
	historyEngineImpl struct {
		shard            ShardContext
		metadataMgr      persistence.MetadataManager
		historyMgr       persistence.HistoryManager
		executionManager persistence.ExecutionManager
		txProcessor      transferQueueProcessor
		timerProcessor   timerQueueProcessor
		tokenSerializer  common.TaskTokenSerializer
		hSerializer      historySerializer
		metricsReporter  metrics.Client
		historyCache     *historyCache
		domainCache      cache.DomainCache
		logger           bark.Logger
	}
)

var _ Engine = (*historyEngineImpl)(nil)

var (
	// ErrDuplicate is exported temporarily for integration test
	ErrDuplicate = errors.New("Duplicate task, completing it")
	// ErrConflict is exported temporarily for integration test
	ErrConflict = errors.New("Conditional update failed")
	// ErrMaxAttemptsExceeded is exported temporarily for integration test
	ErrMaxAttemptsExceeded = errors.New("Maximum attempts exceeded to update history")
)

// NewEngineWithShardContext creates an instance of history engine
func NewEngineWithShardContext(shard ShardContext, metadataMgr persistence.MetadataManager,
	visibilityMgr persistence.VisibilityManager, matching matching.Client, historyClient hc.Client) Engine {
	logger := shard.GetLogger()
	executionManager := shard.GetExecutionManager()
	historyManager := shard.GetHistoryManager()
	historyCache := newHistoryCache(shard, logger)
	txProcessor := newTransferQueueProcessor(shard, visibilityMgr, matching, historyClient, historyCache)
	historyEngImpl := &historyEngineImpl{
		shard:            shard,
		metadataMgr:      metadataMgr,
		historyMgr:       historyManager,
		executionManager: executionManager,
		txProcessor:      txProcessor,
		tokenSerializer:  common.NewJSONTaskTokenSerializer(),
		hSerializer:      newJSONHistorySerializer(),
		historyCache:     historyCache,
		domainCache:      cache.NewDomainCache(metadataMgr, logger),
		logger: logger.WithFields(bark.Fields{
			tagWorkflowComponent: tagValueHistoryEngineComponent,
		}),
	}
	historyEngImpl.timerProcessor = newTimerQueueProcessor(historyEngImpl, executionManager, logger)
	return historyEngImpl
}

// Start will spin up all the components needed to start serving this shard.
// Make sure all the components are loaded lazily so start can return immediately.  This is important because
// ShardController calls start sequentially for all the shards for a given host during startup.
func (e *historyEngineImpl) Start() {
	logHistoryEngineStartingEvent(e.logger)
	defer logHistoryEngineStartedEvent(e.logger)

	e.txProcessor.Start()
	e.timerProcessor.Start()
}

// Stop the service.
func (e *historyEngineImpl) Stop() {
	logHistoryEngineShuttingDownEvent(e.logger)
	defer logHistoryEngineShutdownEvent(e.logger)

	e.txProcessor.Stop()
	e.timerProcessor.Stop()
}

// StartWorkflowExecution starts a workflow execution
func (e *historyEngineImpl) StartWorkflowExecution(startRequest *h.StartWorkflowExecutionRequest) (
	*workflow.StartWorkflowExecutionResponse, error) {
	domainID := startRequest.GetDomainUUID()
	request := startRequest.GetStartRequest()
	executionID := request.GetWorkflowId()
	// We generate a new workflow execution run_id on each StartWorkflowExecution call.  This generated run_id is
	// returned back to the caller as the response to StartWorkflowExecution.
	runID := uuid.New()
	workflowExecution := workflow.WorkflowExecution{
		WorkflowId: common.StringPtr(executionID),
		RunId:      common.StringPtr(runID),
	}

	// Generate first decision task event.
	taskList := request.GetTaskList().GetName()
	msBuilder := newMutableStateBuilder(e.logger)
	startedEvent := msBuilder.AddWorkflowExecutionStartedEvent(workflowExecution, request)
	if startedEvent == nil {
		return nil, &workflow.InternalServiceError{Message: "Failed to add workflow execution started event."}
	}

	_, di := msBuilder.AddDecisionTaskScheduledEvent()
	if di == nil {
		return nil, &workflow.InternalServiceError{Message: "Failed to add decision started event."}
	}

	// Serialize the history
	events, serializedError := msBuilder.hBuilder.Serialize()
	if serializedError != nil {
		logHistorySerializationErrorEvent(e.logger, serializedError, fmt.Sprintf(
			"History serialization error on start workflow.  WorkflowID: %v, RunID: %v", executionID, runID))
		return nil, serializedError
	}

	err1 := e.shard.AppendHistoryEvents(&persistence.AppendHistoryEventsRequest{
		DomainID:  domainID,
		Execution: workflowExecution,
		// It is ok to use 0 for TransactionID because RunID is unique so there are
		// no potential duplicates to override.
		TransactionID: 0,
		FirstEventID:  startedEvent.GetEventId(),
		Events:        events,
	})
	if err1 != nil {
		return nil, err1
	}

	_, err := e.shard.CreateWorkflowExecution(&persistence.CreateWorkflowExecutionRequest{
		RequestID:            request.GetRequestId(),
		DomainID:             domainID,
		Execution:            workflowExecution,
		TaskList:             request.GetTaskList().GetName(),
		WorkflowTypeName:     request.GetWorkflowType().GetName(),
		DecisionTimeoutValue: request.GetTaskStartToCloseTimeoutSeconds(),
		ExecutionContext:     nil,
		NextEventID:          msBuilder.GetNextEventID(),
		LastProcessedEvent:   emptyEventID,
		TransferTasks: []persistence.Task{&persistence.DecisionTask{
			DomainID: domainID, TaskList: taskList, ScheduleID: di.ScheduleID,
		}},
		DecisionScheduleID:          di.ScheduleID,
		DecisionStartedID:           di.StartedID,
		DecisionStartToCloseTimeout: di.DecisionTimeout,
	})

	if err != nil {
		switch t := err.(type) {
		case *workflow.WorkflowExecutionAlreadyStartedError:
			// We created the history events but failed to create workflow execution, so cleanup the history which could cause
			// us to leak history events which are never cleaned up.  Cleaning up the events is absolutely safe here as they
			// are always created for a unique run_id which is not visible beyond this call yet.
			// TODO: Handle error on deletion of execution history
			e.historyMgr.DeleteWorkflowExecutionHistory(&persistence.DeleteWorkflowExecutionHistoryRequest{
				DomainID:  domainID,
				Execution: workflowExecution,
			})

			if t.GetStartRequestId() == request.GetRequestId() {
				return &workflow.StartWorkflowExecutionResponse{
					RunId: t.RunId,
				}, nil
			}
		case *persistence.ShardOwnershipLostError:
			// We created the history events but failed to create workflow execution, so cleanup the history which could cause
			// us to leak history events which are never cleaned up. Cleaning up the events is absolutely safe here as they
			// are always created for a unique run_id which is not visible beyond this call yet.
			// TODO: Handle error on deletion of execution history
			e.historyMgr.DeleteWorkflowExecutionHistory(&persistence.DeleteWorkflowExecutionHistoryRequest{
				Execution: workflowExecution,
			})
		}

		logPersistantStoreErrorEvent(e.logger, tagValueStoreOperationCreateWorkflowExecution, err,
			fmt.Sprintf("{WorkflowID: %v, RunID: %v}", executionID, runID))
		return nil, err
	}

	return &workflow.StartWorkflowExecutionResponse{
		RunId: workflowExecution.RunId,
	}, nil
}

// GetWorkflowExecutionHistory retrieves the history for given workflow execution
func (e *historyEngineImpl) GetWorkflowExecutionHistory(
	getHistoryRequest *h.GetWorkflowExecutionHistoryRequest) (*workflow.GetWorkflowExecutionHistoryResponse, error) {
	domainID := getHistoryRequest.GetDomainUUID()
	request := getHistoryRequest.GetGetRequest()
	execution := workflow.WorkflowExecution{
		WorkflowId: common.StringPtr(request.GetExecution().GetWorkflowId()),
		RunId:      common.StringPtr(request.GetExecution().GetRunId()),
	}

	context, err0 := e.historyCache.getOrCreateWorkflowExecution(domainID, execution)
	if err0 != nil {
		return nil, err0
	}

	context.Lock()
	defer context.Unlock()
	msBuilder, err1 := context.loadWorkflowExecution()
	if err1 != nil {
		return nil, err1
	}

	executionHistory, err2 := e.getHistory(domainID, msBuilder)
	if err2 != nil {
		return nil, err2
	}

	result := workflow.NewGetWorkflowExecutionHistoryResponse()
	result.History = executionHistory

	return result, nil
}

func (e *historyEngineImpl) RecordDecisionTaskStarted(
	request *h.RecordDecisionTaskStartedRequest) (*h.RecordDecisionTaskStartedResponse, error) {
	domainID := request.GetDomainUUID()
	context, err0 := e.historyCache.getOrCreateWorkflowExecution(domainID, *request.WorkflowExecution)
	if err0 != nil {
		return nil, err0
	}

	context.Lock()
	defer context.Unlock()
	scheduleID := request.GetScheduleId()
	requestID := request.GetRequestId()

Update_History_Loop:
	for attempt := 0; attempt < conditionalRetryCount; attempt++ {
		msBuilder, err0 := context.loadWorkflowExecution()
		if err0 != nil {
			return nil, err0
		}

		// First check to see if cache needs to be refreshed as we could potentially have stale workflow execution in
		// some extreme cassandra failure cases.
		if scheduleID >= msBuilder.GetNextEventID() {
			// Reload workflow execution history
			context.clear()
			continue Update_History_Loop
		}

		// Check execution state to make sure task is in the list of outstanding tasks and it is not yet started.  If
		// task is not outstanding than it is most probably a duplicate and complete the task.
		di, isRunning := msBuilder.GetPendingDecision(scheduleID)

		if !msBuilder.isWorkflowExecutionRunning() || !isRunning {
			// Looks like DecisionTask already completed as a result of another call.
			// It is OK to drop the task at this point.
			logDuplicateTaskEvent(context.logger, persistence.TransferTaskTypeDecisionTask, request.GetTaskId(), requestID,
				scheduleID, emptyEventID, isRunning)

			return nil, &workflow.EntityNotExistsError{Message: "Decision task not found."}
		}

		if di.StartedID != emptyEventID {
			// If decision is started as part of the current request scope then return a positive response
			if di.RequestID == requestID {
				return e.createRecordDecisionTaskStartedResponse(domainID, msBuilder, di.StartedID), nil
			}

			// Looks like DecisionTask already started as a result of another call.
			// It is OK to drop the task at this point.
			logDuplicateTaskEvent(context.logger, persistence.TaskListTypeDecision, request.GetTaskId(), requestID,
				scheduleID, di.StartedID, isRunning)

			return nil, &workflow.EntityNotExistsError{Message: "Decision task already started."}
		}

		event := msBuilder.AddDecisionTaskStartedEvent(scheduleID, requestID, request.PollRequest)
		if event == nil {
			// Unable to add DecisionTaskStarted event to history
			return nil, &workflow.InternalServiceError{Message: "Unable to add DecisionTaskStarted event to history."}
		}

		// Start a timer for the decision task.
		timeOutTask := context.tBuilder.AddDecisionTimoutTask(scheduleID, di.DecisionTimeout)
		timerTasks := []persistence.Task{timeOutTask}
		defer e.timerProcessor.NotifyNewTimer(timeOutTask.GetTaskID())

		// Generate a transaction ID for appending events to history
		transactionID, err2 := e.shard.GetNextTransferTaskID()
		if err2 != nil {
			return nil, err2
		}

		// We apply the update to execution using optimistic concurrency.  If it fails due to a conflict than reload
		// the history and try the operation again.
		if err3 := context.updateWorkflowExecution(nil, timerTasks, transactionID); err3 != nil {
			if err3 == ErrConflict {
				continue Update_History_Loop
			}

			return nil, err3
		}

		return e.createRecordDecisionTaskStartedResponse(domainID, msBuilder, event.GetEventId()), nil
	}

	return nil, ErrMaxAttemptsExceeded
}

func (e *historyEngineImpl) RecordActivityTaskStarted(
	request *h.RecordActivityTaskStartedRequest) (*h.RecordActivityTaskStartedResponse, error) {
	domainID := request.GetDomainUUID()
	context, err0 := e.historyCache.getOrCreateWorkflowExecution(domainID, *request.WorkflowExecution)
	if err0 != nil {
		return nil, err0
	}

	context.Lock()
	defer context.Unlock()
	scheduleID := request.GetScheduleId()
	requestID := request.GetRequestId()

Update_History_Loop:
	for attempt := 0; attempt < conditionalRetryCount; attempt++ {
		msBuilder, err0 := context.loadWorkflowExecution()
		if err0 != nil {
			return nil, err0
		}

		// First check to see if cache needs to be refreshed as we could potentially have stale workflow execution in
		// some extreme cassandra failure cases.
		if scheduleID >= msBuilder.GetNextEventID() {
			// Reload workflow execution history
			context.clear()
			continue Update_History_Loop
		}

		// Check execution state to make sure task is in the list of outstanding tasks and it is not yet started.  If
		// task is not outstanding than it is most probably a duplicate and complete the task.
		ai, isRunning := msBuilder.GetActivityInfo(scheduleID)
		if !msBuilder.isWorkflowExecutionRunning() || !isRunning {
			// Looks like ActivityTask already completed as a result of another call.
			// It is OK to drop the task at this point.
			logDuplicateTaskEvent(context.logger, persistence.TransferTaskTypeActivityTask, request.GetTaskId(), requestID,
				scheduleID, emptyEventID, isRunning)

			return nil, &workflow.EntityNotExistsError{Message: "Activity task not found."}
		}

		scheduledEvent, exists := msBuilder.GetActivityScheduledEvent(scheduleID)
		if !exists {
			return nil, &workflow.InternalServiceError{Message: "Corrupted workflow execution state."}
		}

		if ai.StartedID != emptyEventID {
			// If activity is started as part of the current request scope then return a positive response
			if ai.RequestID == requestID {
				response := h.NewRecordActivityTaskStartedResponse()
				startedEvent, exists := msBuilder.GetActivityStartedEvent(scheduleID)
				if !exists {
					return nil, &workflow.InternalServiceError{Message: "Corrupted workflow execution state."}
				}
				response.ScheduledEvent = scheduledEvent
				response.StartedEvent = startedEvent
				return response, nil
			}

			// Looks like ActivityTask already started as a result of another call.
			// It is OK to drop the task at this point.
			logDuplicateTaskEvent(context.logger, persistence.TransferTaskTypeActivityTask, request.GetTaskId(), requestID,
				scheduleID, ai.StartedID, isRunning)

			return nil, &workflow.EntityNotExistsError{Message: "Activity task already started."}
		}

		startedEvent := msBuilder.AddActivityTaskStartedEvent(ai, scheduleID, requestID, request.PollRequest)
		if startedEvent == nil {
			// Unable to add ActivityTaskStarted event to history
			return nil, &workflow.InternalServiceError{Message: "Unable to add ActivityTaskStarted event to history."}
		}

		// Start a timer for the activity task.
		timerTasks := []persistence.Task{}
		start2CloseTimeoutTask, err := context.tBuilder.AddStartToCloseActivityTimeout(ai)
		if err != nil {
			return nil, err
		}
		timerTasks = append(timerTasks, start2CloseTimeoutTask)
		defer e.timerProcessor.NotifyNewTimer(start2CloseTimeoutTask.GetTaskID())

		start2HeartBeatTimeoutTask, err := context.tBuilder.AddHeartBeatActivityTimeout(ai)
		if err != nil {
			return nil, err
		}
		if start2HeartBeatTimeoutTask != nil {
			timerTasks = append(timerTasks, start2HeartBeatTimeoutTask)
			defer e.timerProcessor.NotifyNewTimer(start2HeartBeatTimeoutTask.GetTaskID())
		}

		// Generate a transaction ID for appending events to history
		transactionID, err2 := e.shard.GetNextTransferTaskID()
		if err2 != nil {
			return nil, err2
		}

		// We apply the update to execution using optimistic concurrency.  If it fails due to a conflict than reload
		// the history and try the operationi again.
		if err3 := context.updateWorkflowExecution(nil, timerTasks, transactionID); err3 != nil {
			if err3 == ErrConflict {
				continue Update_History_Loop
			}

			return nil, err3
		}

		response := h.NewRecordActivityTaskStartedResponse()
		response.ScheduledEvent = scheduledEvent
		response.StartedEvent = startedEvent
		return response, nil
	}

	return nil, ErrMaxAttemptsExceeded
}

// RespondDecisionTaskCompleted completes a decision task
func (e *historyEngineImpl) RespondDecisionTaskCompleted(req *h.RespondDecisionTaskCompletedRequest) error {
	domainID := req.GetDomainUUID()
	request := req.GetCompleteRequest()
	token, err0 := e.tokenSerializer.Deserialize(request.GetTaskToken())
	if err0 != nil {
		return &workflow.BadRequestError{Message: "Error deserializing task token."}
	}

	workflowExecution := workflow.WorkflowExecution{
		WorkflowId: common.StringPtr(token.WorkflowID),
		RunId:      common.StringPtr(token.RunID),
	}

	context, err0 := e.historyCache.getOrCreateWorkflowExecution(domainID, workflowExecution)
	if err0 != nil {
		return err0
	}

	context.Lock()
	defer context.Unlock()

Update_History_Loop:
	for attempt := 0; attempt < conditionalRetryCount; attempt++ {
		msBuilder, err1 := context.loadWorkflowExecution()
		if err1 != nil {
			return err1
		}

		scheduleID := token.ScheduleID
		// First check to see if cache needs to be refreshed as we could potentially have stale workflow execution in
		// some extreme cassandra failure cases.
		if scheduleID >= msBuilder.GetNextEventID() {
			// Reload workflow execution history
			context.clear()
			continue Update_History_Loop
		}

		di, isRunning := msBuilder.GetPendingDecision(scheduleID)
		if !msBuilder.isWorkflowExecutionRunning() || !isRunning || di.StartedID == emptyEventID {
			return &workflow.EntityNotExistsError{Message: "Decision task not found."}
		}

		startedID := di.StartedID
		completedEvent := msBuilder.AddDecisionTaskCompletedEvent(scheduleID, startedID, request)
		if completedEvent == nil {
			return &workflow.InternalServiceError{Message: "Unable to add DecisionTaskCompleted event to history."}
		}

		completedID := completedEvent.GetEventId()
		isComplete := false
		transferTasks := []persistence.Task{}
		timerTasks := []persistence.Task{}

	Process_Decision_Loop:
		for _, d := range request.Decisions {
			switch d.GetDecisionType() {
			case workflow.DecisionType_ScheduleActivityTask:
				targetDomainID := domainID
				attributes := d.GetScheduleActivityTaskDecisionAttributes()
				// First check if we need to use a different target domain to schedule activity
				if attributes.IsSetDomain() {
					// TODO: Error handling for ActivitySchedule failed when domain lookup fails
					info, _, err := e.domainCache.GetDomain(attributes.GetDomain())
					if err != nil {
						return &workflow.InternalServiceError{Message: "Unable to schedule activity across domain."}
					}
					targetDomainID = info.ID
				}
				// TODO: We cannot fail the decision.  Append ActivityTaskScheduledFailed and continue processing
				if attributes.GetStartToCloseTimeoutSeconds() <= 0 {
					return &workflow.BadRequestError{Message: "Missing StartToCloseTimeoutSeconds in the activity scheduling parameters."}
				}
				if attributes.GetScheduleToStartTimeoutSeconds() <= 0 {
					return &workflow.BadRequestError{Message: "Missing ScheduleToStartTimeoutSeconds in the activity scheduling parameters."}
				}
				if attributes.GetScheduleToCloseTimeoutSeconds() <= 0 {
					return &workflow.BadRequestError{Message: "Missing ScheduleToCloseTimeoutSeconds in the activity scheduling parameters."}
				}
				if attributes.GetHeartbeatTimeoutSeconds() < 0 {
					// Sanity check on server. HeartBeat of Zero is allowed.
					return &workflow.BadRequestError{Message: "Invalid HeartbeatTimeoutSeconds value in the activity scheduling parameters."}
				}

				scheduleEvent, ai := msBuilder.AddActivityTaskScheduledEvent(completedID, attributes)
				transferTasks = append(transferTasks, &persistence.ActivityTask{
					DomainID:   targetDomainID,
					TaskList:   attributes.GetTaskList().GetName(),
					ScheduleID: scheduleEvent.GetEventId(),
				})

				// Create activity timeouts.
				Schedule2StartTimeoutTask := context.tBuilder.AddScheduleToStartActivityTimeout(ai)
				timerTasks = append(timerTasks, Schedule2StartTimeoutTask)
				defer e.timerProcessor.NotifyNewTimer(Schedule2StartTimeoutTask.GetTaskID())

				Schedule2CloseTimeoutTask, err := context.tBuilder.AddScheduleToCloseActivityTimeout(ai)
				if err != nil {
					return err
				}
				timerTasks = append(timerTasks, Schedule2CloseTimeoutTask)
				defer e.timerProcessor.NotifyNewTimer(Schedule2CloseTimeoutTask.GetTaskID())

			case workflow.DecisionType_CompleteWorkflowExecution:
				if isComplete || msBuilder.hasPendingTasks() {
					msBuilder.AddCompleteWorkflowExecutionFailedEvent(completedID,
						workflow.WorkflowCompleteFailedCause_UNHANDLED_DECISION)
					continue Process_Decision_Loop
				}
				attributes := d.GetCompleteWorkflowExecutionDecisionAttributes()
				msBuilder.AddCompletedWorkflowEvent(completedID, attributes)
				isComplete = true
			case workflow.DecisionType_FailWorkflowExecution:
				if isComplete || msBuilder.hasPendingTasks() {
					msBuilder.AddCompleteWorkflowExecutionFailedEvent(completedID,
						workflow.WorkflowCompleteFailedCause_UNHANDLED_DECISION)
					continue Process_Decision_Loop
				}
				attributes := d.GetFailWorkflowExecutionDecisionAttributes()
				msBuilder.AddFailWorkflowEvent(completedID, attributes)
				isComplete = true
			case workflow.DecisionType_CancelWorkflowExecution:
				if isComplete {
					msBuilder.AddCompleteWorkflowExecutionFailedEvent(completedID,
						workflow.WorkflowCompleteFailedCause_UNHANDLED_DECISION)
					continue Process_Decision_Loop
				}
				attributes := d.GetCancelWorkflowExecutionDecisionAttributes()
				msBuilder.AddWorkflowExecutionCanceledEvent(
					completedID, attributes.GetDetails(), request.GetIdentity())
				isComplete = true
			case workflow.DecisionType_StartTimer:
				attributes := d.GetStartTimerDecisionAttributes()
				_, ti := msBuilder.AddTimerStartedEvent(completedID, attributes)
				nextTimerTask := context.tBuilder.AddUserTimer(ti, msBuilder)
				if nextTimerTask != nil {
					timerTasks = append(timerTasks, nextTimerTask)
					defer e.timerProcessor.NotifyNewTimer(nextTimerTask.GetTaskID())
				}
			case workflow.DecisionType_RequestCancelActivityTask:
				attributes := d.GetRequestCancelActivityTaskDecisionAttributes()
				activityID := attributes.GetActivityId()
				actCancelReqEvent, ai, isRunning := msBuilder.AddActivityTaskCancelRequestedEvent(completedID, activityID,
					request.GetIdentity())
				if !isRunning {
					msBuilder.AddRequestCancelActivityTaskFailedEvent(completedID, activityID,
						activityCancelationMsgActivityIDUnknown)
					continue Process_Decision_Loop
				}

				if ai.StartedID == emptyEventID {
					// We haven't started the activity yet, we can cancel the activity right away.
					msBuilder.AddActivityTaskCanceledEvent(ai.ScheduleID, ai.StartedID, actCancelReqEvent.GetEventId(),
						[]byte(activityCancelationMsgActivityNotStarted), request.GetIdentity())
				}

			case workflow.DecisionType_CancelTimer:
				attributes := d.GetCancelTimerDecisionAttributes()
				if msBuilder.AddTimerCanceledEvent(completedID, attributes, request.GetIdentity()) == nil {
					msBuilder.AddCancelTimerFailedEvent(completedID, attributes, request.GetIdentity())
				}

			case workflow.DecisionType_RecordMarker:
				msBuilder.AddRecordMarkerEvent(completedID, d.GetRecordMarkerDecisionAttributes())

			case workflow.DecisionType_RequestCancelExternalWorkflowExecution:
				attributes := d.GetRequestCancelExternalWorkflowExecutionDecisionAttributes()
				wfCancelReqEvent := msBuilder.AddRequestCancelExternalWorkflowExecutionInitiatedEvent(completedID, attributes.GetDomain(),
					attributes.GetWorkflowId(), attributes.GetRunId(), request.GetIdentity())
				transferTasks = append(transferTasks, &persistence.CancelExecutionTask{
					TargetDomainID:   attributes.GetDomain(),
					TargetWorkflowID: attributes.GetWorkflowId(),
					TargetRunID:      attributes.GetRunId(),
					ScheduleID:       wfCancelReqEvent.GetEventId(),
				})

			default:
				return &workflow.BadRequestError{Message: fmt.Sprintf("Unknown decision type: %v", d.GetDecisionType())}
			}
		}

		// Schedule another decision task if new events came in during this decision
		if (completedID - startedID) > 1 {
			newDecisionEvent, _ := msBuilder.AddDecisionTaskScheduledEvent()
			transferTasks = append(transferTasks, &persistence.DecisionTask{
				TaskList:   newDecisionEvent.GetDecisionTaskScheduledEventAttributes().GetTaskList().GetName(),
				ScheduleID: newDecisionEvent.GetEventId(),
			})
		}

		if isComplete {
			// Generate a transfer task to delete workflow execution
			transferTasks = append(transferTasks, &persistence.DeleteExecutionTask{})
		}

		// Generate a transaction ID for appending events to history
		transactionID, err3 := e.shard.GetNextTransferTaskID()
		if err3 != nil {
			return err3
		}

		// We apply the update to execution using optimistic concurrency.  If it fails due to a conflict then reload
		// the history and try the operation again.
		if err := context.updateWorkflowExecutionWithContext(request.GetExecutionContext(), transferTasks, timerTasks,
			transactionID); err != nil {
			if err == ErrConflict {
				continue Update_History_Loop
			}

			return err
		}

		return nil
	}

	return ErrMaxAttemptsExceeded
}

// RespondActivityTaskCompleted completes an activity task.
func (e *historyEngineImpl) RespondActivityTaskCompleted(req *h.RespondActivityTaskCompletedRequest) error {
	domainID := req.GetDomainUUID()
	request := req.GetCompleteRequest()
	token, err0 := e.tokenSerializer.Deserialize(request.GetTaskToken())
	if err0 != nil {
		return &workflow.BadRequestError{Message: "Error deserializing task token."}
	}

	workflowExecution := workflow.WorkflowExecution{
		WorkflowId: common.StringPtr(token.WorkflowID),
		RunId:      common.StringPtr(token.RunID),
	}

	context, err0 := e.historyCache.getOrCreateWorkflowExecution(domainID, workflowExecution)
	if err0 != nil {
		return err0
	}

	context.Lock()
	defer context.Unlock()

Update_History_Loop:
	for attempt := 0; attempt < conditionalRetryCount; attempt++ {
		msBuilder, err1 := context.loadWorkflowExecution()
		if err1 != nil {
			return err1
		}

		scheduleID := token.ScheduleID

		// First check to see if cache needs to be refreshed as we could potentially have stale workflow execution in
		// some extreme cassandra failure cases.
		if scheduleID >= msBuilder.GetNextEventID() {
			// Reload workflow execution history
			context.clear()
			continue Update_History_Loop
		}

		ai, isRunning := msBuilder.GetActivityInfo(scheduleID)
		if !msBuilder.isWorkflowExecutionRunning() || !isRunning || ai.StartedID == emptyEventID {
			return &workflow.EntityNotExistsError{Message: "Activity task not found."}
		}

		startedID := ai.StartedID
		if msBuilder.AddActivityTaskCompletedEvent(scheduleID, startedID, request) == nil {
			// Unable to add ActivityTaskCompleted event to history
			return &workflow.InternalServiceError{Message: "Unable to add ActivityTaskCompleted event to history."}
		}

		var transferTasks []persistence.Task
		if !msBuilder.HasPendingDecisionTask() {
			newDecisionEvent, _ := msBuilder.AddDecisionTaskScheduledEvent()
			transferTasks = []persistence.Task{&persistence.DecisionTask{
				DomainID:   domainID,
				TaskList:   newDecisionEvent.GetDecisionTaskScheduledEventAttributes().GetTaskList().GetName(),
				ScheduleID: newDecisionEvent.GetEventId(),
			}}
		}

		// Generate a transaction ID for appending events to history
		transactionID, err2 := e.shard.GetNextTransferTaskID()
		if err2 != nil {
			return err2
		}

		// We apply the update to execution using optimistic concurrency.  If it fails due to a conflict than reload
		// the history and try the operation again.
		if err := context.updateWorkflowExecution(transferTasks, nil, transactionID); err != nil {
			if err == ErrConflict {
				continue Update_History_Loop
			}

			return err
		}

		return nil
	}

	return ErrMaxAttemptsExceeded
}

// RespondActivityTaskFailed completes an activity task failure.
func (e *historyEngineImpl) RespondActivityTaskFailed(req *h.RespondActivityTaskFailedRequest) error {
	domainID := req.GetDomainUUID()
	request := req.GetFailedRequest()
	token, err0 := e.tokenSerializer.Deserialize(request.GetTaskToken())
	if err0 != nil {
		return &workflow.BadRequestError{Message: "Error deserializing task token."}
	}

	workflowExecution := workflow.WorkflowExecution{
		WorkflowId: common.StringPtr(token.WorkflowID),
		RunId:      common.StringPtr(token.RunID),
	}

	context, err0 := e.historyCache.getOrCreateWorkflowExecution(domainID, workflowExecution)
	if err0 != nil {
		return err0
	}

	context.Lock()
	defer context.Unlock()

Update_History_Loop:
	for attempt := 0; attempt < conditionalRetryCount; attempt++ {
		msBuilder, err1 := context.loadWorkflowExecution()
		if err1 != nil {
			return err1
		}

		scheduleID := token.ScheduleID

		// First check to see if cache needs to be refreshed as we could potentially have stale workflow execution in
		// some extreme cassandra failure cases.
		if scheduleID >= msBuilder.GetNextEventID() {
			// Reload workflow execution history
			context.clear()
			continue Update_History_Loop
		}

		ai, isRunning := msBuilder.GetActivityInfo(scheduleID)
		if !msBuilder.isWorkflowExecutionRunning() || !isRunning || ai.StartedID == emptyEventID {
			return &workflow.EntityNotExistsError{Message: "Activity task not found."}
		}

		startedID := ai.StartedID
		if msBuilder.AddActivityTaskFailedEvent(scheduleID, startedID, request) == nil {
			// Unable to add ActivityTaskFailed event to history
			return &workflow.InternalServiceError{Message: "Unable to add ActivityTaskFailed event to history."}
		}

		var transferTasks []persistence.Task
		if !msBuilder.HasPendingDecisionTask() {
			newDecisionEvent, _ := msBuilder.AddDecisionTaskScheduledEvent()
			transferTasks = []persistence.Task{&persistence.DecisionTask{
				DomainID:   domainID,
				TaskList:   newDecisionEvent.GetDecisionTaskScheduledEventAttributes().GetTaskList().GetName(),
				ScheduleID: newDecisionEvent.GetEventId(),
			}}
		}

		// Generate a transaction ID for appending events to history
		transactionID, err3 := e.shard.GetNextTransferTaskID()
		if err3 != nil {
			return err3
		}

		// We apply the update to execution using optimistic concurrency.  If it fails due to a conflict than reload
		// the history and try the operation again.
		if err := context.updateWorkflowExecution(transferTasks, nil, transactionID); err != nil {
			if err == ErrConflict {
				continue Update_History_Loop
			}

			return err
		}

		return nil
	}

	return ErrMaxAttemptsExceeded
}

// RespondActivityTaskCanceled completes an activity task failure.
func (e *historyEngineImpl) RespondActivityTaskCanceled(req *h.RespondActivityTaskCanceledRequest) error {
	domainID := req.GetDomainUUID()
	request := req.GetCancelRequest()
	token, err0 := e.tokenSerializer.Deserialize(request.GetTaskToken())
	if err0 != nil {
		return &workflow.BadRequestError{Message: "Error deserializing task token."}
	}

	workflowExecution := workflow.WorkflowExecution{
		WorkflowId: common.StringPtr(token.WorkflowID),
		RunId:      common.StringPtr(token.RunID),
	}

	context, err0 := e.historyCache.getOrCreateWorkflowExecution(domainID, workflowExecution)
	if err0 != nil {
		return err0
	}

	context.Lock()
	defer context.Unlock()

Update_History_Loop:
	for attempt := 0; attempt < conditionalRetryCount; attempt++ {
		msBuilder, err1 := context.loadWorkflowExecution()
		if err1 != nil {
			return err1
		}

		scheduleID := token.ScheduleID
		// First check to see if cache needs to be refreshed as we could potentially have stale workflow execution in
		// some extreme cassandra failure cases.
		if scheduleID >= msBuilder.GetNextEventID() {
			// Reload workflow execution history
			context.clear()
			continue Update_History_Loop
		}

		// Check execution state to make sure task is in the list of outstanding tasks and it is not yet started.  If
		// task is not outstanding than it is most probably a duplicate and complete the task.
		ai, isRunning := msBuilder.GetActivityInfo(scheduleID)
		if !msBuilder.isWorkflowExecutionRunning() || !isRunning || ai.StartedID == emptyEventID {
			return &workflow.EntityNotExistsError{Message: "Activity task not found."}
		}

		if msBuilder.AddActivityTaskCanceledEvent(scheduleID, ai.StartedID, ai.CancelRequestID, request.GetDetails(),
			request.GetIdentity()) == nil {
			// Unable to add ActivityTaskCanceled event to history
			return &workflow.InternalServiceError{Message: "Unable to add ActivityTaskCanceled event to history."}
		}

		var transferTasks []persistence.Task
		if !msBuilder.HasPendingDecisionTask() {
			newDecisionEvent, _ := msBuilder.AddDecisionTaskScheduledEvent()
			transferTasks = []persistence.Task{&persistence.DecisionTask{
				DomainID:   domainID,
				TaskList:   newDecisionEvent.GetDecisionTaskScheduledEventAttributes().GetTaskList().GetName(),
				ScheduleID: newDecisionEvent.GetEventId(),
			}}
		}

		// Generate a transaction ID for appending events to history
		transactionID, err3 := e.shard.GetNextTransferTaskID()
		if err3 != nil {
			return err3
		}

		// We apply the update to execution using optimistic concurrency.  If it fails due to a conflict than reload
		// the history and try the operation again.
		if err := context.updateWorkflowExecution(transferTasks, nil, transactionID); err != nil {
			if err == ErrConflict {
				continue Update_History_Loop
			}

			return err
		}

		return nil
	}

	return ErrMaxAttemptsExceeded
}

// RecordActivityTaskHeartbeat records an hearbeat for a task.
// This method can be used for two purposes.
// - For reporting liveness of the activity.
// - For reporting progress of the activity, this can be done even if the liveness is not configured.
func (e *historyEngineImpl) RecordActivityTaskHeartbeat(
	req *h.RecordActivityTaskHeartbeatRequest) (*workflow.RecordActivityTaskHeartbeatResponse, error) {
	domainID := req.GetDomainUUID()
	request := req.GetHeartbeatRequest()
	token, err0 := e.tokenSerializer.Deserialize(request.GetTaskToken())
	if err0 != nil {
		return nil, &workflow.BadRequestError{Message: "Error deserializing task token."}
	}

	workflowExecution := workflow.WorkflowExecution{
		WorkflowId: common.StringPtr(token.WorkflowID),
		RunId:      common.StringPtr(token.RunID),
	}

	context, err0 := e.historyCache.getOrCreateWorkflowExecution(domainID, workflowExecution)
	if err0 != nil {
		return nil, err0
	}

	context.Lock()
	defer context.Unlock()

Update_History_Loop:
	for attempt := 0; attempt < conditionalRetryCount; attempt++ {
		msBuilder, err1 := context.loadWorkflowExecution()
		if err1 != nil {
			return nil, err1
		}

		scheduleID := token.ScheduleID
		// First check to see if cache needs to be refreshed as we could potentially have stale workflow execution in
		// some extreme cassandra failure cases.
		if scheduleID >= msBuilder.GetNextEventID() {
			// Reload workflow execution history
			context.clear()
			continue Update_History_Loop
		}

		ai, isRunning := msBuilder.GetActivityInfo(scheduleID)
		if !msBuilder.isWorkflowExecutionRunning() || !isRunning || ai.StartedID == emptyEventID {
			e.logger.Debugf("Activity HeartBeat: scheduleEventID: %v, ActivityInfo: %+v, Exist: %v",
				scheduleID, ai, isRunning)
			return nil, &workflow.EntityNotExistsError{Message: "Activity task not found."}
		}

		cancelRequested := ai.CancelRequested

		var timerTasks []persistence.Task
		var transferTasks []persistence.Task

		e.logger.Debugf("Activity HeartBeat: scheduleEventID: %v, ActivityInfo: %+v, CancelRequested: %v",
			scheduleID, ai, cancelRequested)

		// Re-schedule next heartbeat.
		start2HeartBeatTimeoutTask, _ := context.tBuilder.AddHeartBeatActivityTimeout(ai)
		if start2HeartBeatTimeoutTask != nil {
			timerTasks = append(timerTasks, start2HeartBeatTimeoutTask)
			defer e.timerProcessor.NotifyNewTimer(start2HeartBeatTimeoutTask.GetTaskID())
		}

		// Save progress reported.
		msBuilder.updateActivityProgress(ai, request.GetDetails())

		// Generate a transaction ID for appending events to history
		transactionID, err2 := e.shard.GetNextTransferTaskID()
		if err2 != nil {
			return nil, err2
		}

		// We apply the update to execution using optimistic concurrency.  If it fails due to a conflict than reload
		// the history and try the operation again.
		if err := context.updateWorkflowExecution(transferTasks, timerTasks, transactionID); err != nil {
			if err == ErrConflict {
				continue Update_History_Loop
			}

			return nil, err
		}

		return &workflow.RecordActivityTaskHeartbeatResponse{CancelRequested: common.BoolPtr(cancelRequested)}, nil
	}

	return &workflow.RecordActivityTaskHeartbeatResponse{}, ErrMaxAttemptsExceeded
}

<<<<<<< HEAD
func (e *historyEngineImpl) RequestCancelWorkflowExecution(
	req *h.RequestCancelWorkflowExecutionRequest) error {
	domainID := req.GetDomainUUID()
	request := req.GetCancelRequest()

	workflowExecution := workflow.WorkflowExecution{
		WorkflowId: common.StringPtr(request.GetWorkflowId()),
		RunId:      common.StringPtr(request.GetRunId()),
	}

	context, err := e.historyCache.getOrCreateWorkflowExecution(domainID, workflowExecution)
	if err != nil {
		return err
	}

	context.Lock()
	defer context.Unlock()

Update_History_Loop:
	for attempt := 0; attempt < conditionalRetryCount; attempt++ {
		msBuilder, err := context.loadWorkflowExecution()
		if err != nil {
			return err
		}

		if msBuilder.executionInfo.State != persistence.WorkflowStateCreated &&
			msBuilder.executionInfo.State != persistence.WorkflowStateRunning {
			return &workflow.EntityNotExistsError{Message: "Workflow not found."}
		}

		msBuilder.AddWorkflowExecutionCancelRequestedEvent("", request.GetWorkflowId(), request.GetRunId(), request.GetIdentity())

		var transferTasks []persistence.Task
		if !msBuilder.HasPendingDecisionTask() {
			newDecisionEvent, _ := msBuilder.AddDecisionTaskScheduledEvent()
			transferTasks = []persistence.Task{&persistence.DecisionTask{
				DomainID: domainID,
				TaskList:   newDecisionEvent.GetDecisionTaskScheduledEventAttributes().GetTaskList().GetName(),
				ScheduleID: newDecisionEvent.GetEventId(),
			}}
		}

		// Generate a transaction ID for appending events to history
		transactionID, err := e.shard.GetNextTransferTaskID()
		if err != nil {
			return err
		}

		// We apply the update to execution using optimistic concurrency.  If it fails due to a conflict than reload
		// the history and try the operation again.
		if err := context.updateWorkflowExecution(transferTasks, nil, transactionID); err != nil {
			if err == ErrConflict {
				continue Update_History_Loop
			}
			return err
		}
		return nil
	}
	return ErrMaxAttemptsExceeded
=======
func (e *historyEngineImpl) SignalWorkflowExecution(signalRequest *h.SignalWorkflowExecutionRequest) error {
	domainID := signalRequest.GetDomainUUID()
	request := signalRequest.GetSignalRequest()
	execution := workflow.WorkflowExecution{
		WorkflowId: common.StringPtr(request.GetWorkflowExecution().GetWorkflowId()),
		RunId:      common.StringPtr(request.GetWorkflowExecution().GetRunId()),
	}

	return e.updateWorkflowExecution(domainID, execution, false, true,
		func(msBuilder *mutableStateBuilder) error {
			if !msBuilder.isWorkflowExecutionRunning() {
				return &workflow.EntityNotExistsError{Message: "Workflow execution already completed."}
			}

			if msBuilder.AddWorkflowExecutionSignaled(request) == nil {
				return &workflow.InternalServiceError{Message: "Unable to signal workflow execution."}
			}

			return nil
		})
>>>>>>> 053f9649
}

func (e *historyEngineImpl) TerminateWorkflowExecution(terminateRequest *h.TerminateWorkflowExecutionRequest) error {
	domainID := terminateRequest.GetDomainUUID()
	request := terminateRequest.GetTerminateRequest()
	execution := workflow.WorkflowExecution{
		WorkflowId: common.StringPtr(request.GetWorkflowExecution().GetWorkflowId()),
		RunId:      common.StringPtr(request.GetWorkflowExecution().GetRunId()),
	}

	return e.updateWorkflowExecution(domainID, execution, true, false,
		func(msBuilder *mutableStateBuilder) error {
			if !msBuilder.isWorkflowExecutionRunning() {
				return &workflow.EntityNotExistsError{Message: "Workflow execution already completed."}
			}

			if msBuilder.AddWorkflowExecutionTerminatedEvent(request) == nil {
				return &workflow.InternalServiceError{Message: "Unable to terminate workflow execution."}
			}

			return nil
		})
}

func (e *historyEngineImpl) updateWorkflowExecution(domainID string, execution workflow.WorkflowExecution,
	createDeletionTask, createDecisionTask bool,
	action func(builder *mutableStateBuilder) error) error {

	context, err0 := e.historyCache.getOrCreateWorkflowExecution(domainID, execution)
	if err0 != nil {
		return err0
	}

	context.Lock()
	defer context.Unlock()

Update_History_Loop:
	for attempt := 0; attempt < conditionalRetryCount; attempt++ {
		msBuilder, err1 := context.loadWorkflowExecution()
		if err1 != nil {
			return err1
		}

		var transferTasks []persistence.Task
		if err := action(msBuilder); err != nil {
			return err
		}

		if createDeletionTask {
			// Create a transfer task to delete workflow execution
			transferTasks = append(transferTasks, &persistence.DeleteExecutionTask{})
		}

		if createDecisionTask {
			// Create a transfer task to schedule a decision task
			if !msBuilder.HasPendingDecisionTask() {
				newDecisionEvent, _ := msBuilder.AddDecisionTaskScheduledEvent()
				transferTasks = append(transferTasks, &persistence.DecisionTask{
					DomainID:   domainID,
					TaskList:   newDecisionEvent.GetDecisionTaskScheduledEventAttributes().GetTaskList().GetName(),
					ScheduleID: newDecisionEvent.GetEventId(),
				})
			}
		}

		// Generate a transaction ID for appending events to history
		transactionID, err2 := e.shard.GetNextTransferTaskID()
		if err2 != nil {
			return err2
		}

		// We apply the update to execution using optimistic concurrency.  If it fails due to a conflict then reload
		// the history and try the operation again.
		if err := context.updateWorkflowExecution(transferTasks, nil, transactionID); err != nil {
			if err == ErrConflict {
				continue Update_History_Loop
			}
			return err
		}
		return nil
	}
	return ErrMaxAttemptsExceeded
}

func (e *historyEngineImpl) createRecordDecisionTaskStartedResponse(domainID string, msBuilder *mutableStateBuilder,
	startedEventID int64) *h.RecordDecisionTaskStartedResponse {
	executionHistory, _ := e.getHistory(domainID, msBuilder)
	response := h.NewRecordDecisionTaskStartedResponse()
	response.WorkflowType = msBuilder.getWorkflowType()
	if msBuilder.previousDecisionStartedEvent() != emptyEventID {
		response.PreviousStartedEventId = common.Int64Ptr(msBuilder.previousDecisionStartedEvent())
	}
	response.StartedEventId = common.Int64Ptr(startedEventID)
	response.History = executionHistory

	return response
}

func (e *historyEngineImpl) getHistory(domainID string, msBuilder *mutableStateBuilder) (*workflow.History, error) {
	execution := workflow.WorkflowExecution{
		WorkflowId: common.StringPtr(msBuilder.executionInfo.WorkflowID),
		RunId:      common.StringPtr(msBuilder.executionInfo.RunID),
	}
	nextPageToken := []byte{}
	historyEvents := []*workflow.HistoryEvent{}
Pagination_Loop:
	for {
		response, err := e.historyMgr.GetWorkflowExecutionHistory(&persistence.GetWorkflowExecutionHistoryRequest{
			DomainID:      domainID,
			Execution:     execution,
			NextEventID:   msBuilder.GetNextEventID(),
			PageSize:      100,
			NextPageToken: nextPageToken,
		})

		if err != nil {
			return nil, err
		}

		for _, data := range response.Events {
			events, _ := e.hSerializer.Deserialize(data)
			historyEvents = append(historyEvents, events...)
		}

		if len(response.NextPageToken) == 0 {
			break Pagination_Loop
		}

		nextPageToken = response.NextPageToken
	}

	executionHistory := workflow.NewHistory()
	executionHistory.Events = historyEvents
	return executionHistory, nil
}<|MERGE_RESOLUTION|>--- conflicted
+++ resolved
@@ -990,7 +990,6 @@
 	return &workflow.RecordActivityTaskHeartbeatResponse{}, ErrMaxAttemptsExceeded
 }
 
-<<<<<<< HEAD
 func (e *historyEngineImpl) RequestCancelWorkflowExecution(
 	req *h.RequestCancelWorkflowExecutionRequest) error {
 	domainID := req.GetDomainUUID()
@@ -1027,7 +1026,7 @@
 		if !msBuilder.HasPendingDecisionTask() {
 			newDecisionEvent, _ := msBuilder.AddDecisionTaskScheduledEvent()
 			transferTasks = []persistence.Task{&persistence.DecisionTask{
-				DomainID: domainID,
+				DomainID:   domainID,
 				TaskList:   newDecisionEvent.GetDecisionTaskScheduledEventAttributes().GetTaskList().GetName(),
 				ScheduleID: newDecisionEvent.GetEventId(),
 			}}
@@ -1050,7 +1049,8 @@
 		return nil
 	}
 	return ErrMaxAttemptsExceeded
-=======
+}
+
 func (e *historyEngineImpl) SignalWorkflowExecution(signalRequest *h.SignalWorkflowExecutionRequest) error {
 	domainID := signalRequest.GetDomainUUID()
 	request := signalRequest.GetSignalRequest()
@@ -1071,7 +1071,6 @@
 
 			return nil
 		})
->>>>>>> 053f9649
 }
 
 func (e *historyEngineImpl) TerminateWorkflowExecution(terminateRequest *h.TerminateWorkflowExecutionRequest) error {
