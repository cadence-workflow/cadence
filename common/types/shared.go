--- conflicted
+++ resolved
@@ -364,13 +364,8 @@
 type ActivityTaskStartedEventAttributes struct {
 	ScheduledEventID   *int64  `json:"scheduledEventId,omitempty"`
 	Identity           string  `json:"identity,omitempty"`
-<<<<<<< HEAD
-	RequestID          *string `json:"requestId,omitempty"`
+	RequestID          string  `json:"requestId,omitempty"`
 	Attempt            int32   `json:"attempt,omitempty"`
-=======
-	RequestID          string  `json:"requestId,omitempty"`
-	Attempt            *int32  `json:"attempt,omitempty"`
->>>>>>> a9e9451a
 	LastFailureReason  *string `json:"lastFailureReason,omitempty"`
 	LastFailureDetails []byte  `json:"lastFailureDetails,omitempty"`
 }
@@ -8676,10 +8671,10 @@
 
 // TimerCanceledEventAttributes is an internal type (TBD...)
 type TimerCanceledEventAttributes struct {
-	TimerID                      string  `json:"timerId,omitempty"`
-	StartedEventID               *int64  `json:"startedEventId,omitempty"`
-	DecisionTaskCompletedEventID *int64  `json:"decisionTaskCompletedEventId,omitempty"`
-	Identity                     string  `json:"identity,omitempty"`
+	TimerID                      string `json:"timerId,omitempty"`
+	StartedEventID               *int64 `json:"startedEventId,omitempty"`
+	DecisionTaskCompletedEventID *int64 `json:"decisionTaskCompletedEventId,omitempty"`
+	Identity                     string `json:"identity,omitempty"`
 }
 
 // GetTimerID is an internal getter (TBD...)
