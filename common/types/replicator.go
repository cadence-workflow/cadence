// Copyright (c) 2017-2020 Uber Technologies Inc.
//
// Permission is hereby granted, free of charge, to any person obtaining a copy
// of this software and associated documentation files (the "Software"), to deal
// in the Software without restriction, including without limitation the rights
// to use, copy, modify, merge, publish, distribute, sublicense, and/or sell
// copies of the Software, and to permit persons to whom the Software is
// furnished to do so, subject to the following conditions:
//
// The above copyright notice and this permission notice shall be included in all
// copies or substantial portions of the Software.
//
// THE SOFTWARE IS PROVIDED "AS IS", WITHOUT WARRANTY OF ANY KIND, EXPRESS OR
// IMPLIED, INCLUDING BUT NOT LIMITED TO THE WARRANTIES OF MERCHANTABILITY,
// FITNESS FOR A PARTICULAR PURPOSE AND NONINFRINGEMENT. IN NO EVENT SHALL THE
// AUTHORS OR COPYRIGHT HOLDERS BE LIABLE FOR ANY CLAIM, DAMAGES OR OTHER
// LIABILITY, WHETHER IN AN ACTION OF CONTRACT, TORT OR OTHERWISE, ARISING FROM,
// OUT OF OR IN CONNECTION WITH THE SOFTWARE OR THE USE OR OTHER DEALINGS IN THE
// SOFTWARE.

package types

import (
	"fmt"
	"strconv"
	"strings"
)

// DLQType is an internal type (TBD...)
type DLQType int32

// Ptr is a helper function for getting pointer value
func (e DLQType) Ptr() *DLQType {
	return &e
}

// String returns a readable string representation of DLQType.
func (e DLQType) String() string {
	w := int32(e)
	switch w {
	case 0:
		return "Replication"
	case 1:
		return "Domain"
	}
	return fmt.Sprintf("DLQType(%d)", w)
}

// UnmarshalText parses enum value from string representation
func (e *DLQType) UnmarshalText(value []byte) error {
	switch s := strings.ToUpper(string(value)); s {
	case "REPLICATION":
		*e = DLQTypeReplication
		return nil
	case "DOMAIN":
		*e = DLQTypeDomain
		return nil
	default:
		val, err := strconv.ParseInt(s, 10, 32)
		if err != nil {
			return fmt.Errorf("unknown enum value %q for %q: %v", s, "DLQType", err)
		}
		*e = DLQType(val)
		return nil
	}
}

// MarshalText encodes DLQType to text.
func (e DLQType) MarshalText() ([]byte, error) {
	return []byte(e.String()), nil
}

const (
	// DLQTypeReplication is an option for DLQType
	DLQTypeReplication DLQType = iota
	// DLQTypeDomain is an option for DLQType
	DLQTypeDomain
)

// DomainOperation is an internal type (TBD...)
type DomainOperation int32

// Ptr is a helper function for getting pointer value
func (e DomainOperation) Ptr() *DomainOperation {
	return &e
}

// String returns a readable string representation of DomainOperation.
func (e DomainOperation) String() string {
	w := int32(e)
	switch w {
	case 0:
		return "Create"
	case 1:
		return "Update"
	}
	return fmt.Sprintf("DomainOperation(%d)", w)
}

// UnmarshalText parses enum value from string representation
func (e *DomainOperation) UnmarshalText(value []byte) error {
	switch s := strings.ToUpper(string(value)); s {
	case "CREATE":
		*e = DomainOperationCreate
		return nil
	case "UPDATE":
		*e = DomainOperationUpdate
		return nil
	default:
		val, err := strconv.ParseInt(s, 10, 32)
		if err != nil {
			return fmt.Errorf("unknown enum value %q for %q: %v", s, "DomainOperation", err)
		}
		*e = DomainOperation(val)
		return nil
	}
}

// MarshalText encodes DomainOperation to text.
func (e DomainOperation) MarshalText() ([]byte, error) {
	return []byte(e.String()), nil
}

const (
	// DomainOperationCreate is an option for DomainOperation
	DomainOperationCreate DomainOperation = iota
	// DomainOperationUpdate is an option for DomainOperation
	DomainOperationUpdate
)

// DomainTaskAttributes is an internal type (TBD...)
type DomainTaskAttributes struct {
	DomainOperation         *DomainOperation                `json:"domainOperation,omitempty"`
	ID                      *string                         `json:"id,omitempty"`
	Info                    *DomainInfo                     `json:"info,omitempty"`
	Config                  *DomainConfiguration            `json:"config,omitempty"`
	ReplicationConfig       *DomainReplicationConfiguration `json:"replicationConfig,omitempty"`
	ConfigVersion           *int64                          `json:"configVersion,omitempty"`
	FailoverVersion         *int64                          `json:"failoverVersion,omitempty"`
	PreviousFailoverVersion *int64                          `json:"previousFailoverVersion,omitempty"`
}

// GetDomainOperation is an internal getter (TBD...)
func (v *DomainTaskAttributes) GetDomainOperation() (o DomainOperation) {
	if v != nil && v.DomainOperation != nil {
		return *v.DomainOperation
	}
	return
}

// GetID is an internal getter (TBD...)
func (v *DomainTaskAttributes) GetID() (o string) {
	if v != nil && v.ID != nil {
		return *v.ID
	}
	return
}

// GetInfo is an internal getter (TBD...)
func (v *DomainTaskAttributes) GetInfo() (o *DomainInfo) {
	if v != nil && v.Info != nil {
		return v.Info
	}
	return
}

// GetConfig is an internal getter (TBD...)
func (v *DomainTaskAttributes) GetConfig() (o *DomainConfiguration) {
	if v != nil && v.Config != nil {
		return v.Config
	}
	return
}

// GetReplicationConfig is an internal getter (TBD...)
func (v *DomainTaskAttributes) GetReplicationConfig() (o *DomainReplicationConfiguration) {
	if v != nil && v.ReplicationConfig != nil {
		return v.ReplicationConfig
	}
	return
}

// GetConfigVersion is an internal getter (TBD...)
func (v *DomainTaskAttributes) GetConfigVersion() (o int64) {
	if v != nil && v.ConfigVersion != nil {
		return *v.ConfigVersion
	}
	return
}

// GetFailoverVersion is an internal getter (TBD...)
func (v *DomainTaskAttributes) GetFailoverVersion() (o int64) {
	if v != nil && v.FailoverVersion != nil {
		return *v.FailoverVersion
	}
	return
}

// GetPreviousFailoverVersion is an internal getter (TBD...)
func (v *DomainTaskAttributes) GetPreviousFailoverVersion() (o int64) {
	if v != nil && v.PreviousFailoverVersion != nil {
		return *v.PreviousFailoverVersion
	}
	return
}

// FailoverMarkerAttributes is an internal type (TBD...)
type FailoverMarkerAttributes struct {
	DomainID        string `json:"domainID,omitempty"`
	FailoverVersion *int64 `json:"failoverVersion,omitempty"`
	CreationTime    *int64 `json:"creationTime,omitempty"`
}

// GetDomainID is an internal getter (TBD...)
func (v *FailoverMarkerAttributes) GetDomainID() (o string) {
	if v != nil {
		return v.DomainID
	}
	return
}

// GetFailoverVersion is an internal getter (TBD...)
func (v *FailoverMarkerAttributes) GetFailoverVersion() (o int64) {
	if v != nil && v.FailoverVersion != nil {
		return *v.FailoverVersion
	}
	return
}

// GetCreationTime is an internal getter (TBD...)
func (v *FailoverMarkerAttributes) GetCreationTime() (o int64) {
	if v != nil && v.CreationTime != nil {
		return *v.CreationTime
	}
	return
}

// FailoverMarkers is an internal type (TBD...)
type FailoverMarkers struct {
	FailoverMarkers []*FailoverMarkerAttributes `json:"failoverMarkers,omitempty"`
}

// GetFailoverMarkers is an internal getter (TBD...)
func (v *FailoverMarkers) GetFailoverMarkers() (o []*FailoverMarkerAttributes) {
	if v != nil && v.FailoverMarkers != nil {
		return v.FailoverMarkers
	}
	return
}

// GetDLQReplicationMessagesRequest is an internal type (TBD...)
type GetDLQReplicationMessagesRequest struct {
	TaskInfos []*ReplicationTaskInfo `json:"taskInfos,omitempty"`
}

// GetTaskInfos is an internal getter (TBD...)
func (v *GetDLQReplicationMessagesRequest) GetTaskInfos() (o []*ReplicationTaskInfo) {
	if v != nil && v.TaskInfos != nil {
		return v.TaskInfos
	}
	return
}

// GetDLQReplicationMessagesResponse is an internal type (TBD...)
type GetDLQReplicationMessagesResponse struct {
	ReplicationTasks []*ReplicationTask `json:"replicationTasks,omitempty"`
}

// GetReplicationTasks is an internal getter (TBD...)
func (v *GetDLQReplicationMessagesResponse) GetReplicationTasks() (o []*ReplicationTask) {
	if v != nil && v.ReplicationTasks != nil {
		return v.ReplicationTasks
	}
	return
}

// GetDomainReplicationMessagesRequest is an internal type (TBD...)
type GetDomainReplicationMessagesRequest struct {
	LastRetrievedMessageID *int64  `json:"lastRetrievedMessageId,omitempty"`
	LastProcessedMessageID *int64  `json:"lastProcessedMessageId,omitempty"`
	ClusterName            *string `json:"clusterName,omitempty"`
}

// GetLastRetrievedMessageID is an internal getter (TBD...)
func (v *GetDomainReplicationMessagesRequest) GetLastRetrievedMessageID() (o int64) {
	if v != nil && v.LastRetrievedMessageID != nil {
		return *v.LastRetrievedMessageID
	}
	return
}

// GetLastProcessedMessageID is an internal getter (TBD...)
func (v *GetDomainReplicationMessagesRequest) GetLastProcessedMessageID() (o int64) {
	if v != nil && v.LastProcessedMessageID != nil {
		return *v.LastProcessedMessageID
	}
	return
}

// GetClusterName is an internal getter (TBD...)
func (v *GetDomainReplicationMessagesRequest) GetClusterName() (o string) {
	if v != nil && v.ClusterName != nil {
		return *v.ClusterName
	}
	return
}

// GetDomainReplicationMessagesResponse is an internal type (TBD...)
type GetDomainReplicationMessagesResponse struct {
	Messages *ReplicationMessages `json:"messages,omitempty"`
}

// GetMessages is an internal getter (TBD...)
func (v *GetDomainReplicationMessagesResponse) GetMessages() (o *ReplicationMessages) {
	if v != nil && v.Messages != nil {
		return v.Messages
	}
	return
}

// GetReplicationMessagesRequest is an internal type (TBD...)
type GetReplicationMessagesRequest struct {
	Tokens      []*ReplicationToken `json:"tokens,omitempty"`
	ClusterName *string             `json:"clusterName,omitempty"`
}

// GetTokens is an internal getter (TBD...)
func (v *GetReplicationMessagesRequest) GetTokens() (o []*ReplicationToken) {
	if v != nil && v.Tokens != nil {
		return v.Tokens
	}
	return
}

// GetClusterName is an internal getter (TBD...)
func (v *GetReplicationMessagesRequest) GetClusterName() (o string) {
	if v != nil && v.ClusterName != nil {
		return *v.ClusterName
	}
	return
}

// GetReplicationMessagesResponse is an internal type (TBD...)
type GetReplicationMessagesResponse struct {
	MessagesByShard map[int32]*ReplicationMessages `json:"messagesByShard,omitempty"`
}

// GetMessagesByShard is an internal getter (TBD...)
func (v *GetReplicationMessagesResponse) GetMessagesByShard() (o map[int32]*ReplicationMessages) {
	if v != nil && v.MessagesByShard != nil {
		return v.MessagesByShard
	}
	return
}

// HistoryTaskV2Attributes is an internal type (TBD...)
type HistoryTaskV2Attributes struct {
	TaskID              *int64                `json:"taskId,omitempty"`
<<<<<<< HEAD
	DomainID            *string               `json:"domainId,omitempty"`
	WorkflowID          string                `json:"workflowId,omitempty"`
	RunID               string                `json:"runId,omitempty"`
=======
	DomainID            string                `json:"domainId,omitempty"`
	WorkflowID          *string               `json:"workflowId,omitempty"`
	RunID               *string               `json:"runId,omitempty"`
>>>>>>> 2847890a
	VersionHistoryItems []*VersionHistoryItem `json:"versionHistoryItems,omitempty"`
	Events              *DataBlob             `json:"events,omitempty"`
	NewRunEvents        *DataBlob             `json:"newRunEvents,omitempty"`
}

// GetTaskID is an internal getter (TBD...)
func (v *HistoryTaskV2Attributes) GetTaskID() (o int64) {
	if v != nil && v.TaskID != nil {
		return *v.TaskID
	}
	return
}

// GetDomainID is an internal getter (TBD...)
func (v *HistoryTaskV2Attributes) GetDomainID() (o string) {
	if v != nil {
		return v.DomainID
	}
	return
}

// GetWorkflowID is an internal getter (TBD...)
func (v *HistoryTaskV2Attributes) GetWorkflowID() (o string) {
	if v != nil {
		return v.WorkflowID
	}
	return
}

// GetRunID is an internal getter (TBD...)
func (v *HistoryTaskV2Attributes) GetRunID() (o string) {
	if v != nil {
		return v.RunID
	}
	return
}

// GetVersionHistoryItems is an internal getter (TBD...)
func (v *HistoryTaskV2Attributes) GetVersionHistoryItems() (o []*VersionHistoryItem) {
	if v != nil && v.VersionHistoryItems != nil {
		return v.VersionHistoryItems
	}
	return
}

// GetEvents is an internal getter (TBD...)
func (v *HistoryTaskV2Attributes) GetEvents() (o *DataBlob) {
	if v != nil && v.Events != nil {
		return v.Events
	}
	return
}

// GetNewRunEvents is an internal getter (TBD...)
func (v *HistoryTaskV2Attributes) GetNewRunEvents() (o *DataBlob) {
	if v != nil && v.NewRunEvents != nil {
		return v.NewRunEvents
	}
	return
}

// MergeDLQMessagesRequest is an internal type (TBD...)
type MergeDLQMessagesRequest struct {
	Type                  *DLQType `json:"type,omitempty"`
	ShardID               *int32   `json:"shardID,omitempty"`
	SourceCluster         *string  `json:"sourceCluster,omitempty"`
	InclusiveEndMessageID *int64   `json:"inclusiveEndMessageID,omitempty"`
	MaximumPageSize       *int32   `json:"maximumPageSize,omitempty"`
	NextPageToken         []byte   `json:"nextPageToken,omitempty"`
}

// GetType is an internal getter (TBD...)
func (v *MergeDLQMessagesRequest) GetType() (o DLQType) {
	if v != nil && v.Type != nil {
		return *v.Type
	}
	return
}

// GetShardID is an internal getter (TBD...)
func (v *MergeDLQMessagesRequest) GetShardID() (o int32) {
	if v != nil && v.ShardID != nil {
		return *v.ShardID
	}
	return
}

// GetSourceCluster is an internal getter (TBD...)
func (v *MergeDLQMessagesRequest) GetSourceCluster() (o string) {
	if v != nil && v.SourceCluster != nil {
		return *v.SourceCluster
	}
	return
}

// GetInclusiveEndMessageID is an internal getter (TBD...)
func (v *MergeDLQMessagesRequest) GetInclusiveEndMessageID() (o int64) {
	if v != nil && v.InclusiveEndMessageID != nil {
		return *v.InclusiveEndMessageID
	}
	return
}

// GetMaximumPageSize is an internal getter (TBD...)
func (v *MergeDLQMessagesRequest) GetMaximumPageSize() (o int32) {
	if v != nil && v.MaximumPageSize != nil {
		return *v.MaximumPageSize
	}
	return
}

// GetNextPageToken is an internal getter (TBD...)
func (v *MergeDLQMessagesRequest) GetNextPageToken() (o []byte) {
	if v != nil && v.NextPageToken != nil {
		return v.NextPageToken
	}
	return
}

// MergeDLQMessagesResponse is an internal type (TBD...)
type MergeDLQMessagesResponse struct {
	NextPageToken []byte `json:"nextPageToken,omitempty"`
}

// GetNextPageToken is an internal getter (TBD...)
func (v *MergeDLQMessagesResponse) GetNextPageToken() (o []byte) {
	if v != nil && v.NextPageToken != nil {
		return v.NextPageToken
	}
	return
}

// PurgeDLQMessagesRequest is an internal type (TBD...)
type PurgeDLQMessagesRequest struct {
	Type                  *DLQType `json:"type,omitempty"`
	ShardID               *int32   `json:"shardID,omitempty"`
	SourceCluster         *string  `json:"sourceCluster,omitempty"`
	InclusiveEndMessageID *int64   `json:"inclusiveEndMessageID,omitempty"`
}

// GetType is an internal getter (TBD...)
func (v *PurgeDLQMessagesRequest) GetType() (o DLQType) {
	if v != nil && v.Type != nil {
		return *v.Type
	}
	return
}

// GetShardID is an internal getter (TBD...)
func (v *PurgeDLQMessagesRequest) GetShardID() (o int32) {
	if v != nil && v.ShardID != nil {
		return *v.ShardID
	}
	return
}

// GetSourceCluster is an internal getter (TBD...)
func (v *PurgeDLQMessagesRequest) GetSourceCluster() (o string) {
	if v != nil && v.SourceCluster != nil {
		return *v.SourceCluster
	}
	return
}

// GetInclusiveEndMessageID is an internal getter (TBD...)
func (v *PurgeDLQMessagesRequest) GetInclusiveEndMessageID() (o int64) {
	if v != nil && v.InclusiveEndMessageID != nil {
		return *v.InclusiveEndMessageID
	}
	return
}

// ReadDLQMessagesRequest is an internal type (TBD...)
type ReadDLQMessagesRequest struct {
	Type                  *DLQType `json:"type,omitempty"`
	ShardID               *int32   `json:"shardID,omitempty"`
	SourceCluster         *string  `json:"sourceCluster,omitempty"`
	InclusiveEndMessageID *int64   `json:"inclusiveEndMessageID,omitempty"`
	MaximumPageSize       *int32   `json:"maximumPageSize,omitempty"`
	NextPageToken         []byte   `json:"nextPageToken,omitempty"`
}

// GetType is an internal getter (TBD...)
func (v *ReadDLQMessagesRequest) GetType() (o DLQType) {
	if v != nil && v.Type != nil {
		return *v.Type
	}
	return
}

// GetShardID is an internal getter (TBD...)
func (v *ReadDLQMessagesRequest) GetShardID() (o int32) {
	if v != nil && v.ShardID != nil {
		return *v.ShardID
	}
	return
}

// GetSourceCluster is an internal getter (TBD...)
func (v *ReadDLQMessagesRequest) GetSourceCluster() (o string) {
	if v != nil && v.SourceCluster != nil {
		return *v.SourceCluster
	}
	return
}

// GetInclusiveEndMessageID is an internal getter (TBD...)
func (v *ReadDLQMessagesRequest) GetInclusiveEndMessageID() (o int64) {
	if v != nil && v.InclusiveEndMessageID != nil {
		return *v.InclusiveEndMessageID
	}
	return
}

// GetMaximumPageSize is an internal getter (TBD...)
func (v *ReadDLQMessagesRequest) GetMaximumPageSize() (o int32) {
	if v != nil && v.MaximumPageSize != nil {
		return *v.MaximumPageSize
	}
	return
}

// GetNextPageToken is an internal getter (TBD...)
func (v *ReadDLQMessagesRequest) GetNextPageToken() (o []byte) {
	if v != nil && v.NextPageToken != nil {
		return v.NextPageToken
	}
	return
}

// ReadDLQMessagesResponse is an internal type (TBD...)
type ReadDLQMessagesResponse struct {
	Type                 *DLQType               `json:"type,omitempty"`
	ReplicationTasks     []*ReplicationTask     `json:"replicationTasks,omitempty"`
	ReplicationTasksInfo []*ReplicationTaskInfo `json:"replicationTasksInfo,omitempty"`
	NextPageToken        []byte                 `json:"nextPageToken,omitempty"`
}

// GetType is an internal getter (TBD...)
func (v *ReadDLQMessagesResponse) GetType() (o DLQType) {
	if v != nil && v.Type != nil {
		return *v.Type
	}
	return
}

// GetReplicationTasks is an internal getter (TBD...)
func (v *ReadDLQMessagesResponse) GetReplicationTasks() (o []*ReplicationTask) {
	if v != nil && v.ReplicationTasks != nil {
		return v.ReplicationTasks
	}
	return
}

// GetReplicationTasksInfo is an internal getter (TBD...)
func (v *ReadDLQMessagesResponse) GetReplicationTasksInfo() (o []*ReplicationTaskInfo) {
	if v != nil && v.ReplicationTasksInfo != nil {
		return v.ReplicationTasksInfo
	}
	return
}

// GetNextPageToken is an internal getter (TBD...)
func (v *ReadDLQMessagesResponse) GetNextPageToken() (o []byte) {
	if v != nil && v.NextPageToken != nil {
		return v.NextPageToken
	}
	return
}

// ReplicationMessages is an internal type (TBD...)
type ReplicationMessages struct {
	ReplicationTasks       []*ReplicationTask `json:"replicationTasks,omitempty"`
	LastRetrievedMessageID *int64             `json:"lastRetrievedMessageId,omitempty"`
	HasMore                *bool              `json:"hasMore,omitempty"`
	SyncShardStatus        *SyncShardStatus   `json:"syncShardStatus,omitempty"`
}

// GetReplicationTasks is an internal getter (TBD...)
func (v *ReplicationMessages) GetReplicationTasks() (o []*ReplicationTask) {
	if v != nil && v.ReplicationTasks != nil {
		return v.ReplicationTasks
	}
	return
}

// GetLastRetrievedMessageID is an internal getter (TBD...)
func (v *ReplicationMessages) GetLastRetrievedMessageID() (o int64) {
	if v != nil && v.LastRetrievedMessageID != nil {
		return *v.LastRetrievedMessageID
	}
	return
}

// GetHasMore is an internal getter (TBD...)
func (v *ReplicationMessages) GetHasMore() (o bool) {
	if v != nil && v.HasMore != nil {
		return *v.HasMore
	}
	return
}

// GetSyncShardStatus is an internal getter (TBD...)
func (v *ReplicationMessages) GetSyncShardStatus() (o *SyncShardStatus) {
	if v != nil && v.SyncShardStatus != nil {
		return v.SyncShardStatus
	}
	return
}

// ReplicationTask is an internal type (TBD...)
type ReplicationTask struct {
	TaskType                      *ReplicationTaskType           `json:"taskType,omitempty"`
	SourceTaskID                  *int64                         `json:"sourceTaskId,omitempty"`
	DomainTaskAttributes          *DomainTaskAttributes          `json:"domainTaskAttributes,omitempty"`
	SyncShardStatusTaskAttributes *SyncShardStatusTaskAttributes `json:"syncShardStatusTaskAttributes,omitempty"`
	SyncActivityTaskAttributes    *SyncActivityTaskAttributes    `json:"syncActivityTaskAttributes,omitempty"`
	HistoryTaskV2Attributes       *HistoryTaskV2Attributes       `json:"historyTaskV2Attributes,omitempty"`
	FailoverMarkerAttributes      *FailoverMarkerAttributes      `json:"failoverMarkerAttributes,omitempty"`
	CreationTime                  *int64                         `json:"creationTime,omitempty"`
}

// GetTaskType is an internal getter (TBD...)
func (v *ReplicationTask) GetTaskType() (o ReplicationTaskType) {
	if v != nil && v.TaskType != nil {
		return *v.TaskType
	}
	return
}

// GetSourceTaskID is an internal getter (TBD...)
func (v *ReplicationTask) GetSourceTaskID() (o int64) {
	if v != nil && v.SourceTaskID != nil {
		return *v.SourceTaskID
	}
	return
}

// GetDomainTaskAttributes is an internal getter (TBD...)
func (v *ReplicationTask) GetDomainTaskAttributes() (o *DomainTaskAttributes) {
	if v != nil && v.DomainTaskAttributes != nil {
		return v.DomainTaskAttributes
	}
	return
}

// GetSyncShardStatusTaskAttributes is an internal getter (TBD...)
func (v *ReplicationTask) GetSyncShardStatusTaskAttributes() (o *SyncShardStatusTaskAttributes) {
	if v != nil && v.SyncShardStatusTaskAttributes != nil {
		return v.SyncShardStatusTaskAttributes
	}
	return
}

// GetSyncActivityTaskAttributes is an internal getter (TBD...)
func (v *ReplicationTask) GetSyncActivityTaskAttributes() (o *SyncActivityTaskAttributes) {
	if v != nil && v.SyncActivityTaskAttributes != nil {
		return v.SyncActivityTaskAttributes
	}
	return
}

// GetHistoryTaskV2Attributes is an internal getter (TBD...)
func (v *ReplicationTask) GetHistoryTaskV2Attributes() (o *HistoryTaskV2Attributes) {
	if v != nil && v.HistoryTaskV2Attributes != nil {
		return v.HistoryTaskV2Attributes
	}
	return
}

// GetFailoverMarkerAttributes is an internal getter (TBD...)
func (v *ReplicationTask) GetFailoverMarkerAttributes() (o *FailoverMarkerAttributes) {
	if v != nil && v.FailoverMarkerAttributes != nil {
		return v.FailoverMarkerAttributes
	}
	return
}

// GetCreationTime is an internal getter (TBD...)
func (v *ReplicationTask) GetCreationTime() (o int64) {
	if v != nil && v.CreationTime != nil {
		return *v.CreationTime
	}
	return
}

// ReplicationTaskInfo is an internal type (TBD...)
type ReplicationTaskInfo struct {
<<<<<<< HEAD
	DomainID     *string `json:"domainID,omitempty"`
	WorkflowID   string  `json:"workflowID,omitempty"`
	RunID        string  `json:"runID,omitempty"`
=======
	DomainID     string  `json:"domainID,omitempty"`
	WorkflowID   *string `json:"workflowID,omitempty"`
	RunID        *string `json:"runID,omitempty"`
>>>>>>> 2847890a
	TaskType     *int16  `json:"taskType,omitempty"`
	TaskID       *int64  `json:"taskID,omitempty"`
	Version      *int64  `json:"version,omitempty"`
	FirstEventID *int64  `json:"firstEventID,omitempty"`
	NextEventID  *int64  `json:"nextEventID,omitempty"`
	ScheduledID  *int64  `json:"scheduledID,omitempty"`
}

// GetDomainID is an internal getter (TBD...)
func (v *ReplicationTaskInfo) GetDomainID() (o string) {
	if v != nil {
		return v.DomainID
	}
	return
}

// GetWorkflowID is an internal getter (TBD...)
func (v *ReplicationTaskInfo) GetWorkflowID() (o string) {
	if v != nil {
		return v.WorkflowID
	}
	return
}

// GetRunID is an internal getter (TBD...)
func (v *ReplicationTaskInfo) GetRunID() (o string) {
	if v != nil {
		return v.RunID
	}
	return
}

// GetTaskType is an internal getter (TBD...)
func (v *ReplicationTaskInfo) GetTaskType() (o int16) {
	if v != nil && v.TaskType != nil {
		return *v.TaskType
	}
	return
}

// GetTaskID is an internal getter (TBD...)
func (v *ReplicationTaskInfo) GetTaskID() (o int64) {
	if v != nil && v.TaskID != nil {
		return *v.TaskID
	}
	return
}

// GetVersion is an internal getter (TBD...)
func (v *ReplicationTaskInfo) GetVersion() (o int64) {
	if v != nil && v.Version != nil {
		return *v.Version
	}
	return
}

// GetFirstEventID is an internal getter (TBD...)
func (v *ReplicationTaskInfo) GetFirstEventID() (o int64) {
	if v != nil && v.FirstEventID != nil {
		return *v.FirstEventID
	}
	return
}

// GetNextEventID is an internal getter (TBD...)
func (v *ReplicationTaskInfo) GetNextEventID() (o int64) {
	if v != nil && v.NextEventID != nil {
		return *v.NextEventID
	}
	return
}

// GetScheduledID is an internal getter (TBD...)
func (v *ReplicationTaskInfo) GetScheduledID() (o int64) {
	if v != nil && v.ScheduledID != nil {
		return *v.ScheduledID
	}
	return
}

// ReplicationTaskType is an internal type (TBD...)
type ReplicationTaskType int32

// Ptr is a helper function for getting pointer value
func (e ReplicationTaskType) Ptr() *ReplicationTaskType {
	return &e
}

// String returns a readable string representation of ReplicationTaskType.
func (e ReplicationTaskType) String() string {
	w := int32(e)
	switch w {
	case 0:
		return "Domain"
	case 1:
		return "History"
	case 2:
		return "SyncShardStatus"
	case 3:
		return "SyncActivity"
	case 4:
		return "HistoryMetadata"
	case 5:
		return "HistoryV2"
	case 6:
		return "FailoverMarker"
	}
	return fmt.Sprintf("ReplicationTaskType(%d)", w)
}

// UnmarshalText parses enum value from string representation
func (e *ReplicationTaskType) UnmarshalText(value []byte) error {
	switch s := strings.ToUpper(string(value)); s {
	case "DOMAIN":
		*e = ReplicationTaskTypeDomain
		return nil
	case "HISTORY":
		*e = ReplicationTaskTypeHistory
		return nil
	case "SYNCSHARDSTATUS":
		*e = ReplicationTaskTypeSyncShardStatus
		return nil
	case "SYNCACTIVITY":
		*e = ReplicationTaskTypeSyncActivity
		return nil
	case "HISTORYMETADATA":
		*e = ReplicationTaskTypeHistoryMetadata
		return nil
	case "HISTORYV2":
		*e = ReplicationTaskTypeHistoryV2
		return nil
	case "FAILOVERMARKER":
		*e = ReplicationTaskTypeFailoverMarker
		return nil
	default:
		val, err := strconv.ParseInt(s, 10, 32)
		if err != nil {
			return fmt.Errorf("unknown enum value %q for %q: %v", s, "ReplicationTaskType", err)
		}
		*e = ReplicationTaskType(val)
		return nil
	}
}

// MarshalText encodes ReplicationTaskType to text.
func (e ReplicationTaskType) MarshalText() ([]byte, error) {
	return []byte(e.String()), nil
}

const (
	// ReplicationTaskTypeDomain is an option for ReplicationTaskType
	ReplicationTaskTypeDomain ReplicationTaskType = iota
	// ReplicationTaskTypeHistory is an option for ReplicationTaskType
	ReplicationTaskTypeHistory
	// ReplicationTaskTypeSyncShardStatus is an option for ReplicationTaskType
	ReplicationTaskTypeSyncShardStatus
	// ReplicationTaskTypeSyncActivity is an option for ReplicationTaskType
	ReplicationTaskTypeSyncActivity
	// ReplicationTaskTypeHistoryMetadata is an option for ReplicationTaskType
	ReplicationTaskTypeHistoryMetadata
	// ReplicationTaskTypeHistoryV2 is an option for ReplicationTaskType
	ReplicationTaskTypeHistoryV2
	// ReplicationTaskTypeFailoverMarker is an option for ReplicationTaskType
	ReplicationTaskTypeFailoverMarker
)

// ReplicationToken is an internal type (TBD...)
type ReplicationToken struct {
	ShardID                *int32 `json:"shardID,omitempty"`
	LastRetrievedMessageID *int64 `json:"lastRetrievedMessageId,omitempty"`
	LastProcessedMessageID *int64 `json:"lastProcessedMessageId,omitempty"`
}

// GetShardID is an internal getter (TBD...)
func (v *ReplicationToken) GetShardID() (o int32) {
	if v != nil && v.ShardID != nil {
		return *v.ShardID
	}
	return
}

// GetLastRetrievedMessageID is an internal getter (TBD...)
func (v *ReplicationToken) GetLastRetrievedMessageID() (o int64) {
	if v != nil && v.LastRetrievedMessageID != nil {
		return *v.LastRetrievedMessageID
	}
	return
}

// GetLastProcessedMessageID is an internal getter (TBD...)
func (v *ReplicationToken) GetLastProcessedMessageID() (o int64) {
	if v != nil && v.LastProcessedMessageID != nil {
		return *v.LastProcessedMessageID
	}
	return
}

// SyncActivityTaskAttributes is an internal type (TBD...)
type SyncActivityTaskAttributes struct {
<<<<<<< HEAD
	DomainID           *string         `json:"domainId,omitempty"`
	WorkflowID         string          `json:"workflowId,omitempty"`
	RunID              string          `json:"runId,omitempty"`
=======
	DomainID           string          `json:"domainId,omitempty"`
	WorkflowID         *string         `json:"workflowId,omitempty"`
	RunID              *string         `json:"runId,omitempty"`
>>>>>>> 2847890a
	Version            *int64          `json:"version,omitempty"`
	ScheduledID        *int64          `json:"scheduledId,omitempty"`
	ScheduledTime      *int64          `json:"scheduledTime,omitempty"`
	StartedID          *int64          `json:"startedId,omitempty"`
	StartedTime        *int64          `json:"startedTime,omitempty"`
	LastHeartbeatTime  *int64          `json:"lastHeartbeatTime,omitempty"`
	Details            []byte          `json:"details,omitempty"`
	Attempt            *int32          `json:"attempt,omitempty"`
	LastFailureReason  *string         `json:"lastFailureReason,omitempty"`
	LastWorkerIdentity *string         `json:"lastWorkerIdentity,omitempty"`
	LastFailureDetails []byte          `json:"lastFailureDetails,omitempty"`
	VersionHistory     *VersionHistory `json:"versionHistory,omitempty"`
}

// GetDomainID is an internal getter (TBD...)
func (v *SyncActivityTaskAttributes) GetDomainID() (o string) {
	if v != nil {
		return v.DomainID
	}
	return
}

// GetWorkflowID is an internal getter (TBD...)
func (v *SyncActivityTaskAttributes) GetWorkflowID() (o string) {
	if v != nil {
		return v.WorkflowID
	}
	return
}

// GetRunID is an internal getter (TBD...)
func (v *SyncActivityTaskAttributes) GetRunID() (o string) {
	if v != nil {
		return v.RunID
	}
	return
}

// GetVersion is an internal getter (TBD...)
func (v *SyncActivityTaskAttributes) GetVersion() (o int64) {
	if v != nil && v.Version != nil {
		return *v.Version
	}
	return
}

// GetScheduledID is an internal getter (TBD...)
func (v *SyncActivityTaskAttributes) GetScheduledID() (o int64) {
	if v != nil && v.ScheduledID != nil {
		return *v.ScheduledID
	}
	return
}

// GetScheduledTime is an internal getter (TBD...)
func (v *SyncActivityTaskAttributes) GetScheduledTime() (o int64) {
	if v != nil && v.ScheduledTime != nil {
		return *v.ScheduledTime
	}
	return
}

// GetStartedID is an internal getter (TBD...)
func (v *SyncActivityTaskAttributes) GetStartedID() (o int64) {
	if v != nil && v.StartedID != nil {
		return *v.StartedID
	}
	return
}

// GetStartedTime is an internal getter (TBD...)
func (v *SyncActivityTaskAttributes) GetStartedTime() (o int64) {
	if v != nil && v.StartedTime != nil {
		return *v.StartedTime
	}
	return
}

// GetLastHeartbeatTime is an internal getter (TBD...)
func (v *SyncActivityTaskAttributes) GetLastHeartbeatTime() (o int64) {
	if v != nil && v.LastHeartbeatTime != nil {
		return *v.LastHeartbeatTime
	}
	return
}

// GetDetails is an internal getter (TBD...)
func (v *SyncActivityTaskAttributes) GetDetails() (o []byte) {
	if v != nil && v.Details != nil {
		return v.Details
	}
	return
}

// GetAttempt is an internal getter (TBD...)
func (v *SyncActivityTaskAttributes) GetAttempt() (o int32) {
	if v != nil && v.Attempt != nil {
		return *v.Attempt
	}
	return
}

// GetLastFailureReason is an internal getter (TBD...)
func (v *SyncActivityTaskAttributes) GetLastFailureReason() (o string) {
	if v != nil && v.LastFailureReason != nil {
		return *v.LastFailureReason
	}
	return
}

// GetLastWorkerIdentity is an internal getter (TBD...)
func (v *SyncActivityTaskAttributes) GetLastWorkerIdentity() (o string) {
	if v != nil && v.LastWorkerIdentity != nil {
		return *v.LastWorkerIdentity
	}
	return
}

// GetLastFailureDetails is an internal getter (TBD...)
func (v *SyncActivityTaskAttributes) GetLastFailureDetails() (o []byte) {
	if v != nil && v.LastFailureDetails != nil {
		return v.LastFailureDetails
	}
	return
}

// GetVersionHistory is an internal getter (TBD...)
func (v *SyncActivityTaskAttributes) GetVersionHistory() (o *VersionHistory) {
	if v != nil && v.VersionHistory != nil {
		return v.VersionHistory
	}
	return
}

// SyncShardStatus is an internal type (TBD...)
type SyncShardStatus struct {
	Timestamp *int64 `json:"timestamp,omitempty"`
}

// GetTimestamp is an internal getter (TBD...)
func (v *SyncShardStatus) GetTimestamp() (o int64) {
	if v != nil && v.Timestamp != nil {
		return *v.Timestamp
	}
	return
}

// SyncShardStatusTaskAttributes is an internal type (TBD...)
type SyncShardStatusTaskAttributes struct {
	SourceCluster *string `json:"sourceCluster,omitempty"`
	ShardID       *int64  `json:"shardId,omitempty"`
	Timestamp     *int64  `json:"timestamp,omitempty"`
}

// GetSourceCluster is an internal getter (TBD...)
func (v *SyncShardStatusTaskAttributes) GetSourceCluster() (o string) {
	if v != nil && v.SourceCluster != nil {
		return *v.SourceCluster
	}
	return
}

// GetShardID is an internal getter (TBD...)
func (v *SyncShardStatusTaskAttributes) GetShardID() (o int64) {
	if v != nil && v.ShardID != nil {
		return *v.ShardID
	}
	return
}

// GetTimestamp is an internal getter (TBD...)
func (v *SyncShardStatusTaskAttributes) GetTimestamp() (o int64) {
	if v != nil && v.Timestamp != nil {
		return *v.Timestamp
	}
	return
}<|MERGE_RESOLUTION|>--- conflicted
+++ resolved
@@ -356,15 +356,9 @@
 // HistoryTaskV2Attributes is an internal type (TBD...)
 type HistoryTaskV2Attributes struct {
 	TaskID              *int64                `json:"taskId,omitempty"`
-<<<<<<< HEAD
-	DomainID            *string               `json:"domainId,omitempty"`
+	DomainID            string                `json:"domainId,omitempty"`
 	WorkflowID          string                `json:"workflowId,omitempty"`
 	RunID               string                `json:"runId,omitempty"`
-=======
-	DomainID            string                `json:"domainId,omitempty"`
-	WorkflowID          *string               `json:"workflowId,omitempty"`
-	RunID               *string               `json:"runId,omitempty"`
->>>>>>> 2847890a
 	VersionHistoryItems []*VersionHistoryItem `json:"versionHistoryItems,omitempty"`
 	Events              *DataBlob             `json:"events,omitempty"`
 	NewRunEvents        *DataBlob             `json:"newRunEvents,omitempty"`
@@ -753,21 +747,15 @@
 
 // ReplicationTaskInfo is an internal type (TBD...)
 type ReplicationTaskInfo struct {
-<<<<<<< HEAD
-	DomainID     *string `json:"domainID,omitempty"`
-	WorkflowID   string  `json:"workflowID,omitempty"`
-	RunID        string  `json:"runID,omitempty"`
-=======
-	DomainID     string  `json:"domainID,omitempty"`
-	WorkflowID   *string `json:"workflowID,omitempty"`
-	RunID        *string `json:"runID,omitempty"`
->>>>>>> 2847890a
-	TaskType     *int16  `json:"taskType,omitempty"`
-	TaskID       *int64  `json:"taskID,omitempty"`
-	Version      *int64  `json:"version,omitempty"`
-	FirstEventID *int64  `json:"firstEventID,omitempty"`
-	NextEventID  *int64  `json:"nextEventID,omitempty"`
-	ScheduledID  *int64  `json:"scheduledID,omitempty"`
+	DomainID     string `json:"domainID,omitempty"`
+	WorkflowID   string `json:"workflowID,omitempty"`
+	RunID        string `json:"runID,omitempty"`
+	TaskType     *int16 `json:"taskType,omitempty"`
+	TaskID       *int64 `json:"taskID,omitempty"`
+	Version      *int64 `json:"version,omitempty"`
+	FirstEventID *int64 `json:"firstEventID,omitempty"`
+	NextEventID  *int64 `json:"nextEventID,omitempty"`
+	ScheduledID  *int64 `json:"scheduledID,omitempty"`
 }
 
 // GetDomainID is an internal getter (TBD...)
@@ -961,15 +949,9 @@
 
 // SyncActivityTaskAttributes is an internal type (TBD...)
 type SyncActivityTaskAttributes struct {
-<<<<<<< HEAD
-	DomainID           *string         `json:"domainId,omitempty"`
+	DomainID           string          `json:"domainId,omitempty"`
 	WorkflowID         string          `json:"workflowId,omitempty"`
 	RunID              string          `json:"runId,omitempty"`
-=======
-	DomainID           string          `json:"domainId,omitempty"`
-	WorkflowID         *string         `json:"workflowId,omitempty"`
-	RunID              *string         `json:"runId,omitempty"`
->>>>>>> 2847890a
 	Version            *int64          `json:"version,omitempty"`
 	ScheduledID        *int64          `json:"scheduledId,omitempty"`
 	ScheduledTime      *int64          `json:"scheduledTime,omitempty"`
