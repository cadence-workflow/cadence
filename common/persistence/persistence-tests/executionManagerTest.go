// Copyright (c) 2017 Uber Technologies, Inc.
//
// Permission is hereby granted, free of charge, to any person obtaining a copy
// of this software and associated documentation files (the "Software"), to deal
// in the Software without restriction, including without limitation the rights
// to use, copy, modify, merge, publish, distribute, sublicense, and/or sell
// copies of the Software, and to permit persons to whom the Software is
// furnished to do so, subject to the following conditions:
//
// The above copyright notice and this permission notice shall be included in
// all copies or substantial portions of the Software.
//
// THE SOFTWARE IS PROVIDED "AS IS", WITHOUT WARRANTY OF ANY KIND, EXPRESS OR
// IMPLIED, INCLUDING BUT NOT LIMITED TO THE WARRANTIES OF MERCHANTABILITY,
// FITNESS FOR A PARTICULAR PURPOSE AND NONINFRINGEMENT. IN NO EVENT SHALL THE
// AUTHORS OR COPYRIGHT HOLDERS BE LIABLE FOR ANY CLAIM, DAMAGES OR OTHER
// LIABILITY, WHETHER IN AN ACTION OF CONTRACT, TORT OR OTHERWISE, ARISING FROM,
// OUT OF OR IN CONNECTION WITH THE SOFTWARE OR THE USE OR OTHER DEALINGS IN
// THE SOFTWARE.

package persistencetests

import (
	"fmt"
	"os"
	"testing"
	"time"

	"github.com/pborman/uuid"
	log "github.com/sirupsen/logrus"
	"github.com/stretchr/testify/require"

	gen "github.com/uber/cadence/.gen/go/shared"
	"github.com/uber/cadence/common"
	"github.com/uber/cadence/common/cluster"
	p "github.com/uber/cadence/common/persistence"
	"sync"
)

type (
	// ExecutionManagerSuite contains matching persistence tests
	ExecutionManagerSuite struct {
		TestBase
		// override suite.Suite.Assertions with require.Assertions; this means that s.NotNil(nil) will stop the test,
		// not merely log an error
		*require.Assertions
	}
)

// SetupSuite implementation
func (s *ExecutionManagerSuite) SetupSuite() {
	if testing.Verbose() {
		log.SetOutput(os.Stdout)
	}
}

// TearDownSuite implementation
func (s *ExecutionManagerSuite) TearDownSuite() {
	s.TearDownWorkflowStore()
}

// SetupTest implementation
func (s *ExecutionManagerSuite) SetupTest() {
	// Have to define our overridden assertions in the test setup. If we did it earlier, s.T() will return nil
	s.Assertions = require.New(s.T())
	s.ClearTasks()
}

// TestCreateWorkflowExecutionBrandNew test
func (s *ExecutionManagerSuite) TestCreateWorkflowExecutionBrandNew() {
	domainID := uuid.New()
	workflowExecution := gen.WorkflowExecution{
		WorkflowId: common.StringPtr("create-workflow-test"),
		RunId:      common.StringPtr(uuid.New()),
	}
	tasklist := "some random tasklist"
	workflowType := "some random workflow type"
	workflowTimeout := int32(10)
	decisionTimeout := int32(14)
	lastProcessedEventID := int64(0)
	nextEventID := int64(3)

	req := &p.CreateWorkflowExecutionRequest{
		RequestID:            uuid.New(),
		DomainID:             domainID,
		Execution:            workflowExecution,
		TaskList:             tasklist,
		WorkflowTypeName:     workflowType,
		WorkflowTimeout:      workflowTimeout,
		DecisionTimeoutValue: decisionTimeout,
		NextEventID:          nextEventID,
		LastProcessedEvent:   lastProcessedEventID,
		RangeID:              s.ShardInfo.RangeID,
		CreateWorkflowMode:   p.CreateWorkflowModeBrandNew,
<<<<<<< HEAD
	})
	s.NoError(err)
=======
	}

	_, err := s.ExecutionManager.CreateWorkflowExecution(req)
	s.Nil(err)

	_, err = s.ExecutionManager.CreateWorkflowExecution(req)
	s.NotNil(err)
	s.IsType(&p.WorkflowExecutionAlreadyStartedError{}, err)
>>>>>>> 02f2001b
}

// TestCreateWorkflowExecutionRunIDReuseWithReplication test
func (s *ExecutionManagerSuite) TestCreateWorkflowExecutionRunIDReuseWithReplication() {
	domainID := uuid.New()
	workflowExecution := gen.WorkflowExecution{
		WorkflowId: common.StringPtr("create-workflow-test-run-id-reuse-with-replication"),
		RunId:      common.StringPtr(uuid.New()),
	}
	tasklist := "some random tasklist"
	workflowType := "some random workflow type"
	workflowTimeout := int32(10)
	decisionTimeout := int32(14)
	lastProcessedEventID := int64(0)
	nextEventID := int64(3)
	decisionScheduleID := int64(2)
	version := int64(0)
	replicationState := &p.ReplicationState{
		StartVersion:     version,
		CurrentVersion:   version,
		LastWriteVersion: version,
		LastWriteEventID: nextEventID - 1,
	}

	task0, err0 := s.CreateWorkflowExecutionWithReplication(domainID, workflowExecution, tasklist,
		workflowType, workflowTimeout, decisionTimeout, nextEventID,
		lastProcessedEventID, decisionScheduleID, replicationState, nil)
	s.NoError(err0)
	s.NotNil(task0, "Expected non empty task identifier.")

	newExecution := gen.WorkflowExecution{
		WorkflowId: workflowExecution.WorkflowId,
		RunId:      common.StringPtr(uuid.New()),
	}
	_, err := s.ExecutionManager.CreateWorkflowExecution(&p.CreateWorkflowExecutionRequest{
		RequestID:                uuid.New(),
		DomainID:                 domainID,
		Execution:                newExecution,
		TaskList:                 tasklist,
		WorkflowTypeName:         workflowType,
		WorkflowTimeout:          workflowTimeout,
		DecisionTimeoutValue:     decisionTimeout,
		NextEventID:              nextEventID,
		LastProcessedEvent:       lastProcessedEventID,
		RangeID:                  s.ShardInfo.RangeID,
		CreateWorkflowMode:       p.CreateWorkflowModeWorkflowIDReuse,
		PreviousRunID:            workflowExecution.GetRunId(),
		PreviousLastWriteVersion: common.EmptyVersion,
		ReplicationState:         replicationState,
	})
	s.NotNil(err)
	s.IsType(&p.CurrentWorkflowConditionFailedError{}, err)

	info, err := s.GetWorkflowExecutionInfo(domainID, workflowExecution)
	s.NoError(err)

	updatedInfo := copyWorkflowExecutionInfo(info.ExecutionInfo)
	updatedInfo.State = p.WorkflowStateCompleted
	updatedInfo.CloseStatus = p.WorkflowCloseStatusCompleted
	updatedInfo.NextEventID = int64(6)
	updatedInfo.LastProcessedEvent = int64(2)
	updateReplicationState := &p.ReplicationState{
		StartVersion:     version,
		CurrentVersion:   version,
		LastWriteVersion: version,
		LastWriteEventID: updatedInfo.NextEventID - 1,
	}
	_, err = s.ExecutionManager.UpdateWorkflowExecution(&p.UpdateWorkflowExecutionRequest{
		ExecutionInfo:        updatedInfo,
		TransferTasks:        nil,
		TimerTasks:           nil,
		Condition:            nextEventID,
		DeleteTimerTask:      nil,
		RangeID:              s.ShardInfo.RangeID,
		UpsertActivityInfos:  nil,
		DeleteActivityInfos:  nil,
		UpserTimerInfos:      nil,
		DeleteTimerInfos:     nil,
		FinishedExecutionTTL: 10,
		FinishExecution:      true,
		ReplicationState:     updateReplicationState,
	})
	s.NoError(err)

	_, err = s.ExecutionManager.CreateWorkflowExecution(&p.CreateWorkflowExecutionRequest{
		RequestID:                uuid.New(),
		DomainID:                 domainID,
		Execution:                newExecution,
		TaskList:                 tasklist,
		WorkflowTypeName:         workflowType,
		WorkflowTimeout:          workflowTimeout,
		DecisionTimeoutValue:     decisionTimeout,
		NextEventID:              nextEventID,
		LastProcessedEvent:       lastProcessedEventID,
		RangeID:                  s.ShardInfo.RangeID,
		CreateWorkflowMode:       p.CreateWorkflowModeWorkflowIDReuse,
		PreviousRunID:            workflowExecution.GetRunId(),
		PreviousLastWriteVersion: version,
		ReplicationState:         replicationState,
	})
	s.NoError(err)
}

// TestCreateWorkflowExecutionRunIDReuseWithoutReplication test
func (s *ExecutionManagerSuite) TestCreateWorkflowExecutionRunIDReuseWithoutReplication() {
	domainID := uuid.New()
	workflowExecution := gen.WorkflowExecution{
		WorkflowId: common.StringPtr("create-workflow-test-run-id-reuse-without-replication"),
		RunId:      common.StringPtr(uuid.New()),
	}
	tasklist := "some random tasklist"
	workflowType := "some random workflow type"
	workflowTimeout := int32(10)
	decisionTimeout := int32(14)
	lastProcessedEventID := int64(0)
	nextEventID := int64(3)
	decisionScheduleID := int64(2)

	task0, err0 := s.CreateWorkflowExecution(domainID, workflowExecution, tasklist,
		workflowType, workflowTimeout, decisionTimeout, nil, nextEventID,
		lastProcessedEventID, decisionScheduleID, nil)
	s.NoError(err0)
	s.NotNil(task0, "Expected non empty task identifier.")

	state0, err1 := s.GetWorkflowExecutionInfo(domainID, workflowExecution)
	s.NoError(err1)
	info0 := state0.ExecutionInfo
	closeInfo := copyWorkflowExecutionInfo(info0)
	closeInfo.State = p.WorkflowStateCompleted
	closeInfo.NextEventID = int64(5)
	closeInfo.LastProcessedEvent = int64(2)

	err2 := s.UpdateWorkflowExecution(closeInfo, nil, nil, nextEventID,
		nil, nil, nil, nil, nil, nil)
	s.NoError(err2)

	newExecution := gen.WorkflowExecution{
		WorkflowId: workflowExecution.WorkflowId,
		RunId:      common.StringPtr(uuid.New()),
	}
	// this create should work since we are relying the business logic in history engine
	// to check whether the existing running workflow has finished
	_, err3 := s.ExecutionManager.CreateWorkflowExecution(&p.CreateWorkflowExecutionRequest{
		RequestID:            uuid.New(),
		DomainID:             domainID,
		Execution:            newExecution,
		TaskList:             tasklist,
		WorkflowTypeName:     workflowType,
		WorkflowTimeout:      workflowTimeout,
		DecisionTimeoutValue: decisionTimeout,
		NextEventID:          nextEventID,
		LastProcessedEvent:   lastProcessedEventID,
		RangeID:              s.ShardInfo.RangeID,
		CreateWorkflowMode:   p.CreateWorkflowModeWorkflowIDReuse,
		PreviousRunID:        workflowExecution.GetRunId(),
	})
	s.NoError(err3)
}

// TestCreateWorkflowExecutionConcurrentCreate test
func (s *ExecutionManagerSuite) TestCreateWorkflowExecutionConcurrentCreate() {
	domainID := uuid.New()
	workflowExecution := gen.WorkflowExecution{
		WorkflowId: common.StringPtr("create-workflow-test-concurrent-create"),
		RunId:      common.StringPtr(uuid.New()),
	}
	tasklist := "some random tasklist"
	workflowType := "some random workflow type"
	workflowTimeout := int32(10)
	decisionTimeout := int32(14)
	lastProcessedEventID := int64(0)
	nextEventID := int64(3)
	decisionScheduleID := int64(2)

	task0, err0 := s.CreateWorkflowExecution(domainID, workflowExecution, tasklist,
		workflowType, workflowTimeout, decisionTimeout, nil, nextEventID,
		lastProcessedEventID, decisionScheduleID, nil)
	s.Nil(err0, "No error expected.")
	s.NotNil(task0, "Expected non empty task identifier.")

	times := 2
	var wg sync.WaitGroup
	wg.Add(times)
	numOfErr := 0
	for i := 0; i < times; i++ {
		go func() {
			newExecution := gen.WorkflowExecution{
				WorkflowId: workflowExecution.WorkflowId,
				RunId:      common.StringPtr(uuid.New()),
			}
			_, err := s.ExecutionManager.CreateWorkflowExecution(&p.CreateWorkflowExecutionRequest{
				RequestID:            uuid.New(),
				DomainID:             domainID,
				Execution:            newExecution,
				TaskList:             tasklist,
				WorkflowTypeName:     workflowType,
				WorkflowTimeout:      workflowTimeout,
				DecisionTimeoutValue: decisionTimeout,
				NextEventID:          nextEventID,
				LastProcessedEvent:   lastProcessedEventID,
				RangeID:              s.ShardInfo.RangeID,
				CreateWorkflowMode:   p.CreateWorkflowModeContinueAsNew,
				PreviousRunID:        workflowExecution.GetRunId(),
			})
			if err != nil {
				numOfErr++
			}
			wg.Done()
		}()
	}
	wg.Wait()
	s.Equal(1, numOfErr)
}

// TestPersistenceStartWorkflow test
func (s *ExecutionManagerSuite) TestPersistenceStartWorkflow() {
	domainID := "2d7994bf-9de8-459d-9c81-e723daedb246"
	workflowExecution := gen.WorkflowExecution{
		WorkflowId: common.StringPtr("start-workflow-test"),
		RunId:      common.StringPtr("7f9fe8a0-9237-11e6-ae22-56b6b6499611"),
	}
	task0, err0 := s.CreateWorkflowExecution(domainID, workflowExecution, "queue1", "wType", 20, 13, nil, 3, 0, 2, nil)
	s.NoError(err0)
	s.NotNil(task0, "Expected non empty task identifier.")

	task1, err1 := s.CreateWorkflowExecution(domainID, workflowExecution, "queue1", "wType1", 20, 14, nil, 3, 0, 2, nil)
	s.Error(err1, "Expected workflow creation to fail.")
	log.Infof("Unable to start workflow execution: %v", err1)
	startedErr, ok := err1.(*p.WorkflowExecutionAlreadyStartedError)
	s.True(ok, fmt.Sprintf("Expected WorkflowExecutionAlreadyStartedError, but actual is %v", err1))
	s.Equal(workflowExecution.GetRunId(), startedErr.RunID, startedErr.Msg)

	s.Equal(p.WorkflowStateRunning, startedErr.State, startedErr.Msg)
	s.Equal(p.WorkflowCloseStatusNone, startedErr.CloseStatus, startedErr.Msg)
	s.Equal(common.EmptyVersion, startedErr.LastWriteVersion, startedErr.Msg)
	s.Empty(task1, "Expected empty task identifier.")

	response, err2 := s.ExecutionManager.CreateWorkflowExecution(&p.CreateWorkflowExecutionRequest{
		RequestID:            uuid.New(),
		DomainID:             domainID,
		Execution:            workflowExecution,
		TaskList:             "queue1",
		WorkflowTypeName:     "workflow_type_test",
		WorkflowTimeout:      20,
		DecisionTimeoutValue: 13,
		ExecutionContext:     nil,
		NextEventID:          int64(3),
		LastProcessedEvent:   0,
		RangeID:              s.ShardInfo.RangeID - 1,
		TransferTasks: []p.Task{
			&p.DecisionTask{
				TaskID:     s.GetNextSequenceNumber(),
				DomainID:   domainID,
				TaskList:   "queue1",
				ScheduleID: int64(2),
			},
		},
		TimerTasks:                  nil,
		DecisionScheduleID:          int64(2),
		DecisionStartedID:           common.EmptyEventID,
		DecisionStartToCloseTimeout: 1,
	})

	s.Error(err2, "Expected workflow creation to fail.")
	s.Nil(response)
	log.Infof("Unable to start workflow execution: %v", err2)
	s.IsType(&p.ShardOwnershipLostError{}, err2)
}

// TestPersistenceStartWorkflowWithReplicationState test
func (s *ExecutionManagerSuite) TestPersistenceStartWorkflowWithReplicationState() {
	domainID := "2d7994bf-9de8-459d-9c81-e723daedb246"
	workflowExecution := gen.WorkflowExecution{
		WorkflowId: common.StringPtr("start-workflow-test-replication-state"),
		RunId:      common.StringPtr("7f9fe8a0-9237-11e6-ae22-56b6b6499611"),
	}
	startVersion := int64(144)
	lastWriteVersion := int64(1444)
	replicationState := &p.ReplicationState{
		StartVersion:     startVersion, // we are only testing this attribute
		CurrentVersion:   lastWriteVersion,
		LastWriteVersion: lastWriteVersion,
	}
	task0, err0 := s.CreateWorkflowExecutionWithReplication(domainID, workflowExecution, "queue1", "wType", 20, 13, 3, 0, 2, replicationState, nil)
	s.NoError(err0)
	s.NotNil(task0, "Expected non empty task identifier.")

	task1, err1 := s.CreateWorkflowExecution(domainID, workflowExecution, "queue1", "wType1", 20, 14, nil, 3, 0, 2, nil)
	s.Error(err1, "Expected workflow creation to fail.")
	log.Infof("Unable to start workflow execution: %v", err1)
	startedErr, ok := err1.(*p.WorkflowExecutionAlreadyStartedError)
	s.True(ok)
	s.Equal(workflowExecution.GetRunId(), startedErr.RunID, startedErr.Msg)
	s.Equal(p.WorkflowStateRunning, startedErr.State, startedErr.Msg)
	s.Equal(p.WorkflowCloseStatusNone, startedErr.CloseStatus, startedErr.Msg)
	s.Equal(common.EmptyVersion, startedErr.LastWriteVersion, startedErr.Msg)
	s.Empty(task1, "Expected empty task identifier.")

	response, err2 := s.ExecutionManager.CreateWorkflowExecution(&p.CreateWorkflowExecutionRequest{
		RequestID:            uuid.New(),
		DomainID:             domainID,
		Execution:            workflowExecution,
		TaskList:             "queue1",
		WorkflowTypeName:     "workflow_type_test",
		WorkflowTimeout:      20,
		DecisionTimeoutValue: 13,
		ExecutionContext:     nil,
		NextEventID:          int64(3),
		LastProcessedEvent:   0,
		RangeID:              s.ShardInfo.RangeID - 1,
		TransferTasks: []p.Task{
			&p.DecisionTask{
				TaskID:     s.GetNextSequenceNumber(),
				DomainID:   domainID,
				TaskList:   "queue1",
				ScheduleID: int64(2),
			},
		},
		TimerTasks:                  nil,
		DecisionScheduleID:          int64(2),
		DecisionStartedID:           common.EmptyEventID,
		DecisionStartToCloseTimeout: 1,
	})

	s.Error(err2, "Expected workflow creation to fail.")
	s.Nil(response)
	log.Infof("Unable to start workflow execution: %v", err2)
	s.IsType(&p.ShardOwnershipLostError{}, err2)
}

// TestGetWorkflow test
func (s *ExecutionManagerSuite) TestGetWorkflow() {
	domainID := "8f27f02b-ce22-4fd9-941b-65e1131b0bb5"
	workflowExecution := gen.WorkflowExecution{
		WorkflowId: common.StringPtr("get-workflow-test"),
		RunId:      common.StringPtr("918e7b1d-bfa4-4fe0-86cb-604858f90ce4"),
	}
	task0, err0 := s.CreateWorkflowExecution(domainID, workflowExecution, "queue1", "wType", 20, 13, nil, 3, 0, 2, nil)
	s.NoError(err0)
	s.NotNil(task0, "Expected non empty task identifier.")

	state, err1 := s.GetWorkflowExecutionInfo(domainID, workflowExecution)
	s.NoError(err1)
	info := state.ExecutionInfo
	s.NotNil(info, "Valid Workflow response expected.")
	s.NotNil(info, "Valid Workflow info expected.")
	s.Equal(domainID, info.DomainID)
	s.Equal("get-workflow-test", info.WorkflowID)
	s.Equal("918e7b1d-bfa4-4fe0-86cb-604858f90ce4", info.RunID)
	s.Equal("queue1", info.TaskList)
	s.Equal("wType", info.WorkflowTypeName)
	s.Equal(int32(20), info.WorkflowTimeout)
	s.Equal(int32(13), info.DecisionTimeoutValue)
	s.Equal([]byte(nil), info.ExecutionContext)
	s.Equal(p.WorkflowStateCreated, info.State)
	s.Equal(int64(3), info.NextEventID)
	s.Equal(int64(0), info.LastProcessedEvent)
	s.Equal(true, validateTimeRange(info.LastUpdatedTimestamp, time.Hour))
	s.Equal(int64(2), info.DecisionScheduleID)
	s.Equal(common.EmptyEventID, info.DecisionStartedID)
	s.Equal(int32(1), info.DecisionTimeout)
	log.Infof("Workflow execution last updated: %v", info.LastUpdatedTimestamp)
}

// TestUpdateWorkflow test
func (s *ExecutionManagerSuite) TestUpdateWorkflow() {
	domainID := "b0a8571c-0257-40ea-afcd-3a14eae181c0"
	workflowExecution := gen.WorkflowExecution{
		WorkflowId: common.StringPtr("update-workflow-test"),
		RunId:      common.StringPtr("5ba5e531-e46b-48d9-b4b3-859919839553"),
	}
	task0, err0 := s.CreateWorkflowExecution(domainID, workflowExecution, "queue1", "wType", 20, 13, nil, 3, 0, 2, nil)
	s.NoError(err0)
	s.NotNil(task0, "Expected non empty task identifier.")

	state0, err1 := s.GetWorkflowExecutionInfo(domainID, workflowExecution)
	s.NoError(err1)
	info0 := state0.ExecutionInfo
	s.NotNil(info0, "Valid Workflow info expected.")
	s.Equal(domainID, info0.DomainID)
	s.Equal("update-workflow-test", info0.WorkflowID)
	s.Equal("5ba5e531-e46b-48d9-b4b3-859919839553", info0.RunID)
	s.Equal("queue1", info0.TaskList)
	s.Equal("wType", info0.WorkflowTypeName)
	s.Equal(int32(20), info0.WorkflowTimeout)
	s.Equal(int32(13), info0.DecisionTimeoutValue)
	s.Equal([]byte(nil), info0.ExecutionContext)
	s.Equal(p.WorkflowStateCreated, info0.State)
	s.Equal(int64(1), info0.LastFirstEventID)
	s.Equal(int64(3), info0.NextEventID)
	s.Equal(int64(0), info0.LastProcessedEvent)
	s.Equal(true, validateTimeRange(info0.LastUpdatedTimestamp, time.Hour))
	s.Equal(int64(0), info0.DecisionVersion)
	s.Equal(int64(2), info0.DecisionScheduleID)
	s.Equal(common.EmptyEventID, info0.DecisionStartedID)
	s.Equal(int32(1), info0.DecisionTimeout)
	s.Equal(int64(0), info0.DecisionAttempt)
	s.Equal(int64(0), info0.DecisionTimestamp)
	s.Empty(info0.StickyTaskList)
	s.Equal(int32(0), info0.StickyScheduleToStartTimeout)
	s.Empty(info0.ClientLibraryVersion)
	s.Empty(info0.ClientFeatureVersion)
	s.Empty(info0.ClientImpl)

	log.Infof("Workflow execution last updated: %v", info0.LastUpdatedTimestamp)

	updatedInfo := copyWorkflowExecutionInfo(info0)
	updatedInfo.LastFirstEventID = int64(3)
	updatedInfo.NextEventID = int64(5)
	updatedInfo.LastProcessedEvent = int64(2)
	updatedInfo.DecisionVersion = int64(666)
	updatedInfo.DecisionAttempt = int64(123)
	updatedInfo.DecisionTimestamp = int64(321)
	updatedInfo.StickyTaskList = "random sticky tasklist"
	updatedInfo.StickyScheduleToStartTimeout = 876
	updatedInfo.ClientLibraryVersion = "random client library version"
	updatedInfo.ClientFeatureVersion = "random client feature version"
	updatedInfo.ClientImpl = "random client impl"
	err2 := s.UpdateWorkflowExecution(updatedInfo, []int64{int64(4)}, nil, int64(3), nil, nil, nil, nil, nil, nil)
	s.NoError(err2)

	state1, err3 := s.GetWorkflowExecutionInfo(domainID, workflowExecution)
	s.NoError(err3)
	info1 := state1.ExecutionInfo
	s.NotNil(info1, "Valid Workflow info expected.")
	s.Equal(domainID, info1.DomainID)
	s.Equal("update-workflow-test", info1.WorkflowID)
	s.Equal("5ba5e531-e46b-48d9-b4b3-859919839553", info1.RunID)
	s.Equal("queue1", info1.TaskList)
	s.Equal("wType", info1.WorkflowTypeName)
	s.Equal(int32(20), info1.WorkflowTimeout)
	s.Equal(int32(13), info1.DecisionTimeoutValue)
	s.Equal([]byte(nil), info1.ExecutionContext)
	s.Equal(p.WorkflowStateCreated, info1.State)
	s.Equal(int64(3), info1.LastFirstEventID)
	s.Equal(int64(5), info1.NextEventID)
	s.Equal(int64(2), info1.LastProcessedEvent)
	s.Equal(true, validateTimeRange(info1.LastUpdatedTimestamp, time.Hour))
	s.Equal(int64(666), info1.DecisionVersion)
	s.Equal(int64(2), info1.DecisionScheduleID)
	s.Equal(common.EmptyEventID, info1.DecisionStartedID)
	s.Equal(int32(1), info1.DecisionTimeout)
	s.Equal(int64(123), info1.DecisionAttempt)
	s.Equal(int64(321), info1.DecisionTimestamp)
	s.Equal(updatedInfo.StickyTaskList, info1.StickyTaskList)
	s.Equal(updatedInfo.StickyScheduleToStartTimeout, info1.StickyScheduleToStartTimeout)
	s.Equal(updatedInfo.ClientLibraryVersion, info1.ClientLibraryVersion)
	s.Equal(updatedInfo.ClientFeatureVersion, info1.ClientFeatureVersion)
	s.Equal(updatedInfo.ClientImpl, info1.ClientImpl)

	log.Infof("Workflow execution last updated: %v", info1.LastUpdatedTimestamp)

	err4 := s.UpdateWorkflowExecution(updatedInfo, []int64{int64(5)}, nil, int64(3), nil, nil, nil, nil, nil, nil)
	s.Error(err4, "expected non nil error.")
	s.IsType(&p.ConditionFailedError{}, err4)
	log.Errorf("Conditional update failed with error: %v", err4)

	state2, err4 := s.GetWorkflowExecutionInfo(domainID, workflowExecution)
	s.NoError(err4)
	info2 := state2.ExecutionInfo
	s.NotNil(info2, "Valid Workflow info expected.")
	s.Equal(domainID, info2.DomainID)
	s.Equal("update-workflow-test", info2.WorkflowID)
	s.Equal("5ba5e531-e46b-48d9-b4b3-859919839553", info2.RunID)
	s.Equal("queue1", info2.TaskList)
	s.Equal("wType", info2.WorkflowTypeName)
	s.Equal(int32(20), info2.WorkflowTimeout)
	s.Equal(int32(13), info2.DecisionTimeoutValue)
	s.Equal([]byte(nil), info2.ExecutionContext)
	s.Equal(p.WorkflowStateCreated, info2.State)
	s.Equal(int64(5), info2.NextEventID)
	s.Equal(int64(2), info2.LastProcessedEvent)
	s.Equal(true, validateTimeRange(info2.LastUpdatedTimestamp, time.Hour))
	s.Equal(int64(666), info2.DecisionVersion)
	s.Equal(int64(2), info2.DecisionScheduleID)
	s.Equal(common.EmptyEventID, info2.DecisionStartedID)
	s.Equal(int32(1), info2.DecisionTimeout)
	s.Equal(int64(123), info2.DecisionAttempt)
	s.Equal(int64(321), info2.DecisionTimestamp)

	log.Infof("Workflow execution last updated: %v", info2.LastUpdatedTimestamp)

	err5 := s.UpdateWorkflowExecutionWithRangeID(updatedInfo, []int64{int64(5)}, nil, int64(12345), int64(5), nil, nil, nil, nil, nil, nil, nil, nil, nil, nil, nil, nil, nil, "")
	s.Error(err5, "expected non nil error.")
	s.IsType(&p.ShardOwnershipLostError{}, err5)
	log.Errorf("Conditional update failed with error: %v", err5)

	state3, err6 := s.GetWorkflowExecutionInfo(domainID, workflowExecution)
	s.NoError(err6)
	info3 := state3.ExecutionInfo
	s.NotNil(info3, "Valid Workflow info expected.")
	s.Equal(domainID, info3.DomainID)
	s.Equal("update-workflow-test", info3.WorkflowID)
	s.Equal("5ba5e531-e46b-48d9-b4b3-859919839553", info3.RunID)
	s.Equal("queue1", info3.TaskList)
	s.Equal("wType", info3.WorkflowTypeName)
	s.Equal(int32(20), info3.WorkflowTimeout)
	s.Equal(int32(13), info3.DecisionTimeoutValue)
	s.Equal([]byte(nil), info3.ExecutionContext)
	s.Equal(p.WorkflowStateCreated, info3.State)
	s.Equal(int64(5), info3.NextEventID)
	s.Equal(int64(2), info3.LastProcessedEvent)
	s.Equal(true, validateTimeRange(info3.LastUpdatedTimestamp, time.Hour))
	s.Equal(int64(666), info3.DecisionVersion)
	s.Equal(int64(2), info3.DecisionScheduleID)
	s.Equal(common.EmptyEventID, info3.DecisionStartedID)
	s.Equal(int32(1), info3.DecisionTimeout)
	s.Equal(int64(123), info3.DecisionAttempt)
	s.Equal(int64(321), info3.DecisionTimestamp)

	log.Infof("Workflow execution last updated: %v", info3.LastUpdatedTimestamp)

	//update with incorrect rangeID and condition(next_event_id)
	err7 := s.UpdateWorkflowExecutionWithRangeID(updatedInfo, []int64{int64(5)}, nil, int64(12345), int64(3), nil, nil, nil, nil, nil, nil, nil, nil, nil, nil, nil, nil, nil, "")
	s.Error(err7, "expected non nil error.")
	s.IsType(&p.ShardOwnershipLostError{}, err7)
	log.Errorf("Conditional update failed with error: %v", err7)

	state3, err8 := s.GetWorkflowExecutionInfo(domainID, workflowExecution)
	s.NoError(err8)
	info4 := state3.ExecutionInfo
	s.NotNil(info4, "Valid Workflow info expected.")
	s.Equal(domainID, info4.DomainID)
	s.Equal("update-workflow-test", info4.WorkflowID)
	s.Equal("5ba5e531-e46b-48d9-b4b3-859919839553", info4.RunID)
	s.Equal("queue1", info4.TaskList)
	s.Equal("wType", info4.WorkflowTypeName)
	s.Equal(int32(20), info4.WorkflowTimeout)
	s.Equal(int32(13), info4.DecisionTimeoutValue)
	s.Equal([]byte(nil), info4.ExecutionContext)
	s.Equal(p.WorkflowStateCreated, info4.State)
	s.Equal(int64(5), info4.NextEventID)
	s.Equal(int64(2), info4.LastProcessedEvent)
	s.Equal(true, validateTimeRange(info4.LastUpdatedTimestamp, time.Hour))
	s.Equal(int64(666), info4.DecisionVersion)
	s.Equal(int64(2), info4.DecisionScheduleID)
	s.Equal(common.EmptyEventID, info4.DecisionStartedID)
	s.Equal(int32(1), info4.DecisionTimeout)
	s.Equal(int64(123), info4.DecisionAttempt)
	s.Equal(int64(321), info4.DecisionTimestamp)

	log.Infof("Workflow execution last updated: %v", info4.LastUpdatedTimestamp)
}

// TestDeleteWorkflow test
func (s *ExecutionManagerSuite) TestDeleteWorkflow() {
	domainID := "1d4abb23-b87b-457b-96ef-43aba0b9c44f"
	workflowExecution := gen.WorkflowExecution{
		WorkflowId: common.StringPtr("delete-workflow-test"),
		RunId:      common.StringPtr("4e0917f2-9361-4a14-b16f-1fafe09b287a"),
	}
	task0, err0 := s.CreateWorkflowExecution(domainID, workflowExecution, "queue1", "wType", 20, 13, nil, 3, 0, 2, nil)
	s.NoError(err0)
	s.NotNil(task0, "Expected non empty task identifier.")

	state0, err1 := s.GetWorkflowExecutionInfo(domainID, workflowExecution)
	s.NoError(err1)
	info0 := state0.ExecutionInfo
	s.NotNil(info0, "Valid Workflow info expected.")
	s.Equal(domainID, info0.DomainID)
	s.Equal("delete-workflow-test", info0.WorkflowID)
	s.Equal("4e0917f2-9361-4a14-b16f-1fafe09b287a", info0.RunID)
	s.Equal("queue1", info0.TaskList)
	s.Equal("wType", info0.WorkflowTypeName)
	s.Equal(int32(20), info0.WorkflowTimeout)
	s.Equal(int32(13), info0.DecisionTimeoutValue)
	s.Equal([]byte(nil), info0.ExecutionContext)
	s.Equal(p.WorkflowStateCreated, info0.State)
	s.Equal(int64(3), info0.NextEventID)
	s.Equal(int64(0), info0.LastProcessedEvent)
	s.Equal(true, validateTimeRange(info0.LastUpdatedTimestamp, time.Hour))
	s.Equal(int64(2), info0.DecisionScheduleID)
	s.Equal(common.EmptyEventID, info0.DecisionStartedID)
	s.Equal(int32(1), info0.DecisionTimeout)

	log.Infof("Workflow execution last updated: %v", info0.LastUpdatedTimestamp)

	err4 := s.DeleteWorkflowExecution(info0)
	s.NoError(err4)

	_, err3 := s.GetWorkflowExecutionInfo(domainID, workflowExecution)
	s.Error(err3, "expected non nil error.")
	s.IsType(&gen.EntityNotExistsError{}, err3)

	err5 := s.DeleteWorkflowExecution(info0)
	s.NoError(err5)
}

// TestDeleteCurrentWorkflow test
func (s *ExecutionManagerSuite) TestDeleteCurrentWorkflow() {
	if s.ExecutionManager.GetName() != "cassandra" {
		s.T().Skip("SQL doesn't support retention yet")
	}
	finishedCurrentExecutionRetentionTTL := int32(3) // 3 seconds
	domainID := "54d15308-e20e-4b91-a00f-a518a3892790"
	workflowExecution := gen.WorkflowExecution{
		WorkflowId: common.StringPtr("get-current-workflow-test"),
		RunId:      common.StringPtr("6cae4054-6ba7-46d3-8755-e3c2db6f74ea"),
	}

	task0, err0 := s.CreateWorkflowExecution(domainID, workflowExecution, "queue1", "wType", 20, 13, nil, 3, 0, 2, nil)
	s.NoError(err0)
	s.NotNil(task0, "Expected non empty task identifier.")

	runID0, err1 := s.GetCurrentWorkflowRunID(domainID, *workflowExecution.WorkflowId)
	s.NoError(err1)
	s.Equal(*workflowExecution.RunId, runID0)

	info0, err2 := s.GetWorkflowExecutionInfo(domainID, workflowExecution)
	s.NoError(err2)

	updatedInfo1 := copyWorkflowExecutionInfo(info0.ExecutionInfo)
	updatedInfo1.NextEventID = int64(6)
	updatedInfo1.LastProcessedEvent = int64(2)
	err3 := s.UpdateWorkflowExecutionAndFinish(updatedInfo1, int64(3), finishedCurrentExecutionRetentionTTL)
	s.NoError(err3)

	runID4, err4 := s.GetCurrentWorkflowRunID(domainID, *workflowExecution.WorkflowId)
	s.NoError(err4)
	s.Equal(*workflowExecution.RunId, runID4)

	time.Sleep(time.Duration(finishedCurrentExecutionRetentionTTL*2) * time.Second)

	runID0, err1 = s.GetCurrentWorkflowRunID(domainID, *workflowExecution.WorkflowId)
	s.Error(err1)
	s.Empty(runID0)
	_, ok := err1.(*gen.EntityNotExistsError)
	s.True(ok)

	// execution record should still be there
	info0, err2 = s.GetWorkflowExecutionInfo(domainID, workflowExecution)
	s.NoError(err2)
}

// TestGetCurrentWorkflow test
func (s *ExecutionManagerSuite) TestGetCurrentWorkflow() {
	domainID := "54d15308-e20e-4b91-a00f-a518a3892790"
	workflowExecution := gen.WorkflowExecution{
		WorkflowId: common.StringPtr("get-current-workflow-test"),
		RunId:      common.StringPtr("6cae4054-6ba7-46d3-8755-e3c2db6f74ea"),
	}

	task0, err0 := s.CreateWorkflowExecution(domainID, workflowExecution, "queue1", "wType", 20, 13, nil, 3, 0, 2, nil)
	s.NoError(err0)
	s.NotNil(task0, "Expected non empty task identifier.")

	runID0, err1 := s.GetCurrentWorkflowRunID(domainID, *workflowExecution.WorkflowId)
	s.NoError(err1)
	s.Equal(*workflowExecution.RunId, runID0)

	info0, err2 := s.GetWorkflowExecutionInfo(domainID, workflowExecution)
	s.NoError(err2)

	updatedInfo1 := copyWorkflowExecutionInfo(info0.ExecutionInfo)
	updatedInfo1.NextEventID = int64(6)
	updatedInfo1.LastProcessedEvent = int64(2)
	err3 := s.UpdateWorkflowExecutionAndFinish(updatedInfo1, int64(3), 10)
	s.NoError(err3)

	runID4, err4 := s.GetCurrentWorkflowRunID(domainID, *workflowExecution.WorkflowId)
	s.NoError(err4)
	s.Equal(*workflowExecution.RunId, runID4)

	workflowExecution2 := gen.WorkflowExecution{
		WorkflowId: common.StringPtr("get-current-workflow-test"),
		RunId:      common.StringPtr("c3ff4bc6-de18-4643-83b2-037a33f45322"),
	}

	task1, err5 := s.CreateWorkflowExecution(domainID, workflowExecution2, "queue1", "wType", 20, 13, nil, 3, 0, 2, nil)
	s.Error(err5, "Error expected.")
	s.Empty(task1, "Expected empty task identifier.")
}

// TestTransferTasksThroughUpdate test
func (s *ExecutionManagerSuite) TestTransferTasksThroughUpdate() {
	domainID := "b785a8ba-bd7d-4760-bb05-41b115f3e10a"
	workflowExecution := gen.WorkflowExecution{
		WorkflowId: common.StringPtr("get-transfer-tasks-through-update-test"),
		RunId:      common.StringPtr("30a9fa1f-0db1-4d7a-8c34-aa82c5dad3aa"),
	}

	task0, err0 := s.CreateWorkflowExecution(domainID, workflowExecution, "queue1", "wType", 20, 13, nil, 3, 0, 2, nil)
	s.NoError(err0)
	s.NotNil(task0, "Expected non empty task identifier.")

	tasks1, err1 := s.GetTransferTasks(1, false)
	s.NoError(err1)
	s.NotNil(tasks1, "expected valid list of tasks.")
	s.Equal(1, len(tasks1), "Expected 1 decision task.")
	task1 := tasks1[0]
	s.Equal(domainID, task1.DomainID)
	s.Equal(*workflowExecution.WorkflowId, task1.WorkflowID)
	s.Equal(*workflowExecution.RunId, task1.RunID)
	s.Equal("queue1", task1.TaskList)
	s.Equal(p.TransferTaskTypeDecisionTask, task1.TaskType)
	s.Equal(int64(2), task1.ScheduleID)
	s.Equal("", task1.TargetRunID)

	err3 := s.CompleteTransferTask(task1.TaskID)
	s.NoError(err3)

	state0, err11 := s.GetWorkflowExecutionInfo(domainID, workflowExecution)
	s.NoError(err11)
	info0 := state0.ExecutionInfo
	updatedInfo := copyWorkflowExecutionInfo(info0)
	updatedInfo.NextEventID = int64(5)
	updatedInfo.LastProcessedEvent = int64(2)
	err2 := s.UpdateWorkflowExecution(updatedInfo, nil, []int64{int64(4)}, int64(3), nil, nil, nil, nil, nil, nil)
	s.NoError(err2)

	tasks2, err1 := s.GetTransferTasks(1, false)
	s.NoError(err1)
	s.NotNil(tasks2, "expected valid list of tasks.")
	s.Equal(1, len(tasks2), "Expected 1 decision task.")
	task2 := tasks2[0]
	s.Equal(domainID, task2.DomainID)
	s.Equal(*workflowExecution.WorkflowId, task2.WorkflowID)
	s.Equal(*workflowExecution.RunId, task2.RunID)
	s.Equal("queue1", task2.TaskList)
	s.Equal(p.TransferTaskTypeActivityTask, task2.TaskType)
	s.Equal(int64(4), task2.ScheduleID)
	s.Equal("", task2.TargetRunID)

	err4 := s.CompleteTransferTask(task2.TaskID)
	s.NoError(err4)

	state1, _ := s.GetWorkflowExecutionInfo(domainID, workflowExecution)
	info1 := state1.ExecutionInfo
	updatedInfo1 := copyWorkflowExecutionInfo(info1)
	updatedInfo1.NextEventID = int64(6)
	updatedInfo1.LastProcessedEvent = int64(2)
	err5 := s.UpdateWorkflowExecutionAndFinish(updatedInfo1, int64(5), 10)
	s.NoError(err5)

	newExecution := gen.WorkflowExecution{
		WorkflowId: workflowExecution.WorkflowId,
		RunId:      common.StringPtr("2a038c8f-b575-4151-8d2c-d443e999ab5a"),
	}
	runID6, err6 := s.GetCurrentWorkflowRunID(domainID, newExecution.GetWorkflowId())
	s.NoError(err6)
	s.Equal(*workflowExecution.RunId, runID6)

	tasks3, err7 := s.GetTransferTasks(1, false)
	s.NoError(err7)
	s.NotNil(tasks3, "expected valid list of tasks.")
	s.Equal(1, len(tasks3), "Expected 1 decision task.")
	task3 := tasks3[0]
	s.Equal(domainID, task3.DomainID)
	s.Equal(*workflowExecution.WorkflowId, task3.WorkflowID)
	s.Equal(*workflowExecution.RunId, task3.RunID)
	s.Equal(p.TransferTaskTypeCloseExecution, task3.TaskType)
	s.Equal("", task3.TargetRunID)

	err8 := s.DeleteWorkflowExecution(info1)
	s.NoError(err8)

	err9 := s.CompleteTransferTask(task3.TaskID)
	s.NoError(err9)

	_, err10 := s.CreateWorkflowExecution(domainID, newExecution, "queue1", "wType", 20, 13, nil, 3, 0, 2, nil)
	s.Error(err10, "Error expected.")
}

// TestCancelTransferTaskTasks test
func (s *ExecutionManagerSuite) TestCancelTransferTaskTasks() {
	domainID := "aeac8287-527b-4b35-80a9-667cb47e7c6d"
	workflowExecution := gen.WorkflowExecution{
		WorkflowId: common.StringPtr("cancel-workflow-test"),
		RunId:      common.StringPtr("db20f7e2-1a1e-40d9-9278-d8b886738e05"),
	}

	task0, err := s.CreateWorkflowExecution(domainID, workflowExecution, "queue1", "wType", 20, 13, nil, 3, 0, 2, nil)
	s.NoError(err)
	s.NotNil(task0, "Expected non empty task identifier.")

	taskD, err := s.GetTransferTasks(1, false)
	s.Equal(1, len(taskD), "Expected 1 decision task.")
	err = s.CompleteTransferTask(taskD[0].TaskID)
	s.NoError(err)

	state1, err := s.GetWorkflowExecutionInfo(domainID, workflowExecution)
	s.NoError(err)
	info1 := state1.ExecutionInfo
	s.NotNil(info1, "Valid Workflow info expected.")
	updatedInfo1 := copyWorkflowExecutionInfo(info1)

	targetDomainID := "f2bfaab6-7e8b-4fac-9a62-17da8d37becb"
	targetWorkflowID := "target-workflow-cancellation-id-1"
	targetRunID := "0d00698f-08e1-4d36-a3e2-3bf109f5d2d6"
	targetChildWorkflowOnly := false
	transferTasks := []p.Task{&p.CancelExecutionTask{
		TaskID:                  s.GetNextSequenceNumber(),
		TargetDomainID:          targetDomainID,
		TargetWorkflowID:        targetWorkflowID,
		TargetRunID:             targetRunID,
		TargetChildWorkflowOnly: targetChildWorkflowOnly,
		InitiatedID:             1,
	}}
	err = s.UpdateWorkflowExecutionWithTransferTasks(updatedInfo1, int64(3), transferTasks, nil)
	s.NoError(err)

	tasks1, err := s.GetTransferTasks(1, false)
	s.NoError(err)
	s.NotNil(tasks1, "expected valid list of tasks.")
	s.Equal(1, len(tasks1), "Expected 1 cancel task.")
	task1 := tasks1[0]
	s.Equal(p.TransferTaskTypeCancelExecution, task1.TaskType)
	s.Equal(domainID, task1.DomainID)
	s.Equal(*workflowExecution.WorkflowId, task1.WorkflowID)
	s.Equal(*workflowExecution.RunId, task1.RunID)
	s.Equal(targetDomainID, task1.TargetDomainID)
	s.Equal(targetWorkflowID, task1.TargetWorkflowID)
	s.Equal(targetRunID, task1.TargetRunID)
	s.Equal(targetChildWorkflowOnly, task1.TargetChildWorkflowOnly)

	err = s.CompleteTransferTask(task1.TaskID)
	s.NoError(err)

	targetDomainID = "f2bfaab6-7e8b-4fac-9a62-17da8d37becb"
	targetWorkflowID = "target-workflow-cancellation-id-2"
	targetRunID = ""
	targetChildWorkflowOnly = true
	transferTasks = []p.Task{&p.CancelExecutionTask{
		TaskID:                  s.GetNextSequenceNumber(),
		TargetDomainID:          targetDomainID,
		TargetWorkflowID:        targetWorkflowID,
		TargetRunID:             targetRunID,
		TargetChildWorkflowOnly: targetChildWorkflowOnly,
		InitiatedID:             3,
	}}

	state2, err := s.GetWorkflowExecutionInfo(domainID, workflowExecution)
	s.NoError(err)
	info2 := state2.ExecutionInfo
	s.NotNil(info2, "Valid Workflow info expected.")
	updatedInfo2 := copyWorkflowExecutionInfo(info2)

	err = s.UpdateWorkflowExecutionWithTransferTasks(updatedInfo2, int64(3), transferTasks, nil)
	s.NoError(err)

	tasks2, err := s.GetTransferTasks(1, false)
	s.NoError(err)
	s.NotNil(tasks2, "expected valid list of tasks.")
	s.Equal(1, len(tasks2), "Expected 1 cancel task.")
	task2 := tasks2[0]
	s.Equal(p.TransferTaskTypeCancelExecution, task2.TaskType)
	s.Equal(domainID, task2.DomainID)
	s.Equal(*workflowExecution.WorkflowId, task2.WorkflowID)
	s.Equal(*workflowExecution.RunId, task2.RunID)
	s.Equal(targetDomainID, task2.TargetDomainID)
	s.Equal(targetWorkflowID, task2.TargetWorkflowID)
	s.Equal(targetRunID, task2.TargetRunID)
	s.Equal(targetChildWorkflowOnly, task2.TargetChildWorkflowOnly)

	err = s.CompleteTransferTask(task2.TaskID)
	s.NoError(err)
}

// TestSignalTransferTaskTasks test
func (s *ExecutionManagerSuite) TestSignalTransferTaskTasks() {
	domainID := "aeac8287-527b-4b35-80a9-667cb47e7c6d"
	workflowExecution := gen.WorkflowExecution{
		WorkflowId: common.StringPtr("signal-workflow-test"),
		RunId:      common.StringPtr("db20f7e2-1a1e-40d9-9278-d8b886738e05"),
	}

	task0, err := s.CreateWorkflowExecution(domainID, workflowExecution, "queue1", "wType", 20, 13, nil, 3, 0, 2, nil)
	s.NoError(err)
	s.NotNil(task0, "Expected non empty task identifier.")

	taskD, err := s.GetTransferTasks(1, false)
	s.Equal(1, len(taskD), "Expected 1 decision task.")
	err = s.CompleteTransferTask(taskD[0].TaskID)
	s.NoError(err)

	state1, err := s.GetWorkflowExecutionInfo(domainID, workflowExecution)
	s.NoError(err)
	info1 := state1.ExecutionInfo
	s.NotNil(info1, "Valid Workflow info expected.")
	updatedInfo1 := copyWorkflowExecutionInfo(info1)

	targetDomainID := "f2bfaab6-7e8b-4fac-9a62-17da8d37becb"
	targetWorkflowID := "target-workflow-signal-id-1"
	targetRunID := "0d00698f-08e1-4d36-a3e2-3bf109f5d2d6"
	targetChildWorkflowOnly := false
	transferTasks := []p.Task{&p.SignalExecutionTask{
		TaskID:                  s.GetNextSequenceNumber(),
		TargetDomainID:          targetDomainID,
		TargetWorkflowID:        targetWorkflowID,
		TargetRunID:             targetRunID,
		TargetChildWorkflowOnly: targetChildWorkflowOnly,
		InitiatedID:             1,
	}}
	err = s.UpdateWorkflowExecutionWithTransferTasks(updatedInfo1, int64(3), transferTasks, nil)
	s.NoError(err)

	tasks1, err := s.GetTransferTasks(1, false)
	s.NoError(err)
	s.NotNil(tasks1, "expected valid list of tasks.")
	s.Equal(1, len(tasks1), "Expected 1 cancel task.")
	task1 := tasks1[0]
	s.Equal(p.TransferTaskTypeSignalExecution, task1.TaskType)
	s.Equal(domainID, task1.DomainID)
	s.Equal(*workflowExecution.WorkflowId, task1.WorkflowID)
	s.Equal(*workflowExecution.RunId, task1.RunID)
	s.Equal(targetDomainID, task1.TargetDomainID)
	s.Equal(targetWorkflowID, task1.TargetWorkflowID)
	s.Equal(targetRunID, task1.TargetRunID)
	s.Equal(targetChildWorkflowOnly, task1.TargetChildWorkflowOnly)

	err = s.CompleteTransferTask(task1.TaskID)
	s.NoError(err)

	targetDomainID = "f2bfaab6-7e8b-4fac-9a62-17da8d37becb"
	targetWorkflowID = "target-workflow-signal-id-2"
	targetRunID = ""
	targetChildWorkflowOnly = true
	transferTasks = []p.Task{&p.SignalExecutionTask{
		TaskID:                  s.GetNextSequenceNumber(),
		TargetDomainID:          targetDomainID,
		TargetWorkflowID:        targetWorkflowID,
		TargetRunID:             targetRunID,
		TargetChildWorkflowOnly: targetChildWorkflowOnly,
		InitiatedID:             3,
	}}

	state2, err := s.GetWorkflowExecutionInfo(domainID, workflowExecution)
	s.NoError(err)
	info2 := state2.ExecutionInfo
	s.NotNil(info2, "Valid Workflow info expected.")
	updatedInfo2 := copyWorkflowExecutionInfo(info2)

	err = s.UpdateWorkflowExecutionWithTransferTasks(updatedInfo2, int64(3), transferTasks, nil)
	s.NoError(err)

	tasks2, err := s.GetTransferTasks(1, false)
	s.NoError(err)
	s.NotNil(tasks2, "expected valid list of tasks.")
	s.Equal(1, len(tasks2), "Expected 1 cancel task.")
	task2 := tasks2[0]
	s.Equal(p.TransferTaskTypeSignalExecution, task2.TaskType)
	s.Equal(domainID, task2.DomainID)
	s.Equal(*workflowExecution.WorkflowId, task2.WorkflowID)
	s.Equal(*workflowExecution.RunId, task2.RunID)
	s.Equal(targetDomainID, task2.TargetDomainID)
	s.Equal(targetWorkflowID, task2.TargetWorkflowID)
	s.Equal(targetRunID, task2.TargetRunID)
	s.Equal(targetChildWorkflowOnly, task2.TargetChildWorkflowOnly)

	err = s.CompleteTransferTask(task2.TaskID)
	s.NoError(err)
}

// TestReplicationTasks test
func (s *ExecutionManagerSuite) TestReplicationTasks() {
	domainID := "2466d7de-6602-4ad8-b939-fb8f8c36c711"
	workflowExecution := gen.WorkflowExecution{
		WorkflowId: common.StringPtr("get-replication-tasks-test"),
		RunId:      common.StringPtr("aaaaaaaa-aaaa-aaaa-aaaa-aaaaaaaaaaaa"),
	}

	task0, err := s.CreateWorkflowExecution(domainID, workflowExecution, "queue1", "wType", 20, 13, nil, 3, 0, 2, nil)
	s.NoError(err)
	s.NotNil(task0, "Expected non empty task identifier.")
	taskD, err := s.GetTransferTasks(1, false)
	s.Equal(1, len(taskD), "Expected 1 decision task.")
	err = s.CompleteTransferTask(taskD[0].TaskID)
	s.NoError(err)

	state1, err := s.GetWorkflowExecutionInfo(domainID, workflowExecution)
	s.NoError(err)
	info1 := state1.ExecutionInfo
	s.NotNil(info1, "Valid Workflow info expected.")
	updatedInfo1 := copyWorkflowExecutionInfo(info1)

	replicationTasks := []p.Task{
		&p.HistoryReplicationTask{
			TaskID:       s.GetNextSequenceNumber(),
			FirstEventID: int64(1),
			NextEventID:  int64(3),
			Version:      123,
			LastReplicationInfo: map[string]*p.ReplicationInfo{
				"dc1": {
					Version:     int64(3),
					LastEventID: int64(1),
				},
			},
		},
		&p.HistoryReplicationTask{
			TaskID:       s.GetNextSequenceNumber(),
			FirstEventID: int64(1),
			NextEventID:  int64(3),
			Version:      456,
			LastReplicationInfo: map[string]*p.ReplicationInfo{
				"dc1": {
					Version:     int64(3),
					LastEventID: int64(1),
				},
			},
		},
	}
	err = s.UpdateWorklowStateAndReplication(updatedInfo1, nil, nil, nil, int64(3), replicationTasks)
	s.NoError(err)

	repTasks, err := s.GetReplicationTasks(1, true)
	s.NoError(err)
	s.Equal(len(replicationTasks), len(repTasks))

	for index := range replicationTasks {
		s.Equal(replicationTasks[index].GetTaskID(), repTasks[index].GetTaskID())
		s.Equal(replicationTasks[index].GetType(), repTasks[index].GetTaskType())
		s.Equal(replicationTasks[index].GetVersion(), repTasks[index].GetVersion())

		err = s.CompleteReplicationTask(repTasks[index].GetTaskID())
		s.NoError(err)
	}
}

// TestTransferTasksComplete test
func (s *ExecutionManagerSuite) TestTransferTasksComplete() {
	domainID := "8bfb47be-5b57-4d55-9109-5fb35e20b1d7"
	workflowExecution := gen.WorkflowExecution{
		WorkflowId: common.StringPtr("get-transfer-tasks-test-complete"),
		RunId:      common.StringPtr("aaaaaaaa-aaaa-aaaa-aaaa-aaaaaaaaaaaa"),
	}
	tasklist := "some random tasklist"

	task0, err0 := s.CreateWorkflowExecution(domainID, workflowExecution, tasklist, "wType", 20, 13, nil, 3, 0, 2, nil)
	s.NoError(err0)
	s.NotNil(task0, "Expected non empty task identifier.")

	tasks1, err1 := s.GetTransferTasks(1, false)
	s.NoError(err1)
	s.NotNil(tasks1, "expected valid list of tasks.")
	s.Equal(1, len(tasks1), "Expected 1 decision task.")
	task1 := tasks1[0]
	s.Equal(domainID, task1.DomainID)
	s.Equal(workflowExecution.GetWorkflowId(), task1.WorkflowID)
	s.Equal(workflowExecution.GetRunId(), task1.RunID)
	s.Equal(tasklist, task1.TaskList)
	s.Equal(p.TransferTaskTypeDecisionTask, task1.TaskType)
	s.Equal(int64(2), task1.ScheduleID)
	s.Equal(p.TransferTaskTransferTargetWorkflowID, task1.TargetWorkflowID)
	s.Equal("", task1.TargetRunID)
	err3 := s.CompleteTransferTask(task1.TaskID)
	s.NoError(err3)

	state0, err1 := s.GetWorkflowExecutionInfo(domainID, workflowExecution)
	s.NoError(err1)
	info0 := state0.ExecutionInfo
	s.NotNil(info0, "Valid Workflow info expected.")

	updatedInfo := copyWorkflowExecutionInfo(info0)
	updatedInfo.NextEventID = int64(6)
	updatedInfo.LastProcessedEvent = int64(2)
	scheduleID := int64(123)
	targetDomainID := "8bfb47be-5b57-4d66-9109-5fb35e20b1d0"
	targetWorkflowID := "some random target domain ID"
	targetRunID := uuid.New()
	currentTransferID := s.GetTransferReadLevel()
	now := time.Now()
	tasks := []p.Task{
		&p.ActivityTask{now, currentTransferID + 10001, domainID, tasklist, scheduleID, 111},
		&p.DecisionTask{now, currentTransferID + 10002, domainID, tasklist, scheduleID, 222},
		&p.CloseExecutionTask{now, currentTransferID + 10003, 333},
		&p.CancelExecutionTask{now, currentTransferID + 10004, targetDomainID, targetWorkflowID, targetRunID, true, scheduleID, 444},
		&p.SignalExecutionTask{now, currentTransferID + 10005, targetDomainID, targetWorkflowID, targetRunID, true, scheduleID, 555},
		&p.StartChildExecutionTask{now, currentTransferID + 10006, targetDomainID, targetWorkflowID, scheduleID, 666},
	}
	err2 := s.UpdateWorklowStateAndReplication(updatedInfo, nil, nil, nil, int64(3), tasks)
	s.NoError(err2)

	txTasks, err1 := s.GetTransferTasks(1, true) // use page size one to force pagination
	s.NoError(err1)
	s.NotNil(txTasks, "expected valid list of tasks.")
	s.Equal(len(tasks), len(txTasks))
	for index := range tasks {
		s.True(timeComparator(tasks[index].GetVisibilityTimestamp(), txTasks[index].VisibilityTimestamp, TimePrecision))
	}
	s.Equal(p.TransferTaskTypeActivityTask, txTasks[0].TaskType)
	s.Equal(p.TransferTaskTypeDecisionTask, txTasks[1].TaskType)
	s.Equal(p.TransferTaskTypeCloseExecution, txTasks[2].TaskType)
	s.Equal(p.TransferTaskTypeCancelExecution, txTasks[3].TaskType)
	s.Equal(p.TransferTaskTypeSignalExecution, txTasks[4].TaskType)
	s.Equal(p.TransferTaskTypeStartChildExecution, txTasks[5].TaskType)
	s.Equal(int64(111), txTasks[0].Version)
	s.Equal(int64(222), txTasks[1].Version)
	s.Equal(int64(333), txTasks[2].Version)
	s.Equal(int64(444), txTasks[3].Version)
	s.Equal(int64(555), txTasks[4].Version)
	s.Equal(int64(666), txTasks[5].Version)

	err2 = s.CompleteTransferTask(txTasks[0].TaskID)
	s.NoError(err2)

	err2 = s.CompleteTransferTask(txTasks[1].TaskID)
	s.NoError(err2)

	err2 = s.CompleteTransferTask(txTasks[2].TaskID)
	s.NoError(err2)

	err2 = s.CompleteTransferTask(txTasks[3].TaskID)
	s.NoError(err2)

	err2 = s.CompleteTransferTask(txTasks[4].TaskID)
	s.NoError(err2)

	err2 = s.CompleteTransferTask(txTasks[5].TaskID)
	s.NoError(err2)

	txTasks, err2 = s.GetTransferTasks(100, false)
	s.NoError(err2)
	s.Empty(txTasks, "expected empty task list.")
}

// TestTransferTasksRangeComplete test
func (s *ExecutionManagerSuite) TestTransferTasksRangeComplete() {
	domainID := "8bfb47be-5b57-4d55-9109-5fb35e20b1d7"
	workflowExecution := gen.WorkflowExecution{
		WorkflowId: common.StringPtr("get-transfer-tasks-test-range-complete"),
		RunId:      common.StringPtr("aaaaaaaa-aaaa-aaaa-aaaa-aaaaaaaaaaaa"),
	}
	tasklist := "some random tasklist"

	task0, err0 := s.CreateWorkflowExecution(domainID, workflowExecution, tasklist, "wType", 20, 13, nil, 3, 0, 2, nil)
	s.NoError(err0)
	s.NotNil(task0, "Expected non empty task identifier.")

	tasks1, err1 := s.GetTransferTasks(1, false)
	s.NoError(err1)
	s.NotNil(tasks1, "expected valid list of tasks.")
	s.Equal(1, len(tasks1), "Expected 1 decision task.")
	task1 := tasks1[0]
	s.Equal(domainID, task1.DomainID)
	s.Equal(workflowExecution.GetWorkflowId(), task1.WorkflowID)
	s.Equal(workflowExecution.GetRunId(), task1.RunID)
	s.Equal(tasklist, task1.TaskList)
	s.Equal(p.TransferTaskTypeDecisionTask, task1.TaskType)
	s.Equal(int64(2), task1.ScheduleID)
	s.Equal(p.TransferTaskTransferTargetWorkflowID, task1.TargetWorkflowID)
	s.Equal("", task1.TargetRunID)
	err3 := s.CompleteTransferTask(task1.TaskID)
	s.NoError(err3)

	state0, err1 := s.GetWorkflowExecutionInfo(domainID, workflowExecution)
	s.NoError(err1)
	info0 := state0.ExecutionInfo
	s.NotNil(info0, "Valid Workflow info expected.")

	updatedInfo := copyWorkflowExecutionInfo(info0)
	updatedInfo.NextEventID = int64(6)
	updatedInfo.LastProcessedEvent = int64(2)
	scheduleID := int64(123)
	targetDomainID := "8bfb47be-5b57-4d66-9109-5fb35e20b1d0"
	targetWorkflowID := "some random target domain ID"
	targetRunID := uuid.New()
	currentTransferID := s.GetTransferReadLevel()
	now := time.Now()
	tasks := []p.Task{
		&p.ActivityTask{now, currentTransferID + 10001, domainID, tasklist, scheduleID, 111},
		&p.DecisionTask{now, currentTransferID + 10002, domainID, tasklist, scheduleID, 222},
		&p.CloseExecutionTask{now, currentTransferID + 10003, 333},
		&p.CancelExecutionTask{now, currentTransferID + 10004, targetDomainID, targetWorkflowID, targetRunID, true, scheduleID, 444},
		&p.SignalExecutionTask{now, currentTransferID + 10005, targetDomainID, targetWorkflowID, targetRunID, true, scheduleID, 555},
		&p.StartChildExecutionTask{now, currentTransferID + 10006, targetDomainID, targetWorkflowID, scheduleID, 666},
	}
	err2 := s.UpdateWorklowStateAndReplication(updatedInfo, nil, nil, nil, int64(3), tasks)
	s.NoError(err2)

	txTasks, err1 := s.GetTransferTasks(1, true) // use page size one to force pagination
	s.NoError(err1)
	s.NotNil(txTasks, "expected valid list of tasks.")
	s.Equal(len(tasks), len(txTasks))
	for index := range tasks {
		s.True(timeComparator(tasks[index].GetVisibilityTimestamp(), txTasks[index].VisibilityTimestamp, TimePrecision))
	}
	s.Equal(p.TransferTaskTypeActivityTask, txTasks[0].TaskType)
	s.Equal(p.TransferTaskTypeDecisionTask, txTasks[1].TaskType)
	s.Equal(p.TransferTaskTypeCloseExecution, txTasks[2].TaskType)
	s.Equal(p.TransferTaskTypeCancelExecution, txTasks[3].TaskType)
	s.Equal(p.TransferTaskTypeSignalExecution, txTasks[4].TaskType)
	s.Equal(p.TransferTaskTypeStartChildExecution, txTasks[5].TaskType)
	s.Equal(int64(111), txTasks[0].Version)
	s.Equal(int64(222), txTasks[1].Version)
	s.Equal(int64(333), txTasks[2].Version)
	s.Equal(int64(444), txTasks[3].Version)
	s.Equal(int64(555), txTasks[4].Version)
	s.Equal(int64(666), txTasks[5].Version)

	err2 = s.RangeCompleteTransferTask(txTasks[0].TaskID-1, txTasks[5].TaskID)
	s.NoError(err2)

	txTasks, err2 = s.GetTransferTasks(100, false)
	s.NoError(err2)
	s.Empty(txTasks, "expected empty task list.")
}

// TestTimerTasksComplete test
func (s *ExecutionManagerSuite) TestTimerTasksComplete() {
	domainID := "8bfb47be-5b57-4d66-9109-5fb35e20b1d7"
	workflowExecution := gen.WorkflowExecution{
		WorkflowId: common.StringPtr("get-timer-tasks-test-complete"),
		RunId:      common.StringPtr("aaaaaaaa-aaaa-aaaa-aaaa-aaaaaaaaaaaa"),
	}

	task0, err0 := s.CreateWorkflowExecution(domainID, workflowExecution, "taskList", "wType", 20, 13, nil, 3, 0, 2, nil)
	s.NoError(err0)
	s.NotNil(task0, "Expected non empty task identifier.")

	state0, err1 := s.GetWorkflowExecutionInfo(domainID, workflowExecution)
	s.NoError(err1)
	info0 := state0.ExecutionInfo
	s.NotNil(info0, "Valid Workflow info expected.")

	updatedInfo := copyWorkflowExecutionInfo(info0)
	updatedInfo.NextEventID = int64(5)
	updatedInfo.LastProcessedEvent = int64(2)
	now := time.Now()
	tasks := []p.Task{
		&p.DecisionTimeoutTask{now.Add(1 * time.Second), 1, 2, 3, int(gen.TimeoutTypeStartToClose), 11},
		&p.WorkflowTimeoutTask{now.Add(2 * time.Second), 2, 12},
		&p.DeleteHistoryEventTask{now.Add(2 * time.Second), 3, 13},
		&p.ActivityTimeoutTask{now.Add(3 * time.Second), 4, int(gen.TimeoutTypeStartToClose), 7, 0, 14},
		&p.UserTimerTask{now.Add(3 * time.Second), 5, 7, 15},
	}
	err2 := s.UpdateWorkflowExecution(updatedInfo, []int64{int64(4)}, nil, int64(3), tasks, nil, nil, nil, nil, nil)
	s.NoError(err2)

	timerTasks, err1 := s.GetTimerIndexTasks(1, true) // use page size one to force pagination
	s.NoError(err1)
	s.NotNil(timerTasks, "expected valid list of tasks.")
	s.Equal(len(tasks), len(timerTasks))
	s.Equal(p.TaskTypeDecisionTimeout, timerTasks[0].TaskType)
	s.Equal(p.TaskTypeWorkflowTimeout, timerTasks[1].TaskType)
	s.Equal(p.TaskTypeDeleteHistoryEvent, timerTasks[2].TaskType)
	s.Equal(p.TaskTypeActivityTimeout, timerTasks[3].TaskType)
	s.Equal(p.TaskTypeUserTimer, timerTasks[4].TaskType)
	s.Equal(int64(11), timerTasks[0].Version)
	s.Equal(int64(12), timerTasks[1].Version)
	s.Equal(int64(13), timerTasks[2].Version)
	s.Equal(int64(14), timerTasks[3].Version)
	s.Equal(int64(15), timerTasks[4].Version)

	err2 = s.RangeCompleteTimerTask(timerTasks[0].VisibilityTimestamp, timerTasks[4].VisibilityTimestamp.Add(1*time.Second))
	s.NoError(err2)

	timerTasks2, err2 := s.GetTimerIndexTasks(100, false)
	s.NoError(err2)
	s.Empty(timerTasks2, "expected empty task list.")
}

// TestTimerTasksRangeComplete test
func (s *ExecutionManagerSuite) TestTimerTasksRangeComplete() {
	domainID := "8bfb47be-5b57-4d66-9109-5fb35e20b1d7"
	workflowExecution := gen.WorkflowExecution{
		WorkflowId: common.StringPtr("get-timer-tasks-test-range-complete"),
		RunId:      common.StringPtr("aaaaaaaa-aaaa-aaaa-aaaa-aaaaaaaaaaaa"),
	}

	task0, err0 := s.CreateWorkflowExecution(domainID, workflowExecution, "taskList", "wType", 20, 13, nil, 3, 0, 2, nil)
	s.NoError(err0)
	s.NotNil(task0, "Expected non empty task identifier.")

	state0, err1 := s.GetWorkflowExecutionInfo(domainID, workflowExecution)
	s.NoError(err1)
	info0 := state0.ExecutionInfo
	s.NotNil(info0, "Valid Workflow info expected.")

	updatedInfo := copyWorkflowExecutionInfo(info0)
	updatedInfo.NextEventID = int64(5)
	updatedInfo.LastProcessedEvent = int64(2)
	tasks := []p.Task{
		&p.DecisionTimeoutTask{time.Now(), 1, 2, 3, int(gen.TimeoutTypeStartToClose), 11},
		&p.WorkflowTimeoutTask{time.Now(), 2, 12},
		&p.DeleteHistoryEventTask{time.Now(), 3, 13},
		&p.ActivityTimeoutTask{time.Now(), 4, int(gen.TimeoutTypeStartToClose), 7, 0, 14},
		&p.UserTimerTask{time.Now(), 5, 7, 15},
	}
	err2 := s.UpdateWorkflowExecution(updatedInfo, []int64{int64(4)}, nil, int64(3), tasks, nil, nil, nil, nil, nil)
	s.NoError(err2)

	timerTasks, err1 := s.GetTimerIndexTasks(1, true) // use page size one to force pagination
	s.NoError(err1)
	s.NotNil(timerTasks, "expected valid list of tasks.")
	s.Equal(len(tasks), len(timerTasks))
	s.Equal(p.TaskTypeDecisionTimeout, timerTasks[0].TaskType)
	s.Equal(p.TaskTypeWorkflowTimeout, timerTasks[1].TaskType)
	s.Equal(p.TaskTypeDeleteHistoryEvent, timerTasks[2].TaskType)
	s.Equal(p.TaskTypeActivityTimeout, timerTasks[3].TaskType)
	s.Equal(p.TaskTypeUserTimer, timerTasks[4].TaskType)
	s.Equal(int64(11), timerTasks[0].Version)
	s.Equal(int64(12), timerTasks[1].Version)
	s.Equal(int64(13), timerTasks[2].Version)
	s.Equal(int64(14), timerTasks[3].Version)
	s.Equal(int64(15), timerTasks[4].Version)

	deleteTimerTask := &p.DecisionTimeoutTask{VisibilityTimestamp: timerTasks[0].VisibilityTimestamp, TaskID: timerTasks[0].TaskID}
	err2 = s.UpdateWorkflowExecution(updatedInfo, nil, nil, int64(5), nil, deleteTimerTask, nil, nil, nil, nil)
	s.NoError(err2)

	err2 = s.CompleteTimerTask(timerTasks[1].VisibilityTimestamp, timerTasks[1].TaskID)
	s.NoError(err2)

	err2 = s.CompleteTimerTask(timerTasks[2].VisibilityTimestamp, timerTasks[2].TaskID)
	s.NoError(err2)

	err2 = s.CompleteTimerTask(timerTasks[3].VisibilityTimestamp, timerTasks[3].TaskID)
	s.NoError(err2)

	err2 = s.CompleteTimerTask(timerTasks[4].VisibilityTimestamp, timerTasks[4].TaskID)
	s.NoError(err2)

	timerTasks2, err2 := s.GetTimerIndexTasks(100, false)
	s.NoError(err2)
	s.Empty(timerTasks2, "expected empty task list.")
}

// TestWorkflowMutableStateActivities test
func (s *ExecutionManagerSuite) TestWorkflowMutableStateActivities() {
	domainID := "7fcf0aa9-e121-4292-bdad-0a75181b4aa3"
	workflowExecution := gen.WorkflowExecution{
		WorkflowId: common.StringPtr("test-workflow-mutable-test"),
		RunId:      common.StringPtr("aaaaaaaa-aaaa-aaaa-aaaa-aaaaaaaaaaaa"),
	}

	task0, err0 := s.CreateWorkflowExecution(domainID, workflowExecution, "taskList", "wType", 20, 13, nil, 3, 0, 2, nil)
	s.NoError(err0)
	s.NotNil(task0, "Expected non empty task identifier.")

	state0, err1 := s.GetWorkflowExecutionInfo(domainID, workflowExecution)
	s.NoError(err1)
	info0 := state0.ExecutionInfo
	s.NotNil(info0, "Valid Workflow info expected.")

	updatedInfo := copyWorkflowExecutionInfo(info0)
	updatedInfo.NextEventID = int64(5)
	updatedInfo.LastProcessedEvent = int64(2)
	currentTime := time.Now()
	activityInfos := []*p.ActivityInfo{{
		Version:                  7789,
		ScheduleID:               1,
		ScheduledEvent:           &gen.HistoryEvent{EventId: int64Ptr(1)},
		ScheduledTime:            currentTime,
		StartedID:                2,
		StartedEvent:             &gen.HistoryEvent{EventId: int64Ptr(2)},
		StartedTime:              currentTime,
		ScheduleToCloseTimeout:   1,
		ScheduleToStartTimeout:   2,
		StartToCloseTimeout:      3,
		HeartbeatTimeout:         4,
		LastHeartBeatUpdatedTime: currentTime,
		TimerTaskStatus:          1,
	}}
	err2 := s.UpdateWorkflowExecution(updatedInfo, []int64{int64(4)}, nil, int64(3), nil, nil, activityInfos, nil, nil, nil)
	s.NoError(err2)

	state, err1 := s.GetWorkflowExecutionInfo(domainID, workflowExecution)
	s.NoError(err1)
	s.NotNil(state, "expected valid state.")
	s.Equal(1, len(state.ActivitInfos))
	log.Printf("%+v", state.ActivitInfos)
	ai, ok := state.ActivitInfos[1]
	s.True(ok)
	s.NotNil(ai)
	s.Equal(int64(7789), ai.Version)
	s.Equal(int64(1), ai.ScheduleID)
	s.Equal(int64(1), *ai.ScheduledEvent.EventId)
	s.EqualTimesWithPrecision(currentTime, ai.ScheduledTime, time.Second)
	s.Equal(int64(2), ai.StartedID)
	s.Equal(int64(2), *ai.StartedEvent.EventId)
	s.EqualTimesWithPrecision(currentTime, ai.StartedTime, time.Second)
	s.Equal(int32(1), ai.ScheduleToCloseTimeout)
	s.Equal(int32(2), ai.ScheduleToStartTimeout)
	s.Equal(int32(3), ai.StartToCloseTimeout)
	s.Equal(int32(4), ai.HeartbeatTimeout)
	s.EqualTimesWithPrecision(currentTime, ai.LastHeartBeatUpdatedTime, time.Second)
	s.Equal(int32(1), ai.TimerTaskStatus)

	err2 = s.UpdateWorkflowExecution(updatedInfo, nil, nil, int64(5), nil, nil, nil, []int64{1}, nil, nil)
	s.NoError(err2)

	state, err1 = s.GetWorkflowExecutionInfo(domainID, workflowExecution)
	s.NoError(err2)
	s.NotNil(state, "expected valid state.")
	s.Equal(0, len(state.ActivitInfos))
}

// TestWorkflowMutableStateTimers test
func (s *ExecutionManagerSuite) TestWorkflowMutableStateTimers() {
	domainID := "025d178a-709b-4c07-8dd7-86dbf9bd2e06"
	workflowExecution := gen.WorkflowExecution{
		WorkflowId: common.StringPtr("test-workflow-mutable-timers-test"),
		RunId:      common.StringPtr("aaaaaaaa-aaaa-aaaa-aaaa-aaaaaaaaaaaa"),
	}

	task0, err0 := s.CreateWorkflowExecution(domainID, workflowExecution, "taskList", "wType", 20, 13, nil, 3, 0, 2, nil)
	s.NoError(err0)
	s.NotNil(task0, "Expected non empty task identifier.")

	state0, err1 := s.GetWorkflowExecutionInfo(domainID, workflowExecution)
	s.NoError(err1)
	info0 := state0.ExecutionInfo
	s.NotNil(info0, "Valid Workflow info expected.")

	updatedInfo := copyWorkflowExecutionInfo(info0)
	updatedInfo.NextEventID = int64(5)
	updatedInfo.LastProcessedEvent = int64(2)
	currentTime := time.Now().UTC()
	timerID := "id_1"
	timerInfos := []*p.TimerInfo{{
		Version:    3345,
		TimerID:    timerID,
		ExpiryTime: currentTime,
		TaskID:     2,
		StartedID:  5,
	}}
	err2 := s.UpdateWorkflowExecution(updatedInfo, []int64{int64(4)}, nil, int64(3), nil, nil, nil, nil, timerInfos, nil)
	s.NoError(err2)

	state, err1 := s.GetWorkflowExecutionInfo(domainID, workflowExecution)
	s.NoError(err1)
	s.NotNil(state, "expected valid state.")
	s.Equal(1, len(state.TimerInfos))
	s.Equal(int64(3345), state.TimerInfos[timerID].Version)
	s.Equal(timerID, state.TimerInfos[timerID].TimerID)
	s.EqualTimesWithPrecision(currentTime, state.TimerInfos[timerID].ExpiryTime, time.Millisecond*500)
	s.Equal(int64(2), state.TimerInfos[timerID].TaskID)
	s.Equal(int64(5), state.TimerInfos[timerID].StartedID)

	err2 = s.UpdateWorkflowExecution(updatedInfo, nil, nil, int64(5), nil, nil, nil, nil, nil, []string{timerID})
	s.NoError(err2)

	state, err1 = s.GetWorkflowExecutionInfo(domainID, workflowExecution)
	s.NoError(err2)
	s.NotNil(state, "expected valid state.")
	s.Equal(0, len(state.TimerInfos))
}

// TestWorkflowMutableStateChildExecutions test
func (s *ExecutionManagerSuite) TestWorkflowMutableStateChildExecutions() {
	domainID := "88236cd2-c439-4cec-9957-2748ce3be074"
	workflowExecution := gen.WorkflowExecution{
		WorkflowId: common.StringPtr("test-workflow-mutable-child-executions-parent-test"),
		RunId:      common.StringPtr("c63dba1e-929c-4fbf-8ec5-4533b16269a9"),
	}

	parentDomainID := "6036ded3-e541-42c9-8f69-3d9354dad081"
	parentExecution := &gen.WorkflowExecution{
		WorkflowId: common.StringPtr("test-workflow-mutable-child-executions-child-test"),
		RunId:      common.StringPtr("73e89362-25ec-4305-bcb8-d9448b90856c"),
	}

	task0, err0 := s.CreateChildWorkflowExecution(domainID, workflowExecution, parentDomainID, parentExecution, 1, "taskList", "wType", 20, 13, nil, 3, 0, 2, nil)
	s.NoError(err0)
	s.NotNil(task0, "Expected non empty task identifier.")

	state0, err1 := s.GetWorkflowExecutionInfo(domainID, workflowExecution)
	s.NoError(err1)
	info0 := state0.ExecutionInfo
	s.NotNil(info0, "Valid Workflow info expected.")
	s.Equal(parentDomainID, info0.ParentDomainID)
	s.Equal(*parentExecution.WorkflowId, info0.ParentWorkflowID)
	s.Equal(*parentExecution.RunId, info0.ParentRunID)
	s.Equal(int64(1), info0.InitiatedID)

	updatedInfo := copyWorkflowExecutionInfo(info0)
	updatedInfo.NextEventID = int64(5)
	updatedInfo.LastProcessedEvent = int64(2)
	createRequestID := uuid.New()
	childExecutionInfos := []*p.ChildExecutionInfo{{
		Version:         1234,
		InitiatedID:     1,
		InitiatedEvent:  &gen.HistoryEvent{EventId: int64Ptr(1)},
		StartedID:       2,
		StartedEvent:    &gen.HistoryEvent{EventId: int64Ptr(2)},
		CreateRequestID: createRequestID,
	}}
	err2 := s.UpsertChildExecutionsState(updatedInfo, int64(3), childExecutionInfos)
	s.NoError(err2)

	state, err1 := s.GetWorkflowExecutionInfo(domainID, workflowExecution)
	s.NoError(err1)
	s.NotNil(state, "expected valid state.")
	s.Equal(1, len(state.ChildExecutionInfos))
	ci, ok := state.ChildExecutionInfos[1]
	s.True(ok)
	s.NotNil(ci)
	s.Equal(int64(1234), ci.Version)
	s.Equal(int64(1), ci.InitiatedID)
	s.Equal(int64(1), *ci.InitiatedEvent.EventId)
	s.Equal(int64(2), ci.StartedID)
	s.Equal(int64(2), *ci.StartedEvent.EventId)
	s.Equal(createRequestID, ci.CreateRequestID)

	err2 = s.DeleteChildExecutionsState(updatedInfo, int64(5), int64(1))
	s.NoError(err2)

	state, err1 = s.GetWorkflowExecutionInfo(domainID, workflowExecution)
	s.NoError(err2)
	s.NotNil(state, "expected valid state.")
	s.Equal(0, len(state.ChildExecutionInfos))
}

// TestWorkflowMutableStateRequestCancel test
func (s *ExecutionManagerSuite) TestWorkflowMutableStateRequestCancel() {
	domainID := "568b8d19-cf64-4aac-be1b-f8a3edbc1fa9"
	workflowExecution := gen.WorkflowExecution{
		WorkflowId: common.StringPtr("test-workflow-mutable-request-cancel-test"),
		RunId:      common.StringPtr("87f96253-b925-426e-90db-aa4ee89b5aca"),
	}

	task0, err0 := s.CreateWorkflowExecution(domainID, workflowExecution, "taskList", "wType", 20, 13, nil, 3, 0, 2, nil)
	s.NoError(err0)
	s.NotNil(task0, "Expected non empty task identifier.")

	state0, err1 := s.GetWorkflowExecutionInfo(domainID, workflowExecution)
	s.NoError(err1)
	info0 := state0.ExecutionInfo
	s.NotNil(info0, "Valid Workflow info expected.")

	updatedInfo := copyWorkflowExecutionInfo(info0)
	updatedInfo.NextEventID = int64(5)
	updatedInfo.LastProcessedEvent = int64(2)
	cancelRequestID := uuid.New()
	requestCancelInfos := []*p.RequestCancelInfo{{
		Version:         456,
		InitiatedID:     1,
		CancelRequestID: cancelRequestID,
	}}
	err2 := s.UpsertRequestCancelState(updatedInfo, int64(3), requestCancelInfos)
	s.NoError(err2)

	state, err1 := s.GetWorkflowExecutionInfo(domainID, workflowExecution)
	s.NoError(err1)
	s.NotNil(state, "expected valid state.")
	s.Equal(1, len(state.RequestCancelInfos))
	ri, ok := state.RequestCancelInfos[1]
	s.True(ok)
	s.NotNil(ri)
	s.Equal(int64(456), ri.Version)
	s.Equal(int64(1), ri.InitiatedID)
	s.Equal(cancelRequestID, ri.CancelRequestID)

	err2 = s.DeleteCancelState(updatedInfo, int64(5), int64(1))
	s.NoError(err2)

	state, err1 = s.GetWorkflowExecutionInfo(domainID, workflowExecution)
	s.NoError(err2)
	s.NotNil(state, "expected valid state.")
	s.Equal(0, len(state.RequestCancelInfos))
}

// TestWorkflowMutableStateSignalInfo test
func (s *ExecutionManagerSuite) TestWorkflowMutableStateSignalInfo() {
	domainID := uuid.New()
	runID := uuid.New()
	workflowExecution := gen.WorkflowExecution{
		WorkflowId: common.StringPtr("test-workflow-mutable-signal-info-test"),
		RunId:      common.StringPtr(runID),
	}

	task0, err0 := s.CreateWorkflowExecution(domainID, workflowExecution, "taskList", "wType", 20, 13, nil, 3, 0, 2, nil)
	s.NoError(err0)
	s.NotNil(task0, "Expected non empty task identifier.")

	state0, err1 := s.GetWorkflowExecutionInfo(domainID, workflowExecution)
	s.NoError(err1)
	info0 := state0.ExecutionInfo
	s.NotNil(info0, "Valid Workflow info expected.")

	updatedInfo := copyWorkflowExecutionInfo(info0)
	updatedInfo.NextEventID = int64(5)
	updatedInfo.LastProcessedEvent = int64(2)
	signalRequestID := uuid.New()
	signalName := "my signal"
	input := []byte("test signal input")
	control := []byte(uuid.New())
	signalInfos := []*p.SignalInfo{
		{
			Version:         123,
			InitiatedID:     1,
			SignalRequestID: signalRequestID,
			SignalName:      signalName,
			Input:           input,
			Control:         control,
		}}
	err2 := s.UpsertSignalInfoState(updatedInfo, int64(3), signalInfos)
	s.NoError(err2)

	state, err1 := s.GetWorkflowExecutionInfo(domainID, workflowExecution)
	s.NoError(err1)
	s.NotNil(state, "expected valid state.")
	s.Equal(1, len(state.SignalInfos))
	ri, ok := state.SignalInfos[1]
	s.True(ok)
	s.NotNil(ri)
	s.Equal(int64(123), ri.Version)
	s.Equal(int64(1), ri.InitiatedID)
	s.Equal(signalRequestID, ri.SignalRequestID)
	s.Equal(signalName, ri.SignalName)
	s.Equal(input, ri.Input)
	s.Equal(control, ri.Control)

	err2 = s.DeleteSignalState(updatedInfo, int64(5), int64(1))
	s.NoError(err2)

	state, err1 = s.GetWorkflowExecutionInfo(domainID, workflowExecution)
	s.NoError(err2)
	s.NotNil(state, "expected valid state.")
	s.Equal(0, len(state.SignalInfos))
}

// TestWorkflowMutableStateSignalRequested test
func (s *ExecutionManagerSuite) TestWorkflowMutableStateSignalRequested() {
	domainID := uuid.New()
	runID := uuid.New()
	workflowExecution := gen.WorkflowExecution{
		WorkflowId: common.StringPtr("test-workflow-mutable-signal-requested-test"),
		RunId:      common.StringPtr(runID),
	}

	task0, err0 := s.CreateWorkflowExecution(domainID, workflowExecution, "taskList", "wType", 20, 13, nil, 3, 0, 2, nil)
	s.NoError(err0)
	s.NotNil(task0, "Expected non empty task identifier.")

	state0, err1 := s.GetWorkflowExecutionInfo(domainID, workflowExecution)
	s.NoError(err1)
	info0 := state0.ExecutionInfo
	s.NotNil(info0, "Valid Workflow info expected.")

	updatedInfo := copyWorkflowExecutionInfo(info0)
	updatedInfo.NextEventID = int64(5)
	updatedInfo.LastProcessedEvent = int64(2)
	signalRequestedID := uuid.New()
	signalsRequested := []string{signalRequestedID}
	err2 := s.UpsertSignalsRequestedState(updatedInfo, int64(3), signalsRequested)
	s.NoError(err2)

	state, err1 := s.GetWorkflowExecutionInfo(domainID, workflowExecution)
	s.NoError(err1)
	s.NotNil(state, "expected valid state.")
	s.Equal(1, len(state.SignalRequestedIDs))
	ri, ok := state.SignalRequestedIDs[signalRequestedID]
	s.True(ok)
	s.NotNil(ri)

	err2 = s.DeleteSignalsRequestedState(updatedInfo, int64(5), signalRequestedID)
	s.NoError(err2)

	state, err1 = s.GetWorkflowExecutionInfo(domainID, workflowExecution)
	s.NoError(err2)
	s.NotNil(state, "expected valid state.")
	s.Equal(0, len(state.SignalRequestedIDs))
}

// TestWorkflowMutableStateBufferedReplicationTasks test
func (s *ExecutionManagerSuite) TestWorkflowMutableStateBufferedReplicationTasks() {
	if s.ExecutionManager.GetName() != "cassandra" {
		s.T().Skip("Replication tasksk are still broken for SQL")
	}
	domainID := "714f8491-a34e-4301-a5af-f0cf5d8660c6"
	workflowExecution := gen.WorkflowExecution{
		WorkflowId: common.StringPtr("test-workflow-mutable-buffered-replication-tasks-test"),
		RunId:      common.StringPtr("aaaaaaaa-aaaa-aaaa-aaaa-aaaaaaaaaaaa"),
	}

	task0, err0 := s.CreateWorkflowExecution(domainID, workflowExecution, "taskList", "wType", 20, 13, nil, 3, 0, 2, nil)
	s.NoError(err0)
	s.NotNil(task0, "Expected non empty task identifier.")

	state0, err1 := s.GetWorkflowExecutionInfo(domainID, workflowExecution)
	s.NoError(err1)
	info0 := state0.ExecutionInfo
	s.NotNil(info0, "Valid Workflow info expected.")
	s.Equal(0, len(state0.BufferedReplicationTasks))

	updatedInfo := copyWorkflowExecutionInfo(info0)
	events := []*gen.HistoryEvent{
		{
			EventId:   common.Int64Ptr(5),
			EventType: gen.EventTypeDecisionTaskCompleted.Ptr(),
			DecisionTaskCompletedEventAttributes: &gen.DecisionTaskCompletedEventAttributes{
				ScheduledEventId: common.Int64Ptr(2),
				StartedEventId:   common.Int64Ptr(3),
				Identity:         common.StringPtr("test_worker"),
			},
		},
		{
			EventId:   common.Int64Ptr(6),
			EventType: gen.EventTypeTimerStarted.Ptr(),
			TimerStartedEventAttributes: &gen.TimerStartedEventAttributes{
				TimerId:                      common.StringPtr("ID1"),
				StartToFireTimeoutSeconds:    common.Int64Ptr(101),
				DecisionTaskCompletedEventId: common.Int64Ptr(5),
			},
		},
	}

	bufferedTask := &p.BufferedReplicationTask{
		FirstEventID: int64(5),
		NextEventID:  int64(7),
		Version:      int64(11),
		History:      events,
	}
	err2 := s.UpdateWorklowStateAndReplication(updatedInfo, nil, bufferedTask, nil, int64(3), nil)
	s.NoError(err2)

	state1, err1 := s.GetWorkflowExecutionInfo(domainID, workflowExecution)
	s.NoError(err1)
	s.NotNil(state1, "expected valid state.")
	s.Equal(1, len(state1.BufferedReplicationTasks))

	bufferedTask, ok := state1.BufferedReplicationTasks[5]
	s.True(ok)
	s.NotNil(bufferedTask)
	s.Equal(int64(5), bufferedTask.FirstEventID)
	s.Equal(int64(7), bufferedTask.NextEventID)
	s.Equal(int64(11), bufferedTask.Version)

	bufferedEvents := bufferedTask.History
	s.Equal(2, len(bufferedEvents))
	s.Equal(int64(5), bufferedEvents[0].GetEventId())
	s.Equal(gen.EventTypeDecisionTaskCompleted, bufferedEvents[0].GetEventType())
	s.Equal(int64(2), bufferedEvents[0].DecisionTaskCompletedEventAttributes.GetScheduledEventId())
	s.Equal(int64(3), bufferedEvents[0].DecisionTaskCompletedEventAttributes.GetStartedEventId())
	s.Equal("test_worker", bufferedEvents[0].DecisionTaskCompletedEventAttributes.GetIdentity())
	s.Equal(int64(6), bufferedEvents[1].GetEventId())
	s.Equal(gen.EventTypeTimerStarted, bufferedEvents[1].GetEventType())
	s.Equal("ID1", bufferedEvents[1].TimerStartedEventAttributes.GetTimerId())
	s.Equal(int64(101), bufferedEvents[1].TimerStartedEventAttributes.GetStartToFireTimeoutSeconds())
	s.Equal(int64(5), bufferedEvents[1].TimerStartedEventAttributes.GetDecisionTaskCompletedEventId())

	newExecutionRunID := "d83db48f-a63c-413d-a05a-bbf5a1ac1098"
	info1 := state1.ExecutionInfo
	updatedInfo = copyWorkflowExecutionInfo(info1)
	completionEvents := []*gen.HistoryEvent{
		{
			EventId:   common.Int64Ptr(10),
			EventType: gen.EventTypeDecisionTaskCompleted.Ptr(),
			DecisionTaskCompletedEventAttributes: &gen.DecisionTaskCompletedEventAttributes{
				ScheduledEventId: common.Int64Ptr(8),
				StartedEventId:   common.Int64Ptr(9),
				Identity:         common.StringPtr("test_worker"),
			},
		},
		{
			EventId:   common.Int64Ptr(11),
			EventType: gen.EventTypeWorkflowExecutionContinuedAsNew.Ptr(),
			WorkflowExecutionContinuedAsNewEventAttributes: &gen.WorkflowExecutionContinuedAsNewEventAttributes{
				NewExecutionRunId:                   common.StringPtr(newExecutionRunID),
				WorkflowType:                        &gen.WorkflowType{Name: common.StringPtr("wType")},
				TaskList:                            &gen.TaskList{Name: common.StringPtr("taskList")},
				TaskStartToCloseTimeoutSeconds:      common.Int32Ptr(212),
				ExecutionStartToCloseTimeoutSeconds: common.Int32Ptr(312),
				DecisionTaskCompletedEventId:        common.Int64Ptr(10),
			},
		},
	}

	newRunEvents := []*gen.HistoryEvent{
		{
			EventId:   common.Int64Ptr(1),
			EventType: gen.EventTypeWorkflowExecutionStarted.Ptr(),
			WorkflowExecutionStartedEventAttributes: &gen.WorkflowExecutionStartedEventAttributes{
				WorkflowType: &gen.WorkflowType{Name: common.StringPtr("wType")},
				TaskList:     &gen.TaskList{Name: common.StringPtr("taskList")},
			},
		},
		{
			EventId:   common.Int64Ptr(2),
			EventType: gen.EventTypeDecisionTaskScheduled.Ptr(),
			DecisionTaskScheduledEventAttributes: &gen.DecisionTaskScheduledEventAttributes{
				TaskList:                   &gen.TaskList{Name: common.StringPtr("taskList")},
				StartToCloseTimeoutSeconds: common.Int32Ptr(201),
				Attempt:                    common.Int64Ptr(1),
			},
		},
	}

	bufferedTask = &p.BufferedReplicationTask{
		FirstEventID:  int64(10),
		NextEventID:   int64(12),
		Version:       int64(12),
		History:       completionEvents,
		NewRunHistory: newRunEvents,
	}
	err3 := s.UpdateWorklowStateAndReplication(updatedInfo, nil, bufferedTask, nil, int64(3), nil)
	s.NoError(err3)

	state2, err4 := s.GetWorkflowExecutionInfo(domainID, workflowExecution)
	s.NoError(err4)
	s.NotNil(state2, "expected valid state.")
	s.Equal(2, len(state2.BufferedReplicationTasks))

	bufferedTask, ok = state2.BufferedReplicationTasks[10]
	s.True(ok)
	s.NotNil(bufferedTask)
	s.Equal(int64(10), bufferedTask.FirstEventID)
	s.Equal(int64(12), bufferedTask.NextEventID)
	s.Equal(int64(12), bufferedTask.Version)

	bufferedEvents = bufferedTask.History
	s.Equal(2, len(bufferedEvents))
	s.Equal(int64(10), bufferedEvents[0].GetEventId())
	s.Equal(gen.EventTypeDecisionTaskCompleted, bufferedEvents[0].GetEventType())
	s.Equal(int64(8), bufferedEvents[0].DecisionTaskCompletedEventAttributes.GetScheduledEventId())
	s.Equal(int64(9), bufferedEvents[0].DecisionTaskCompletedEventAttributes.GetStartedEventId())
	s.Equal("test_worker", bufferedEvents[0].DecisionTaskCompletedEventAttributes.GetIdentity())
	s.Equal(int64(11), bufferedEvents[1].GetEventId())
	s.Equal(gen.EventTypeWorkflowExecutionContinuedAsNew, bufferedEvents[1].GetEventType())
	s.Equal(newExecutionRunID, bufferedEvents[1].WorkflowExecutionContinuedAsNewEventAttributes.GetNewExecutionRunId())
	s.Equal("wType", bufferedEvents[1].WorkflowExecutionContinuedAsNewEventAttributes.WorkflowType.GetName())
	s.Equal("taskList", bufferedEvents[1].WorkflowExecutionContinuedAsNewEventAttributes.TaskList.GetName())
	s.Equal(int32(212), bufferedEvents[1].WorkflowExecutionContinuedAsNewEventAttributes.GetTaskStartToCloseTimeoutSeconds())
	s.Equal(int32(312), bufferedEvents[1].WorkflowExecutionContinuedAsNewEventAttributes.GetExecutionStartToCloseTimeoutSeconds())
	s.Equal(int64(10), bufferedEvents[1].WorkflowExecutionContinuedAsNewEventAttributes.GetDecisionTaskCompletedEventId())

	bufferedNewRunEvents := bufferedTask.NewRunHistory
	s.Equal(2, len(bufferedNewRunEvents))
	s.Equal(int64(1), bufferedNewRunEvents[0].GetEventId())
	s.Equal(gen.EventTypeWorkflowExecutionStarted, bufferedNewRunEvents[0].GetEventType())
	s.Equal("wType", bufferedNewRunEvents[0].WorkflowExecutionStartedEventAttributes.WorkflowType.GetName())
	s.Equal("taskList", bufferedNewRunEvents[0].WorkflowExecutionStartedEventAttributes.TaskList.GetName())
	s.Equal(int64(2), bufferedNewRunEvents[1].GetEventId())
	s.Equal(gen.EventTypeDecisionTaskScheduled, bufferedNewRunEvents[1].GetEventType())
	s.Equal("taskList", bufferedNewRunEvents[1].DecisionTaskScheduledEventAttributes.TaskList.GetName())
	s.Equal(int32(201), bufferedNewRunEvents[1].DecisionTaskScheduledEventAttributes.GetStartToCloseTimeoutSeconds())
	s.Equal(int64(1), bufferedNewRunEvents[1].DecisionTaskScheduledEventAttributes.GetAttempt())

	deleteBufferedReplicationTask := int64(5)
	err5 := s.UpdateWorklowStateAndReplication(updatedInfo, nil, nil, &deleteBufferedReplicationTask, int64(3), nil)
	s.NoError(err5)

	state3, err6 := s.GetWorkflowExecutionInfo(domainID, workflowExecution)
	s.NoError(err6)
	s.NotNil(state3, "expected valid state.")
	s.Equal(1, len(state3.BufferedReplicationTasks))

	deleteBufferedReplicationTask2 := int64(10)
	err7 := s.UpdateWorklowStateAndReplication(updatedInfo, nil, nil, &deleteBufferedReplicationTask2, int64(3), nil)
	s.NoError(err7)

	state4, err8 := s.GetWorkflowExecutionInfo(domainID, workflowExecution)
	s.NoError(err8)
	s.NotNil(state4, "expected valid state.")
	s.Equal(0, len(state4.BufferedReplicationTasks))
}

// TestWorkflowMutableStateInfo test
func (s *ExecutionManagerSuite) TestWorkflowMutableStateInfo() {
	domainID := "9ed8818b-3090-4160-9f21-c6b70e64d2dd"
	workflowExecution := gen.WorkflowExecution{
		WorkflowId: common.StringPtr("test-workflow-mutable-state-test"),
		RunId:      common.StringPtr("aaaaaaaa-aaaa-aaaa-aaaa-aaaaaaaaaaaa"),
	}

	task0, err0 := s.CreateWorkflowExecution(domainID, workflowExecution, "taskList", "wType", 20, 13, nil, 3, 0, 2, nil)
	s.NoError(err0)
	s.NotNil(task0, "Expected non empty task identifier.")

	state0, err1 := s.GetWorkflowExecutionInfo(domainID, workflowExecution)
	s.NoError(err1)
	info0 := state0.ExecutionInfo
	s.NotNil(info0, "Valid Workflow info expected.")

	updatedInfo := copyWorkflowExecutionInfo(info0)
	updatedInfo.NextEventID = int64(5)
	updatedInfo.LastProcessedEvent = int64(2)

	err2 := s.UpdateWorkflowExecution(updatedInfo, []int64{int64(4)}, nil, int64(3), nil, nil, nil, nil, nil, nil)
	s.NoError(err2)

	state, err1 := s.GetWorkflowExecutionInfo(domainID, workflowExecution)
	s.NoError(err1)
	s.NotNil(state, "expected valid state.")
	s.NotNil(state.ExecutionInfo, "expected valid MS Info state.")
	s.Equal(updatedInfo.NextEventID, state.ExecutionInfo.NextEventID)
	s.Equal(updatedInfo.State, state.ExecutionInfo.State)
}

// TestContinueAsNew test
func (s *ExecutionManagerSuite) TestContinueAsNew() {
	domainID := "c1c0bb55-04e6-4a9c-89d0-1be7b96459f8"
	workflowExecution := gen.WorkflowExecution{
		WorkflowId: common.StringPtr("continue-as-new-workflow-test"),
		RunId:      common.StringPtr("551c88d2-d9e6-404f-8131-9eec14f36643"),
	}

	_, err0 := s.CreateWorkflowExecution(domainID, workflowExecution, "queue1", "wType", 20, 13, nil, 3, 0, 2, nil)
	s.NoError(err0)

	state0, err1 := s.GetWorkflowExecutionInfo(domainID, workflowExecution)
	s.NoError(err1)
	info0 := state0.ExecutionInfo
	continueAsNewInfo := copyWorkflowExecutionInfo(info0)
	continueAsNewInfo.State = p.WorkflowStateCompleted
	continueAsNewInfo.NextEventID = int64(5)
	continueAsNewInfo.LastProcessedEvent = int64(2)

	newWorkflowExecution := gen.WorkflowExecution{
		WorkflowId: common.StringPtr("continue-as-new-workflow-test"),
		RunId:      common.StringPtr("64c7e15a-3fd7-4182-9c6f-6f25a4fa2614"),
	}
	err2 := s.ContinueAsNewExecution(continueAsNewInfo, info0.NextEventID, newWorkflowExecution, int64(3), int64(2))

	s.NoError(err2)

	prevExecutionState, err3 := s.GetWorkflowExecutionInfo(domainID, workflowExecution)
	s.NoError(err3)
	prevExecutionInfo := prevExecutionState.ExecutionInfo
	s.Equal(p.WorkflowStateCompleted, prevExecutionInfo.State)
	s.Equal(int64(5), prevExecutionInfo.NextEventID)
	s.Equal(int64(2), prevExecutionInfo.LastProcessedEvent)

	newExecutionState, err4 := s.GetWorkflowExecutionInfo(domainID, newWorkflowExecution)
	s.NoError(err4)
	newExecutionInfo := newExecutionState.ExecutionInfo
	s.Equal(p.WorkflowStateCreated, newExecutionInfo.State)
	s.Equal(int64(3), newExecutionInfo.NextEventID)
	s.Equal(common.EmptyEventID, newExecutionInfo.LastProcessedEvent)
	s.Equal(int64(2), newExecutionInfo.DecisionScheduleID)

	newRunID, err5 := s.GetCurrentWorkflowRunID(domainID, *workflowExecution.WorkflowId)
	s.NoError(err5)
	s.Equal(*newWorkflowExecution.RunId, newRunID)
}

// TestReplicationTransferTaskTasks test
func (s *ExecutionManagerSuite) TestReplicationTransferTaskTasks() {
	domainID := "2466d7de-6602-4ad8-b939-fb8f8c36c711"
	workflowExecution := gen.WorkflowExecution{
		WorkflowId: common.StringPtr("replication-transfer-task-test"),
		RunId:      common.StringPtr("dcde9d85-5d7a-43c7-8b18-cb2cae0e29e0"),
	}

	task0, err := s.CreateWorkflowExecution(domainID, workflowExecution, "queue1", "wType", 20, 13, nil, 3, 0, 2, nil)
	s.NoError(err)
	s.NotNil(task0, "Expected non empty task identifier.")

	taskD, err := s.GetTransferTasks(1, false)
	s.Equal(1, len(taskD), "Expected 1 decision task.")
	err = s.CompleteTransferTask(taskD[0].TaskID)
	s.NoError(err)

	state1, err := s.GetWorkflowExecutionInfo(domainID, workflowExecution)
	s.NoError(err)
	info1 := state1.ExecutionInfo
	s.NotNil(info1, "Valid Workflow info expected.")
	updatedInfo1 := copyWorkflowExecutionInfo(info1)

	replicationTasks := []p.Task{&p.HistoryReplicationTask{
		TaskID:       s.GetNextSequenceNumber(),
		FirstEventID: int64(1),
		NextEventID:  int64(3),
		Version:      int64(9),
		LastReplicationInfo: map[string]*p.ReplicationInfo{
			"dc1": {
				Version:     int64(3),
				LastEventID: int64(1),
			},
			"dc2": {
				Version:     int64(5),
				LastEventID: int64(2),
			},
		},
	}}
	err = s.UpdateWorklowStateAndReplication(updatedInfo1, nil, nil, nil, int64(3), replicationTasks)
	s.NoError(err)

	tasks1, err := s.GetReplicationTasks(1, false)
	s.NoError(err)
	s.NotNil(tasks1, "expected valid list of tasks.")
	s.Equal(1, len(tasks1), "Expected 1 replication task.")
	task1 := tasks1[0]
	s.Equal(p.ReplicationTaskTypeHistory, task1.TaskType)
	s.Equal(domainID, task1.DomainID)
	s.Equal(*workflowExecution.WorkflowId, task1.WorkflowID)
	s.Equal(*workflowExecution.RunId, task1.RunID)
	s.Equal(int64(1), task1.FirstEventID)
	s.Equal(int64(3), task1.NextEventID)
	s.Equal(int64(9), task1.Version)
	s.Equal(2, len(task1.LastReplicationInfo))
	for k, v := range task1.LastReplicationInfo {
		log.Infof("ReplicationInfo for %v: {Version: %v, LastEventID: %v}", k, v.Version, v.LastEventID)
		switch k {
		case "dc1":
			s.Equal(int64(3), v.Version)
			s.Equal(int64(1), v.LastEventID)
		case "dc2":
			s.Equal(int64(5), v.Version)
			s.Equal(int64(2), v.LastEventID)
		default:
			s.Fail("Unexpected key")
		}
	}

	err = s.CompleteTransferTask(task1.TaskID)
	s.NoError(err)
}

// TestWorkflowReplicationState test
func (s *ExecutionManagerSuite) TestWorkflowReplicationState() {
	domainID := uuid.New()
	runID := uuid.New()
	workflowExecution := gen.WorkflowExecution{
		WorkflowId: common.StringPtr("test-workflow-replication-state-test"),
		RunId:      common.StringPtr(runID),
	}

	replicationTasks := []p.Task{&p.HistoryReplicationTask{
		TaskID:       s.GetNextSequenceNumber(),
		FirstEventID: int64(1),
		NextEventID:  int64(3),
		Version:      int64(9),
		LastReplicationInfo: map[string]*p.ReplicationInfo{
			"dc1": {
				Version:     int64(3),
				LastEventID: int64(1),
			},
			"dc2": {
				Version:     int64(5),
				LastEventID: int64(2),
			},
		},
	}}

	task0, err0 := s.CreateWorkflowExecutionWithReplication(domainID, workflowExecution, "taskList", "wType", 20, 13, 3,
		0, 2, &p.ReplicationState{
			CurrentVersion:   int64(9),
			StartVersion:     int64(8),
			LastWriteVersion: int64(7),
			LastWriteEventID: int64(6),
			LastReplicationInfo: map[string]*p.ReplicationInfo{
				"dc1": {
					Version:     int64(3),
					LastEventID: int64(1),
				},
				"dc2": {
					Version:     int64(5),
					LastEventID: int64(2),
				},
			},
		}, replicationTasks)
	s.NoError(err0)
	s.NotNil(task0, "Expected non empty task identifier.")

	taskD, err := s.GetTransferTasks(2, false)
	s.Equal(1, len(taskD), "Expected 1 decision task.")
	s.Equal(p.TransferTaskTypeDecisionTask, taskD[0].TaskType)
	err = s.CompleteTransferTask(taskD[0].TaskID)
	s.NoError(err)

	taskR, err := s.GetReplicationTasks(1, false)
	s.Equal(1, len(taskR), "Expected 1 replication task.")
	tsk := taskR[0]
	s.Equal(p.ReplicationTaskTypeHistory, tsk.TaskType)
	s.Equal(domainID, tsk.DomainID)
	s.Equal(*workflowExecution.WorkflowId, tsk.WorkflowID)
	s.Equal(*workflowExecution.RunId, tsk.RunID)
	s.Equal(int64(1), tsk.FirstEventID)
	s.Equal(int64(3), tsk.NextEventID)
	s.Equal(int64(9), tsk.Version)
	s.Equal(2, len(tsk.LastReplicationInfo))
	for k, v := range tsk.LastReplicationInfo {
		log.Infof("ReplicationInfo for %v: {Version: %v, LastEventID: %v}", k, v.Version, v.LastEventID)
		switch k {
		case "dc1":
			s.Equal(int64(3), v.Version)
			s.Equal(int64(1), v.LastEventID)
		case "dc2":
			s.Equal(int64(5), v.Version)
			s.Equal(int64(2), v.LastEventID)
		default:
			s.Fail("Unexpected key")
		}
	}
	err = s.CompleteReplicationTask(taskR[0].TaskID)
	s.NoError(err)

	state0, err1 := s.GetWorkflowExecutionInfo(domainID, workflowExecution)
	s.NoError(err1)
	info0 := state0.ExecutionInfo
	replicationState0 := state0.ReplicationState
	s.NotNil(info0, "Valid Workflow info expected.")
	s.NotNil(replicationState0, "Valid replication state expected.")
	s.Equal(domainID, info0.DomainID)
	s.Equal("taskList", info0.TaskList)
	s.Equal("wType", info0.WorkflowTypeName)
	s.Equal(int32(20), info0.WorkflowTimeout)
	s.Equal(int32(13), info0.DecisionTimeoutValue)
	s.Equal(int64(3), info0.NextEventID)
	s.Equal(int64(0), info0.LastProcessedEvent)
	s.Equal(int64(2), info0.DecisionScheduleID)
	s.Equal(int64(9), replicationState0.CurrentVersion)
	s.Equal(int64(8), replicationState0.StartVersion)
	s.Equal(int64(7), replicationState0.LastWriteVersion)
	s.Equal(int64(6), replicationState0.LastWriteEventID)
	s.Equal(2, len(replicationState0.LastReplicationInfo))
	for k, v := range replicationState0.LastReplicationInfo {
		log.Infof("ReplicationInfo for %v: {Version: %v, LastEventID: %v}", k, v.Version, v.LastEventID)
		switch k {
		case "dc1":
			s.Equal(int64(3), v.Version)
			s.Equal(int64(1), v.LastEventID)
		case "dc2":
			s.Equal(int64(5), v.Version)
			s.Equal(int64(2), v.LastEventID)
		default:
			s.Fail("Unexpected key")
		}
	}

	updatedInfo := copyWorkflowExecutionInfo(info0)
	updatedInfo.NextEventID = int64(5)
	updatedInfo.LastProcessedEvent = int64(2)
	updatedReplicationState := copyReplicationState(replicationState0)
	updatedReplicationState.CurrentVersion = int64(10)
	updatedReplicationState.StartVersion = int64(11)
	updatedReplicationState.LastWriteVersion = int64(12)
	updatedReplicationState.LastWriteEventID = int64(13)
	updatedReplicationState.LastReplicationInfo["dc1"].Version = int64(4)
	updatedReplicationState.LastReplicationInfo["dc1"].LastEventID = int64(2)

	replicationTasks1 := []p.Task{&p.HistoryReplicationTask{
		TaskID:       s.GetNextSequenceNumber(),
		FirstEventID: int64(3),
		NextEventID:  int64(5),
		Version:      int64(10),
		LastReplicationInfo: map[string]*p.ReplicationInfo{
			"dc1": {
				Version:     int64(4),
				LastEventID: int64(2),
			},
			"dc2": {
				Version:     int64(5),
				LastEventID: int64(2),
			},
		},
	}}
	err2 := s.UpdateWorklowStateAndReplication(updatedInfo, updatedReplicationState, nil, nil, int64(3), replicationTasks1)
	s.NoError(err2)

	taskR1, err := s.GetReplicationTasks(1, false)
	s.Equal(1, len(taskR1), "Expected 1 replication task.")
	tsk1 := taskR1[0]
	s.Equal(p.ReplicationTaskTypeHistory, tsk1.TaskType)
	s.Equal(domainID, tsk1.DomainID)
	s.Equal(*workflowExecution.WorkflowId, tsk1.WorkflowID)
	s.Equal(*workflowExecution.RunId, tsk1.RunID)
	s.Equal(int64(3), tsk1.FirstEventID)
	s.Equal(int64(5), tsk1.NextEventID)
	s.Equal(int64(10), tsk1.Version)
	s.Equal(2, len(tsk1.LastReplicationInfo))
	for k, v := range tsk1.LastReplicationInfo {
		log.Infof("ReplicationInfo for %v: {Version: %v, LastEventID: %v}", k, v.Version, v.LastEventID)
		switch k {
		case "dc1":
			s.Equal(int64(4), v.Version)
			s.Equal(int64(2), v.LastEventID)
		case "dc2":
			s.Equal(int64(5), v.Version)
			s.Equal(int64(2), v.LastEventID)
		default:
			s.Fail("Unexpected key")
		}
	}
	err = s.CompleteReplicationTask(taskR1[0].TaskID)
	s.NoError(err)

	state1, err2 := s.GetWorkflowExecutionInfo(domainID, workflowExecution)
	s.NoError(err2)
	info1 := state1.ExecutionInfo
	replicationState1 := state1.ReplicationState
	s.NotNil(info1, "Valid Workflow info expected.")
	s.Equal(domainID, info1.DomainID)
	s.Equal("taskList", info1.TaskList)
	s.Equal("wType", info1.WorkflowTypeName)
	s.Equal(int32(20), info1.WorkflowTimeout)
	s.Equal(int32(13), info1.DecisionTimeoutValue)
	s.Equal(int64(5), info1.NextEventID)
	s.Equal(int64(2), info1.LastProcessedEvent)
	s.Equal(int64(2), info1.DecisionScheduleID)
	s.Equal(int64(10), replicationState1.CurrentVersion)
	s.Equal(int64(11), replicationState1.StartVersion)
	s.Equal(int64(12), replicationState1.LastWriteVersion)
	s.Equal(int64(13), replicationState1.LastWriteEventID)
	s.Equal(2, len(replicationState1.LastReplicationInfo))
	for k, v := range replicationState1.LastReplicationInfo {
		log.Infof("ReplicationInfo for %v: {Version: %v, LastEventID: %v}", k, v.Version, v.LastEventID)
		switch k {
		case "dc1":
			s.Equal(int64(4), v.Version)
			s.Equal(int64(2), v.LastEventID)
		case "dc2":
			s.Equal(int64(5), v.Version)
			s.Equal(int64(2), v.LastEventID)
		default:
			s.Fail("Unexpected key")
		}
	}
}

// TestUpdateAndClearBufferedEvents test
func (s *ExecutionManagerSuite) TestUpdateAndClearBufferedEvents() {
	domainID := "4ca1faac-1a3a-47af-8e51-fdaa2b3d45b9"
	workflowExecution := gen.WorkflowExecution{
		WorkflowId: common.StringPtr("test-update-and-clear-buffered-events"),
		RunId:      common.StringPtr("aaaaaaaa-aaaa-aaaa-aaaa-aaaaaaaaaaaa"),
	}

	task0, err0 := s.CreateWorkflowExecution(domainID, workflowExecution, "taskList", "wType", 20, 13, nil, 3, 0, 2, nil)
	s.NoError(err0)
	s.NotNil(task0, "Expected non empty task identifier.")

	stats0, state0, err1 := s.GetWorkflowExecutionInfoWithStats(domainID, workflowExecution)
	s.NoError(err1)
	info0 := state0.ExecutionInfo
	s.NotNil(info0, "Valid Workflow info expected.")
	s.Equal(0, stats0.BufferedEventsCount)
	s.Equal(0, stats0.BufferedEventsSize)

	eventsBatch1 := []*gen.HistoryEvent{
		&gen.HistoryEvent{
			EventId:   common.Int64Ptr(5),
			EventType: gen.EventTypeDecisionTaskCompleted.Ptr(),
			Version:   common.Int64Ptr(11),
			DecisionTaskCompletedEventAttributes: &gen.DecisionTaskCompletedEventAttributes{
				ScheduledEventId: common.Int64Ptr(2),
				StartedEventId:   common.Int64Ptr(3),
				Identity:         common.StringPtr("test_worker"),
			},
		},
		&gen.HistoryEvent{
			EventId:   common.Int64Ptr(6),
			EventType: gen.EventTypeTimerStarted.Ptr(),
			Version:   common.Int64Ptr(11),
			TimerStartedEventAttributes: &gen.TimerStartedEventAttributes{
				TimerId:                      common.StringPtr("ID1"),
				StartToFireTimeoutSeconds:    common.Int64Ptr(101),
				DecisionTaskCompletedEventId: common.Int64Ptr(5),
			},
		},
	}
	bufferedTask1 := &p.BufferedReplicationTask{
		FirstEventID: int64(5),
		NextEventID:  int64(7),
		Version:      int64(11),
		History:      eventsBatch1,
	}

	eventsBatch2 := []*gen.HistoryEvent{
		&gen.HistoryEvent{
			EventId:   common.Int64Ptr(21),
			EventType: gen.EventTypeTimerFired.Ptr(),
			Version:   common.Int64Ptr(12),
			TimerFiredEventAttributes: &gen.TimerFiredEventAttributes{
				TimerId:        common.StringPtr("2"),
				StartedEventId: common.Int64Ptr(3),
			},
		},
	}
	bufferedTask2 := &p.BufferedReplicationTask{
		FirstEventID: int64(21),
		NextEventID:  int64(22),
		Version:      int64(12),
		History:      eventsBatch2,
	}
	updatedInfo := copyWorkflowExecutionInfo(info0)
	updatedState := &p.WorkflowMutableState{
		ExecutionInfo: updatedInfo,
	}

	err2 := s.UpdateAllMutableState(updatedState, int64(3))
	s.NoError(err2)

	partialState, err2 := s.GetWorkflowExecutionInfo(domainID, workflowExecution)
	s.NoError(err2)
	s.NotNil(partialState, "expected valid state.")
	partialInfo := partialState.ExecutionInfo
	s.NotNil(partialInfo, "Valid Workflow info expected.")

	bufferUpdateInfo := copyWorkflowExecutionInfo(partialInfo)
	err2 = s.UpdateWorklowStateAndReplication(bufferUpdateInfo, nil, bufferedTask1, nil, bufferUpdateInfo.NextEventID, nil)
	s.NoError(err2)
	err2 = s.UpdateWorklowStateAndReplication(bufferUpdateInfo, nil, bufferedTask2, nil, bufferUpdateInfo.NextEventID, nil)
	s.NoError(err2)
	err2 = s.UpdateWorkflowExecutionForBufferEvents(bufferUpdateInfo, nil, bufferUpdateInfo.NextEventID, eventsBatch1, false)
	s.NoError(err2)
	stats0, state0, err2 = s.GetWorkflowExecutionInfoWithStats(domainID, workflowExecution)
	s.NoError(err2)
	s.Equal(1, stats0.BufferedEventsCount)
	s.True(stats0.BufferedEventsSize > 0)
	history := &gen.History{Events: make([]*gen.HistoryEvent, 0)}
	history.Events = append(history.Events, eventsBatch1...)
	history0 := &gen.History{Events: state0.BufferedEvents}
	s.True(history.Equals(history0))
	history.Events = append(history.Events, eventsBatch2...)

	err2 = s.UpdateWorkflowExecutionForBufferEvents(bufferUpdateInfo, nil, bufferUpdateInfo.NextEventID, eventsBatch2, false)
	s.NoError(err2)

	stats1, state1, err1 := s.GetWorkflowExecutionInfoWithStats(domainID, workflowExecution)
	s.NoError(err1)
	s.NotNil(state1, "expected valid state.")
	info1 := state1.ExecutionInfo
	s.NotNil(info1, "Valid Workflow info expected.")
	s.Equal(2, stats1.BufferedEventsCount)
	s.True(stats1.BufferedEventsSize > 0)
	history1 := &gen.History{Events: state1.BufferedEvents}
	s.True(history.Equals(history1))

	err3 := s.UpdateWorkflowExecutionForBufferEvents(bufferUpdateInfo, nil, bufferUpdateInfo.NextEventID, nil, true)
	s.NoError(err3)

	stats3, state3, err3 := s.GetWorkflowExecutionInfoWithStats(domainID, workflowExecution)
	s.NoError(err3)
	s.NotNil(state3, "expected valid state.")
	info3 := state3.ExecutionInfo
	s.NotNil(info3, "Valid Workflow info expected.")
	s.Equal(0, stats3.BufferedEventsCount)
	s.Equal(0, stats3.BufferedEventsSize)
}

// TestResetMutableStateCurrentIsSelf test
func (s *ExecutionManagerSuite) TestResetMutableStateCurrentIsSelf() {
	if s.ExecutionManager.GetName() != "cassandra" {
		s.T().Skip("Reset is still broken for SQL")
	}
	domainID := "4ca1faac-1a3a-47af-8e51-fdaa2b3d45b9"
	workflowExecution := gen.WorkflowExecution{
		WorkflowId: common.StringPtr("test-reset-mutable-state-test-current-is-self"),
		RunId:      common.StringPtr("aaaaaaaa-aaaa-aaaa-aaaa-aaaaaaaaaaaa"),
	}

	task0, err0 := s.CreateWorkflowExecution(domainID, workflowExecution, "taskList", "wType", 20, 13, nil, 3, 0, 2, nil)
	s.NoError(err0)
	s.NotNil(task0, "Expected non empty task identifier.")

	stats0, state0, err1 := s.GetWorkflowExecutionInfoWithStats(domainID, workflowExecution)
	s.NoError(err1)
	info0 := state0.ExecutionInfo
	s.NotNil(info0, "Valid Workflow info expected.")
	s.Equal(0, stats0.BufferedEventsCount)
	s.Equal(0, stats0.BufferedEventsSize)

	updatedInfo := copyWorkflowExecutionInfo(info0)
	updatedInfo.NextEventID = int64(5)
	updatedInfo.LastProcessedEvent = int64(2)
	currentTime := time.Now().UTC()
	expiryTime := currentTime.Add(10 * time.Second)
	eventsBatch1 := []*gen.HistoryEvent{
		&gen.HistoryEvent{
			EventId:   common.Int64Ptr(5),
			EventType: gen.EventTypeDecisionTaskCompleted.Ptr(),
			Version:   common.Int64Ptr(11),
			DecisionTaskCompletedEventAttributes: &gen.DecisionTaskCompletedEventAttributes{
				ScheduledEventId: common.Int64Ptr(2),
				StartedEventId:   common.Int64Ptr(3),
				Identity:         common.StringPtr("test_worker"),
			},
		},
		&gen.HistoryEvent{
			EventId:   common.Int64Ptr(6),
			EventType: gen.EventTypeTimerStarted.Ptr(),
			Version:   common.Int64Ptr(11),
			TimerStartedEventAttributes: &gen.TimerStartedEventAttributes{
				TimerId:                      common.StringPtr("ID1"),
				StartToFireTimeoutSeconds:    common.Int64Ptr(101),
				DecisionTaskCompletedEventId: common.Int64Ptr(5),
			},
		},
	}
	bufferedTask1 := &p.BufferedReplicationTask{
		FirstEventID: int64(5),
		NextEventID:  int64(7),
		Version:      int64(11),
		History:      eventsBatch1,
	}

	eventsBatch2 := []*gen.HistoryEvent{
		&gen.HistoryEvent{
			EventId:   common.Int64Ptr(21),
			EventType: gen.EventTypeTimerFired.Ptr(),
			Version:   common.Int64Ptr(12),
			TimerFiredEventAttributes: &gen.TimerFiredEventAttributes{
				TimerId:        common.StringPtr("2"),
				StartedEventId: common.Int64Ptr(3),
			},
		},
	}
	bufferedTask2 := &p.BufferedReplicationTask{
		FirstEventID: int64(21),
		NextEventID:  int64(22),
		Version:      int64(12),
		History:      eventsBatch2,
	}
	updatedState := &p.WorkflowMutableState{
		ExecutionInfo: updatedInfo,
		ActivitInfos: map[int64]*p.ActivityInfo{
			4: {
				Version:                  7789,
				ScheduleID:               4,
				ScheduledEvent:           &gen.HistoryEvent{EventId: int64Ptr(40)},
				ScheduledTime:            currentTime,
				StartedID:                6,
				StartedEvent:             &gen.HistoryEvent{EventId: int64Ptr(60)},
				StartedTime:              currentTime,
				ScheduleToCloseTimeout:   1,
				ScheduleToStartTimeout:   2,
				StartToCloseTimeout:      3,
				HeartbeatTimeout:         4,
				LastHeartBeatUpdatedTime: currentTime,
				TimerTaskStatus:          1,
			},
			5: {
				Version:                  7789,
				ScheduleID:               5,
				ScheduledEvent:           &gen.HistoryEvent{EventId: int64Ptr(50)},
				ScheduledTime:            currentTime,
				StartedID:                7,
				StartedEvent:             &gen.HistoryEvent{EventId: int64Ptr(70)},
				StartedTime:              currentTime,
				ScheduleToCloseTimeout:   1,
				ScheduleToStartTimeout:   2,
				StartToCloseTimeout:      3,
				HeartbeatTimeout:         4,
				LastHeartBeatUpdatedTime: currentTime,
				TimerTaskStatus:          1,
			}},

		TimerInfos: map[string]*p.TimerInfo{
			"t1": {
				Version:    2333,
				TimerID:    "t1",
				StartedID:  1,
				ExpiryTime: expiryTime,
				TaskID:     500,
			},
			"t2": {
				Version:    2333,
				TimerID:    "t2",
				StartedID:  2,
				ExpiryTime: expiryTime,
				TaskID:     501,
			},
			"t3": {
				Version:    2333,
				TimerID:    "t3",
				StartedID:  3,
				ExpiryTime: expiryTime,
				TaskID:     502,
			},
		},

		ChildExecutionInfos: map[int64]*p.ChildExecutionInfo{
			9: {
				Version:         2334,
				InitiatedID:     9,
				InitiatedEvent:  &gen.HistoryEvent{EventId: int64Ptr(123)},
				StartedID:       11,
				StartedEvent:    nil,
				CreateRequestID: "aaaaaaaa-aaaa-aaaa-aaaa-aaaaaaaaaaaa",
			},
		},

		RequestCancelInfos: map[int64]*p.RequestCancelInfo{
			19: {
				Version:         2335,
				InitiatedID:     19,
				CancelRequestID: "cancel_requested_id",
			},
		},

		SignalInfos: map[int64]*p.SignalInfo{
			39: {
				Version:         2336,
				InitiatedID:     39,
				SignalRequestID: "aaaaaaaa-aaaa-aaaa-aaaa-aaaaaaaaaaaa",
				SignalName:      "signalA",
				Input:           []byte("signal_input_A"),
				Control:         []byte("signal_control_A"),
			},
		},

		SignalRequestedIDs: map[string]struct{}{
			"00000000-0000-0000-0000-000000000001": {},
			"00000000-0000-0000-0000-000000000002": {},
			"00000000-0000-0000-0000-000000000003": {},
		},
	}

	err2 := s.UpdateAllMutableState(updatedState, int64(3))
	s.NoError(err2)

	partialState, err2 := s.GetWorkflowExecutionInfo(domainID, workflowExecution)
	s.NoError(err2)
	s.NotNil(partialState, "expected valid state.")
	partialInfo := partialState.ExecutionInfo
	s.NotNil(partialInfo, "Valid Workflow info expected.")

	bufferUpdateInfo := copyWorkflowExecutionInfo(partialInfo)
	err2 = s.UpdateWorklowStateAndReplication(bufferUpdateInfo, nil, bufferedTask1, nil, bufferUpdateInfo.NextEventID, nil)
	s.NoError(err2)
	err2 = s.UpdateWorklowStateAndReplication(bufferUpdateInfo, nil, bufferedTask2, nil, bufferUpdateInfo.NextEventID, nil)
	s.NoError(err2)
	err2 = s.UpdateWorkflowExecutionForBufferEvents(bufferUpdateInfo, nil, bufferUpdateInfo.NextEventID, eventsBatch1, false)
	s.NoError(err2)
	stats0, state0, err2 = s.GetWorkflowExecutionInfoWithStats(domainID, workflowExecution)
	s.NoError(err2)
	s.Equal(1, stats0.BufferedEventsCount)
	s.True(stats0.BufferedEventsSize > 0)
	history := &gen.History{Events: make([]*gen.HistoryEvent, 0)}
	history.Events = append(history.Events, eventsBatch1...)
	history0 := &gen.History{Events: state0.BufferedEvents}
	s.True(history.Equals(history0))
	history.Events = append(history.Events, eventsBatch2...)

	err2 = s.UpdateWorkflowExecutionForBufferEvents(bufferUpdateInfo, nil, bufferUpdateInfo.NextEventID, eventsBatch2, false)
	s.NoError(err2)

	stats1, state1, err1 := s.GetWorkflowExecutionInfoWithStats(domainID, workflowExecution)
	s.NoError(err1)
	s.NotNil(state1, "expected valid state.")
	info1 := state1.ExecutionInfo
	s.NotNil(info1, "Valid Workflow info expected.")
	s.Equal(2, stats1.BufferedEventsCount)
	s.True(stats1.BufferedEventsSize > 0)
	history1 := &gen.History{Events: state1.BufferedEvents}
	s.True(history.Equals(history1))

	s.Equal(2, len(state1.ActivitInfos))
	ai, ok := state1.ActivitInfos[4]
	s.True(ok)
	s.NotNil(ai)
	s.Equal(int64(7789), ai.Version)
	s.Equal(int64(4), ai.ScheduleID)
	s.Equal(int64(40), *ai.ScheduledEvent.EventId)
	s.EqualTimes(currentTime, ai.ScheduledTime)
	s.Equal(int64(6), ai.StartedID)
	s.Equal(int64(60), *ai.StartedEvent.EventId)
	s.EqualTimes(currentTime, ai.StartedTime)
	s.Equal(int32(1), ai.ScheduleToCloseTimeout)
	s.Equal(int32(2), ai.ScheduleToStartTimeout)
	s.Equal(int32(3), ai.StartToCloseTimeout)
	s.Equal(int32(4), ai.HeartbeatTimeout)
	s.EqualTimes(currentTime, ai.LastHeartBeatUpdatedTime)
	s.Equal(int32(1), ai.TimerTaskStatus)

	ai, ok = state1.ActivitInfos[5]
	s.True(ok)
	s.NotNil(ai)
	s.Equal(int64(7789), ai.Version)
	s.Equal(int64(5), ai.ScheduleID)
	s.Equal(int64(50), *ai.ScheduledEvent.EventId)
	s.EqualTimes(currentTime, ai.ScheduledTime)
	s.Equal(int64(7), ai.StartedID)
	s.Equal(int64(70), *ai.StartedEvent.EventId)
	s.EqualTimes(currentTime, ai.StartedTime)
	s.Equal(int32(1), ai.ScheduleToCloseTimeout)
	s.Equal(int32(2), ai.ScheduleToStartTimeout)
	s.Equal(int32(3), ai.StartToCloseTimeout)
	s.Equal(int32(4), ai.HeartbeatTimeout)
	s.EqualTimes(currentTime, ai.LastHeartBeatUpdatedTime)
	s.Equal(int32(1), ai.TimerTaskStatus)

	s.Equal(3, len(state1.TimerInfos))
	ti, ok := state1.TimerInfos["t1"]
	s.True(ok)
	s.NotNil(ti)
	s.Equal(int64(2333), ti.Version)
	s.Equal("t1", ti.TimerID)
	s.Equal(int64(1), ti.StartedID)
	s.Equal(expiryTime.Unix(), ti.ExpiryTime.Unix())
	s.Equal(int64(500), ti.TaskID)

	ti, ok = state1.TimerInfos["t2"]
	s.True(ok)
	s.NotNil(ti)
	s.Equal(int64(2333), ti.Version)
	s.Equal("t2", ti.TimerID)
	s.Equal(int64(2), ti.StartedID)
	s.Equal(expiryTime.Unix(), ti.ExpiryTime.Unix())
	s.Equal(int64(501), ti.TaskID)

	ti, ok = state1.TimerInfos["t3"]
	s.True(ok)
	s.NotNil(ti)
	s.Equal(int64(2333), ti.Version)
	s.Equal("t3", ti.TimerID)
	s.Equal(int64(3), ti.StartedID)
	s.Equal(expiryTime.Unix(), ti.ExpiryTime.Unix())
	s.Equal(int64(502), ti.TaskID)

	s.Equal(1, len(state1.ChildExecutionInfos))
	ci, ok := state1.ChildExecutionInfos[9]
	s.True(ok)
	s.NotNil(ci)
	s.Equal(int64(2334), ci.Version)

	s.Equal(1, len(state1.RequestCancelInfos))
	rci, ok := state1.RequestCancelInfos[19]
	s.True(ok)
	s.NotNil(rci)
	s.Equal(int64(2335), rci.Version)

	s.Equal(1, len(state1.SignalInfos))
	si, ok := state1.SignalInfos[39]
	s.True(ok)
	s.NotNil(si)
	s.Equal(int64(2336), si.Version)

	s.Equal(3, len(state1.SignalRequestedIDs))
	_, contains := state1.SignalRequestedIDs["00000000-0000-0000-0000-000000000001"]
	s.True(contains)
	_, contains = state1.SignalRequestedIDs["00000000-0000-0000-0000-000000000002"]
	s.True(contains)
	_, contains = state1.SignalRequestedIDs["00000000-0000-0000-0000-000000000003"]
	s.True(contains)

	s.Equal(2, len(state1.BufferedReplicationTasks))
	s.Equal(3, len(state1.BufferedEvents))

	updatedInfo1 := copyWorkflowExecutionInfo(info1)
	updatedInfo1.NextEventID = int64(3)
	resetActivityInfos := []*p.ActivityInfo{
		{
			Version:                  8789,
			ScheduleID:               40,
			ScheduledEvent:           &gen.HistoryEvent{EventId: int64Ptr(400)},
			ScheduledTime:            currentTime,
			StartedID:                60,
			StartedEvent:             &gen.HistoryEvent{EventId: int64Ptr(600)},
			StartedTime:              currentTime,
			ScheduleToCloseTimeout:   10,
			ScheduleToStartTimeout:   20,
			StartToCloseTimeout:      30,
			HeartbeatTimeout:         40,
			LastHeartBeatUpdatedTime: currentTime,
			TimerTaskStatus:          1,
		}}

	resetTimerInfos := []*p.TimerInfo{
		{
			Version:    3333,
			TimerID:    "t1_new",
			StartedID:  1,
			ExpiryTime: expiryTime,
			TaskID:     600,
		},
		{
			Version:    3333,
			TimerID:    "t2_new",
			StartedID:  2,
			ExpiryTime: expiryTime,
			TaskID:     601,
		}}

	resetChildExecutionInfos := []*p.ChildExecutionInfo{
		{
			Version:         3334,
			InitiatedID:     10,
			InitiatedEvent:  &gen.HistoryEvent{EventId: common.Int64Ptr(10)},
			StartedID:       15,
			StartedEvent:    nil,
			CreateRequestID: "aaaaaaaa-aaaa-aaaa-aaaa-aaaaaaaaaaaa",
		}}

	resetRequestCancelInfos := []*p.RequestCancelInfo{
		{
			Version:         3335,
			InitiatedID:     29,
			CancelRequestID: "new_cancel_requested_id",
		}}

	resetSignalInfos := []*p.SignalInfo{
		{
			Version:         3336,
			InitiatedID:     39,
			SignalRequestID: "aaaaaaaa-aaaa-aaaa-aaaa-aaaaaaaaaaaa",
			SignalName:      "signalB",
			Input:           []byte("signal_input_b"),
			Control:         []byte("signal_control_b"),
		},
		{
			Version:         3336,
			InitiatedID:     42,
			SignalRequestID: "aaaaaaaa-aaaa-aaaa-aaaa-aaaaaaaaaaaa",
			SignalName:      "signalC",
			Input:           []byte("signal_input_c"),
			Control:         []byte("signal_control_c"),
		}}

	rState := &p.ReplicationState{
		CurrentVersion: int64(8789),
		StartVersion:   int64(8780),
	}

	err3 := s.ResetMutableState(workflowExecution.GetRunId(), updatedInfo1, rState, int64(5), resetActivityInfos, resetTimerInfos,
		resetChildExecutionInfos, resetRequestCancelInfos, resetSignalInfos, nil)
	s.NoError(err3)

	stats4, state4, err4 := s.GetWorkflowExecutionInfoWithStats(domainID, workflowExecution)
	s.NoError(err4)
	s.NotNil(state4, "expected valid state.")
	s.Equal(0, stats4.BufferedEventsCount)
	s.Equal(0, stats4.BufferedEventsSize)

	info4 := state4.ExecutionInfo
	log.Printf("%+v", info4)
	s.NotNil(info4, "Valid Workflow info expected.")
	s.Equal(int64(3), info4.NextEventID)

	s.Equal(1, len(state4.ActivitInfos))
	ai, ok = state4.ActivitInfos[40]
	s.True(ok)
	s.NotNil(ai)
	s.Equal(int64(8789), ai.Version)
	s.Equal(int64(40), ai.ScheduleID)
	s.Equal(int64(400), *ai.ScheduledEvent.EventId)
	s.Equal(currentTime.Unix(), ai.ScheduledTime.Unix())
	s.Equal(int64(60), ai.StartedID)
	s.Equal(int64(600), *ai.StartedEvent.EventId)
	s.Equal(currentTime.Unix(), ai.StartedTime.Unix())
	s.Equal(int32(10), ai.ScheduleToCloseTimeout)
	s.Equal(int32(20), ai.ScheduleToStartTimeout)
	s.Equal(int32(30), ai.StartToCloseTimeout)
	s.Equal(int32(40), ai.HeartbeatTimeout)
	s.Equal(currentTime.Unix(), ai.LastHeartBeatUpdatedTime.Unix())
	s.Equal(int32(1), ai.TimerTaskStatus)

	s.Equal(2, len(state4.TimerInfos))
	ti, ok = state4.TimerInfos["t1_new"]
	s.True(ok)
	s.NotNil(ai)
	s.Equal(int64(3333), ti.Version)
	s.Equal("t1_new", ti.TimerID)
	s.Equal(int64(1), ti.StartedID)
	s.Equal(expiryTime.Unix(), ti.ExpiryTime.Unix())
	s.Equal(int64(600), ti.TaskID)

	ti, ok = state4.TimerInfos["t2_new"]
	s.True(ok)
	s.NotNil(ai)
	s.Equal(int64(3333), ti.Version)
	s.Equal("t2_new", ti.TimerID)
	s.Equal(int64(2), ti.StartedID)
	s.Equal(expiryTime.Unix(), ti.ExpiryTime.Unix())
	s.Equal(int64(601), ti.TaskID)

	s.Equal(1, len(state4.ChildExecutionInfos))
	ci, ok = state4.ChildExecutionInfos[10]
	s.True(ok)
	s.NotNil(ci)
	s.Equal(int64(3334), ci.Version)
	s.Equal(int64(10), ci.InitiatedID)
	s.Equal(int64(15), ci.StartedID)

	s.Equal(1, len(state4.RequestCancelInfos))
	rci, ok = state4.RequestCancelInfos[29]
	s.True(ok)
	s.NotNil(rci)
	s.Equal(int64(3335), rci.Version)
	s.Equal(int64(29), rci.InitiatedID)
	s.Equal("new_cancel_requested_id", rci.CancelRequestID)

	s.Equal(2, len(state4.SignalInfos))
	si, ok = state4.SignalInfos[39]
	s.True(ok)
	s.NotNil(si)
	s.Equal(int64(3336), si.Version)
	s.Equal(int64(39), si.InitiatedID)
	s.Equal("signalB", si.SignalName)
	s.Equal([]byte("signal_input_b"), si.Input)
	s.Equal([]byte("signal_control_b"), si.Control)

	si, ok = state4.SignalInfos[42]
	s.True(ok)
	s.NotNil(si)
	s.Equal(int64(3336), si.Version)
	s.Equal(int64(42), si.InitiatedID)
	s.Equal("signalC", si.SignalName)
	s.Equal([]byte("signal_input_c"), si.Input)
	s.Equal([]byte("signal_control_c"), si.Control)

	s.Equal(0, len(state4.SignalRequestedIDs))

	s.Equal(0, len(state4.BufferedReplicationTasks))
	s.Equal(0, len(state4.BufferedEvents))

}

// TestResetMutableStateCurrentIsNotSelf test
func (s *ExecutionManagerSuite) TestResetMutableStateCurrentIsNotSelf() {
	if s.ExecutionManager.GetName() != "cassandra" {
		s.T().Skip("Reset is still broken for SQL")
	}
	domainID := "4ca1faac-1a3a-47af-8e51-fdaa2b3d45b9"
	workflowID := "test-reset-mutable-state-test-current-is-not-self"

	// first create a workflow and continue as new it
	workflowExecutionReset := gen.WorkflowExecution{
		WorkflowId: common.StringPtr(workflowID),
		RunId:      common.StringPtr("aaaaaaaa-aaaa-aaaa-aaaa-aaaaaaaaaaa0"),
	}
	task, err := s.CreateWorkflowExecution(domainID, workflowExecutionReset, "taskList", "wType", 20, 13, nil, 3, 0, 2, nil)
	s.NoError(err)
	s.NotNil(task, "Expected non empty task identifier.")

	state, err := s.GetWorkflowExecutionInfo(domainID, workflowExecutionReset)
	s.NoError(err)

	info := state.ExecutionInfo
	continueAsNewInfo := copyWorkflowExecutionInfo(info)
	continueAsNewInfo.State = p.WorkflowStateCompleted
	continueAsNewInfo.NextEventID = int64(5)
	continueAsNewInfo.LastProcessedEvent = int64(2)

	workflowExecutionCurrent1 := gen.WorkflowExecution{
		WorkflowId: common.StringPtr(workflowID),
		RunId:      common.StringPtr("aaaaaaaa-aaaa-aaaa-aaaa-aaaaaaaaaaa1"),
	}
	err = s.ContinueAsNewExecution(continueAsNewInfo, info.NextEventID, workflowExecutionCurrent1, int64(3), int64(2))
	s.NoError(err)

	runID1, err := s.GetCurrentWorkflowRunID(domainID, workflowID)
	s.Equal(workflowExecutionCurrent1.GetRunId(), runID1)
	state, err = s.GetWorkflowExecutionInfo(domainID, workflowExecutionCurrent1)
	s.NoError(err)
	updatedInfo1 := copyWorkflowExecutionInfo(state.ExecutionInfo)
	updatedInfo1.State = p.WorkflowStateCompleted
	updatedInfo1.CloseStatus = p.WorkflowCloseStatusCompleted
	updatedInfo1.NextEventID = int64(6)
	updatedInfo1.LastProcessedEvent = int64(2)
	err3 := s.UpdateWorkflowExecutionAndFinish(updatedInfo1, int64(3), 123)
	s.NoError(err3)
	runID1, err = s.GetCurrentWorkflowRunID(domainID, workflowID)
	s.Equal(workflowExecutionCurrent1.GetRunId(), runID1)

	resetExecutionInfo := &p.WorkflowExecutionInfo{
		DomainID:             domainID,
		WorkflowID:           workflowExecutionReset.GetWorkflowId(),
		RunID:                workflowExecutionReset.GetRunId(),
		ParentDomainID:       uuid.New(),
		ParentWorkflowID:     "some random parent workflow ID",
		ParentRunID:          uuid.New(),
		InitiatedID:          12345,
		TaskList:             "some random tasklist",
		WorkflowTypeName:     "some random workflow type name",
		WorkflowTimeout:      1112,
		DecisionTimeoutValue: 14,
		State:                p.WorkflowStateRunning,
		NextEventID:          123,
		CreateRequestID:      uuid.New(),
		DecisionVersion:      common.EmptyVersion,
		DecisionScheduleID:   111,
		DecisionStartedID:    222,
		DecisionRequestID:    uuid.New(),
		DecisionTimeout:      0,
	}
	resetActivityInfos := []*p.ActivityInfo{}
	resetTimerInfos := []*p.TimerInfo{}
	resetChildExecutionInfos := []*p.ChildExecutionInfo{}
	resetRequestCancelInfos := []*p.RequestCancelInfo{}
	resetSignalInfos := []*p.SignalInfo{}
	rState := &p.ReplicationState{
		CurrentVersion: int64(8789),
		StartVersion:   int64(8780),
	}

	err = s.ResetMutableState(workflowExecutionCurrent1.GetRunId(), resetExecutionInfo, rState, continueAsNewInfo.NextEventID, resetActivityInfos, resetTimerInfos,
		resetChildExecutionInfos, resetRequestCancelInfos, resetSignalInfos, nil)
	s.NoError(err)

	// this test only assert whether the current workflow execution record is reset
	runID, err := s.GetCurrentWorkflowRunID(domainID, workflowID)
	s.Equal(workflowExecutionReset.GetRunId(), runID)

	state, err = s.GetWorkflowExecutionInfo(domainID, workflowExecutionReset)
	s.NoError(err)
	info = state.ExecutionInfo
	continueAsNewInfo = copyWorkflowExecutionInfo(info)
	continueAsNewInfo.State = p.WorkflowStateCompleted
	continueAsNewInfo.NextEventID += 3
	continueAsNewInfo.LastProcessedEvent += 2

	workflowExecutionCurrent2 := gen.WorkflowExecution{
		WorkflowId: common.StringPtr(workflowID),
		RunId:      common.StringPtr("aaaaaaaa-aaaa-aaaa-aaaa-aaaaaaaaaaa2"),
	}
	err = s.ContinueAsNewExecution(continueAsNewInfo, info.NextEventID, workflowExecutionCurrent2, int64(3), int64(2))
	s.NoError(err)

	runID2, err := s.GetCurrentWorkflowRunID(domainID, workflowID)
	s.Equal(workflowExecutionCurrent2.GetRunId(), runID2)

	err = s.ResetMutableState(workflowExecutionCurrent2.GetRunId(), resetExecutionInfo, rState, continueAsNewInfo.NextEventID, resetActivityInfos, resetTimerInfos,
		resetChildExecutionInfos, resetRequestCancelInfos, resetSignalInfos, nil)
	s.NoError(err)

	// this test only assert whether the current workflow execution record is reseted
	runID, err = s.GetCurrentWorkflowRunID(domainID, workflowID)
	s.Equal(workflowExecutionReset.GetRunId(), runID)
}

// TestCreateGetShardBackfill test
func (s *ExecutionManagerSuite) TestCreateGetShardBackfill() {
	shardID := 4
	rangeID := int64(59)

	// test create && get
	currentReplicationAck := int64(27)
	currentClusterTransferAck := int64(21)
	currentClusterTimerAck := timestampConvertor(time.Now().Add(-10 * time.Second))
	shardInfo := &p.ShardInfo{
		ShardID:             shardID,
		Owner:               "some random owner",
		RangeID:             rangeID,
		StolenSinceRenew:    12,
		UpdatedAt:           timestampConvertor(time.Now()),
		ReplicationAckLevel: currentReplicationAck,
		TransferAckLevel:    currentClusterTransferAck,
		TimerAckLevel:       currentClusterTimerAck,
	}
	createRequest := &p.CreateShardRequest{
		ShardInfo: shardInfo,
	}
	s.Nil(s.ShardMgr.CreateShard(createRequest))

	shardInfo.ClusterTransferAckLevel = map[string]int64{
		s.ClusterMetadata.GetCurrentClusterName(): currentClusterTransferAck,
	}
	shardInfo.ClusterTimerAckLevel = map[string]time.Time{
		s.ClusterMetadata.GetCurrentClusterName(): currentClusterTimerAck,
	}
	resp, err := s.ShardMgr.GetShard(&p.GetShardRequest{ShardID: shardID})
	s.NoError(err)
	s.True(timeComparator(shardInfo.UpdatedAt, resp.ShardInfo.UpdatedAt, TimePrecision))
	s.True(timeComparator(shardInfo.ClusterTimerAckLevel[cluster.TestCurrentClusterName], resp.ShardInfo.ClusterTimerAckLevel[cluster.TestCurrentClusterName], TimePrecision))
	s.True(timeComparator(shardInfo.ClusterTimerAckLevel[cluster.TestAlternativeClusterName], resp.ShardInfo.ClusterTimerAckLevel[cluster.TestAlternativeClusterName], TimePrecision))
	resp.ShardInfo.UpdatedAt = shardInfo.UpdatedAt
	resp.ShardInfo.ClusterTimerAckLevel = shardInfo.ClusterTimerAckLevel
	s.Equal(shardInfo, resp.ShardInfo)
}

// TestCreateGetUpdateGetShard test
func (s *ExecutionManagerSuite) TestCreateGetUpdateGetShard() {
	shardID := 8
	rangeID := int64(59)

	// test create && get
	currentReplicationAck := int64(27)
	currentClusterTransferAck := int64(21)
	alternativeClusterTransferAck := int64(32)
	currentClusterTimerAck := timestampConvertor(time.Now().Add(-10 * time.Second))
	alternativeClusterTimerAck := timestampConvertor(time.Now().Add(-20 * time.Second))
	domainNotificationVersion := int64(8192)
	shardInfo := &p.ShardInfo{
		ShardID:             shardID,
		Owner:               "some random owner",
		RangeID:             rangeID,
		StolenSinceRenew:    12,
		UpdatedAt:           timestampConvertor(time.Now()),
		ReplicationAckLevel: currentReplicationAck,
		TransferAckLevel:    currentClusterTransferAck,
		TimerAckLevel:       currentClusterTimerAck,
		ClusterTransferAckLevel: map[string]int64{
			cluster.TestCurrentClusterName:     currentClusterTransferAck,
			cluster.TestAlternativeClusterName: alternativeClusterTransferAck,
		},
		ClusterTimerAckLevel: map[string]time.Time{
			cluster.TestCurrentClusterName:     currentClusterTimerAck,
			cluster.TestAlternativeClusterName: alternativeClusterTimerAck,
		},
		DomainNotificationVersion: domainNotificationVersion,
	}
	createRequest := &p.CreateShardRequest{
		ShardInfo: shardInfo,
	}
	s.Nil(s.ShardMgr.CreateShard(createRequest))
	resp, err := s.ShardMgr.GetShard(&p.GetShardRequest{ShardID: shardID})
	s.NoError(err)
	s.True(timeComparator(shardInfo.UpdatedAt, resp.ShardInfo.UpdatedAt, TimePrecision))
	s.True(timeComparator(shardInfo.ClusterTimerAckLevel[cluster.TestCurrentClusterName], resp.ShardInfo.ClusterTimerAckLevel[cluster.TestCurrentClusterName], TimePrecision))
	s.True(timeComparator(shardInfo.ClusterTimerAckLevel[cluster.TestAlternativeClusterName], resp.ShardInfo.ClusterTimerAckLevel[cluster.TestAlternativeClusterName], TimePrecision))
	resp.ShardInfo.UpdatedAt = shardInfo.UpdatedAt
	resp.ShardInfo.ClusterTimerAckLevel = shardInfo.ClusterTimerAckLevel
	s.Equal(shardInfo, resp.ShardInfo)

	// test update && get
	currentReplicationAck = int64(270)
	currentClusterTransferAck = int64(210)
	alternativeClusterTransferAck = int64(320)
	currentClusterTimerAck = timestampConvertor(time.Now().Add(-100 * time.Second))
	alternativeClusterTimerAck = timestampConvertor(time.Now().Add(-200 * time.Second))
	domainNotificationVersion = int64(16384)
	shardInfo = &p.ShardInfo{
		ShardID:             shardID,
		Owner:               "some random owner",
		RangeID:             int64(28),
		StolenSinceRenew:    4,
		UpdatedAt:           timestampConvertor(time.Now()),
		ReplicationAckLevel: currentReplicationAck,
		TransferAckLevel:    currentClusterTransferAck,
		TimerAckLevel:       currentClusterTimerAck,
		ClusterTransferAckLevel: map[string]int64{
			cluster.TestCurrentClusterName:     currentClusterTransferAck,
			cluster.TestAlternativeClusterName: alternativeClusterTransferAck,
		},
		ClusterTimerAckLevel: map[string]time.Time{
			cluster.TestCurrentClusterName:     currentClusterTimerAck,
			cluster.TestAlternativeClusterName: alternativeClusterTimerAck,
		},
		DomainNotificationVersion: domainNotificationVersion,
	}
	updateRequest := &p.UpdateShardRequest{
		ShardInfo:       shardInfo,
		PreviousRangeID: rangeID,
	}
	s.Nil(s.ShardMgr.UpdateShard(updateRequest))

	resp, err = s.ShardMgr.GetShard(&p.GetShardRequest{ShardID: shardID})
	s.NoError(err)
	s.True(timeComparator(shardInfo.UpdatedAt, resp.ShardInfo.UpdatedAt, TimePrecision))
	s.True(timeComparator(shardInfo.ClusterTimerAckLevel[cluster.TestCurrentClusterName], resp.ShardInfo.ClusterTimerAckLevel[cluster.TestCurrentClusterName], TimePrecision))
	s.True(timeComparator(shardInfo.ClusterTimerAckLevel[cluster.TestAlternativeClusterName], resp.ShardInfo.ClusterTimerAckLevel[cluster.TestAlternativeClusterName], TimePrecision))
	resp.ShardInfo.UpdatedAt = shardInfo.UpdatedAt
	resp.ShardInfo.ClusterTimerAckLevel = shardInfo.ClusterTimerAckLevel
	s.Equal(shardInfo, resp.ShardInfo)
}

func copyWorkflowExecutionInfo(sourceInfo *p.WorkflowExecutionInfo) *p.WorkflowExecutionInfo {
	return &p.WorkflowExecutionInfo{
		DomainID:             sourceInfo.DomainID,
		WorkflowID:           sourceInfo.WorkflowID,
		RunID:                sourceInfo.RunID,
		ParentDomainID:       sourceInfo.ParentDomainID,
		ParentWorkflowID:     sourceInfo.ParentWorkflowID,
		ParentRunID:          sourceInfo.ParentRunID,
		InitiatedID:          sourceInfo.InitiatedID,
		CompletionEvent:      sourceInfo.CompletionEvent,
		TaskList:             sourceInfo.TaskList,
		WorkflowTypeName:     sourceInfo.WorkflowTypeName,
		WorkflowTimeout:      sourceInfo.WorkflowTimeout,
		DecisionTimeoutValue: sourceInfo.DecisionTimeoutValue,
		ExecutionContext:     sourceInfo.ExecutionContext,
		State:                sourceInfo.State,
		NextEventID:          sourceInfo.NextEventID,
		LastProcessedEvent:   sourceInfo.LastProcessedEvent,
		LastUpdatedTimestamp: sourceInfo.LastUpdatedTimestamp,
		CreateRequestID:      sourceInfo.CreateRequestID,
		DecisionVersion:      sourceInfo.DecisionVersion,
		DecisionScheduleID:   sourceInfo.DecisionScheduleID,
		DecisionStartedID:    sourceInfo.DecisionStartedID,
		DecisionRequestID:    sourceInfo.DecisionRequestID,
		DecisionTimeout:      sourceInfo.DecisionTimeout,
	}
}

// Note: cassandra only provide millisecond precision timestamp
// ref: https://docs.datastax.com/en/cql/3.3/cql/cql_reference/timestamp_type_r.html
// so to use equal function, we need to do conversion, getting rid of sub milliseconds
func timestampConvertor(t time.Time) time.Time {
	return time.Unix(
		0,
		p.DBTimestampToUnixNano(p.UnixNanoToDBTimestamp(t.UnixNano())),
	).UTC()
}

func timeComparator(t1, t2 time.Time, timeTolerance time.Duration) bool {
	diff := t2.Sub(t1)
	if diff.Nanoseconds() <= timeTolerance.Nanoseconds() {
		return true
	}
	return false
}

func copyReplicationState(sourceState *p.ReplicationState) *p.ReplicationState {
	state := &p.ReplicationState{
		CurrentVersion:   sourceState.CurrentVersion,
		StartVersion:     sourceState.StartVersion,
		LastWriteVersion: sourceState.LastWriteVersion,
		LastWriteEventID: sourceState.LastWriteEventID,
	}
	if sourceState.LastReplicationInfo != nil {
		state.LastReplicationInfo = map[string]*p.ReplicationInfo{}
		for k, v := range sourceState.LastReplicationInfo {
			state.LastReplicationInfo[k] = copyReplicationInfo(v)
		}
	}

	return state
}

func copyReplicationInfo(sourceInfo *p.ReplicationInfo) *p.ReplicationInfo {
	return &p.ReplicationInfo{
		Version:     sourceInfo.Version,
		LastEventID: sourceInfo.LastEventID,
	}
}<|MERGE_RESOLUTION|>--- conflicted
+++ resolved
@@ -92,10 +92,6 @@
 		LastProcessedEvent:   lastProcessedEventID,
 		RangeID:              s.ShardInfo.RangeID,
 		CreateWorkflowMode:   p.CreateWorkflowModeBrandNew,
-<<<<<<< HEAD
-	})
-	s.NoError(err)
-=======
 	}
 
 	_, err := s.ExecutionManager.CreateWorkflowExecution(req)
@@ -104,7 +100,6 @@
 	_, err = s.ExecutionManager.CreateWorkflowExecution(req)
 	s.NotNil(err)
 	s.IsType(&p.WorkflowExecutionAlreadyStartedError{}, err)
->>>>>>> 02f2001b
 }
 
 // TestCreateWorkflowExecutionRunIDReuseWithReplication test
