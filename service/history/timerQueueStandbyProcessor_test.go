--- conflicted
+++ resolved
@@ -51,7 +51,6 @@
 	timerQueueStandbyProcessorSuite struct {
 		suite.Suite
 
-<<<<<<< HEAD
 		mockCtrl                   *gomock.Controller
 		mockShardManager           *mocks.ShardManager
 		mockHistoryEngine          *historyEngineImpl
@@ -70,24 +69,6 @@
 		mockTxProcessor            *MockTransferQueueProcessor
 		mockReplicationProcessor   *MockReplicatorQueueProcessor
 		mockTimerProcessor         *MockTimerQueueProcessor
-=======
-		mockCtrl                 *gomock.Controller
-		mockShardManager         *mocks.ShardManager
-		mockHistoryEngine        *historyEngineImpl
-		mockDomainCache          *cache.DomainCacheMock
-		mockVisibilityMgr        *mocks.VisibilityManager
-		mockExecutionMgr         *mocks.ExecutionManager
-		mockShard                ShardContext
-		mockClusterMetadata      *mocks.ClusterMetadata
-		mockMessagingClient      messaging.Client
-		mockService              service.Service
-		mockClientBean           *client.MockClientBean
-		mockHistoryRereplicator  *xdc.MockHistoryRereplicator
-		logger                   log.Logger
-		mockTxProcessor          *MockTransferQueueProcessor
-		mockReplicationProcessor *MockReplicatorQueueProcessor
-		mockTimerProcessor       *MockTimerQueueProcessor
->>>>>>> 58879efb
 
 		domainID                   string
 		domainEntry                *cache.DomainCacheEntry
