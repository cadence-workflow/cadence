// Copyright (c) 2017-2020 Uber Technologies, Inc.
//
// Permission is hereby granted, free of charge, to any person obtaining a copy
// of this software and associated documentation files (the "Software"), to deal
// in the Software without restriction, including without limitation the rights
// to use, copy, modify, merge, publish, distribute, sublicense, and/or sell
// copies of the Software, and to permit persons to whom the Software is
// furnished to do so, subject to the following conditions:
//
// The above copyright notice and this permission notice shall be included in
// all copies or substantial portions of the Software.
//
// THE SOFTWARE IS PROVIDED "AS IS", WITHOUT WARRANTY OF ANY KIND, EXPRESS OR
// IMPLIED, INCLUDING BUT NOT LIMITED TO THE WARRANTIES OF MERCHANTABILITY,
// FITNESS FOR A PARTICULAR PURPOSE AND NONINFRINGEMENT. IN NO EVENT SHALL THE
// AUTHORS OR COPYRIGHT HOLDERS BE LIABLE FOR ANY CLAIM, DAMAGES OR OTHER
// LIABILITY, WHETHER IN AN ACTION OF CONTRACT, TORT OR OTHERWISE, ARISING FROM,
// OUT OF OR IN CONNECTION WITH THE SOFTWARE OR THE USE OR OTHER DEALINGS IN
// THE SOFTWARE.

package persistence

import (
	"context"
	"math/rand"

<<<<<<< HEAD
=======
	"github.com/uber/cadence/common/errors"
>>>>>>> 5d7f9342
	"github.com/uber/cadence/common/log"
	"github.com/uber/cadence/common/log/tag"
	"github.com/uber/cadence/common/types"
)

var (
<<<<<<< HEAD
	// ErrFakeServiceBusy is a fake service busy error.
	ErrFakeServiceBusy = &types.ServiceBusyError{Message: "Fake Service Busy Error."}
	// ErrFakeInternalService is a fake internal service error.
	ErrFakeInternalService = &types.InternalServiceError{Message: "Fake Internal Service Error."}
	// ErrFakeTimeout is a fake timeout error.
=======
	// ErrFakeTimeout is a fake persistence timeout error.
>>>>>>> 5d7f9342
	ErrFakeTimeout = &TimeoutError{Msg: "Fake Persistence Timeout Error."}
)

var (
	fakeErrors = []error{
		errors.ErrFakeServiceBusy,
		errors.ErrFakeInternalService,
		ErrFakeTimeout,
		errors.ErrFakeUnhandled,
	}
)

const (
	msgInjectedFakeErr = "Injected fake persistence error"
)

type (
	shardErrorInjectionPersistenceClient struct {
		persistence ShardManager
		errorRate   float64
		logger      log.Logger
	}

	workflowExecutionErrorInjectionPersistenceClient struct {
		persistence ExecutionManager
		errorRate   float64
		logger      log.Logger
	}

	taskErrorInjectionPersistenceClient struct {
		persistence TaskManager
		errorRate   float64
		logger      log.Logger
	}

	historyErrorInjectionPersistenceClient struct {
		persistence HistoryManager
		errorRate   float64
		logger      log.Logger
	}

	metadataErrorInjectionPersistenceClient struct {
		persistence MetadataManager
		errorRate   float64
		logger      log.Logger
	}

	visibilityErrorInjectionPersistenceClient struct {
		persistence VisibilityManager
		errorRate   float64
		logger      log.Logger
	}

	queueErrorInjectionPersistenceClient struct {
		persistence QueueManager
		errorRate   float64
		logger      log.Logger
	}
)

var _ ShardManager = (*shardErrorInjectionPersistenceClient)(nil)
var _ ExecutionManager = (*workflowExecutionErrorInjectionPersistenceClient)(nil)
var _ TaskManager = (*taskErrorInjectionPersistenceClient)(nil)
var _ HistoryManager = (*historyErrorInjectionPersistenceClient)(nil)
var _ MetadataManager = (*metadataErrorInjectionPersistenceClient)(nil)
var _ VisibilityManager = (*visibilityErrorInjectionPersistenceClient)(nil)
var _ QueueManager = (*queueErrorInjectionPersistenceClient)(nil)

// NewShardPersistenceErrorInjectionClient creates an error injection client to manage shards
func NewShardPersistenceErrorInjectionClient(
	persistence ShardManager,
	errorRate float64,
	logger log.Logger,
) ShardManager {
	return &shardErrorInjectionPersistenceClient{
		persistence: persistence,
		errorRate:   errorRate,
		logger:      logger,
	}
}

// NewWorkflowExecutionPersistenceErrorInjectionClient creates an error injection client to manage executions
func NewWorkflowExecutionPersistenceErrorInjectionClient(
	persistence ExecutionManager,
	errorRate float64,
	logger log.Logger,
) ExecutionManager {
	return &workflowExecutionErrorInjectionPersistenceClient{
		persistence: persistence,
		errorRate:   errorRate,
		logger:      logger,
	}
}

// NewTaskPersistenceErrorInjectionClient creates an error injection client to manage tasks
func NewTaskPersistenceErrorInjectionClient(
	persistence TaskManager,
	errorRate float64,
	logger log.Logger,
) TaskManager {
	return &taskErrorInjectionPersistenceClient{
		persistence: persistence,
		errorRate:   errorRate,
		logger:      logger,
	}
}

// NewHistoryPersistenceErrorInjectionClient creates an error injection HistoryManager client to manage workflow execution history
func NewHistoryPersistenceErrorInjectionClient(
	persistence HistoryManager,
	errorRate float64,
	logger log.Logger,
) HistoryManager {
	return &historyErrorInjectionPersistenceClient{
		persistence: persistence,
		errorRate:   errorRate,
		logger:      logger,
	}
}

// NewMetadataPersistenceErrorInjectionClient creates an error injection MetadataManager client to manage metadata
func NewMetadataPersistenceErrorInjectionClient(
	persistence MetadataManager,
	errorRate float64,
	logger log.Logger,
) MetadataManager {
	return &metadataErrorInjectionPersistenceClient{
		persistence: persistence,
		errorRate:   errorRate,
		logger:      logger,
	}
}

// NewVisibilityPersistenceErrorInjectionClient creates an error injection client to manage visibility
func NewVisibilityPersistenceErrorInjectionClient(
	persistence VisibilityManager,
	errorRate float64,
	logger log.Logger,
) VisibilityManager {
	return &visibilityErrorInjectionPersistenceClient{
		persistence: persistence,
		errorRate:   errorRate,
		logger:      logger,
	}
}

// NewQueuePersistenceErrorInjectionClient creates an error injection client to manage queue
func NewQueuePersistenceErrorInjectionClient(
	persistence QueueManager,
	errorRate float64,
	logger log.Logger,
) QueueManager {
	return &queueErrorInjectionPersistenceClient{
		persistence: persistence,
		errorRate:   errorRate,
		logger:      logger,
	}
}

func (p *shardErrorInjectionPersistenceClient) GetName() string {
	return p.persistence.GetName()
}

func (p *shardErrorInjectionPersistenceClient) CreateShard(
	ctx context.Context,
	request *CreateShardRequest,
) error {
	fakeErr := generateFakeError(p.errorRate)

	var persistenceErr error
	var forwardCall bool
	if forwardCall = shouldForwardCallToPersistence(fakeErr); forwardCall {
		persistenceErr = p.persistence.CreateShard(ctx, request)
	}

	if fakeErr != nil {
		p.logger.Error(msgInjectedFakeErr, tag.StoreOperationCreateShard, tag.Error(fakeErr), tag.Bool(forwardCall), tag.StoreError(persistenceErr))
		return fakeErr
	}
	return persistenceErr
}

func (p *shardErrorInjectionPersistenceClient) GetShard(
	ctx context.Context,
	request *GetShardRequest,
) (*GetShardResponse, error) {
	fakeErr := generateFakeError(p.errorRate)

	var response *GetShardResponse
	var persistenceErr error
	var forwardCall bool
	if forwardCall = shouldForwardCallToPersistence(fakeErr); forwardCall {
		response, persistenceErr = p.persistence.GetShard(ctx, request)
	}

	if fakeErr != nil {
		p.logger.Error(msgInjectedFakeErr, tag.StoreOperationGetShard, tag.Error(fakeErr), tag.Bool(forwardCall), tag.StoreError(persistenceErr))
		return nil, fakeErr
	}
	return response, persistenceErr
}

func (p *shardErrorInjectionPersistenceClient) UpdateShard(
	ctx context.Context,
	request *UpdateShardRequest,
) error {
	fakeErr := generateFakeError(p.errorRate)

	var persistenceErr error
	var forwardCall bool
	if forwardCall = shouldForwardCallToPersistence(fakeErr); forwardCall {
		persistenceErr = p.persistence.UpdateShard(ctx, request)
	}

	if fakeErr != nil {
		p.logger.Error(msgInjectedFakeErr, tag.StoreOperationUpdateShard, tag.Error(fakeErr), tag.Bool(forwardCall), tag.StoreError(persistenceErr))
		return fakeErr
	}
	return persistenceErr
}

func (p *shardErrorInjectionPersistenceClient) Close() {
	p.persistence.Close()
}

func (p *workflowExecutionErrorInjectionPersistenceClient) GetName() string {
	return p.persistence.GetName()
}

func (p *workflowExecutionErrorInjectionPersistenceClient) GetShardID() int {
	return p.persistence.GetShardID()
}

func (p *workflowExecutionErrorInjectionPersistenceClient) CreateWorkflowExecution(
	ctx context.Context,
	request *CreateWorkflowExecutionRequest,
) (*CreateWorkflowExecutionResponse, error) {
	fakeErr := generateFakeError(p.errorRate)

	var response *CreateWorkflowExecutionResponse
	var persistenceErr error
	var forwardCall bool
	if forwardCall = shouldForwardCallToPersistence(fakeErr); forwardCall {
		response, persistenceErr = p.persistence.CreateWorkflowExecution(ctx, request)
	}

	if fakeErr != nil {
		p.logger.Error(msgInjectedFakeErr,
			tag.StoreOperationCreateWorkflowExecution,
			tag.Error(fakeErr),
			tag.Bool(forwardCall),
			tag.StoreError(persistenceErr),
		)
		return nil, fakeErr
	}
	return response, persistenceErr
}

func (p *workflowExecutionErrorInjectionPersistenceClient) GetWorkflowExecution(
	ctx context.Context,
	request *GetWorkflowExecutionRequest,
) (*GetWorkflowExecutionResponse, error) {
	fakeErr := generateFakeError(p.errorRate)

	var response *GetWorkflowExecutionResponse
	var persistenceErr error
	var forwardCall bool
	if forwardCall = shouldForwardCallToPersistence(fakeErr); forwardCall {
		response, persistenceErr = p.persistence.GetWorkflowExecution(ctx, request)
	}

	if fakeErr != nil {
		p.logger.Error(msgInjectedFakeErr,
			tag.StoreOperationGetWorkflowExecution,
			tag.Error(fakeErr),
			tag.Bool(forwardCall),
			tag.StoreError(persistenceErr),
		)
		return nil, fakeErr
	}
	return response, persistenceErr
}

func (p *workflowExecutionErrorInjectionPersistenceClient) UpdateWorkflowExecution(
	ctx context.Context,
	request *UpdateWorkflowExecutionRequest,
) (*UpdateWorkflowExecutionResponse, error) {
	fakeErr := generateFakeError(p.errorRate)

	var response *UpdateWorkflowExecutionResponse
	var persistenceErr error
	var forwardCall bool
	if forwardCall = shouldForwardCallToPersistence(fakeErr); forwardCall {
		response, persistenceErr = p.persistence.UpdateWorkflowExecution(ctx, request)
	}

	if fakeErr != nil {
		p.logger.Error(msgInjectedFakeErr,
			tag.StoreOperationUpdateWorkflowExecution,
			tag.Error(fakeErr),
			tag.Bool(forwardCall),
			tag.StoreError(persistenceErr),
		)
		return nil, fakeErr
	}
	return response, persistenceErr
}

func (p *workflowExecutionErrorInjectionPersistenceClient) ConflictResolveWorkflowExecution(
	ctx context.Context,
	request *ConflictResolveWorkflowExecutionRequest,
) error {
	fakeErr := generateFakeError(p.errorRate)

	var persistenceErr error
	var forwardCall bool
	if forwardCall = shouldForwardCallToPersistence(fakeErr); forwardCall {
		persistenceErr = p.persistence.ConflictResolveWorkflowExecution(ctx, request)
	}

	if fakeErr != nil {
		p.logger.Error(msgInjectedFakeErr,
			tag.StoreOperationConflictResolveWorkflowExecution,
			tag.Error(fakeErr),
			tag.Bool(forwardCall),
			tag.StoreError(persistenceErr),
		)
		return fakeErr
	}
	return persistenceErr
}

func (p *workflowExecutionErrorInjectionPersistenceClient) ResetWorkflowExecution(
	ctx context.Context,
	request *ResetWorkflowExecutionRequest,
) error {
	fakeErr := generateFakeError(p.errorRate)

	var persistenceErr error
	var forwardCall bool
	if forwardCall = shouldForwardCallToPersistence(fakeErr); forwardCall {
		persistenceErr = p.persistence.ResetWorkflowExecution(ctx, request)
	}

	if fakeErr != nil {
		p.logger.Error(msgInjectedFakeErr,
			tag.StoreOperationResetWorkflowExecution,
			tag.Error(fakeErr),
			tag.Bool(forwardCall),
			tag.StoreError(persistenceErr),
		)
		return fakeErr
	}
	return persistenceErr
}

func (p *workflowExecutionErrorInjectionPersistenceClient) DeleteWorkflowExecution(
	ctx context.Context,
	request *DeleteWorkflowExecutionRequest,
) error {
	fakeErr := generateFakeError(p.errorRate)

	var persistenceErr error
	var forwardCall bool
	if forwardCall = shouldForwardCallToPersistence(fakeErr); forwardCall {
		persistenceErr = p.persistence.DeleteWorkflowExecution(ctx, request)
	}

	if fakeErr != nil {
		p.logger.Error(msgInjectedFakeErr,
			tag.StoreOperationDeleteWorkflowExecution,
			tag.Error(fakeErr),
			tag.Bool(forwardCall),
			tag.StoreError(persistenceErr),
		)
		return fakeErr
	}
	return persistenceErr
}

func (p *workflowExecutionErrorInjectionPersistenceClient) DeleteCurrentWorkflowExecution(
	ctx context.Context,
	request *DeleteCurrentWorkflowExecutionRequest,
) error {
	fakeErr := generateFakeError(p.errorRate)

	var persistenceErr error
	var forwardCall bool
	if forwardCall = shouldForwardCallToPersistence(fakeErr); forwardCall {
		persistenceErr = p.persistence.DeleteCurrentWorkflowExecution(ctx, request)
	}

	if fakeErr != nil {
		p.logger.Error(msgInjectedFakeErr,
			tag.StoreOperationDeleteCurrentWorkflowExecution,
			tag.Error(fakeErr),
			tag.Bool(forwardCall),
			tag.StoreError(persistenceErr),
		)
		return fakeErr
	}
	return persistenceErr
}

func (p *workflowExecutionErrorInjectionPersistenceClient) GetCurrentExecution(
	ctx context.Context,
	request *GetCurrentExecutionRequest,
) (*GetCurrentExecutionResponse, error) {
	fakeErr := generateFakeError(p.errorRate)

	var response *GetCurrentExecutionResponse
	var persistenceErr error
	var forwardCall bool
	if forwardCall = shouldForwardCallToPersistence(fakeErr); forwardCall {
		response, persistenceErr = p.persistence.GetCurrentExecution(ctx, request)
	}

	if fakeErr != nil {
		p.logger.Error(msgInjectedFakeErr,
			tag.StoreOperationGetCurrentExecution,
			tag.Error(fakeErr),
			tag.Bool(forwardCall),
			tag.StoreError(persistenceErr),
		)
		return nil, fakeErr
	}
	return response, persistenceErr
}

func (p *workflowExecutionErrorInjectionPersistenceClient) ListCurrentExecutions(
	ctx context.Context,
	request *ListCurrentExecutionsRequest,
) (*ListCurrentExecutionsResponse, error) {
	fakeErr := generateFakeError(p.errorRate)

	var response *ListCurrentExecutionsResponse
	var persistenceErr error
	var forwardCall bool
	if forwardCall = shouldForwardCallToPersistence(fakeErr); forwardCall {
		response, persistenceErr = p.persistence.ListCurrentExecutions(ctx, request)
	}

	if fakeErr != nil {
		p.logger.Error(msgInjectedFakeErr,
			tag.StoreOperationListCurrentExecution,
			tag.Error(fakeErr),
			tag.Bool(forwardCall),
			tag.StoreError(persistenceErr),
		)
		return nil, fakeErr
	}
	return response, persistenceErr
}

func (p *workflowExecutionErrorInjectionPersistenceClient) IsWorkflowExecutionExists(
	ctx context.Context,
	request *IsWorkflowExecutionExistsRequest,
) (*IsWorkflowExecutionExistsResponse, error) {
	fakeErr := generateFakeError(p.errorRate)

	var response *IsWorkflowExecutionExistsResponse
	var persistenceErr error
	var forwardCall bool
	if forwardCall = shouldForwardCallToPersistence(fakeErr); forwardCall {
		response, persistenceErr = p.persistence.IsWorkflowExecutionExists(ctx, request)
	}

	if fakeErr != nil {
		p.logger.Error(msgInjectedFakeErr,
			tag.StoreOperationIsWorkflowExecutionExists,
			tag.Error(fakeErr),
			tag.Bool(forwardCall),
			tag.StoreError(persistenceErr),
		)
		return nil, fakeErr
	}
	return response, persistenceErr
}

func (p *workflowExecutionErrorInjectionPersistenceClient) ListConcreteExecutions(
	ctx context.Context,
	request *ListConcreteExecutionsRequest,
) (*ListConcreteExecutionsResponse, error) {
	fakeErr := generateFakeError(p.errorRate)

	var response *ListConcreteExecutionsResponse
	var persistenceErr error
	var forwardCall bool
	if forwardCall = shouldForwardCallToPersistence(fakeErr); forwardCall {
		response, persistenceErr = p.persistence.ListConcreteExecutions(ctx, request)
	}

	if fakeErr != nil {
		p.logger.Error(msgInjectedFakeErr,
			tag.StoreOperationListConcreteExecution,
			tag.Error(fakeErr),
			tag.Bool(forwardCall),
			tag.StoreError(persistenceErr),
		)
		return nil, fakeErr
	}
	return response, persistenceErr
}

func (p *workflowExecutionErrorInjectionPersistenceClient) GetTransferTasks(
	ctx context.Context,
	request *GetTransferTasksRequest,
) (*GetTransferTasksResponse, error) {
	fakeErr := generateFakeError(p.errorRate)

	var response *GetTransferTasksResponse
	var persistenceErr error
	var forwardCall bool
	if forwardCall = shouldForwardCallToPersistence(fakeErr); forwardCall {
		response, persistenceErr = p.persistence.GetTransferTasks(ctx, request)
	}

	if fakeErr != nil {
		p.logger.Error(msgInjectedFakeErr,
			tag.StoreOperationGetTransferTasks,
			tag.Error(fakeErr),
			tag.Bool(forwardCall),
			tag.StoreError(persistenceErr),
		)
		return nil, fakeErr
	}
	return response, persistenceErr
}

func (p *workflowExecutionErrorInjectionPersistenceClient) GetReplicationTasks(
	ctx context.Context,
	request *GetReplicationTasksRequest,
) (*GetReplicationTasksResponse, error) {
	fakeErr := generateFakeError(p.errorRate)

	var response *GetReplicationTasksResponse
	var persistenceErr error
	var forwardCall bool
	if forwardCall = shouldForwardCallToPersistence(fakeErr); forwardCall {
		response, persistenceErr = p.persistence.GetReplicationTasks(ctx, request)
	}

	if fakeErr != nil {
		p.logger.Error(msgInjectedFakeErr,
			tag.StoreOperationGetReplicationTasks,
			tag.Error(fakeErr),
			tag.Bool(forwardCall),
			tag.StoreError(persistenceErr),
		)
		return nil, fakeErr
	}
	return response, persistenceErr
}

func (p *workflowExecutionErrorInjectionPersistenceClient) CompleteTransferTask(
	ctx context.Context,
	request *CompleteTransferTaskRequest,
) error {
	fakeErr := generateFakeError(p.errorRate)

	var persistenceErr error
	var forwardCall bool
	if forwardCall = shouldForwardCallToPersistence(fakeErr); forwardCall {
		persistenceErr = p.persistence.CompleteTransferTask(ctx, request)
	}

	if fakeErr != nil {
		p.logger.Error(msgInjectedFakeErr,
			tag.StoreOperationCompleteTransferTask,
			tag.Error(fakeErr),
			tag.Bool(forwardCall),
			tag.StoreError(persistenceErr),
		)
		return fakeErr
	}
	return persistenceErr
}

func (p *workflowExecutionErrorInjectionPersistenceClient) RangeCompleteTransferTask(
	ctx context.Context,
	request *RangeCompleteTransferTaskRequest,
) error {
	fakeErr := generateFakeError(p.errorRate)

	var persistenceErr error
	var forwardCall bool
	if forwardCall = shouldForwardCallToPersistence(fakeErr); forwardCall {
		persistenceErr = p.persistence.RangeCompleteTransferTask(ctx, request)
	}

	if fakeErr != nil {
		p.logger.Error(msgInjectedFakeErr,
			tag.StoreOperationRangeCompleteTransferTask,
			tag.Error(fakeErr),
			tag.Bool(forwardCall),
			tag.StoreError(persistenceErr),
		)
		return fakeErr
	}
	return persistenceErr
}

func (p *workflowExecutionErrorInjectionPersistenceClient) CompleteReplicationTask(
	ctx context.Context,
	request *CompleteReplicationTaskRequest,
) error {
	fakeErr := generateFakeError(p.errorRate)

	var persistenceErr error
	var forwardCall bool
	if forwardCall = shouldForwardCallToPersistence(fakeErr); forwardCall {
		persistenceErr = p.persistence.CompleteReplicationTask(ctx, request)
	}

	if fakeErr != nil {
		p.logger.Error(msgInjectedFakeErr,
			tag.StoreOperationCompleteReplicationTask,
			tag.Error(fakeErr),
			tag.Bool(forwardCall),
			tag.StoreError(persistenceErr),
		)
		return fakeErr
	}
	return persistenceErr
}

func (p *workflowExecutionErrorInjectionPersistenceClient) RangeCompleteReplicationTask(
	ctx context.Context,
	request *RangeCompleteReplicationTaskRequest,
) error {
	fakeErr := generateFakeError(p.errorRate)

	var persistenceErr error
	var forwardCall bool
	if forwardCall = shouldForwardCallToPersistence(fakeErr); forwardCall {
		persistenceErr = p.persistence.RangeCompleteReplicationTask(ctx, request)
	}

	if fakeErr != nil {
		p.logger.Error(msgInjectedFakeErr,
			tag.StoreOperationRangeCompleteReplicationTask,
			tag.Error(fakeErr),
			tag.Bool(forwardCall),
			tag.StoreError(persistenceErr),
		)
		return fakeErr
	}
	return persistenceErr
}

func (p *workflowExecutionErrorInjectionPersistenceClient) PutReplicationTaskToDLQ(
	ctx context.Context,
	request *PutReplicationTaskToDLQRequest,
) error {
	fakeErr := generateFakeError(p.errorRate)

	var persistenceErr error
	var forwardCall bool
	if forwardCall = shouldForwardCallToPersistence(fakeErr); forwardCall {
		persistenceErr = p.persistence.PutReplicationTaskToDLQ(ctx, request)
	}

	if fakeErr != nil {
		p.logger.Error(msgInjectedFakeErr,
			tag.StoreOperationPutReplicationTaskToDLQ,
			tag.Error(fakeErr),
			tag.Bool(forwardCall),
			tag.StoreError(persistenceErr),
		)
		return fakeErr
	}
	return persistenceErr
}

func (p *workflowExecutionErrorInjectionPersistenceClient) GetReplicationTasksFromDLQ(
	ctx context.Context,
	request *GetReplicationTasksFromDLQRequest,
) (*GetReplicationTasksFromDLQResponse, error) {
	fakeErr := generateFakeError(p.errorRate)

	var response *GetReplicationTasksFromDLQResponse
	var persistenceErr error
	var forwardCall bool
	if forwardCall = shouldForwardCallToPersistence(fakeErr); forwardCall {
		response, persistenceErr = p.persistence.GetReplicationTasksFromDLQ(ctx, request)
	}

	if fakeErr != nil {
		p.logger.Error(msgInjectedFakeErr,
			tag.StoreOperationGetReplicationTasksFromDLQ,
			tag.Error(fakeErr),
			tag.Bool(forwardCall),
			tag.StoreError(persistenceErr),
		)
		return nil, fakeErr
	}
	return response, persistenceErr
}

func (p *workflowExecutionErrorInjectionPersistenceClient) GetReplicationDLQSize(
	ctx context.Context,
	request *GetReplicationDLQSizeRequest,
) (*GetReplicationDLQSizeResponse, error) {
	fakeErr := generateFakeError(p.errorRate)

	var response *GetReplicationDLQSizeResponse
	var persistenceErr error
	var forwardCall bool
	if forwardCall = shouldForwardCallToPersistence(fakeErr); forwardCall {
		response, persistenceErr = p.persistence.GetReplicationDLQSize(ctx, request)
	}

	if fakeErr != nil {
		p.logger.Error(msgInjectedFakeErr,
			tag.StoreOperationGetReplicationDLQSize,
			tag.Error(fakeErr),
			tag.Bool(forwardCall),
			tag.StoreError(persistenceErr),
		)
		return nil, fakeErr
	}
	return response, persistenceErr
}

func (p *workflowExecutionErrorInjectionPersistenceClient) DeleteReplicationTaskFromDLQ(
	ctx context.Context,
	request *DeleteReplicationTaskFromDLQRequest,
) error {
	fakeErr := generateFakeError(p.errorRate)

	var persistenceErr error
	var forwardCall bool
	if forwardCall = shouldForwardCallToPersistence(fakeErr); forwardCall {
		persistenceErr = p.persistence.DeleteReplicationTaskFromDLQ(ctx, request)
	}

	if fakeErr != nil {
		p.logger.Error(msgInjectedFakeErr,
			tag.StoreOperationDeleteReplicationTaskFromDLQ,
			tag.Error(fakeErr),
			tag.Bool(forwardCall),
			tag.StoreError(persistenceErr),
		)
		return fakeErr
	}
	return persistenceErr
}

func (p *workflowExecutionErrorInjectionPersistenceClient) RangeDeleteReplicationTaskFromDLQ(
	ctx context.Context,
	request *RangeDeleteReplicationTaskFromDLQRequest,
) error {
	fakeErr := generateFakeError(p.errorRate)

	var persistenceErr error
	var forwardCall bool
	if forwardCall = shouldForwardCallToPersistence(fakeErr); forwardCall {
		persistenceErr = p.persistence.RangeDeleteReplicationTaskFromDLQ(ctx, request)
	}

	if fakeErr != nil {
		p.logger.Error(msgInjectedFakeErr,
			tag.StoreOperationRangeDeleteReplicationTaskFromDLQ,
			tag.Error(fakeErr),
			tag.Bool(forwardCall),
			tag.StoreError(persistenceErr),
		)
		return fakeErr
	}
	return persistenceErr
}

func (p *workflowExecutionErrorInjectionPersistenceClient) CreateFailoverMarkerTasks(
	ctx context.Context,
	request *CreateFailoverMarkersRequest,
) error {
	fakeErr := generateFakeError(p.errorRate)

	var persistenceErr error
	var forwardCall bool
	if forwardCall = shouldForwardCallToPersistence(fakeErr); forwardCall {
		persistenceErr = p.persistence.CreateFailoverMarkerTasks(ctx, request)
	}

	if fakeErr != nil {
		p.logger.Error(msgInjectedFakeErr,
			tag.StoreOperationCreateFailoverMarkerTasks,
			tag.Error(fakeErr),
			tag.Bool(forwardCall),
			tag.StoreError(persistenceErr),
		)
		return fakeErr
	}
	return persistenceErr
}

func (p *workflowExecutionErrorInjectionPersistenceClient) GetTimerIndexTasks(
	ctx context.Context,
	request *GetTimerIndexTasksRequest,
) (*GetTimerIndexTasksResponse, error) {
	fakeErr := generateFakeError(p.errorRate)

	var response *GetTimerIndexTasksResponse
	var persistenceErr error
	var forwardCall bool
	if forwardCall = shouldForwardCallToPersistence(fakeErr); forwardCall {
		response, persistenceErr = p.persistence.GetTimerIndexTasks(ctx, request)
	}

	if fakeErr != nil {
		p.logger.Error(msgInjectedFakeErr,
			tag.StoreOperationGetTimerIndexTasks,
			tag.Error(fakeErr),
			tag.Bool(forwardCall),
			tag.StoreError(persistenceErr),
		)
		return nil, fakeErr
	}
	return response, persistenceErr
}

func (p *workflowExecutionErrorInjectionPersistenceClient) CompleteTimerTask(
	ctx context.Context,
	request *CompleteTimerTaskRequest,
) error {
	fakeErr := generateFakeError(p.errorRate)

	var persistenceErr error
	var forwardCall bool
	if forwardCall = shouldForwardCallToPersistence(fakeErr); forwardCall {
		persistenceErr = p.persistence.CompleteTimerTask(ctx, request)
	}

	if fakeErr != nil {
		p.logger.Error(msgInjectedFakeErr,
			tag.StoreOperationCompleteTimerTask,
			tag.Error(fakeErr),
			tag.Bool(forwardCall),
			tag.StoreError(persistenceErr),
		)
		return fakeErr
	}
	return persistenceErr
}

func (p *workflowExecutionErrorInjectionPersistenceClient) RangeCompleteTimerTask(
	ctx context.Context,
	request *RangeCompleteTimerTaskRequest,
) error {
	fakeErr := generateFakeError(p.errorRate)

	var persistenceErr error
	var forwardCall bool
	if forwardCall = shouldForwardCallToPersistence(fakeErr); forwardCall {
		persistenceErr = p.persistence.RangeCompleteTimerTask(ctx, request)
	}

	if fakeErr != nil {
		p.logger.Error(msgInjectedFakeErr,
			tag.StoreOperationRangeCompleteTimerTask,
			tag.Error(fakeErr),
			tag.Bool(forwardCall),
			tag.StoreError(persistenceErr),
		)
		return fakeErr
	}
	return persistenceErr
}

func (p *workflowExecutionErrorInjectionPersistenceClient) Close() {
	p.persistence.Close()
}

func (p *taskErrorInjectionPersistenceClient) GetName() string {
	return p.persistence.GetName()
}

func (p *taskErrorInjectionPersistenceClient) CreateTasks(
	ctx context.Context,
	request *CreateTasksRequest,
) (*CreateTasksResponse, error) {
	fakeErr := generateFakeError(p.errorRate)

	var response *CreateTasksResponse
	var persistenceErr error
	var forwardCall bool
	if forwardCall = shouldForwardCallToPersistence(fakeErr); forwardCall {
		response, persistenceErr = p.persistence.CreateTasks(ctx, request)
	}

	if fakeErr != nil {
		p.logger.Error(msgInjectedFakeErr,
			tag.StoreOperationCreateTasks,
			tag.Error(fakeErr),
			tag.Bool(forwardCall),
			tag.StoreError(persistenceErr),
		)
		return nil, fakeErr
	}
	return response, persistenceErr
}

func (p *taskErrorInjectionPersistenceClient) GetTasks(
	ctx context.Context,
	request *GetTasksRequest,
) (*GetTasksResponse, error) {
	fakeErr := generateFakeError(p.errorRate)

	var response *GetTasksResponse
	var persistenceErr error
	var forwardCall bool
	if forwardCall = shouldForwardCallToPersistence(fakeErr); forwardCall {
		response, persistenceErr = p.persistence.GetTasks(ctx, request)
	}

	if fakeErr != nil {
		p.logger.Error(msgInjectedFakeErr,
			tag.StoreOperationGetTasks,
			tag.Error(fakeErr),
			tag.Bool(forwardCall),
			tag.StoreError(persistenceErr),
		)
		return nil, fakeErr
	}
	return response, persistenceErr
}

func (p *taskErrorInjectionPersistenceClient) CompleteTask(
	ctx context.Context,
	request *CompleteTaskRequest,
) error {
	fakeErr := generateFakeError(p.errorRate)

	var persistenceErr error
	var forwardCall bool
	if forwardCall = shouldForwardCallToPersistence(fakeErr); forwardCall {
		persistenceErr = p.persistence.CompleteTask(ctx, request)
	}

	if fakeErr != nil {
		p.logger.Error(msgInjectedFakeErr,
			tag.StoreOperationCompleteTask,
			tag.Error(fakeErr),
			tag.Bool(forwardCall),
			tag.StoreError(persistenceErr),
		)
		return fakeErr
	}
	return persistenceErr
}

func (p *taskErrorInjectionPersistenceClient) CompleteTasksLessThan(
	ctx context.Context,
	request *CompleteTasksLessThanRequest,
) (int, error) {
	fakeErr := generateFakeError(p.errorRate)

	var response int
	var persistenceErr error
	var forwardCall bool
	if forwardCall = shouldForwardCallToPersistence(fakeErr); forwardCall {
		response, persistenceErr = p.persistence.CompleteTasksLessThan(ctx, request)
	}

	if fakeErr != nil {
		p.logger.Error(msgInjectedFakeErr,
			tag.StoreOperationCompleteTasksLessThan,
			tag.Error(fakeErr),
			tag.Bool(forwardCall),
			tag.StoreError(persistenceErr),
		)
		return 0, fakeErr
	}
	return response, persistenceErr
}

func (p *taskErrorInjectionPersistenceClient) LeaseTaskList(
	ctx context.Context,
	request *LeaseTaskListRequest,
) (*LeaseTaskListResponse, error) {
	fakeErr := generateFakeError(p.errorRate)

	var response *LeaseTaskListResponse
	var persistenceErr error
	var forwardCall bool
	if forwardCall = shouldForwardCallToPersistence(fakeErr); forwardCall {
		response, persistenceErr = p.persistence.LeaseTaskList(ctx, request)
	}

	if fakeErr != nil {
		p.logger.Error(msgInjectedFakeErr,
			tag.StoreOperationLeaseTaskList,
			tag.Error(fakeErr),
			tag.Bool(forwardCall),
			tag.StoreError(persistenceErr),
		)
		return nil, fakeErr
	}
	return response, persistenceErr
}

func (p *taskErrorInjectionPersistenceClient) UpdateTaskList(
	ctx context.Context,
	request *UpdateTaskListRequest,
) (*UpdateTaskListResponse, error) {
	fakeErr := generateFakeError(p.errorRate)

	var response *UpdateTaskListResponse
	var persistenceErr error
	var forwardCall bool
	if forwardCall = shouldForwardCallToPersistence(fakeErr); forwardCall {
		response, persistenceErr = p.persistence.UpdateTaskList(ctx, request)
	}

	if fakeErr != nil {
		p.logger.Error(msgInjectedFakeErr,
			tag.StoreOperationUpdateTaskList,
			tag.Error(fakeErr),
			tag.Bool(forwardCall),
			tag.StoreError(persistenceErr),
		)
		return nil, fakeErr
	}
	return response, persistenceErr
}

func (p *taskErrorInjectionPersistenceClient) ListTaskList(
	ctx context.Context,
	request *ListTaskListRequest,
) (*ListTaskListResponse, error) {
	fakeErr := generateFakeError(p.errorRate)

	var response *ListTaskListResponse
	var persistenceErr error
	var forwardCall bool
	if forwardCall = shouldForwardCallToPersistence(fakeErr); forwardCall {
		response, persistenceErr = p.persistence.ListTaskList(ctx, request)
	}

	if fakeErr != nil {
		p.logger.Error(msgInjectedFakeErr,
			tag.StoreOperationListTaskList,
			tag.Error(fakeErr),
			tag.Bool(forwardCall),
			tag.StoreError(persistenceErr),
		)
		return nil, fakeErr
	}
	return response, persistenceErr
}

func (p *taskErrorInjectionPersistenceClient) DeleteTaskList(
	ctx context.Context,
	request *DeleteTaskListRequest,
) error {
	fakeErr := generateFakeError(p.errorRate)

	var persistenceErr error
	var forwardCall bool
	if forwardCall = shouldForwardCallToPersistence(fakeErr); forwardCall {
		persistenceErr = p.persistence.DeleteTaskList(ctx, request)
	}

	if fakeErr != nil {
		p.logger.Error(msgInjectedFakeErr,
			tag.StoreOperationDeleteTaskList,
			tag.Error(fakeErr),
			tag.Bool(forwardCall),
			tag.StoreError(persistenceErr),
		)
		return fakeErr
	}
	return persistenceErr
}

func (p *taskErrorInjectionPersistenceClient) Close() {
	p.persistence.Close()
}

func (p *metadataErrorInjectionPersistenceClient) GetName() string {
	return p.persistence.GetName()
}

func (p *metadataErrorInjectionPersistenceClient) CreateDomain(
	ctx context.Context,
	request *CreateDomainRequest,
) (*CreateDomainResponse, error) {
	fakeErr := generateFakeError(p.errorRate)

	var response *CreateDomainResponse
	var persistenceErr error
	var forwardCall bool
	if forwardCall = shouldForwardCallToPersistence(fakeErr); forwardCall {
		response, persistenceErr = p.persistence.CreateDomain(ctx, request)
	}

	if fakeErr != nil {
		p.logger.Error(msgInjectedFakeErr,
			tag.StoreOperationCreateDomain,
			tag.Error(fakeErr),
			tag.Bool(forwardCall),
			tag.StoreError(persistenceErr),
		)
		return nil, fakeErr
	}
	return response, persistenceErr
}

func (p *metadataErrorInjectionPersistenceClient) GetDomain(
	ctx context.Context,
	request *GetDomainRequest,
) (*GetDomainResponse, error) {
	fakeErr := generateFakeError(p.errorRate)

	var response *GetDomainResponse
	var persistenceErr error
	var forwardCall bool
	if forwardCall = shouldForwardCallToPersistence(fakeErr); forwardCall {
		response, persistenceErr = p.persistence.GetDomain(ctx, request)
	}

	if fakeErr != nil {
		p.logger.Error(msgInjectedFakeErr,
			tag.StoreOperationGetDomain,
			tag.Error(fakeErr),
			tag.Bool(forwardCall),
			tag.StoreError(persistenceErr),
		)
		return nil, fakeErr
	}
	return response, persistenceErr
}

func (p *metadataErrorInjectionPersistenceClient) UpdateDomain(
	ctx context.Context,
	request *UpdateDomainRequest,
) error {
	fakeErr := generateFakeError(p.errorRate)

	var persistenceErr error
	var forwardCall bool
	if forwardCall = shouldForwardCallToPersistence(fakeErr); forwardCall {
		persistenceErr = p.persistence.UpdateDomain(ctx, request)
	}

	if fakeErr != nil {
		p.logger.Error(msgInjectedFakeErr,
			tag.StoreOperationUpdateDomain,
			tag.Error(fakeErr),
			tag.Bool(forwardCall),
			tag.StoreError(persistenceErr),
		)
		return fakeErr
	}
	return persistenceErr
}

func (p *metadataErrorInjectionPersistenceClient) DeleteDomain(
	ctx context.Context,
	request *DeleteDomainRequest,
) error {
	fakeErr := generateFakeError(p.errorRate)

	var persistenceErr error
	var forwardCall bool
	if forwardCall = shouldForwardCallToPersistence(fakeErr); forwardCall {
		persistenceErr = p.persistence.DeleteDomain(ctx, request)
	}

	if fakeErr != nil {
		p.logger.Error(msgInjectedFakeErr,
			tag.StoreOperationDeleteDomain,
			tag.Error(fakeErr),
			tag.Bool(forwardCall),
			tag.StoreError(persistenceErr),
		)
		return fakeErr
	}
	return persistenceErr
}

func (p *metadataErrorInjectionPersistenceClient) DeleteDomainByName(
	ctx context.Context,
	request *DeleteDomainByNameRequest,
) error {
	fakeErr := generateFakeError(p.errorRate)

	var persistenceErr error
	var forwardCall bool
	if forwardCall = shouldForwardCallToPersistence(fakeErr); forwardCall {
		persistenceErr = p.persistence.DeleteDomainByName(ctx, request)
	}

	if fakeErr != nil {
		p.logger.Error(msgInjectedFakeErr,
			tag.StoreOperationDeleteDomainByName,
			tag.Error(fakeErr),
			tag.Bool(forwardCall),
			tag.StoreError(persistenceErr),
		)
		return fakeErr
	}
	return persistenceErr
}

func (p *metadataErrorInjectionPersistenceClient) ListDomains(
	ctx context.Context,
	request *ListDomainsRequest,
) (*ListDomainsResponse, error) {
	fakeErr := generateFakeError(p.errorRate)

	var response *ListDomainsResponse
	var persistenceErr error
	var forwardCall bool
	if forwardCall = shouldForwardCallToPersistence(fakeErr); forwardCall {
		response, persistenceErr = p.persistence.ListDomains(ctx, request)
	}

	if fakeErr != nil {
		p.logger.Error(msgInjectedFakeErr,
			tag.StoreOperationListDomains,
			tag.Error(fakeErr),
			tag.Bool(forwardCall),
			tag.StoreError(persistenceErr),
		)
		return nil, fakeErr
	}
	return response, persistenceErr
}

func (p *metadataErrorInjectionPersistenceClient) GetMetadata(
	ctx context.Context,
) (*GetMetadataResponse, error) {
	fakeErr := generateFakeError(p.errorRate)

	var response *GetMetadataResponse
	var persistenceErr error
	var forwardCall bool
	if forwardCall = shouldForwardCallToPersistence(fakeErr); forwardCall {
		response, persistenceErr = p.persistence.GetMetadata(ctx)
	}

	if fakeErr != nil {
		p.logger.Error(msgInjectedFakeErr,
			tag.StoreOperationGetMetadata,
			tag.Error(fakeErr),
			tag.Bool(forwardCall),
			tag.StoreError(persistenceErr),
		)
		return nil, fakeErr
	}
	return response, persistenceErr
}

func (p *metadataErrorInjectionPersistenceClient) Close() {
	p.persistence.Close()
}

func (p *visibilityErrorInjectionPersistenceClient) GetName() string {
	return p.persistence.GetName()
}

func (p *visibilityErrorInjectionPersistenceClient) RecordWorkflowExecutionStarted(
	ctx context.Context,
	request *RecordWorkflowExecutionStartedRequest,
) error {
	fakeErr := generateFakeError(p.errorRate)

	var persistenceErr error
	var forwardCall bool
	if forwardCall = shouldForwardCallToPersistence(fakeErr); forwardCall {
		persistenceErr = p.persistence.RecordWorkflowExecutionStarted(ctx, request)
	}

	if fakeErr != nil {
		p.logger.Error(msgInjectedFakeErr,
			tag.StoreOperationRecordWorkflowExecutionStarted,
			tag.Error(fakeErr),
			tag.Bool(forwardCall),
			tag.StoreError(persistenceErr),
		)
		return fakeErr
	}
	return persistenceErr
}

func (p *visibilityErrorInjectionPersistenceClient) RecordWorkflowExecutionClosed(
	ctx context.Context,
	request *RecordWorkflowExecutionClosedRequest,
) error {
	fakeErr := generateFakeError(p.errorRate)

	var persistenceErr error
	var forwardCall bool
	if forwardCall = shouldForwardCallToPersistence(fakeErr); forwardCall {
		persistenceErr = p.persistence.RecordWorkflowExecutionClosed(ctx, request)
	}

	if fakeErr != nil {
		p.logger.Error(msgInjectedFakeErr,
			tag.StoreOperationRecordWorkflowExecutionClosed,
			tag.Error(fakeErr),
			tag.Bool(forwardCall),
			tag.StoreError(persistenceErr),
		)
		return fakeErr
	}
	return persistenceErr
}

func (p *visibilityErrorInjectionPersistenceClient) UpsertWorkflowExecution(
	ctx context.Context,
	request *UpsertWorkflowExecutionRequest,
) error {
	fakeErr := generateFakeError(p.errorRate)

	var persistenceErr error
	var forwardCall bool
	if forwardCall = shouldForwardCallToPersistence(fakeErr); forwardCall {
		persistenceErr = p.persistence.UpsertWorkflowExecution(ctx, request)
	}

	if fakeErr != nil {
		p.logger.Error(msgInjectedFakeErr,
			tag.StoreOperationUpsertWorkflowExecution,
			tag.Error(fakeErr),
			tag.Bool(forwardCall),
			tag.StoreError(persistenceErr),
		)
		return fakeErr
	}
	return persistenceErr
}

func (p *visibilityErrorInjectionPersistenceClient) ListOpenWorkflowExecutions(
	ctx context.Context,
	request *ListWorkflowExecutionsRequest,
) (*ListWorkflowExecutionsResponse, error) {
	fakeErr := generateFakeError(p.errorRate)

	var response *ListWorkflowExecutionsResponse
	var persistenceErr error
	var forwardCall bool
	if forwardCall = shouldForwardCallToPersistence(fakeErr); forwardCall {
		response, persistenceErr = p.persistence.ListOpenWorkflowExecutions(ctx, request)
	}

	if fakeErr != nil {
		p.logger.Error(msgInjectedFakeErr,
			tag.StoreOperationListOpenWorkflowExecutions,
			tag.Error(fakeErr),
			tag.Bool(forwardCall),
			tag.StoreError(persistenceErr),
		)
		return nil, fakeErr
	}
	return response, persistenceErr
}

func (p *visibilityErrorInjectionPersistenceClient) ListClosedWorkflowExecutions(
	ctx context.Context,
	request *ListWorkflowExecutionsRequest,
) (*ListWorkflowExecutionsResponse, error) {
	fakeErr := generateFakeError(p.errorRate)

	var response *ListWorkflowExecutionsResponse
	var persistenceErr error
	var forwardCall bool
	if forwardCall = shouldForwardCallToPersistence(fakeErr); forwardCall {
		response, persistenceErr = p.persistence.ListClosedWorkflowExecutions(ctx, request)
	}

	if fakeErr != nil {
		p.logger.Error(msgInjectedFakeErr,
			tag.StoreOperationListClosedWorkflowExecutions,
			tag.Error(fakeErr),
			tag.Bool(forwardCall),
			tag.StoreError(persistenceErr),
		)
		return nil, fakeErr
	}
	return response, persistenceErr
}

func (p *visibilityErrorInjectionPersistenceClient) ListOpenWorkflowExecutionsByType(
	ctx context.Context,
	request *ListWorkflowExecutionsByTypeRequest,
) (*ListWorkflowExecutionsResponse, error) {
	fakeErr := generateFakeError(p.errorRate)

	var response *ListWorkflowExecutionsResponse
	var persistenceErr error
	var forwardCall bool
	if forwardCall = shouldForwardCallToPersistence(fakeErr); forwardCall {
		response, persistenceErr = p.persistence.ListOpenWorkflowExecutionsByType(ctx, request)
	}

	if fakeErr != nil {
		p.logger.Error(msgInjectedFakeErr,
			tag.StoreOperationListOpenWorkflowExecutionsByType,
			tag.Error(fakeErr),
			tag.Bool(forwardCall),
			tag.StoreError(persistenceErr),
		)
		return nil, fakeErr
	}
	return response, persistenceErr
}

func (p *visibilityErrorInjectionPersistenceClient) ListClosedWorkflowExecutionsByType(
	ctx context.Context,
	request *ListWorkflowExecutionsByTypeRequest,
) (*ListWorkflowExecutionsResponse, error) {
	fakeErr := generateFakeError(p.errorRate)

	var response *ListWorkflowExecutionsResponse
	var persistenceErr error
	var forwardCall bool
	if forwardCall = shouldForwardCallToPersistence(fakeErr); forwardCall {
		response, persistenceErr = p.persistence.ListClosedWorkflowExecutionsByType(ctx, request)
	}

	if fakeErr != nil {
		p.logger.Error(msgInjectedFakeErr,
			tag.StoreOperationListClosedWorkflowExecutionsByType,
			tag.Error(fakeErr),
			tag.Bool(forwardCall),
			tag.StoreError(persistenceErr),
		)
		return nil, fakeErr
	}
	return response, persistenceErr
}

func (p *visibilityErrorInjectionPersistenceClient) ListOpenWorkflowExecutionsByWorkflowID(
	ctx context.Context,
	request *ListWorkflowExecutionsByWorkflowIDRequest,
) (*ListWorkflowExecutionsResponse, error) {
	fakeErr := generateFakeError(p.errorRate)

	var response *ListWorkflowExecutionsResponse
	var persistenceErr error
	var forwardCall bool
	if forwardCall = shouldForwardCallToPersistence(fakeErr); forwardCall {
		response, persistenceErr = p.persistence.ListOpenWorkflowExecutionsByWorkflowID(ctx, request)
	}

	if fakeErr != nil {
		p.logger.Error(msgInjectedFakeErr,
			tag.StoreOperationListOpenWorkflowExecutionsByWorkflowID,
			tag.Error(fakeErr),
			tag.Bool(forwardCall),
			tag.StoreError(persistenceErr),
		)
		return nil, fakeErr
	}
	return response, persistenceErr
}

func (p *visibilityErrorInjectionPersistenceClient) ListClosedWorkflowExecutionsByWorkflowID(
	ctx context.Context,
	request *ListWorkflowExecutionsByWorkflowIDRequest,
) (*ListWorkflowExecutionsResponse, error) {
	fakeErr := generateFakeError(p.errorRate)

	var response *ListWorkflowExecutionsResponse
	var persistenceErr error
	var forwardCall bool
	if forwardCall = shouldForwardCallToPersistence(fakeErr); forwardCall {
		response, persistenceErr = p.persistence.ListClosedWorkflowExecutionsByWorkflowID(ctx, request)
	}

	if fakeErr != nil {
		p.logger.Error(msgInjectedFakeErr,
			tag.StoreOperationListClosedWorkflowExecutionsByWorkflowID,
			tag.Error(fakeErr),
			tag.Bool(forwardCall),
			tag.StoreError(persistenceErr),
		)
		return nil, fakeErr
	}
	return response, persistenceErr
}

func (p *visibilityErrorInjectionPersistenceClient) ListClosedWorkflowExecutionsByStatus(
	ctx context.Context,
	request *ListClosedWorkflowExecutionsByStatusRequest,
) (*ListWorkflowExecutionsResponse, error) {
	fakeErr := generateFakeError(p.errorRate)

	var response *ListWorkflowExecutionsResponse
	var persistenceErr error
	var forwardCall bool
	if forwardCall = shouldForwardCallToPersistence(fakeErr); forwardCall {
		response, persistenceErr = p.persistence.ListClosedWorkflowExecutionsByStatus(ctx, request)
	}

	if fakeErr != nil {
		p.logger.Error(msgInjectedFakeErr,
			tag.StoreOperationListClosedWorkflowExecutionsByStatus,
			tag.Error(fakeErr),
			tag.Bool(forwardCall),
			tag.StoreError(persistenceErr),
		)
		return nil, fakeErr
	}
	return response, persistenceErr
}

func (p *visibilityErrorInjectionPersistenceClient) GetClosedWorkflowExecution(
	ctx context.Context,
	request *GetClosedWorkflowExecutionRequest,
) (*GetClosedWorkflowExecutionResponse, error) {
	fakeErr := generateFakeError(p.errorRate)

	var response *GetClosedWorkflowExecutionResponse
	var persistenceErr error
	var forwardCall bool
	if forwardCall = shouldForwardCallToPersistence(fakeErr); forwardCall {
		response, persistenceErr = p.persistence.GetClosedWorkflowExecution(ctx, request)
	}

	if fakeErr != nil {
		p.logger.Error(msgInjectedFakeErr,
			tag.StoreOperationGetClosedWorkflowExecution,
			tag.Error(fakeErr),
			tag.Bool(forwardCall),
			tag.StoreError(persistenceErr),
		)
		return nil, fakeErr
	}
	return response, persistenceErr
}

func (p *visibilityErrorInjectionPersistenceClient) DeleteWorkflowExecution(
	ctx context.Context,
	request *VisibilityDeleteWorkflowExecutionRequest,
) error {
	fakeErr := generateFakeError(p.errorRate)

	var persistenceErr error
	var forwardCall bool
	if forwardCall = shouldForwardCallToPersistence(fakeErr); forwardCall {
		persistenceErr = p.persistence.DeleteWorkflowExecution(ctx, request)
	}

	if fakeErr != nil {
		p.logger.Error(msgInjectedFakeErr,
			tag.StoreOperationVisibilityDeleteWorkflowExecution,
			tag.Error(fakeErr),
			tag.Bool(forwardCall),
			tag.StoreError(persistenceErr),
		)
		return fakeErr
	}
	return persistenceErr
}

func (p *visibilityErrorInjectionPersistenceClient) ListWorkflowExecutions(
	ctx context.Context,
	request *ListWorkflowExecutionsByQueryRequest,
) (*ListWorkflowExecutionsResponse, error) {
	fakeErr := generateFakeError(p.errorRate)

	var response *ListWorkflowExecutionsResponse
	var persistenceErr error
	var forwardCall bool
	if forwardCall = shouldForwardCallToPersistence(fakeErr); forwardCall {
		response, persistenceErr = p.persistence.ListWorkflowExecutions(ctx, request)
	}

	if fakeErr != nil {
		p.logger.Error(msgInjectedFakeErr,
			tag.StoreOperationListWorkflowExecutions,
			tag.Error(fakeErr),
			tag.Bool(forwardCall),
			tag.StoreError(persistenceErr),
		)
		return nil, fakeErr
	}
	return response, persistenceErr
}

func (p *visibilityErrorInjectionPersistenceClient) ScanWorkflowExecutions(
	ctx context.Context,
	request *ListWorkflowExecutionsByQueryRequest,
) (*ListWorkflowExecutionsResponse, error) {
	fakeErr := generateFakeError(p.errorRate)

	var response *ListWorkflowExecutionsResponse
	var persistenceErr error
	var forwardCall bool
	if forwardCall = shouldForwardCallToPersistence(fakeErr); forwardCall {
		response, persistenceErr = p.persistence.ScanWorkflowExecutions(ctx, request)
	}

	if fakeErr != nil {
		p.logger.Error(msgInjectedFakeErr,
			tag.StoreOperationScanWorkflowExecutions,
			tag.Error(fakeErr),
			tag.Bool(forwardCall),
			tag.StoreError(persistenceErr),
		)
		return nil, fakeErr
	}
	return response, persistenceErr
}

func (p *visibilityErrorInjectionPersistenceClient) CountWorkflowExecutions(
	ctx context.Context,
	request *CountWorkflowExecutionsRequest,
) (*CountWorkflowExecutionsResponse, error) {
	fakeErr := generateFakeError(p.errorRate)

	var response *CountWorkflowExecutionsResponse
	var persistenceErr error
	var forwardCall bool
	if forwardCall = shouldForwardCallToPersistence(fakeErr); forwardCall {
		response, persistenceErr = p.persistence.CountWorkflowExecutions(ctx, request)
	}

	if fakeErr != nil {
		p.logger.Error(msgInjectedFakeErr,
			tag.StoreOperationCountWorkflowExecutions,
			tag.Error(fakeErr),
			tag.Bool(forwardCall),
			tag.StoreError(persistenceErr),
		)
		return nil, fakeErr
	}
	return response, persistenceErr
}

func (p *visibilityErrorInjectionPersistenceClient) Close() {
	p.persistence.Close()
}

func (p *historyErrorInjectionPersistenceClient) GetName() string {
	return p.persistence.GetName()
}

// AppendHistoryNodes add(or override) a node to a history branch
func (p *historyErrorInjectionPersistenceClient) AppendHistoryNodes(
	ctx context.Context,
	request *AppendHistoryNodesRequest,
) (*AppendHistoryNodesResponse, error) {
	fakeErr := generateFakeError(p.errorRate)

	var response *AppendHistoryNodesResponse
	var persistenceErr error
	var forwardCall bool
	if forwardCall = shouldForwardCallToPersistence(fakeErr); forwardCall {
		response, persistenceErr = p.persistence.AppendHistoryNodes(ctx, request)
	}

	if fakeErr != nil {
		p.logger.Error(msgInjectedFakeErr,
			tag.StoreOperationAppendHistoryNodes,
			tag.Error(fakeErr),
			tag.Bool(forwardCall),
			tag.StoreError(persistenceErr),
		)
		return nil, fakeErr
	}
	return response, persistenceErr
}

// ReadHistoryBranch returns history node data for a branch
func (p *historyErrorInjectionPersistenceClient) ReadHistoryBranch(
	ctx context.Context,
	request *ReadHistoryBranchRequest,
) (*ReadHistoryBranchResponse, error) {
	fakeErr := generateFakeError(p.errorRate)

	var response *ReadHistoryBranchResponse
	var persistenceErr error
	var forwardCall bool
	if forwardCall = shouldForwardCallToPersistence(fakeErr); forwardCall {
		response, persistenceErr = p.persistence.ReadHistoryBranch(ctx, request)
	}

	if fakeErr != nil {
		p.logger.Error(msgInjectedFakeErr,
			tag.StoreOperationReadHistoryBranch,
			tag.Error(fakeErr),
			tag.Bool(forwardCall),
			tag.StoreError(persistenceErr),
		)
		return nil, fakeErr
	}
	return response, persistenceErr
}

// ReadHistoryBranchByBatch returns history node data for a branch
func (p *historyErrorInjectionPersistenceClient) ReadHistoryBranchByBatch(
	ctx context.Context,
	request *ReadHistoryBranchRequest,
) (*ReadHistoryBranchByBatchResponse, error) {
	fakeErr := generateFakeError(p.errorRate)

	var response *ReadHistoryBranchByBatchResponse
	var persistenceErr error
	var forwardCall bool
	if forwardCall = shouldForwardCallToPersistence(fakeErr); forwardCall {
		response, persistenceErr = p.persistence.ReadHistoryBranchByBatch(ctx, request)
	}

	if fakeErr != nil {
		p.logger.Error(msgInjectedFakeErr,
			tag.StoreOperationReadHistoryBranchByBatch,
			tag.Error(fakeErr),
			tag.Bool(forwardCall),
			tag.StoreError(persistenceErr),
		)
		return nil, fakeErr
	}
	return response, persistenceErr
}

// ReadHistoryBranchByBatch returns history node data for a branch
func (p *historyErrorInjectionPersistenceClient) ReadRawHistoryBranch(
	ctx context.Context,
	request *ReadHistoryBranchRequest,
) (*ReadRawHistoryBranchResponse, error) {
	fakeErr := generateFakeError(p.errorRate)

	var response *ReadRawHistoryBranchResponse
	var persistenceErr error
	var forwardCall bool
	if forwardCall = shouldForwardCallToPersistence(fakeErr); forwardCall {
		response, persistenceErr = p.persistence.ReadRawHistoryBranch(ctx, request)
	}

	if fakeErr != nil {
		p.logger.Error(msgInjectedFakeErr,
			tag.StoreOperationReadRawHistoryBranch,
			tag.Error(fakeErr),
			tag.Bool(forwardCall),
			tag.StoreError(persistenceErr),
		)
		return nil, fakeErr
	}
	return response, persistenceErr
}

// ForkHistoryBranch forks a new branch from a old branch
func (p *historyErrorInjectionPersistenceClient) ForkHistoryBranch(
	ctx context.Context,
	request *ForkHistoryBranchRequest,
) (*ForkHistoryBranchResponse, error) {
	fakeErr := generateFakeError(p.errorRate)

	var response *ForkHistoryBranchResponse
	var persistenceErr error
	var forwardCall bool
	if forwardCall = shouldForwardCallToPersistence(fakeErr); forwardCall {
		response, persistenceErr = p.persistence.ForkHistoryBranch(ctx, request)
	}

	if fakeErr != nil {
		p.logger.Error(msgInjectedFakeErr,
			tag.StoreOperationForkHistoryBranch,
			tag.Error(fakeErr),
			tag.Bool(forwardCall),
			tag.StoreError(persistenceErr),
		)
		return nil, fakeErr
	}
	return response, persistenceErr
}

// DeleteHistoryBranch removes a branch
func (p *historyErrorInjectionPersistenceClient) DeleteHistoryBranch(
	ctx context.Context,
	request *DeleteHistoryBranchRequest,
) error {
	fakeErr := generateFakeError(p.errorRate)

	var persistenceErr error
	var forwardCall bool
	if forwardCall = shouldForwardCallToPersistence(fakeErr); forwardCall {
		persistenceErr = p.persistence.DeleteHistoryBranch(ctx, request)
	}

	if fakeErr != nil {
		p.logger.Error(msgInjectedFakeErr,
			tag.StoreOperationDeleteHistoryBranch,
			tag.Error(fakeErr),
			tag.Bool(forwardCall),
			tag.StoreError(persistenceErr),
		)
		return fakeErr
	}
	return persistenceErr
}

// GetHistoryTree returns all branch information of a tree
func (p *historyErrorInjectionPersistenceClient) GetHistoryTree(
	ctx context.Context,
	request *GetHistoryTreeRequest,
) (*GetHistoryTreeResponse, error) {
	fakeErr := generateFakeError(p.errorRate)

	var response *GetHistoryTreeResponse
	var persistenceErr error
	var forwardCall bool
	if forwardCall = shouldForwardCallToPersistence(fakeErr); forwardCall {
		response, persistenceErr = p.persistence.GetHistoryTree(ctx, request)
	}

	if fakeErr != nil {
		p.logger.Error(msgInjectedFakeErr,
			tag.StoreOperationGetHistoryTree,
			tag.Error(fakeErr),
			tag.Bool(forwardCall),
			tag.StoreError(persistenceErr),
		)
		return nil, fakeErr
	}
	return response, persistenceErr
}

func (p *historyErrorInjectionPersistenceClient) GetAllHistoryTreeBranches(
	ctx context.Context,
	request *GetAllHistoryTreeBranchesRequest,
) (*GetAllHistoryTreeBranchesResponse, error) {
	fakeErr := generateFakeError(p.errorRate)

	var response *GetAllHistoryTreeBranchesResponse
	var persistenceErr error
	var forwardCall bool
	if forwardCall = shouldForwardCallToPersistence(fakeErr); forwardCall {
		response, persistenceErr = p.persistence.GetAllHistoryTreeBranches(ctx, request)
	}

	if fakeErr != nil {
		p.logger.Error(msgInjectedFakeErr,
			tag.StoreOperationGetAllHistoryTreeBranches,
			tag.Error(fakeErr),
			tag.Bool(forwardCall),
			tag.StoreError(persistenceErr),
		)
		return nil, fakeErr
	}
	return response, persistenceErr
}

func (p *historyErrorInjectionPersistenceClient) Close() {
	p.persistence.Close()
}

func (p *queueErrorInjectionPersistenceClient) EnqueueMessage(
	ctx context.Context,
	message []byte,
) error {
	fakeErr := generateFakeError(p.errorRate)

	var persistenceErr error
	var forwardCall bool
	if forwardCall = shouldForwardCallToPersistence(fakeErr); forwardCall {
		persistenceErr = p.persistence.EnqueueMessage(ctx, message)
	}

	if fakeErr != nil {
		p.logger.Error(msgInjectedFakeErr,
			tag.StoreOperationEnqueueMessage,
			tag.Error(fakeErr),
			tag.Bool(forwardCall),
			tag.StoreError(persistenceErr),
		)
		return fakeErr
	}
	return persistenceErr
}

func (p *queueErrorInjectionPersistenceClient) ReadMessages(
	ctx context.Context,
	lastMessageID int64,
	maxCount int,
) ([]*QueueMessage, error) {
	fakeErr := generateFakeError(p.errorRate)

	var response []*QueueMessage
	var persistenceErr error
	var forwardCall bool
	if forwardCall = shouldForwardCallToPersistence(fakeErr); forwardCall {
		response, persistenceErr = p.persistence.ReadMessages(ctx, lastMessageID, maxCount)
	}

	if fakeErr != nil {
		p.logger.Error(msgInjectedFakeErr,
			tag.StoreOperationReadMessages,
			tag.Error(fakeErr),
			tag.Bool(forwardCall),
			tag.StoreError(persistenceErr),
		)
		return nil, fakeErr
	}
	return response, persistenceErr
}

func (p *queueErrorInjectionPersistenceClient) UpdateAckLevel(
	ctx context.Context,
	messageID int64,
	clusterName string,
) error {
	fakeErr := generateFakeError(p.errorRate)

	var persistenceErr error
	var forwardCall bool
	if forwardCall = shouldForwardCallToPersistence(fakeErr); forwardCall {
		persistenceErr = p.persistence.UpdateAckLevel(ctx, messageID, clusterName)
	}

	if fakeErr != nil {
		p.logger.Error(msgInjectedFakeErr,
			tag.StoreOperationUpdateAckLevel,
			tag.Error(fakeErr),
			tag.Bool(forwardCall),
			tag.StoreError(persistenceErr),
		)
		return fakeErr
	}
	return persistenceErr
}

func (p *queueErrorInjectionPersistenceClient) GetAckLevels(
	ctx context.Context,
) (map[string]int64, error) {
	fakeErr := generateFakeError(p.errorRate)

	var response map[string]int64
	var persistenceErr error
	var forwardCall bool
	if forwardCall = shouldForwardCallToPersistence(fakeErr); forwardCall {
		response, persistenceErr = p.persistence.GetAckLevels(ctx)
	}

	if fakeErr != nil {
		p.logger.Error(msgInjectedFakeErr,
			tag.StoreOperationGetAckLevels,
			tag.Error(fakeErr),
			tag.Bool(forwardCall),
			tag.StoreError(persistenceErr),
		)
		return nil, fakeErr
	}
	return response, persistenceErr
}

func (p *queueErrorInjectionPersistenceClient) DeleteMessagesBefore(
	ctx context.Context,
	messageID int64,
) error {
	fakeErr := generateFakeError(p.errorRate)

	var persistenceErr error
	var forwardCall bool
	if forwardCall = shouldForwardCallToPersistence(fakeErr); forwardCall {
		persistenceErr = p.persistence.DeleteMessagesBefore(ctx, messageID)
	}

	if fakeErr != nil {
		p.logger.Error(msgInjectedFakeErr,
			tag.StoreOperationDeleteMessagesBefore,
			tag.Error(fakeErr),
			tag.Bool(forwardCall),
			tag.StoreError(persistenceErr),
		)
		return fakeErr
	}
	return persistenceErr
}

func (p *queueErrorInjectionPersistenceClient) EnqueueMessageToDLQ(
	ctx context.Context,
	message []byte,
) error {
	fakeErr := generateFakeError(p.errorRate)

	var persistenceErr error
	var forwardCall bool
	if forwardCall = shouldForwardCallToPersistence(fakeErr); forwardCall {
		persistenceErr = p.persistence.EnqueueMessageToDLQ(ctx, message)
	}

	if fakeErr != nil {
		p.logger.Error(msgInjectedFakeErr,
			tag.StoreOperationEnqueueMessageToDLQ,
			tag.Error(fakeErr),
			tag.Bool(forwardCall),
			tag.StoreError(persistenceErr),
		)
		return fakeErr
	}
	return persistenceErr
}

func (p *queueErrorInjectionPersistenceClient) ReadMessagesFromDLQ(
	ctx context.Context,
	firstMessageID int64,
	lastMessageID int64,
	pageSize int,
	pageToken []byte,
) ([]*QueueMessage, []byte, error) {
	fakeErr := generateFakeError(p.errorRate)

	var response []*QueueMessage
	var token []byte
	var persistenceErr error
	var forwardCall bool
	if forwardCall = shouldForwardCallToPersistence(fakeErr); forwardCall {
		response, token, persistenceErr = p.persistence.ReadMessagesFromDLQ(ctx, firstMessageID, lastMessageID, pageSize, pageToken)
	}

	if fakeErr != nil {
		p.logger.Error(msgInjectedFakeErr,
			tag.StoreOperationReadMessagesFromDLQ,
			tag.Error(fakeErr),
			tag.Bool(forwardCall),
			tag.StoreError(persistenceErr),
		)
		return nil, nil, fakeErr
	}
	return response, token, persistenceErr
}

func (p *queueErrorInjectionPersistenceClient) RangeDeleteMessagesFromDLQ(
	ctx context.Context,
	firstMessageID int64,
	lastMessageID int64,
) error {
	fakeErr := generateFakeError(p.errorRate)

	var persistenceErr error
	var forwardCall bool
	if forwardCall = shouldForwardCallToPersistence(fakeErr); forwardCall {
		persistenceErr = p.persistence.RangeDeleteMessagesFromDLQ(ctx, firstMessageID, lastMessageID)
	}

	if fakeErr != nil {
		p.logger.Error(msgInjectedFakeErr,
			tag.StoreOperationRangeDeleteMessagesFromDLQ,
			tag.Error(fakeErr),
			tag.Bool(forwardCall),
			tag.StoreError(persistenceErr),
		)
		return fakeErr
	}
	return persistenceErr
}

func (p *queueErrorInjectionPersistenceClient) UpdateDLQAckLevel(
	ctx context.Context,
	messageID int64,
	clusterName string,
) error {
	fakeErr := generateFakeError(p.errorRate)

	var persistenceErr error
	var forwardCall bool
	if forwardCall = shouldForwardCallToPersistence(fakeErr); forwardCall {
		persistenceErr = p.persistence.UpdateDLQAckLevel(ctx, messageID, clusterName)
	}

	if fakeErr != nil {
		p.logger.Error(msgInjectedFakeErr,
			tag.StoreOperationUpdateDLQAckLevel,
			tag.Error(fakeErr),
			tag.Bool(forwardCall),
			tag.StoreError(persistenceErr),
		)
		return fakeErr
	}
	return persistenceErr
}

func (p *queueErrorInjectionPersistenceClient) GetDLQAckLevels(
	ctx context.Context,
) (map[string]int64, error) {
	fakeErr := generateFakeError(p.errorRate)

	var response map[string]int64
	var persistenceErr error
	var forwardCall bool
	if forwardCall = shouldForwardCallToPersistence(fakeErr); forwardCall {
		response, persistenceErr = p.persistence.GetDLQAckLevels(ctx)
	}

	if fakeErr != nil {
		p.logger.Error(msgInjectedFakeErr,
			tag.StoreOperationGetDLQAckLevels,
			tag.Error(fakeErr),
			tag.Bool(forwardCall),
			tag.StoreError(persistenceErr),
		)
		return nil, fakeErr
	}
	return response, persistenceErr
}

func (p *queueErrorInjectionPersistenceClient) GetDLQSize(
	ctx context.Context,
) (int64, error) {
	fakeErr := generateFakeError(p.errorRate)

	var response int64
	var persistenceErr error
	var forwardCall bool
	if forwardCall = shouldForwardCallToPersistence(fakeErr); forwardCall {
		response, persistenceErr = p.persistence.GetDLQSize(ctx)
	}

	if fakeErr != nil {
		p.logger.Error(msgInjectedFakeErr,
			tag.StoreOperationGetDLQSize,
			tag.Error(fakeErr),
			tag.Bool(forwardCall),
			tag.StoreError(persistenceErr),
		)
		return 0, fakeErr
	}
	return response, persistenceErr
}

func (p *queueErrorInjectionPersistenceClient) DeleteMessageFromDLQ(
	ctx context.Context,
	messageID int64,
) error {
	fakeErr := generateFakeError(p.errorRate)

	var persistenceErr error
	var forwardCall bool
	if forwardCall = shouldForwardCallToPersistence(fakeErr); forwardCall {
		persistenceErr = p.persistence.DeleteMessageFromDLQ(ctx, messageID)
	}

	if fakeErr != nil {
		p.logger.Error(msgInjectedFakeErr,
			tag.StoreOperationDeleteMessageFromDLQ,
			tag.Error(fakeErr),
			tag.Bool(forwardCall),
			tag.StoreError(persistenceErr),
		)
		return fakeErr
	}
	return persistenceErr
}

func (p *queueErrorInjectionPersistenceClient) Close() {
	p.persistence.Close()
}

func shouldForwardCallToPersistence(
	err error,
) bool {
	if err == nil {
		return true
	}

	if err == ErrFakeTimeout || err == errors.ErrFakeUnhandled {
		// forward the call with 50% chance
		return rand.Intn(2) == 0
	}

	return false
}

func generateFakeError(
	errorRate float64,
) error {
	if rand.Float64() < errorRate {
		return fakeErrors[rand.Intn(len(fakeErrors))]
	}

	return nil
}<|MERGE_RESOLUTION|>--- conflicted
+++ resolved
@@ -24,25 +24,13 @@
 	"context"
 	"math/rand"
 
-<<<<<<< HEAD
-=======
 	"github.com/uber/cadence/common/errors"
->>>>>>> 5d7f9342
 	"github.com/uber/cadence/common/log"
 	"github.com/uber/cadence/common/log/tag"
-	"github.com/uber/cadence/common/types"
 )
 
 var (
-<<<<<<< HEAD
-	// ErrFakeServiceBusy is a fake service busy error.
-	ErrFakeServiceBusy = &types.ServiceBusyError{Message: "Fake Service Busy Error."}
-	// ErrFakeInternalService is a fake internal service error.
-	ErrFakeInternalService = &types.InternalServiceError{Message: "Fake Internal Service Error."}
-	// ErrFakeTimeout is a fake timeout error.
-=======
 	// ErrFakeTimeout is a fake persistence timeout error.
->>>>>>> 5d7f9342
 	ErrFakeTimeout = &TimeoutError{Msg: "Fake Persistence Timeout Error."}
 )
 
