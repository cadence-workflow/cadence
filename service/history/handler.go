// Copyright (c) 2017 Uber Technologies, Inc.
//
// Permission is hereby granted, free of charge, to any person obtaining a copy
// of this software and associated documentation files (the "Software"), to deal
// in the Software without restriction, including without limitation the rights
// to use, copy, modify, merge, publish, distribute, sublicense, and/or sell
// copies of the Software, and to permit persons to whom the Software is
// furnished to do so, subject to the following conditions:
//
// The above copyright notice and this permission notice shall be included in
// all copies or substantial portions of the Software.
//
// THE SOFTWARE IS PROVIDED "AS IS", WITHOUT WARRANTY OF ANY KIND, EXPRESS OR
// IMPLIED, INCLUDING BUT NOT LIMITED TO THE WARRANTIES OF MERCHANTABILITY,
// FITNESS FOR A PARTICULAR PURPOSE AND NONINFRINGEMENT. IN NO EVENT SHALL THE
// AUTHORS OR COPYRIGHT HOLDERS BE LIABLE FOR ANY CLAIM, DAMAGES OR OTHER
// LIABILITY, WHETHER IN AN ACTION OF CONTRACT, TORT OR OTHERWISE, ARISING FROM,
// OUT OF OR IN CONNECTION WITH THE SOFTWARE OR THE USE OR OTHER DEALINGS IN
// THE SOFTWARE.

package history

import (
	"context"
	"fmt"
	"sync"
	"sync/atomic"

	"github.com/pborman/uuid"
	"go.uber.org/yarpc/yarpcerrors"

	"github.com/uber/cadence/.gen/go/health"
	"github.com/uber/cadence/.gen/go/health/metaserver"
	hist "github.com/uber/cadence/.gen/go/history"
	"github.com/uber/cadence/.gen/go/history/historyserviceserver"
	r "github.com/uber/cadence/.gen/go/replicator"
	gen "github.com/uber/cadence/.gen/go/shared"
	"github.com/uber/cadence/common"
	"github.com/uber/cadence/common/log"
	"github.com/uber/cadence/common/log/tag"
	"github.com/uber/cadence/common/messaging"
	"github.com/uber/cadence/common/metrics"
	"github.com/uber/cadence/common/persistence"
	"github.com/uber/cadence/common/quotas"
	"github.com/uber/cadence/common/resource"
)

// Handler - Thrift handler interface for history service
type (
	Handler struct {
		resource.Resource

		controller              *shardController
		tokenSerializer         common.TaskTokenSerializer
		startWG                 sync.WaitGroup
		config                  *Config
		historyEventNotifier    historyEventNotifier
		publisher               messaging.Producer
		rateLimiter             quotas.Limiter
		replicationTaskFetchers *ReplicationTaskFetchers
	}
)

var _ historyserviceserver.Interface = (*Handler)(nil)
var _ EngineFactory = (*Handler)(nil)

var (
	errDomainNotSet            = &gen.BadRequestError{Message: "Domain not set on request."}
	errWorkflowExecutionNotSet = &gen.BadRequestError{Message: "WorkflowExecution not set on request."}
	errTaskListNotSet          = &gen.BadRequestError{Message: "Tasklist not set."}
	errWorkflowIDNotSet        = &gen.BadRequestError{Message: "WorkflowId is not set on request."}
	errRunIDNotValid           = &gen.BadRequestError{Message: "RunID is not valid UUID."}
	errSourceClusterNotSet     = &gen.BadRequestError{Message: "Source Cluster not set on request."}
	errShardIDNotSet           = &gen.BadRequestError{Message: "Shard ID not set on request."}
	errTimestampNotSet         = &gen.BadRequestError{Message: "Timestamp not set on request."}
	errHistoryHostThrottle     = &gen.ServiceBusyError{Message: "History host rps exceeded"}
)

// NewHandler creates a thrift handler for the history service
func NewHandler(
	resource resource.Resource,
	config *Config,
) *Handler {
	handler := &Handler{
		Resource:        resource,
		config:          config,
		tokenSerializer: common.NewJSONTaskTokenSerializer(),
		rateLimiter: quotas.NewDynamicRateLimiter(
			func() float64 {
				return float64(config.RPS())
			},
		),
	}

	// prevent us from trying to serve requests before shard controller is started and ready
	handler.startWG.Add(1)
	return handler
}

// RegisterHandler register this handler, must be called before Start()
func (h *Handler) RegisterHandler() {
	h.GetDispatcher().Register(historyserviceserver.New(h))
	h.GetDispatcher().Register(metaserver.New(h))
}

// Start starts the handler
func (h *Handler) Start() {
	if h.GetClusterMetadata().IsGlobalDomainEnabled() {
		var err error
		h.publisher, err = h.GetMessagingClient().NewProducerWithClusterName(h.GetClusterMetadata().GetCurrentClusterName())
		if err != nil {
			h.GetLogger().Fatal("Creating kafka producer failed", tag.Error(err))
		}
	}

	h.replicationTaskFetchers = NewReplicationTaskFetchers(
		h.GetLogger(),
		h.config,
		h.GetClusterMetadata().GetReplicationConsumerConfig(),
		h.GetClusterMetadata(),
		h.GetClientBean())

	h.replicationTaskFetchers.Start()

	h.controller = newShardController(
		h.Resource,
		h,
		h.config,
	)
	h.historyEventNotifier = newHistoryEventNotifier(h.GetTimeSource(), h.GetMetricsClient(), h.config.GetShardID)
	// events notifier must starts before controller
	h.historyEventNotifier.Start()
	h.controller.Start()

	h.startWG.Done()
}

// Stop stops the handler
func (h *Handler) Stop() {
	h.replicationTaskFetchers.Stop()
	h.controller.Stop()
	h.historyEventNotifier.Stop()
}

// CreateEngine is implementation for HistoryEngineFactory used for creating the engine instance for shard
<<<<<<< HEAD
func (h *Handler) CreateEngine(shardContext ShardContext) Engine {
	return NewEngineWithShardContext(
		shardContext,
		h.GetVisibilityManager(),
		h.GetMatchingClient(),
		h.GetHistoryClient(),
		h.GetSDKClient(),
=======
func (h *Handler) CreateEngine(
	shardContext ShardContext,
) Engine {

	return NewEngineWithShardContext(
		shardContext,
		h.visibilityMgr,
		h.matchingServiceClient,
		h.historyServiceClient,
		h.publicClient,
>>>>>>> 4a5a0d64
		h.historyEventNotifier,
		h.publisher,
		h.config,
		h.replicationTaskFetchers,
<<<<<<< HEAD
		h.GetMatchingRawClient(),
=======
		h.rawMatchingClient,
>>>>>>> 4a5a0d64
	)
}

// Health is for health check
func (h *Handler) Health(ctx context.Context) (*health.HealthStatus, error) {
	h.startWG.Wait()
	h.GetLogger().Debug("History health check endpoint reached.")
	hs := &health.HealthStatus{Ok: true, Msg: common.StringPtr("history good")}
	return hs, nil
}

// RecordActivityTaskHeartbeat - Record Activity Task Heart beat.
func (h *Handler) RecordActivityTaskHeartbeat(
	ctx context.Context,
	wrappedRequest *hist.RecordActivityTaskHeartbeatRequest,
) (resp *gen.RecordActivityTaskHeartbeatResponse, retError error) {

	defer log.CapturePanic(h.GetLogger(), &retError)
	h.startWG.Wait()

	scope := metrics.HistoryRecordActivityTaskHeartbeatScope
	h.GetMetricsClient().IncCounter(scope, metrics.CadenceRequests)
	sw := h.GetMetricsClient().StartTimer(scope, metrics.CadenceLatency)
	defer sw.Stop()

	domainID := wrappedRequest.GetDomainUUID()
	if domainID == "" {
		return nil, h.error(errDomainNotSet, scope, domainID, "")
	}

	if ok := h.rateLimiter.Allow(); !ok {
		return nil, h.error(errHistoryHostThrottle, scope, domainID, "")
	}

	heartbeatRequest := wrappedRequest.HeartbeatRequest
	token, err0 := h.tokenSerializer.Deserialize(heartbeatRequest.TaskToken)
	if err0 != nil {
		err0 = &gen.BadRequestError{Message: fmt.Sprintf("Error deserializing task token. Error: %v", err0)}
		return nil, h.error(err0, scope, domainID, "")
	}

	err0 = validateTaskToken(token)
	if err0 != nil {
		return nil, h.error(err0, scope, domainID, "")
	}
	workflowID := token.WorkflowID

	engine, err1 := h.controller.GetEngine(workflowID)
	if err1 != nil {
		return nil, h.error(err1, scope, domainID, workflowID)
	}

	response, err2 := engine.RecordActivityTaskHeartbeat(ctx, wrappedRequest)
	if err2 != nil {
		return nil, h.error(err2, scope, domainID, workflowID)
	}

	return response, nil
}

// RecordActivityTaskStarted - Record Activity Task started.
func (h *Handler) RecordActivityTaskStarted(
	ctx context.Context,
	recordRequest *hist.RecordActivityTaskStartedRequest,
) (resp *hist.RecordActivityTaskStartedResponse, retError error) {

	defer log.CapturePanic(h.GetLogger(), &retError)
	h.startWG.Wait()

	scope := metrics.HistoryRecordActivityTaskStartedScope
	h.GetMetricsClient().IncCounter(scope, metrics.CadenceRequests)
	sw := h.GetMetricsClient().StartTimer(scope, metrics.CadenceLatency)
	defer sw.Stop()

	domainID := recordRequest.GetDomainUUID()
	workflowExecution := recordRequest.WorkflowExecution
	workflowID := workflowExecution.GetWorkflowId()
	if recordRequest.GetDomainUUID() == "" {
		return nil, h.error(errDomainNotSet, scope, domainID, workflowID)
	}

	if ok := h.rateLimiter.Allow(); !ok {
		return nil, h.error(errHistoryHostThrottle, scope, domainID, workflowID)
	}

	engine, err1 := h.controller.GetEngine(workflowID)
	if err1 != nil {
		return nil, h.error(err1, scope, domainID, workflowID)
	}

	response, err2 := engine.RecordActivityTaskStarted(ctx, recordRequest)
	if err2 != nil {
		return nil, h.error(err2, scope, domainID, workflowID)
	}

	return response, nil
}

// RecordDecisionTaskStarted - Record Decision Task started.
func (h *Handler) RecordDecisionTaskStarted(
	ctx context.Context,
	recordRequest *hist.RecordDecisionTaskStartedRequest,
) (resp *hist.RecordDecisionTaskStartedResponse, retError error) {

	defer log.CapturePanic(h.GetLogger(), &retError)
	h.startWG.Wait()
	h.GetLogger().Debug(fmt.Sprintf("RecordDecisionTaskStarted. DomainID: %v, WorkflowID: %v, RunID: %v, ScheduleID: %v",
		recordRequest.GetDomainUUID(),
		recordRequest.WorkflowExecution.GetWorkflowId(),
		common.StringDefault(recordRequest.WorkflowExecution.RunId),
		recordRequest.GetScheduleId()))

	scope := metrics.HistoryRecordDecisionTaskStartedScope
	h.GetMetricsClient().IncCounter(scope, metrics.CadenceRequests)
	sw := h.GetMetricsClient().StartTimer(scope, metrics.CadenceLatency)
	defer sw.Stop()

	domainID := recordRequest.GetDomainUUID()
	workflowExecution := recordRequest.WorkflowExecution
	workflowID := workflowExecution.GetWorkflowId()
	if domainID == "" {
		return nil, h.error(errDomainNotSet, scope, domainID, workflowID)
	}

	if ok := h.rateLimiter.Allow(); !ok {
		return nil, h.error(errHistoryHostThrottle, scope, domainID, workflowID)
	}

	if recordRequest.PollRequest == nil || recordRequest.PollRequest.TaskList.GetName() == "" {
		return nil, h.error(errTaskListNotSet, scope, domainID, workflowID)
	}

	engine, err1 := h.controller.GetEngine(workflowID)
	if err1 != nil {
		h.GetLogger().Error("RecordDecisionTaskStarted failed.",
			tag.Error(err1),
			tag.WorkflowID(recordRequest.WorkflowExecution.GetWorkflowId()),
			tag.WorkflowRunID(recordRequest.WorkflowExecution.GetRunId()),
			tag.WorkflowScheduleID(recordRequest.GetScheduleId()),
		)
		return nil, h.error(err1, scope, domainID, workflowID)
	}

	response, err2 := engine.RecordDecisionTaskStarted(ctx, recordRequest)
	if err2 != nil {
		return nil, h.error(err2, scope, domainID, workflowID)
	}

	return response, nil
}

// RespondActivityTaskCompleted - records completion of an activity task
func (h *Handler) RespondActivityTaskCompleted(
	ctx context.Context,
	wrappedRequest *hist.RespondActivityTaskCompletedRequest,
) (retError error) {

	defer log.CapturePanic(h.GetLogger(), &retError)
	h.startWG.Wait()

	scope := metrics.HistoryRespondActivityTaskCompletedScope
	h.GetMetricsClient().IncCounter(scope, metrics.CadenceRequests)
	sw := h.GetMetricsClient().StartTimer(scope, metrics.CadenceLatency)
	defer sw.Stop()

	domainID := wrappedRequest.GetDomainUUID()
	if domainID == "" {
		return h.error(errDomainNotSet, scope, domainID, "")
	}

	if ok := h.rateLimiter.Allow(); !ok {
		return h.error(errHistoryHostThrottle, scope, domainID, "")
	}

	completeRequest := wrappedRequest.CompleteRequest
	token, err0 := h.tokenSerializer.Deserialize(completeRequest.TaskToken)
	if err0 != nil {
		err0 = &gen.BadRequestError{Message: fmt.Sprintf("Error deserializing task token. Error: %v", err0)}
		return h.error(err0, scope, domainID, "")
	}

	err0 = validateTaskToken(token)
	if err0 != nil {
		return h.error(err0, scope, domainID, "")
	}
	workflowID := token.WorkflowID

	engine, err1 := h.controller.GetEngine(workflowID)
	if err1 != nil {
		return h.error(err1, scope, domainID, workflowID)
	}

	err2 := engine.RespondActivityTaskCompleted(ctx, wrappedRequest)
	if err2 != nil {
		return h.error(err2, scope, domainID, workflowID)
	}

	return nil
}

// RespondActivityTaskFailed - records failure of an activity task
func (h *Handler) RespondActivityTaskFailed(
	ctx context.Context,
	wrappedRequest *hist.RespondActivityTaskFailedRequest,
) (retError error) {

	defer log.CapturePanic(h.GetLogger(), &retError)
	h.startWG.Wait()

	scope := metrics.HistoryRespondActivityTaskFailedScope
	h.GetMetricsClient().IncCounter(scope, metrics.CadenceRequests)
	sw := h.GetMetricsClient().StartTimer(scope, metrics.CadenceLatency)
	defer sw.Stop()

	domainID := wrappedRequest.GetDomainUUID()
	if domainID == "" {
		return h.error(errDomainNotSet, scope, domainID, "")
	}

	if ok := h.rateLimiter.Allow(); !ok {
		return h.error(errHistoryHostThrottle, scope, domainID, "")
	}

	failRequest := wrappedRequest.FailedRequest
	token, err0 := h.tokenSerializer.Deserialize(failRequest.TaskToken)
	if err0 != nil {
		err0 = &gen.BadRequestError{Message: fmt.Sprintf("Error deserializing task token. Error: %v", err0)}
		return h.error(err0, scope, domainID, "")
	}

	err0 = validateTaskToken(token)
	if err0 != nil {
		return h.error(err0, scope, domainID, "")
	}
	workflowID := token.WorkflowID

	engine, err1 := h.controller.GetEngine(workflowID)
	if err1 != nil {
		return h.error(err1, scope, domainID, workflowID)
	}

	err2 := engine.RespondActivityTaskFailed(ctx, wrappedRequest)
	if err2 != nil {
		return h.error(err2, scope, domainID, workflowID)
	}

	return nil
}

// RespondActivityTaskCanceled - records failure of an activity task
func (h *Handler) RespondActivityTaskCanceled(
	ctx context.Context,
	wrappedRequest *hist.RespondActivityTaskCanceledRequest,
) (retError error) {

	defer log.CapturePanic(h.GetLogger(), &retError)
	h.startWG.Wait()

	scope := metrics.HistoryRespondActivityTaskCanceledScope
	h.GetMetricsClient().IncCounter(scope, metrics.CadenceRequests)
	sw := h.GetMetricsClient().StartTimer(scope, metrics.CadenceLatency)
	defer sw.Stop()

	domainID := wrappedRequest.GetDomainUUID()
	if domainID == "" {
		return h.error(errDomainNotSet, scope, domainID, "")
	}

	if ok := h.rateLimiter.Allow(); !ok {
		return h.error(errHistoryHostThrottle, scope, domainID, "")
	}

	cancelRequest := wrappedRequest.CancelRequest
	token, err0 := h.tokenSerializer.Deserialize(cancelRequest.TaskToken)
	if err0 != nil {
		err0 = &gen.BadRequestError{Message: fmt.Sprintf("Error deserializing task token. Error: %v", err0)}
		return h.error(err0, scope, domainID, "")
	}

	err0 = validateTaskToken(token)
	if err0 != nil {
		return h.error(err0, scope, domainID, "")
	}
	workflowID := token.WorkflowID

	engine, err1 := h.controller.GetEngine(workflowID)
	if err1 != nil {
		return h.error(err1, scope, domainID, workflowID)
	}

	err2 := engine.RespondActivityTaskCanceled(ctx, wrappedRequest)
	if err2 != nil {
		return h.error(err2, scope, domainID, workflowID)
	}

	return nil
}

// RespondDecisionTaskCompleted - records completion of a decision task
func (h *Handler) RespondDecisionTaskCompleted(
	ctx context.Context,
	wrappedRequest *hist.RespondDecisionTaskCompletedRequest,
) (resp *hist.RespondDecisionTaskCompletedResponse, retError error) {

	defer log.CapturePanic(h.GetLogger(), &retError)
	h.startWG.Wait()

	scope := metrics.HistoryRespondDecisionTaskCompletedScope
	h.GetMetricsClient().IncCounter(scope, metrics.CadenceRequests)
	sw := h.GetMetricsClient().StartTimer(scope, metrics.CadenceLatency)
	defer sw.Stop()

	domainID := wrappedRequest.GetDomainUUID()
	if domainID == "" {
		return nil, h.error(errDomainNotSet, scope, domainID, "")
	}

	if ok := h.rateLimiter.Allow(); !ok {
		return nil, h.error(errHistoryHostThrottle, scope, domainID, "")
	}

	completeRequest := wrappedRequest.CompleteRequest
	if len(completeRequest.Decisions) == 0 {
		h.GetMetricsClient().IncCounter(scope, metrics.EmptyCompletionDecisionsCounter)
	}
	token, err0 := h.tokenSerializer.Deserialize(completeRequest.TaskToken)
	if err0 != nil {
		err0 = &gen.BadRequestError{Message: fmt.Sprintf("Error deserializing task token. Error: %v", err0)}
		return nil, h.error(err0, scope, domainID, "")
	}

	h.GetLogger().Debug(fmt.Sprintf("RespondDecisionTaskCompleted. DomainID: %v, WorkflowID: %v, RunID: %v, ScheduleID: %v",
		token.DomainID,
		token.WorkflowID,
		token.RunID,
		token.ScheduleID))

	err0 = validateTaskToken(token)
	if err0 != nil {
		return nil, h.error(err0, scope, domainID, "")
	}
	workflowID := token.WorkflowID

	engine, err1 := h.controller.GetEngine(workflowID)
	if err1 != nil {
		return nil, h.error(err1, scope, domainID, workflowID)
	}

	response, err2 := engine.RespondDecisionTaskCompleted(ctx, wrappedRequest)
	if err2 != nil {
		return nil, h.error(err2, scope, domainID, workflowID)
	}

	return response, nil
}

// RespondDecisionTaskFailed - failed response to decision task
func (h *Handler) RespondDecisionTaskFailed(
	ctx context.Context,
	wrappedRequest *hist.RespondDecisionTaskFailedRequest,
) (retError error) {

	defer log.CapturePanic(h.GetLogger(), &retError)
	h.startWG.Wait()

	scope := metrics.HistoryRespondDecisionTaskFailedScope
	h.GetMetricsClient().IncCounter(scope, metrics.CadenceRequests)
	sw := h.GetMetricsClient().StartTimer(scope, metrics.CadenceLatency)
	defer sw.Stop()

	domainID := wrappedRequest.GetDomainUUID()
	if domainID == "" {
		return h.error(errDomainNotSet, scope, domainID, "")
	}

	if ok := h.rateLimiter.Allow(); !ok {
		return h.error(errHistoryHostThrottle, scope, domainID, "")
	}

	failedRequest := wrappedRequest.FailedRequest
	token, err0 := h.tokenSerializer.Deserialize(failedRequest.TaskToken)
	if err0 != nil {
		err0 = &gen.BadRequestError{Message: fmt.Sprintf("Error deserializing task token. Error: %v", err0)}
		return h.error(err0, scope, domainID, "")
	}

	h.GetLogger().Debug(fmt.Sprintf("RespondDecisionTaskFailed. DomainID: %v, WorkflowID: %v, RunID: %v, ScheduleID: %v",
		token.DomainID,
		token.WorkflowID,
		token.RunID,
		token.ScheduleID))

	err0 = validateTaskToken(token)
	if err0 != nil {
		return h.error(err0, scope, domainID, "")
	}
	workflowID := token.WorkflowID

	engine, err1 := h.controller.GetEngine(workflowID)
	if err1 != nil {
		return h.error(err1, scope, domainID, workflowID)
	}

	err2 := engine.RespondDecisionTaskFailed(ctx, wrappedRequest)
	if err2 != nil {
		return h.error(err2, scope, domainID, workflowID)
	}

	return nil
}

// StartWorkflowExecution - creates a new workflow execution
func (h *Handler) StartWorkflowExecution(
	ctx context.Context,
	wrappedRequest *hist.StartWorkflowExecutionRequest,
) (resp *gen.StartWorkflowExecutionResponse, retError error) {

	defer log.CapturePanic(h.GetLogger(), &retError)
	h.startWG.Wait()

	scope := metrics.HistoryStartWorkflowExecutionScope
	h.GetMetricsClient().IncCounter(scope, metrics.CadenceRequests)
	sw := h.GetMetricsClient().StartTimer(scope, metrics.CadenceLatency)
	defer sw.Stop()

	domainID := wrappedRequest.GetDomainUUID()
	if domainID == "" {
		return nil, h.error(errDomainNotSet, scope, domainID, "")
	}

	if ok := h.rateLimiter.Allow(); !ok {
		return nil, h.error(errHistoryHostThrottle, scope, domainID, "")
	}

	startRequest := wrappedRequest.StartRequest
	workflowID := startRequest.GetWorkflowId()
	engine, err1 := h.controller.GetEngine(workflowID)
	if err1 != nil {
		return nil, h.error(err1, scope, domainID, workflowID)
	}

	response, err2 := engine.StartWorkflowExecution(ctx, wrappedRequest)
	if err2 != nil {
		return nil, h.error(err2, scope, domainID, workflowID)
	}

	return response, nil
}

// DescribeHistoryHost returns information about the internal states of a history host
func (h *Handler) DescribeHistoryHost(
	ctx context.Context,
	request *gen.DescribeHistoryHostRequest,
) (resp *gen.DescribeHistoryHostResponse, retError error) {

	defer log.CapturePanic(h.GetLogger(), &retError)
	h.startWG.Wait()

	numOfItemsInCacheByID, numOfItemsInCacheByName := h.GetDomainCache().GetCacheSize()
	status := ""
	switch atomic.LoadInt32(&h.controller.status) {
	case common.DaemonStatusInitialized:
		status = "initialized"
	case common.DaemonStatusStarted:
		status = "started"
	case common.DaemonStatusStopped:
		status = "stopped"
	}

	resp = &gen.DescribeHistoryHostResponse{
		NumberOfShards: common.Int32Ptr(int32(h.controller.numShards())),
		ShardIDs:       h.controller.shardIDs(),
		DomainCache: &gen.DomainCacheInfo{
			NumOfItemsInCacheByID:   &numOfItemsInCacheByID,
			NumOfItemsInCacheByName: &numOfItemsInCacheByName,
		},
		ShardControllerStatus: &status,
		Address:               common.StringPtr(h.GetHostInfo().GetAddress()),
	}
	return resp, nil
}

// RemoveTask returns information about the internal states of a history host
func (h *Handler) RemoveTask(
	ctx context.Context,
	request *gen.RemoveTaskRequest,
) (retError error) {
	executionMgr, err := h.GetExecutionManager(int(request.GetShardID()))
	if err != nil {
		return err
	}
	deleteTaskRequest := &persistence.DeleteTaskRequest{
		TaskID:  request.GetTaskID(),
		Type:    int(request.GetType()),
		ShardID: int(request.GetShardID()),
	}
	err = executionMgr.DeleteTask(deleteTaskRequest)
	return err
}

// CloseShard returns information about the internal states of a history host
func (h *Handler) CloseShard(
	ctx context.Context,
	request *gen.CloseShardRequest,
) (retError error) {
	h.controller.removeEngineForShard(int(request.GetShardID()))
	return nil
}

// DescribeMutableState - returns the internal analysis of workflow execution state
func (h *Handler) DescribeMutableState(
	ctx context.Context,
	request *hist.DescribeMutableStateRequest,
) (resp *hist.DescribeMutableStateResponse, retError error) {

	defer log.CapturePanic(h.GetLogger(), &retError)
	h.startWG.Wait()

	scope := metrics.HistoryRecordActivityTaskHeartbeatScope
	h.GetMetricsClient().IncCounter(scope, metrics.CadenceRequests)
	sw := h.GetMetricsClient().StartTimer(scope, metrics.CadenceLatency)
	defer sw.Stop()

	domainID := request.GetDomainUUID()
	if domainID == "" {
		return nil, h.error(errDomainNotSet, scope, domainID, "")
	}

	workflowExecution := request.Execution
	workflowID := workflowExecution.GetWorkflowId()
	engine, err1 := h.controller.GetEngine(workflowID)
	if err1 != nil {
		return nil, h.error(err1, scope, domainID, workflowID)
	}

	resp, err2 := engine.DescribeMutableState(ctx, request)
	if err2 != nil {
		return nil, h.error(err2, scope, domainID, workflowID)
	}
	return resp, nil
}

// GetMutableState - returns the id of the next event in the execution's history
func (h *Handler) GetMutableState(
	ctx context.Context,
	getRequest *hist.GetMutableStateRequest,
) (resp *hist.GetMutableStateResponse, retError error) {

	defer log.CapturePanic(h.GetLogger(), &retError)
	h.startWG.Wait()

	scope := metrics.HistoryGetMutableStateScope
	h.GetMetricsClient().IncCounter(scope, metrics.CadenceRequests)
	sw := h.GetMetricsClient().StartTimer(scope, metrics.CadenceLatency)
	defer sw.Stop()

	domainID := getRequest.GetDomainUUID()
	if domainID == "" {
		return nil, h.error(errDomainNotSet, scope, domainID, "")
	}

	if ok := h.rateLimiter.Allow(); !ok {
		return nil, h.error(errHistoryHostThrottle, scope, domainID, "")
	}

	workflowExecution := getRequest.Execution
	workflowID := workflowExecution.GetWorkflowId()
	engine, err1 := h.controller.GetEngine(workflowID)
	if err1 != nil {
		return nil, h.error(err1, scope, domainID, workflowID)
	}

	resp, err2 := engine.GetMutableState(ctx, getRequest)
	if err2 != nil {
		return nil, h.error(err2, scope, domainID, workflowID)
	}
	return resp, nil
}

// PollMutableState - returns the id of the next event in the execution's history
func (h *Handler) PollMutableState(
	ctx context.Context,
	getRequest *hist.PollMutableStateRequest,
) (resp *hist.PollMutableStateResponse, retError error) {

	defer log.CapturePanic(h.GetLogger(), &retError)
	h.startWG.Wait()

	scope := metrics.HistoryClientPollMutableStateScope
	h.GetMetricsClient().IncCounter(scope, metrics.CadenceRequests)
	sw := h.GetMetricsClient().StartTimer(scope, metrics.CadenceLatency)
	defer sw.Stop()

	domainID := getRequest.GetDomainUUID()
	if domainID == "" {
		return nil, h.error(errDomainNotSet, scope, domainID, "")
	}

	if ok := h.rateLimiter.Allow(); !ok {
		return nil, h.error(errHistoryHostThrottle, scope, domainID, "")
	}

	workflowExecution := getRequest.Execution
	workflowID := workflowExecution.GetWorkflowId()
	engine, err1 := h.controller.GetEngine(workflowID)
	if err1 != nil {
		return nil, h.error(err1, scope, domainID, workflowID)
	}

	resp, err2 := engine.PollMutableState(ctx, getRequest)
	if err2 != nil {
		return nil, h.error(err2, scope, domainID, workflowID)
	}
	return resp, nil
}

// DescribeWorkflowExecution returns information about the specified workflow execution.
func (h *Handler) DescribeWorkflowExecution(
	ctx context.Context,
	request *hist.DescribeWorkflowExecutionRequest,
) (resp *gen.DescribeWorkflowExecutionResponse, retError error) {

	defer log.CapturePanic(h.GetLogger(), &retError)
	h.startWG.Wait()

	scope := metrics.HistoryDescribeWorkflowExecutionScope
	h.GetMetricsClient().IncCounter(scope, metrics.CadenceRequests)
	sw := h.GetMetricsClient().StartTimer(scope, metrics.CadenceLatency)
	defer sw.Stop()

	domainID := request.GetDomainUUID()
	if domainID == "" {
		return nil, h.error(errDomainNotSet, scope, domainID, "")
	}

	if ok := h.rateLimiter.Allow(); !ok {
		return nil, h.error(errHistoryHostThrottle, scope, domainID, "")
	}

	workflowExecution := request.Request.Execution
	workflowID := workflowExecution.GetWorkflowId()
	engine, err1 := h.controller.GetEngine(workflowID)
	if err1 != nil {
		return nil, h.error(err1, scope, domainID, workflowID)
	}

	resp, err2 := engine.DescribeWorkflowExecution(ctx, request)
	if err2 != nil {
		return nil, h.error(err2, scope, domainID, workflowID)
	}
	return resp, nil
}

// RequestCancelWorkflowExecution - requests cancellation of a workflow
func (h *Handler) RequestCancelWorkflowExecution(
	ctx context.Context,
	request *hist.RequestCancelWorkflowExecutionRequest,
) (retError error) {

	defer log.CapturePanic(h.GetLogger(), &retError)
	h.startWG.Wait()

	scope := metrics.HistoryRequestCancelWorkflowExecutionScope
	h.GetMetricsClient().IncCounter(scope, metrics.CadenceRequests)
	sw := h.GetMetricsClient().StartTimer(scope, metrics.CadenceLatency)
	defer sw.Stop()

	domainID := request.GetDomainUUID()
	if domainID == "" || request.CancelRequest.GetDomain() == "" {
		return h.error(errDomainNotSet, scope, domainID, "")
	}

	if ok := h.rateLimiter.Allow(); !ok {
		return h.error(errHistoryHostThrottle, scope, domainID, "")
	}

	cancelRequest := request.CancelRequest
	h.GetLogger().Debug(fmt.Sprintf("RequestCancelWorkflowExecution. DomainID: %v/%v, WorkflowID: %v, RunID: %v.",
		cancelRequest.GetDomain(),
		request.GetDomainUUID(),
		cancelRequest.WorkflowExecution.GetWorkflowId(),
		cancelRequest.WorkflowExecution.GetRunId()))

	workflowID := cancelRequest.WorkflowExecution.GetWorkflowId()
	engine, err1 := h.controller.GetEngine(workflowID)
	if err1 != nil {
		return h.error(err1, scope, domainID, workflowID)
	}

	err2 := engine.RequestCancelWorkflowExecution(ctx, request)
	if err2 != nil {
		return h.error(err2, scope, domainID, workflowID)
	}

	return nil
}

// SignalWorkflowExecution is used to send a signal event to running workflow execution.  This results in
// WorkflowExecutionSignaled event recorded in the history and a decision task being created for the execution.
func (h *Handler) SignalWorkflowExecution(
	ctx context.Context,
	wrappedRequest *hist.SignalWorkflowExecutionRequest,
) (retError error) {

	defer log.CapturePanic(h.GetLogger(), &retError)
	h.startWG.Wait()

	scope := metrics.HistorySignalWorkflowExecutionScope
	h.GetMetricsClient().IncCounter(scope, metrics.CadenceRequests)
	sw := h.GetMetricsClient().StartTimer(scope, metrics.CadenceLatency)
	defer sw.Stop()

	domainID := wrappedRequest.GetDomainUUID()
	if domainID == "" {
		return h.error(errDomainNotSet, scope, domainID, "")
	}

	if ok := h.rateLimiter.Allow(); !ok {
		return h.error(errHistoryHostThrottle, scope, domainID, "")
	}

	workflowExecution := wrappedRequest.SignalRequest.WorkflowExecution
	workflowID := workflowExecution.GetWorkflowId()
	engine, err1 := h.controller.GetEngine(workflowID)
	if err1 != nil {
		return h.error(err1, scope, domainID, workflowID)
	}

	err2 := engine.SignalWorkflowExecution(ctx, wrappedRequest)
	if err2 != nil {
		return h.error(err2, scope, domainID, workflowID)
	}

	return nil
}

// SignalWithStartWorkflowExecution is used to ensure sending a signal event to a workflow execution.
// If workflow is running, this results in WorkflowExecutionSignaled event recorded in the history
// and a decision task being created for the execution.
// If workflow is not running or not found, this results in WorkflowExecutionStarted and WorkflowExecutionSignaled
// event recorded in history, and a decision task being created for the execution
func (h *Handler) SignalWithStartWorkflowExecution(
	ctx context.Context,
	wrappedRequest *hist.SignalWithStartWorkflowExecutionRequest,
) (resp *gen.StartWorkflowExecutionResponse, retError error) {

	defer log.CapturePanic(h.GetLogger(), &retError)
	h.startWG.Wait()

	scope := metrics.HistorySignalWithStartWorkflowExecutionScope
	h.GetMetricsClient().IncCounter(scope, metrics.CadenceRequests)
	sw := h.GetMetricsClient().StartTimer(scope, metrics.CadenceLatency)
	defer sw.Stop()

	domainID := wrappedRequest.GetDomainUUID()
	if domainID == "" {
		return nil, h.error(errDomainNotSet, scope, domainID, "")
	}

	if ok := h.rateLimiter.Allow(); !ok {
		return nil, h.error(errHistoryHostThrottle, scope, domainID, "")
	}

	signalWithStartRequest := wrappedRequest.SignalWithStartRequest
	workflowID := signalWithStartRequest.GetWorkflowId()
	engine, err1 := h.controller.GetEngine(workflowID)
	if err1 != nil {
		return nil, h.error(err1, scope, domainID, workflowID)
	}

	resp, err2 := engine.SignalWithStartWorkflowExecution(ctx, wrappedRequest)
	if err2 != nil {
		return nil, h.error(err2, scope, domainID, workflowID)
	}

	return resp, nil
}

// RemoveSignalMutableState is used to remove a signal request ID that was previously recorded.  This is currently
// used to clean execution info when signal decision finished.
func (h *Handler) RemoveSignalMutableState(
	ctx context.Context,
	wrappedRequest *hist.RemoveSignalMutableStateRequest,
) (retError error) {

	defer log.CapturePanic(h.GetLogger(), &retError)
	h.startWG.Wait()

	scope := metrics.HistoryRemoveSignalMutableStateScope
	h.GetMetricsClient().IncCounter(scope, metrics.CadenceRequests)
	sw := h.GetMetricsClient().StartTimer(scope, metrics.CadenceLatency)
	defer sw.Stop()

	domainID := wrappedRequest.GetDomainUUID()
	if domainID == "" {
		return h.error(errDomainNotSet, scope, domainID, "")
	}

	if ok := h.rateLimiter.Allow(); !ok {
		return h.error(errHistoryHostThrottle, scope, domainID, "")
	}

	workflowExecution := wrappedRequest.WorkflowExecution
	workflowID := workflowExecution.GetWorkflowId()
	engine, err1 := h.controller.GetEngine(workflowID)
	if err1 != nil {
		return h.error(err1, scope, domainID, workflowID)
	}

	err2 := engine.RemoveSignalMutableState(ctx, wrappedRequest)
	if err2 != nil {
		return h.error(err2, scope, domainID, workflowID)
	}

	return nil
}

// TerminateWorkflowExecution terminates an existing workflow execution by recording WorkflowExecutionTerminated event
// in the history and immediately terminating the execution instance.
func (h *Handler) TerminateWorkflowExecution(
	ctx context.Context,
	wrappedRequest *hist.TerminateWorkflowExecutionRequest,
) (retError error) {

	defer log.CapturePanic(h.GetLogger(), &retError)
	h.startWG.Wait()

	scope := metrics.HistoryTerminateWorkflowExecutionScope
	h.GetMetricsClient().IncCounter(scope, metrics.CadenceRequests)
	sw := h.GetMetricsClient().StartTimer(scope, metrics.CadenceLatency)
	defer sw.Stop()

	domainID := wrappedRequest.GetDomainUUID()
	if domainID == "" {
		return h.error(errDomainNotSet, scope, domainID, "")
	}

	if ok := h.rateLimiter.Allow(); !ok {
		return h.error(errHistoryHostThrottle, scope, domainID, "")
	}

	workflowExecution := wrappedRequest.TerminateRequest.WorkflowExecution
	workflowID := workflowExecution.GetWorkflowId()
	engine, err1 := h.controller.GetEngine(workflowID)
	if err1 != nil {
		return h.error(err1, scope, domainID, workflowID)
	}

	err2 := engine.TerminateWorkflowExecution(ctx, wrappedRequest)
	if err2 != nil {
		return h.error(err2, scope, domainID, workflowID)
	}

	return nil
}

// ResetWorkflowExecution reset an existing workflow execution
// in the history and immediately terminating the execution instance.
func (h *Handler) ResetWorkflowExecution(
	ctx context.Context,
	wrappedRequest *hist.ResetWorkflowExecutionRequest,
) (resp *gen.ResetWorkflowExecutionResponse, retError error) {

	defer log.CapturePanic(h.GetLogger(), &retError)
	h.startWG.Wait()

	scope := metrics.HistoryResetWorkflowExecutionScope
	h.GetMetricsClient().IncCounter(scope, metrics.CadenceRequests)
	sw := h.GetMetricsClient().StartTimer(scope, metrics.CadenceLatency)
	defer sw.Stop()

	domainID := wrappedRequest.GetDomainUUID()
	if domainID == "" {
		return nil, h.error(errDomainNotSet, scope, domainID, "")
	}

	if ok := h.rateLimiter.Allow(); !ok {
		return nil, h.error(errHistoryHostThrottle, scope, domainID, "")
	}

	workflowExecution := wrappedRequest.ResetRequest.WorkflowExecution
	workflowID := workflowExecution.GetWorkflowId()
	engine, err1 := h.controller.GetEngine(workflowID)
	if err1 != nil {
		return nil, h.error(err1, scope, domainID, workflowID)
	}

	resp, err2 := engine.ResetWorkflowExecution(ctx, wrappedRequest)
	if err2 != nil {
		return nil, h.error(err2, scope, domainID, workflowID)
	}

	return resp, nil
}

// QueryWorkflow queries a workflow.
func (h *Handler) QueryWorkflow(
	ctx context.Context,
	request *hist.QueryWorkflowRequest,
) (resp *hist.QueryWorkflowResponse, retError error) {
	defer log.CapturePanic(h.GetLogger(), &retError)
	h.startWG.Wait()

	scope := metrics.HistoryQueryWorkflowScope
	h.GetMetricsClient().IncCounter(scope, metrics.CadenceRequests)
	sw := h.GetMetricsClient().StartTimer(scope, metrics.CadenceLatency)
	defer sw.Stop()

	domainID := request.GetDomainUUID()
	if domainID == "" {
		return nil, h.error(errDomainNotSet, scope, domainID, "")
	}

	if ok := h.rateLimiter.Allow(); !ok {
		return nil, h.error(errHistoryHostThrottle, scope, domainID, "")
	}

	workflowID := request.GetRequest().GetExecution().GetWorkflowId()
	engine, err1 := h.controller.GetEngine(workflowID)
	if err1 != nil {
		return nil, h.error(err1, scope, domainID, workflowID)
	}

	resp, err2 := engine.QueryWorkflow(ctx, request)
	if err2 != nil {
		return nil, h.error(err2, scope, domainID, workflowID)
	}

	return resp, nil
}

// ScheduleDecisionTask is used for creating a decision task for already started workflow execution.  This is mainly
// used by transfer queue processor during the processing of StartChildWorkflowExecution task, where it first starts
// child execution without creating the decision task and then calls this API after updating the mutable state of
// parent execution.
func (h *Handler) ScheduleDecisionTask(
	ctx context.Context,
	request *hist.ScheduleDecisionTaskRequest,
) (retError error) {

	defer log.CapturePanic(h.GetLogger(), &retError)
	h.startWG.Wait()

	scope := metrics.HistoryScheduleDecisionTaskScope
	h.GetMetricsClient().IncCounter(scope, metrics.CadenceRequests)
	sw := h.GetMetricsClient().StartTimer(scope, metrics.CadenceLatency)
	defer sw.Stop()

	domainID := request.GetDomainUUID()
	if domainID == "" {
		return h.error(errDomainNotSet, scope, domainID, "")
	}

	if ok := h.rateLimiter.Allow(); !ok {
		return h.error(errHistoryHostThrottle, scope, domainID, "")
	}

	if request.WorkflowExecution == nil {
		return h.error(errWorkflowExecutionNotSet, scope, domainID, "")
	}

	workflowExecution := request.WorkflowExecution
	workflowID := workflowExecution.GetWorkflowId()
	engine, err1 := h.controller.GetEngine(workflowID)
	if err1 != nil {
		return h.error(err1, scope, domainID, workflowID)
	}

	err2 := engine.ScheduleDecisionTask(ctx, request)
	if err2 != nil {
		return h.error(err2, scope, domainID, workflowID)
	}

	return nil
}

// RecordChildExecutionCompleted is used for reporting the completion of child workflow execution to parent.
// This is mainly called by transfer queue processor during the processing of DeleteExecution task.
func (h *Handler) RecordChildExecutionCompleted(
	ctx context.Context,
	request *hist.RecordChildExecutionCompletedRequest,
) (retError error) {

	defer log.CapturePanic(h.GetLogger(), &retError)
	h.startWG.Wait()

	scope := metrics.HistoryRecordChildExecutionCompletedScope
	h.GetMetricsClient().IncCounter(scope, metrics.CadenceRequests)
	sw := h.GetMetricsClient().StartTimer(scope, metrics.CadenceLatency)
	defer sw.Stop()

	domainID := request.GetDomainUUID()
	if domainID == "" {
		return h.error(errDomainNotSet, scope, domainID, "")
	}

	if ok := h.rateLimiter.Allow(); !ok {
		return h.error(errHistoryHostThrottle, scope, domainID, "")
	}

	if request.WorkflowExecution == nil {
		return h.error(errWorkflowExecutionNotSet, scope, domainID, "")
	}

	workflowExecution := request.WorkflowExecution
	workflowID := workflowExecution.GetWorkflowId()
	engine, err1 := h.controller.GetEngine(workflowID)
	if err1 != nil {
		return h.error(err1, scope, domainID, workflowID)
	}

	err2 := engine.RecordChildExecutionCompleted(ctx, request)
	if err2 != nil {
		return h.error(err2, scope, domainID, workflowID)
	}

	return nil
}

// ResetStickyTaskList reset the volatile information in mutable state of a given workflow.
// Volatile information are the information related to client, such as:
// 1. StickyTaskList
// 2. StickyScheduleToStartTimeout
// 3. ClientLibraryVersion
// 4. ClientFeatureVersion
// 5. ClientImpl
func (h *Handler) ResetStickyTaskList(
	ctx context.Context,
	resetRequest *hist.ResetStickyTaskListRequest,
) (resp *hist.ResetStickyTaskListResponse, retError error) {

	defer log.CapturePanic(h.GetLogger(), &retError)
	h.startWG.Wait()

	scope := metrics.HistoryResetStickyTaskListScope
	h.GetMetricsClient().IncCounter(scope, metrics.CadenceRequests)
	sw := h.GetMetricsClient().StartTimer(scope, metrics.CadenceLatency)
	defer sw.Stop()

	domainID := resetRequest.GetDomainUUID()
	if domainID == "" {
		return nil, h.error(errDomainNotSet, scope, domainID, "")
	}

	if ok := h.rateLimiter.Allow(); !ok {
		return nil, h.error(errHistoryHostThrottle, scope, domainID, "")
	}

	workflowID := resetRequest.Execution.GetWorkflowId()
	engine, err := h.controller.GetEngine(workflowID)
	if err != nil {
		return nil, h.error(err, scope, domainID, workflowID)
	}

	resp, err = engine.ResetStickyTaskList(ctx, resetRequest)
	if err != nil {
		return nil, h.error(err, scope, domainID, workflowID)
	}

	return resp, nil
}

// ReplicateEvents is called by processor to replicate history events for passive domains
func (h *Handler) ReplicateEvents(
	ctx context.Context,
	replicateRequest *hist.ReplicateEventsRequest,
) (retError error) {

	defer log.CapturePanic(h.GetLogger(), &retError)
	h.startWG.Wait()

	scope := metrics.HistoryReplicateEventsScope
	h.GetMetricsClient().IncCounter(scope, metrics.CadenceRequests)
	sw := h.GetMetricsClient().StartTimer(scope, metrics.CadenceLatency)
	defer sw.Stop()

	domainID := replicateRequest.GetDomainUUID()
	if domainID == "" {
		return h.error(errDomainNotSet, scope, domainID, "")
	}

	if ok := h.rateLimiter.Allow(); !ok {
		return h.error(errHistoryHostThrottle, scope, domainID, "")
	}

	workflowExecution := replicateRequest.WorkflowExecution
	workflowID := workflowExecution.GetWorkflowId()
	engine, err1 := h.controller.GetEngine(workflowID)
	if err1 != nil {
		return h.error(err1, scope, domainID, workflowID)
	}

	err2 := engine.ReplicateEvents(ctx, replicateRequest)
	if err2 != nil {
		return h.error(err2, scope, domainID, workflowID)
	}

	return nil
}

// ReplicateRawEvents is called by processor to replicate history raw events for passive domains
func (h *Handler) ReplicateRawEvents(
	ctx context.Context,
	replicateRequest *hist.ReplicateRawEventsRequest,
) (retError error) {

	defer log.CapturePanic(h.GetLogger(), &retError)
	h.startWG.Wait()

	scope := metrics.HistoryReplicateRawEventsScope
	h.GetMetricsClient().IncCounter(scope, metrics.CadenceRequests)
	sw := h.GetMetricsClient().StartTimer(scope, metrics.CadenceLatency)
	defer sw.Stop()

	domainID := replicateRequest.GetDomainUUID()
	if domainID == "" {
		return h.error(errDomainNotSet, scope, domainID, "")
	}

	if ok := h.rateLimiter.Allow(); !ok {
		return h.error(errHistoryHostThrottle, scope, domainID, "")
	}

	workflowExecution := replicateRequest.WorkflowExecution
	workflowID := workflowExecution.GetWorkflowId()
	engine, err1 := h.controller.GetEngine(workflowID)
	if err1 != nil {
		return h.error(err1, scope, domainID, workflowID)
	}

	err2 := engine.ReplicateRawEvents(ctx, replicateRequest)
	if err2 != nil {
		return h.error(err2, scope, domainID, workflowID)
	}

	return nil
}

// ReplicateEventsV2 is called by processor to replicate history events for passive domains
func (h *Handler) ReplicateEventsV2(
	ctx context.Context,
	replicateRequest *hist.ReplicateEventsV2Request,
) (retError error) {

	defer log.CapturePanic(h.GetLogger(), &retError)
	h.startWG.Wait()

	scope := metrics.HistoryReplicateEventsV2Scope
	h.GetMetricsClient().IncCounter(scope, metrics.CadenceRequests)
	sw := h.GetMetricsClient().StartTimer(scope, metrics.CadenceLatency)
	defer sw.Stop()

	domainID := replicateRequest.GetDomainUUID()
	if domainID == "" {
		return h.error(errDomainNotSet, scope, domainID, "")
	}

	if ok := h.rateLimiter.Allow(); !ok {
		return h.error(errHistoryHostThrottle, scope, domainID, "")
	}

	workflowExecution := replicateRequest.WorkflowExecution
	workflowID := workflowExecution.GetWorkflowId()
	engine, err1 := h.controller.GetEngine(workflowID)
	if err1 != nil {
		return h.error(err1, scope, domainID, workflowID)
	}

	err2 := engine.ReplicateEventsV2(ctx, replicateRequest)
	if err2 != nil {
		return h.error(err2, scope, domainID, workflowID)
	}

	return nil
}

// SyncShardStatus is called by processor to sync history shard information from another cluster
func (h *Handler) SyncShardStatus(
	ctx context.Context,
	syncShardStatusRequest *hist.SyncShardStatusRequest,
) (retError error) {

	defer log.CapturePanic(h.GetLogger(), &retError)
	h.startWG.Wait()

	scope := metrics.HistorySyncShardStatusScope
	h.GetMetricsClient().IncCounter(scope, metrics.CadenceRequests)
	sw := h.GetMetricsClient().StartTimer(scope, metrics.CadenceLatency)
	defer sw.Stop()

	if ok := h.rateLimiter.Allow(); !ok {
		return h.error(errHistoryHostThrottle, scope, "", "")
	}

	if syncShardStatusRequest.SourceCluster == nil {
		return h.error(errSourceClusterNotSet, scope, "", "")
	}

	if syncShardStatusRequest.ShardId == nil {
		return h.error(errShardIDNotSet, scope, "", "")
	}

	if syncShardStatusRequest.Timestamp == nil {
		return h.error(errTimestampNotSet, scope, "", "")
	}

	// shard ID is already provided in the request
	engine, err := h.controller.getEngineForShard(int(syncShardStatusRequest.GetShardId()))
	if err != nil {
		return h.error(err, scope, "", "")
	}

	err = engine.SyncShardStatus(ctx, syncShardStatusRequest)
	if err != nil {
		return h.error(err, scope, "", "")
	}

	return nil
}

// SyncActivity is called by processor to sync activity
func (h *Handler) SyncActivity(
	ctx context.Context,
	syncActivityRequest *hist.SyncActivityRequest,
) (retError error) {

	defer log.CapturePanic(h.GetLogger(), &retError)
	h.startWG.Wait()

	scope := metrics.HistorySyncActivityScope
	h.GetMetricsClient().IncCounter(scope, metrics.CadenceRequests)
	sw := h.GetMetricsClient().StartTimer(scope, metrics.CadenceLatency)
	defer sw.Stop()

	domainID := syncActivityRequest.GetDomainId()
	if syncActivityRequest.DomainId == nil || uuid.Parse(syncActivityRequest.GetDomainId()) == nil {
		return h.error(errDomainNotSet, scope, domainID, "")
	}

	if ok := h.rateLimiter.Allow(); !ok {
		return h.error(errHistoryHostThrottle, scope, domainID, "")
	}

	if syncActivityRequest.WorkflowId == nil {
		return h.error(errWorkflowIDNotSet, scope, domainID, "")
	}

	if syncActivityRequest.RunId == nil || uuid.Parse(syncActivityRequest.GetRunId()) == nil {
		return h.error(errRunIDNotValid, scope, domainID, "")
	}

	workflowID := syncActivityRequest.GetWorkflowId()
	engine, err := h.controller.GetEngine(workflowID)
	if err != nil {
		return h.error(err, scope, domainID, workflowID)
	}

	err = engine.SyncActivity(ctx, syncActivityRequest)
	if err != nil {
		return h.error(err, scope, domainID, workflowID)
	}

	return nil
}

// GetReplicationMessages is called by remote peers to get replicated messages for cross DC replication
func (h *Handler) GetReplicationMessages(
	ctx context.Context,
	request *r.GetReplicationMessagesRequest,
) (resp *r.GetReplicationMessagesResponse, retError error) {
	defer log.CapturePanic(h.GetLogger(), &retError)
	h.startWG.Wait()

	h.GetLogger().Debug("Received GetReplicationMessages call.")

	scope := metrics.HistoryGetReplicationMessagesScope
	h.GetMetricsClient().IncCounter(scope, metrics.CadenceRequests)
	sw := h.GetMetricsClient().StartTimer(scope, metrics.CadenceLatency)
	defer sw.Stop()

	var wg sync.WaitGroup
	wg.Add(len(request.Tokens))
	result := new(sync.Map)

	for _, token := range request.Tokens {
		go func(token *r.ReplicationToken) {
			defer wg.Done()

			engine, err := h.controller.getEngineForShard(int(token.GetShardID()))
			if err != nil {
				h.GetLogger().Warn("History engine not found for shard", tag.Error(err))
				return
			}

			tasks, err := engine.GetReplicationMessages(ctx, token.GetLastRetrievedMessageId())
			if err != nil {
				h.GetLogger().Warn("Failed to get replication tasks for shard", tag.Error(err))
				return
			}

			result.Store(token.GetShardID(), tasks)
		}(token)
	}

	wg.Wait()

	messagesByShard := make(map[int32]*r.ReplicationMessages)
	result.Range(func(key, value interface{}) bool {
		shardID := key.(int32)
		tasks := value.(*r.ReplicationMessages)
		messagesByShard[shardID] = tasks
		return true
	})

	h.GetLogger().Debug("GetReplicationMessages succeeded.")

	return &r.GetReplicationMessagesResponse{MessagesByShard: messagesByShard}, nil
}

// ReapplyEvents applies stale events to the current workflow and the current run
func (h *Handler) ReapplyEvents(
	ctx context.Context,
	request *hist.ReapplyEventsRequest,
) (retError error) {

	defer log.CapturePanic(h.GetLogger(), &retError)
	h.startWG.Wait()

	scope := metrics.HistoryReapplyEventsScope
	h.GetMetricsClient().IncCounter(scope, metrics.CadenceRequests)
	sw := h.GetMetricsClient().StartTimer(scope, metrics.CadenceLatency)
	defer sw.Stop()

	domainID := request.GetDomainUUID()
	workflowID := request.GetRequest().GetWorkflowExecution().GetWorkflowId()
	engine, err := h.controller.GetEngine(workflowID)
	if err != nil {
		return h.error(err, scope, domainID, workflowID)
	}
	// deserialize history event object
	historyEvents, err := h.GetPayloadSerializer().DeserializeBatchEvents(&persistence.DataBlob{
		Encoding: common.EncodingTypeThriftRW,
		Data:     request.GetRequest().GetEvents().GetData(),
	})
	if err != nil {
		return h.error(err, scope, domainID, workflowID)
	}

	execution := request.GetRequest().GetWorkflowExecution()
	if err := engine.ReapplyEvents(
		ctx,
		request.GetDomainUUID(),
		execution.GetWorkflowId(),
		execution.GetRunId(),
		historyEvents,
	); err != nil {
		return h.error(err, scope, domainID, workflowID)
	}
	return nil
}

// convertError is a helper method to convert ShardOwnershipLostError from persistence layer returned by various
// HistoryEngine API calls to ShardOwnershipLost error return by HistoryService for client to be redirected to the
// correct shard.
func (h *Handler) convertError(err error) error {
	switch err.(type) {
	case *persistence.ShardOwnershipLostError:
		shardID := err.(*persistence.ShardOwnershipLostError).ShardID
		info, err := h.GetHistoryServiceResolver().Lookup(string(shardID))
		if err == nil {
			return createShardOwnershipLostError(h.GetHostInfo().GetAddress(), info.GetAddress())
		}
		return createShardOwnershipLostError(h.GetHostInfo().GetAddress(), "")
	case *persistence.WorkflowExecutionAlreadyStartedError:
		err := err.(*persistence.WorkflowExecutionAlreadyStartedError)
		return &gen.InternalServiceError{Message: err.Msg}
	case *persistence.CurrentWorkflowConditionFailedError:
		err := err.(*persistence.CurrentWorkflowConditionFailedError)
		return &gen.InternalServiceError{Message: err.Msg}
	case *persistence.TransactionSizeLimitError:
		err := err.(*persistence.TransactionSizeLimitError)
		return &gen.BadRequestError{Message: err.Msg}
	}

	return err
}

func (h *Handler) updateErrorMetric(
	scope int,
	domainID string,
	workflowID string,
	err error,
) {

	if err == context.DeadlineExceeded || err == context.Canceled {
		h.GetMetricsClient().IncCounter(scope, metrics.CadenceErrContextTimeoutCounter)
		return
	}

	switch err := err.(type) {
	case *hist.ShardOwnershipLostError:
		h.GetMetricsClient().IncCounter(scope, metrics.CadenceErrShardOwnershipLostCounter)
	case *hist.EventAlreadyStartedError:
		h.GetMetricsClient().IncCounter(scope, metrics.CadenceErrEventAlreadyStartedCounter)
	case *gen.BadRequestError:
		h.GetMetricsClient().IncCounter(scope, metrics.CadenceErrBadRequestCounter)
	case *gen.DomainNotActiveError:
		h.GetMetricsClient().IncCounter(scope, metrics.CadenceErrBadRequestCounter)
	case *gen.WorkflowExecutionAlreadyStartedError:
		h.GetMetricsClient().IncCounter(scope, metrics.CadenceErrExecutionAlreadyStartedCounter)
	case *gen.EntityNotExistsError:
		h.GetMetricsClient().IncCounter(scope, metrics.CadenceErrEntityNotExistsCounter)
	case *gen.CancellationAlreadyRequestedError:
		h.GetMetricsClient().IncCounter(scope, metrics.CadenceErrCancellationAlreadyRequestedCounter)
	case *gen.LimitExceededError:
		h.GetMetricsClient().IncCounter(scope, metrics.CadenceErrLimitExceededCounter)
	case *gen.RetryTaskError:
		h.GetMetricsClient().IncCounter(scope, metrics.CadenceErrRetryTaskCounter)
	case *gen.RetryTaskV2Error:
		h.GetMetricsClient().IncCounter(scope, metrics.CadenceErrRetryTaskCounter)
	case *gen.ServiceBusyError:
		h.GetMetricsClient().IncCounter(scope, metrics.CadenceErrServiceBusyCounter)
	case *yarpcerrors.Status:
		if err.Code() == yarpcerrors.CodeDeadlineExceeded {
			h.GetMetricsClient().IncCounter(scope, metrics.CadenceErrContextTimeoutCounter)
		}
		h.GetMetricsClient().IncCounter(scope, metrics.CadenceFailures)
	case *gen.InternalServiceError:
		h.GetMetricsClient().IncCounter(scope, metrics.CadenceFailures)
		h.GetLogger().Error("Internal service error",
			tag.Error(err),
			tag.WorkflowID(workflowID),
			tag.WorkflowDomainID(domainID))
	default:
		h.GetMetricsClient().IncCounter(scope, metrics.CadenceFailures)
		h.getLoggerWithTags(domainID, workflowID).Error("Uncategorized error", tag.Error(err))
	}
}

func (h *Handler) error(
	err error,
	scope int,
	domainID string,
	workflowID string,
) error {

	err = h.convertError(err)
	h.updateErrorMetric(scope, domainID, workflowID, err)

	return err
}

func (h *Handler) getLoggerWithTags(
	domainID string,
	workflowID string,
) log.Logger {

	logger := h.GetLogger()
	if domainID != "" {
		logger = logger.WithTags(tag.WorkflowDomainID(domainID))
	}

	if workflowID != "" {
		logger = logger.WithTags(tag.WorkflowID(workflowID))
	}

	return logger
}

func createShardOwnershipLostError(
	currentHost string,
	ownerHost string,
) *hist.ShardOwnershipLostError {

	shardLostErr := &hist.ShardOwnershipLostError{}
	shardLostErr.Message = common.StringPtr(fmt.Sprintf("Shard is not owned by host: %v", currentHost))
	shardLostErr.Owner = common.StringPtr(ownerHost)

	return shardLostErr
}

func validateTaskToken(token *common.TaskToken) error {
	if token.WorkflowID == "" {
		return errWorkflowIDNotSet
	}
	if token.RunID != "" && uuid.Parse(token.RunID) == nil {
		return errRunIDNotValid
	}
	return nil
}<|MERGE_RESOLUTION|>--- conflicted
+++ resolved
@@ -143,35 +143,20 @@
 }
 
 // CreateEngine is implementation for HistoryEngineFactory used for creating the engine instance for shard
-<<<<<<< HEAD
-func (h *Handler) CreateEngine(shardContext ShardContext) Engine {
+func (h *Handler) CreateEngine(
+	shardContext ShardContext,
+) Engine {
 	return NewEngineWithShardContext(
 		shardContext,
 		h.GetVisibilityManager(),
 		h.GetMatchingClient(),
 		h.GetHistoryClient(),
 		h.GetSDKClient(),
-=======
-func (h *Handler) CreateEngine(
-	shardContext ShardContext,
-) Engine {
-
-	return NewEngineWithShardContext(
-		shardContext,
-		h.visibilityMgr,
-		h.matchingServiceClient,
-		h.historyServiceClient,
-		h.publicClient,
->>>>>>> 4a5a0d64
 		h.historyEventNotifier,
 		h.publisher,
 		h.config,
 		h.replicationTaskFetchers,
-<<<<<<< HEAD
 		h.GetMatchingRawClient(),
-=======
-		h.rawMatchingClient,
->>>>>>> 4a5a0d64
 	)
 }
 
