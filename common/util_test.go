// The MIT License (MIT)
//
// Copyright (c) 2020 Uber Technologies, Inc.
//
// Permission is hereby granted, free of charge, to any person obtaining a copy
// of this software and associated documentation files (the "Software"), to deal
// in the Software without restriction, including without limitation the rights
// to use, copy, modify, merge, publish, distribute, sublicense, and/or sell
// copies of the Software, and to permit persons to whom the Software is
// furnished to do so, subject to the following conditions:
//
// The above copyright notice and this permission notice shall be included in all
// copies or substantial portions of the Software.
//
// THE SOFTWARE IS PROVIDED "AS IS", WITHOUT WARRANTY OF ANY KIND, EXPRESS OR
// IMPLIED, INCLUDING BUT NOT LIMITED TO THE WARRANTIES OF MERCHANTABILITY,
// FITNESS FOR A PARTICULAR PURPOSE AND NONINFRINGEMENT. IN NO EVENT SHALL THE
// AUTHORS OR COPYRIGHT HOLDERS BE LIABLE FOR ANY CLAIM, DAMAGES OR OTHER
// LIABILITY, WHETHER IN AN ACTION OF CONTRACT, TORT OR OTHERWISE, ARISING FROM,
// OUT OF OR IN CONNECTION WITH THE SOFTWARE OR THE USE OR OTHER DEALINGS IN THE
// SOFTWARE.

package common

import (
	"context"
	"errors"
	"fmt"
	"math/rand"
	"reflect"
	"runtime"
	"strconv"
	"sync"
	"testing"
	"time"

	"github.com/pborman/uuid"
	"github.com/stretchr/testify/assert"
	"github.com/stretchr/testify/require"
	"go.uber.org/yarpc/yarpcerrors"

	"github.com/uber/cadence/common/backoff"
	"github.com/uber/cadence/common/log"
	"github.com/uber/cadence/common/log/tag"
	"github.com/uber/cadence/common/metrics"
	"github.com/uber/cadence/common/types"
)

func TestIsServiceTransientError_ContextTimeout(t *testing.T) {
	ctx, cancel := context.WithTimeout(context.Background(), time.Millisecond)
	defer cancel()
	time.Sleep(100 * time.Millisecond)

	require.False(t, IsServiceTransientError(ctx.Err()))
}

func TestIsServiceTransientError_YARPCDeadlineExceeded(t *testing.T) {
	yarpcErr := yarpcerrors.DeadlineExceededErrorf("yarpc deadline exceeded")
	require.False(t, IsServiceTransientError(yarpcErr))
}

func TestIsServiceTransientError_ContextCancel(t *testing.T) {
	ctx, cancel := context.WithCancel(context.Background())
	cancel()
	require.False(t, IsServiceTransientError(ctx.Err()))
}

func TestIsContextTimeoutError(t *testing.T) {
	ctx, cancel := context.WithTimeout(context.Background(), time.Millisecond)
	defer cancel()
	time.Sleep(50 * time.Millisecond)
	require.True(t, IsContextTimeoutError(ctx.Err()))
	require.True(t, IsContextTimeoutError(&types.InternalServiceError{Message: ctx.Err().Error()}))

	yarpcErr := yarpcerrors.DeadlineExceededErrorf("yarpc deadline exceeded")
	require.True(t, IsContextTimeoutError(yarpcErr))

	require.False(t, IsContextTimeoutError(errors.New("some random error")))

	ctx, cancel = context.WithCancel(context.Background())
	cancel()
	require.False(t, IsContextTimeoutError(ctx.Err()))
}

func TestConvertDynamicConfigMapPropertyToIntMap(t *testing.T) {
	dcValue := make(map[string]interface{})
	for idx, value := range []interface{}{int(0), int32(1), int64(2), float64(3.0)} {
		dcValue[strconv.Itoa(idx)] = value
	}

	intMap, err := ConvertDynamicConfigMapPropertyToIntMap(dcValue)
	require.NoError(t, err)
	require.Len(t, intMap, 4)
	for i := 0; i != 4; i++ {
		require.Equal(t, i, intMap[i])
	}
}

func TestCreateHistoryStartWorkflowRequest_ExpirationTimeWithCron(t *testing.T) {
	domainID := uuid.New()
	request := &types.StartWorkflowExecutionRequest{
		RetryPolicy: &types.RetryPolicy{
			InitialIntervalInSeconds:    60,
			ExpirationIntervalInSeconds: 60,
		},
		CronSchedule: "@every 300s",
	}
	now := time.Now()
	startRequest, err := CreateHistoryStartWorkflowRequest(domainID, request, now, nil)
	require.NoError(t, err)
	require.NotNil(t, startRequest)

	expirationTime := startRequest.GetExpirationTimestamp()
	require.NotNil(t, expirationTime)
	require.True(t, time.Unix(0, expirationTime).Sub(now) > 60*time.Second)
}

// Test to ensure we get the right value for FirstDecisionTaskBackoff during StartWorkflow request,
// with & without cron, delayStart and jitterStart.
// - Also see tests in cron_test.go for more exhaustive testing.
func TestFirstDecisionTaskBackoffDuringStartWorkflow(t *testing.T) {
	var tests = []struct {
		cron               bool
		jitterStartSeconds int32
		delayStartSeconds  int32
	}{
		{true, 0, 0},
		{true, 15, 0},
		{true, 0, 600},
		{true, 15, 600},
		{false, 0, 0},
		{false, 15, 0},
		{false, 0, 600},
		{false, 15, 600},
	}

	rand.Seed(int64(time.Now().Nanosecond()))

	for idx, tt := range tests {
		t.Run(strconv.Itoa(idx), func(t *testing.T) {
			domainID := uuid.New()
			request := &types.StartWorkflowExecutionRequest{
				DelayStartSeconds:  Int32Ptr(tt.delayStartSeconds),
				JitterStartSeconds: Int32Ptr(tt.jitterStartSeconds),
			}
			if tt.cron {
				request.CronSchedule = "* * * * *"
			}

			// Run X loops so that the test isn't flaky, since jitter adds randomness.
			caseCount := 10
			exactCount := 0
			for i := 0; i < caseCount; i++ {
				// Start at the minute boundary so we know what the backoff should be
				startTime, _ := time.Parse(time.RFC3339, "2018-12-17T08:00:00+00:00")
				startRequest, err := CreateHistoryStartWorkflowRequest(domainID, request, startTime, nil)
				require.NoError(t, err)
				require.NotNil(t, startRequest)

				backoff := startRequest.GetFirstDecisionTaskBackoffSeconds()

				expectedWithoutJitter := tt.delayStartSeconds
				if tt.cron {
					expectedWithoutJitter += 60
				}
				expectedMax := expectedWithoutJitter + tt.jitterStartSeconds

				if backoff == expectedWithoutJitter {
					exactCount++
				}

				if tt.jitterStartSeconds == 0 {
					require.Equal(t, expectedWithoutJitter, backoff, "test specs = %v", tt)
				} else {
					require.True(t, backoff >= expectedWithoutJitter && backoff <= expectedMax,
						"test specs = %v, backoff (%v) should be >= %v and <= %v",
						tt, backoff, expectedWithoutJitter, expectedMax)
				}

			}

			// If jitter is > 0, we want to detect whether jitter is being applied - BUT we don't want the test
			// to be flaky if the code randomly chooses a jitter of 0, so we try to have enough data points by
			// checking the next X cron times AND by choosing a jitter thats not super low.

			if tt.jitterStartSeconds > 0 && exactCount == caseCount {
				// Test to make sure a jitter test case sometimes doesn't get exact values
				t.Fatalf("FAILED to jitter properly? Test specs = %v\n", tt)
			} else if tt.jitterStartSeconds == 0 && exactCount != caseCount {
				// Test to make sure a non-jitter test case always gets exact values
				t.Fatalf("Jittered when we weren't supposed to? Test specs = %v\n", tt)
			}

		})
	}
}

func TestCreateHistoryStartWorkflowRequest(t *testing.T) {
	var tests = []struct {
		delayStartSeconds  int
		cronSeconds        int
		jitterStartSeconds int
	}{
		{0, 0, 0},
		{100, 0, 0},
		{100, 300, 0},
		{0, 0, 2000},
		{100, 0, 2000},
		{0, 300, 2000},
		{100, 300, 2000},
		{0, 300, 2000},
		{0, 300, 2000},
	}

	for idx, tt := range tests {
		t.Run(strconv.Itoa(idx), func(t *testing.T) {
			testExpirationTime(t, tt.delayStartSeconds, tt.cronSeconds, tt.jitterStartSeconds)
		})
	}
}

func testExpirationTime(t *testing.T, delayStartSeconds int, cronSeconds int, jitterSeconds int) {
	domainID := uuid.New()
	request := &types.StartWorkflowExecutionRequest{
		RetryPolicy: &types.RetryPolicy{
			InitialIntervalInSeconds:    60,
			ExpirationIntervalInSeconds: 60,
		},
		DelayStartSeconds:  Int32Ptr(int32(delayStartSeconds)),
		JitterStartSeconds: Int32Ptr(int32(jitterSeconds)),
	}
	if cronSeconds > 0 {
		request.CronSchedule = fmt.Sprintf("@every %ds", cronSeconds)
	}
	minDelay := delayStartSeconds + cronSeconds
	maxDelay := delayStartSeconds + 2*cronSeconds + jitterSeconds
	now := time.Now()
	startRequest, err := CreateHistoryStartWorkflowRequest(domainID, request, now, nil)
	require.NoError(t, err)
	require.NotNil(t, startRequest)

	expirationTime := startRequest.GetExpirationTimestamp()
	require.NotNil(t, expirationTime)

	// Since we assign the expiration time after we create the workflow request,
	// There's a chance that the test thread might sleep or get deprioritized and
	// expirationTime - now may not be equal to DelayStartSeconds. Adding 2 seconds
	// buffer to avoid this test being flaky
	require.True(
		t,
		time.Unix(0, expirationTime).Sub(now) >= (time.Duration(minDelay)+58)*time.Second,
		"Integration test took too short: %f seconds vs %f seconds",
		time.Duration(time.Unix(0, expirationTime).Sub(now)).Round(time.Millisecond).Seconds(),
		time.Duration((time.Duration(minDelay)+58)*time.Second).Round(time.Millisecond).Seconds(),
	)
	require.True(
		t,
		time.Unix(0, expirationTime).Sub(now) < (time.Duration(maxDelay)+68)*time.Second,
		"Integration test took too long: %f seconds vs %f seconds",
		time.Duration(time.Unix(0, expirationTime).Sub(now)).Round(time.Millisecond).Seconds(),
		time.Duration((time.Duration(minDelay)+68)*time.Second).Round(time.Millisecond).Seconds(),
	)
}

func TestCreateHistoryStartWorkflowRequest_ExpirationTimeWithoutCron(t *testing.T) {
	domainID := uuid.New()
	request := &types.StartWorkflowExecutionRequest{
		RetryPolicy: &types.RetryPolicy{
			InitialIntervalInSeconds:    60,
			ExpirationIntervalInSeconds: 60,
		},
	}
	now := time.Now()
	startRequest, err := CreateHistoryStartWorkflowRequest(domainID, request, now, nil)
	require.NoError(t, err)
	require.NotNil(t, startRequest)

	expirationTime := startRequest.GetExpirationTimestamp()
	require.NotNil(t, expirationTime)
	delta := time.Unix(0, expirationTime).Sub(now)
	require.True(t, delta > 58*time.Second)
	require.True(t, delta < 62*time.Second)
}

func TestConvertIndexedValueTypeToInternalType(t *testing.T) {
	values := []types.IndexedValueType{types.IndexedValueTypeString, types.IndexedValueTypeKeyword, types.IndexedValueTypeInt, types.IndexedValueTypeDouble, types.IndexedValueTypeBool, types.IndexedValueTypeDatetime}
	for _, expected := range values {
		require.Equal(t, expected, ConvertIndexedValueTypeToInternalType(int(expected), nil))
		require.Equal(t, expected, ConvertIndexedValueTypeToInternalType(float64(expected), nil))

		buffer, err := expected.MarshalText()
		require.NoError(t, err)
		require.Equal(t, expected, ConvertIndexedValueTypeToInternalType(buffer, nil))
		require.Equal(t, expected, ConvertIndexedValueTypeToInternalType(string(buffer), nil))
	}
}

func TestValidateDomainUUID(t *testing.T) {
	testCases := []struct {
		msg        string
		domainUUID string
		valid      bool
	}{
		{
			msg:        "empty",
			domainUUID: "",
			valid:      false,
		},
		{
			msg:        "invalid",
			domainUUID: "some random uuid",
			valid:      false,
		},
		{
			msg:        "valid",
			domainUUID: uuid.New(),
			valid:      true,
		},
	}

	for _, tc := range testCases {
		t.Run(tc.msg, func(t *testing.T) {
			err := ValidateDomainUUID(tc.domainUUID)
			if tc.valid {
				require.NoError(t, err)
			} else {
				require.Error(t, err)
			}
		})
	}
}

func TestConvertErrToGetTaskFailedCause(t *testing.T) {
	testCases := []struct {
		err                 error
		expectedFailedCause types.GetTaskFailedCause
	}{
		{
			err:                 errors.New("some random error"),
			expectedFailedCause: types.GetTaskFailedCauseUncategorized,
		},
		{
			err:                 context.DeadlineExceeded,
			expectedFailedCause: types.GetTaskFailedCauseTimeout,
		},
		{
			err:                 &types.ServiceBusyError{},
			expectedFailedCause: types.GetTaskFailedCauseServiceBusy,
		},
		{
			err:                 &types.ShardOwnershipLostError{},
			expectedFailedCause: types.GetTaskFailedCauseShardOwnershipLost,
		},
	}

	for _, tc := range testCases {
		require.Equal(t, tc.expectedFailedCause, ConvertErrToGetTaskFailedCause(tc.err))
	}
}

func TestToServiceTransientError(t *testing.T) {
	t.Run("it converts nil", func(t *testing.T) {
		assert.NoError(t, ToServiceTransientError(nil))
	})

	t.Run("it keeps transient errors", func(t *testing.T) {
		err := &types.InternalServiceError{}
		assert.Equal(t, err, ToServiceTransientError(err))
		assert.True(t, IsServiceTransientError(ToServiceTransientError(err)))
	})

	t.Run("it converts errors to transient errors", func(t *testing.T) {
		err := fmt.Errorf("error")
		assert.True(t, IsServiceTransientError(ToServiceTransientError(err)))
	})
}

func TestIntersectionStringSlice(t *testing.T) {
	t.Run("it returns all items", func(t *testing.T) {
		a := []string{"a", "b", "c"}
		b := []string{"a", "b", "c"}
		c := IntersectionStringSlice(a, b)
		assert.ElementsMatch(t, []string{"a", "b", "c"}, c)
	})

	t.Run("it returns no item", func(t *testing.T) {
		a := []string{"a", "b", "c"}
		b := []string{"d", "e", "f"}
		c := IntersectionStringSlice(a, b)
		assert.ElementsMatch(t, []string{}, c)
	})

	t.Run("it returns intersection", func(t *testing.T) {
		a := []string{"a", "b", "c"}
		b := []string{"c", "b", "f"}
		c := IntersectionStringSlice(a, b)
		assert.ElementsMatch(t, []string{"c", "b"}, c)
	})
}

func TestAwaitWaitGroup(t *testing.T) {
	t.Run("wait group done before timeout", func(t *testing.T) {
		var wg sync.WaitGroup

		wg.Add(1)
		wg.Done()

		got := AwaitWaitGroup(&wg, time.Second)
		require.True(t, got)
	})

	t.Run("wait group done after timeout", func(t *testing.T) {
		var (
			wg    sync.WaitGroup
			doneC = make(chan struct{})
		)

		wg.Add(1)
		go func() {
			<-doneC
			wg.Done()
		}()

		got := AwaitWaitGroup(&wg, time.Microsecond)
		require.False(t, got)

		doneC <- struct{}{}
		close(doneC)
	})
}

func TestIsValidIDLength(t *testing.T) {
	var (
		// test setup
		scope = metrics.NoopScope(0)

		// arguments
		metricCounter      = 0
		idTypeViolationTag = tag.ClusterName("idTypeViolationTag")
		domainName         = "domain_name"
		id                 = "12345"
	)

	mockWarnCall := func(logger *log.MockLogger) {
		logger.On(
			"Warn",
			"ID length exceeds limit.",
			[]tag.Tag{
				tag.WorkflowDomainName(domainName),
				tag.Name(id),
				idTypeViolationTag,
			},
		).Once()
	}

	t.Run("valid id length, no warnings", func(t *testing.T) {
		logger := new(log.MockLogger)
		got := IsValidIDLength(id, scope, 7, 10, metricCounter, domainName, logger, idTypeViolationTag)
		require.True(t, got, "expected true, because id length is 5 and it's less than error limit 10")
	})

	t.Run("valid id length, with warnings", func(t *testing.T) {
		logger := new(log.MockLogger)
		mockWarnCall(logger)

		got := IsValidIDLength(id, scope, 4, 10, metricCounter, domainName, logger, idTypeViolationTag)
		require.True(t, got, "expected true, because id length is 5 and it's less than error limit 10")

		// logger should be called once
		logger.AssertExpectations(t)
	})

	t.Run("non valid id length", func(t *testing.T) {
		logger := new(log.MockLogger)
		mockWarnCall(logger)

		got := IsValidIDLength(id, scope, 1, 4, metricCounter, domainName, logger, idTypeViolationTag)
		require.False(t, got, "expected false, because id length is 5 and it's more than error limit 4")

		// logger should be called once
		logger.AssertExpectations(t)
	})
}

func TestIsEntityNotExistsError(t *testing.T) {
	t.Run("is entity not exists error", func(t *testing.T) {
		err := &types.EntityNotExistsError{}
		require.True(t, IsEntityNotExistsError(err), "expected true, because err is entity not exists error")
	})

	t.Run("is not entity not exists error", func(t *testing.T) {
		err := fmt.Errorf("generic error")
		require.False(t, IsEntityNotExistsError(err), "expected false, because err is a generic error")
	})
}

func TestCreateXXXRetryPolicyWithSetExpirationInterval(t *testing.T) {
	for name, c := range map[string]struct {
		createFn func() backoff.RetryPolicy

		wantInitialInterval       time.Duration
		wantMaximumInterval       time.Duration
		wantSetExpirationInterval time.Duration
	}{
		"CreatePersistenceRetryPolicy": {
			createFn:                  CreatePersistenceRetryPolicy,
			wantInitialInterval:       retryPersistenceOperationInitialInterval,
			wantMaximumInterval:       retryPersistenceOperationMaxInterval,
			wantSetExpirationInterval: retryPersistenceOperationExpirationInterval,
		},
		"CreateHistoryServiceRetryPolicy": {
			createFn:                  CreateHistoryServiceRetryPolicy,
			wantInitialInterval:       historyServiceOperationInitialInterval,
			wantMaximumInterval:       historyServiceOperationMaxInterval,
			wantSetExpirationInterval: historyServiceOperationExpirationInterval,
		},
		"CreateMatchingServiceRetryPolicy": {
			createFn:                  CreateMatchingServiceRetryPolicy,
			wantInitialInterval:       matchingServiceOperationInitialInterval,
			wantMaximumInterval:       matchingServiceOperationMaxInterval,
			wantSetExpirationInterval: matchingServiceOperationExpirationInterval,
		},
		"CreateFrontendServiceRetryPolicy": {
			createFn:                  CreateFrontendServiceRetryPolicy,
			wantInitialInterval:       frontendServiceOperationInitialInterval,
			wantMaximumInterval:       frontendServiceOperationMaxInterval,
			wantSetExpirationInterval: frontendServiceOperationExpirationInterval,
		},
		"CreateAdminServiceRetryPolicy": {
			createFn:                  CreateAdminServiceRetryPolicy,
			wantInitialInterval:       adminServiceOperationInitialInterval,
			wantMaximumInterval:       adminServiceOperationMaxInterval,
			wantSetExpirationInterval: adminServiceOperationExpirationInterval,
		},
		"CreateReplicationServiceBusyRetryPolicy": {
			createFn:                  CreateReplicationServiceBusyRetryPolicy,
			wantInitialInterval:       replicationServiceBusyInitialInterval,
			wantMaximumInterval:       replicationServiceBusyMaxInterval,
			wantSetExpirationInterval: replicationServiceBusyExpirationInterval,
		},
	} {
		t.Run(name, func(t *testing.T) {
			want := backoff.NewExponentialRetryPolicy(c.wantInitialInterval)
			want.SetMaximumInterval(c.wantMaximumInterval)
			want.SetExpirationInterval(c.wantSetExpirationInterval)
			got := c.createFn()
			require.Equal(t, want, got)
		})
	}
}

func TestCreateXXXRetryPolicyWithMaximumAttempts(t *testing.T) {
	for name, c := range map[string]struct {
		createFn func() backoff.RetryPolicy

		wantInitialInterval time.Duration
		wantMaximumInterval time.Duration
		wantMaximumAttempts int
	}{
		"CreateDlqPublishRetryPolicy": {
			createFn:            CreateDlqPublishRetryPolicy,
			wantInitialInterval: retryKafkaOperationInitialInterval,
			wantMaximumInterval: retryKafkaOperationMaxInterval,
			wantMaximumAttempts: retryKafkaOperationMaxAttempts,
		},
		"CreateTaskProcessingRetryPolicy": {
			createFn:            CreateTaskProcessingRetryPolicy,
			wantInitialInterval: retryTaskProcessingInitialInterval,
			wantMaximumInterval: retryTaskProcessingMaxInterval,
			wantMaximumAttempts: retryTaskProcessingMaxAttempts,
		},
	} {
		t.Run(name, func(t *testing.T) {
			want := backoff.NewExponentialRetryPolicy(c.wantInitialInterval)
			want.SetMaximumInterval(c.wantMaximumInterval)
			want.SetMaximumAttempts(c.wantMaximumAttempts)
			got := c.createFn()
			require.Equal(t, want, got)
		})
	}
}

func TestValidateRetryPolicy_Success(t *testing.T) {
	for name, policy := range map[string]*types.RetryPolicy{
		"nil policy": nil,
		"MaximumAttempts is no zero": &types.RetryPolicy{
			InitialIntervalInSeconds:    2,
			BackoffCoefficient:          1,
			MaximumIntervalInSeconds:    0,
			MaximumAttempts:             1,
			ExpirationIntervalInSeconds: 0,
		},
		"ExpirationIntervalInSeconds is no zero": &types.RetryPolicy{
			InitialIntervalInSeconds:    2,
			BackoffCoefficient:          1,
			MaximumIntervalInSeconds:    0,
			MaximumAttempts:             0,
			ExpirationIntervalInSeconds: 1,
		},
		"MaximumIntervalInSeconds is greater than InitialIntervalInSeconds": &types.RetryPolicy{
			InitialIntervalInSeconds:    2,
			BackoffCoefficient:          1,
			MaximumIntervalInSeconds:    0,
			MaximumAttempts:             0,
			ExpirationIntervalInSeconds: 1,
		},
		"MaximumIntervalInSeconds equals InitialIntervalInSeconds": &types.RetryPolicy{
			InitialIntervalInSeconds:    2,
			BackoffCoefficient:          1,
			MaximumIntervalInSeconds:    2,
			MaximumAttempts:             0,
			ExpirationIntervalInSeconds: 1,
		},
	} {
		t.Run(name, func(t *testing.T) {
			require.NoError(t, ValidateRetryPolicy(policy))
		})
	}
}

func TestValidateRetryPolicy_Error(t *testing.T) {
	for name, c := range map[string]struct {
		policy  *types.RetryPolicy
		wantErr *types.BadRequestError
	}{
		"InitialIntervalInSeconds equals 0": {
			policy: &types.RetryPolicy{
				InitialIntervalInSeconds: 0,
			},
			wantErr: &types.BadRequestError{Message: "InitialIntervalInSeconds must be greater than 0 on retry policy."},
		},
		"InitialIntervalInSeconds less than 0": {
			policy: &types.RetryPolicy{
				InitialIntervalInSeconds: -1,
			},
			wantErr: &types.BadRequestError{Message: "InitialIntervalInSeconds must be greater than 0 on retry policy."},
		},
		"BackoffCoefficient equals 0": {
			policy: &types.RetryPolicy{
				InitialIntervalInSeconds: 1,
				BackoffCoefficient:       0,
			},
			wantErr: &types.BadRequestError{Message: "BackoffCoefficient cannot be less than 1 on retry policy."},
		},
		"MaximumIntervalInSeconds equals -1": {
			policy: &types.RetryPolicy{
				InitialIntervalInSeconds: 1,
				BackoffCoefficient:       1,
				MaximumIntervalInSeconds: -1,
			},
			wantErr: &types.BadRequestError{Message: "MaximumIntervalInSeconds cannot be less than 0 on retry policy."},
		},
		"MaximumIntervalInSeconds equals 1 and less than InitialIntervalInSeconds": {
			policy: &types.RetryPolicy{
				InitialIntervalInSeconds: 2,
				BackoffCoefficient:       1,
				MaximumIntervalInSeconds: 1,
			},
			wantErr: &types.BadRequestError{Message: "MaximumIntervalInSeconds cannot be less than InitialIntervalInSeconds on retry policy."},
		},
		"MaximumAttempts equals -1": {
			policy: &types.RetryPolicy{
				InitialIntervalInSeconds: 2,
				BackoffCoefficient:       1,
				MaximumIntervalInSeconds: 0,
				MaximumAttempts:          -1,
			},
			wantErr: &types.BadRequestError{Message: "MaximumAttempts cannot be less than 0 on retry policy."},
		},
		"ExpirationIntervalInSeconds equals -1": {
			policy: &types.RetryPolicy{
				InitialIntervalInSeconds:    2,
				BackoffCoefficient:          1,
				MaximumIntervalInSeconds:    0,
				MaximumAttempts:             0,
				ExpirationIntervalInSeconds: -1,
			},
			wantErr: &types.BadRequestError{Message: "ExpirationIntervalInSeconds cannot be less than 0 on retry policy."},
		},
		"MaximumAttempts and ExpirationIntervalInSeconds equal 0": {
			policy: &types.RetryPolicy{
				InitialIntervalInSeconds:    2,
				BackoffCoefficient:          1,
				MaximumIntervalInSeconds:    0,
				MaximumAttempts:             0,
				ExpirationIntervalInSeconds: 0,
			},
			wantErr: &types.BadRequestError{Message: "MaximumAttempts and ExpirationIntervalInSeconds are both 0. At least one of them must be specified."},
		},
	} {
		t.Run(name, func(t *testing.T) {
			got := ValidateRetryPolicy(c.policy)
			require.Error(t, got)
			require.ErrorContains(t, got, c.wantErr.Message)
		})
	}
}

func TestConvertGetTaskFailedCauseToErr(t *testing.T) {
	for cause, wantErr := range map[types.GetTaskFailedCause]error{
		types.GetTaskFailedCauseServiceBusy:        &types.ServiceBusyError{},
		types.GetTaskFailedCauseTimeout:            context.DeadlineExceeded,
		types.GetTaskFailedCauseShardOwnershipLost: &types.ShardOwnershipLostError{},
		types.GetTaskFailedCauseUncategorized:      &types.InternalServiceError{Message: "uncategorized error"},
	} {
		t.Run(cause.String(), func(t *testing.T) {
			gotErr := ConvertGetTaskFailedCauseToErr(cause)
			require.Equal(t, wantErr, gotErr)
		})
	}
}

func TestWorkflowIDToHistoryShard(t *testing.T) {
	for _, c := range []struct {
		workflowID     string
		numberOfShards int

		want int
	}{
		{
			workflowID:     "",
			numberOfShards: 1000,
			want:           242,
		},
		{
			workflowID:     "workflowId",
			numberOfShards: 1000,
			want:           580,
		},
	} {
		t.Run(fmt.Sprintf("%s-%v", c.workflowID, c.numberOfShards), func(t *testing.T) {
			got := WorkflowIDToHistoryShard(c.workflowID, c.numberOfShards)
			require.Equal(t, c.want, got)
		})
	}
}

func TestDomainIDToHistoryShard(t *testing.T) {
	for _, c := range []struct {
		domainID       string
		numberOfShards int

		want int
	}{
		{
			domainID:       "",
			numberOfShards: 1000,
			want:           242,
		},
		{
			domainID:       "domainId",
			numberOfShards: 1000,
			want:           600,
		},
	} {
		t.Run(fmt.Sprintf("%s-%v", c.domainID, c.numberOfShards), func(t *testing.T) {
			got := DomainIDToHistoryShard(c.domainID, c.numberOfShards)
			require.Equal(t, c.want, got)
		})
	}
}

func TestGenerateRandomString(t *testing.T) {
	for input, wantSize := range map[int]int{
		-1: 0,
		0:  0,
		10: 10,
	} {
		t.Run(fmt.Sprintf("%d", input), func(t *testing.T) {
			got := GenerateRandomString(input)
			require.Len(t, got, wantSize)
		})
	}
}

<<<<<<< HEAD
func TestCreateChildContext(t *testing.T) {
	t.Run("nil parent", func(t *testing.T) {
		gotCtx, gotFunc := CreateChildContext(nil, 0)
		require.Nil(t, gotCtx)
		require.Equal(t, funcName(emptyCancelFunc), funcName(gotFunc))
	})
	t.Run("canceled parent", func(t *testing.T) {
		ctx, cancel := context.WithCancel(context.Background())
		cancel()
		gotCtx, gotFunc := CreateChildContext(ctx, 0)
		require.Equal(t, ctx, gotCtx)
		require.Equal(t, funcName(emptyCancelFunc), funcName(gotFunc))
	})
	t.Run("non-canceled parent without deadline", func(t *testing.T) {
		ctx, _ := context.WithCancel(context.Background())
		gotCtx, gotFunc := CreateChildContext(ctx, 0)
		require.Equal(t, ctx, gotCtx)
		require.Equal(t, funcName(emptyCancelFunc), funcName(gotFunc))
	})
	t.Run("context with deadline exceeded", func(t *testing.T) {
		ctx, _ := context.WithTimeout(context.Background(), -time.Second)
		gotCtx, gotFunc := CreateChildContext(ctx, 0)
		require.Equal(t, ctx, gotCtx)
		require.Equal(t, funcName(emptyCancelFunc), funcName(gotFunc))
	})

	t.Run("tailroom is less or equal to 0", func(t *testing.T) {
		testCase := func(t *testing.T, tailroom float64) {
			deadline := time.Now().Add(time.Hour)
			ctx, _ := context.WithDeadline(context.Background(), deadline)
			gotCtx, gotFunc := CreateChildContext(ctx, tailroom)

			gotDeadline, ok := gotCtx.Deadline()
			require.True(t, ok)
			require.Equal(t, deadline, gotDeadline, "deadline should be equal to parent deadline")

			require.NotEqual(t, ctx, gotCtx)
			require.NotEqual(t, funcName(emptyCancelFunc), funcName(gotFunc))
		}

		t.Run("0", func(t *testing.T) {
			testCase(t, 0)
		})
		t.Run("-1", func(t *testing.T) {
			testCase(t, -1)
		})

	})

	t.Run("tailroom is greater or equal to 1", func(t *testing.T) {
		testCase := func(t *testing.T, tailroom float64) {
			deadline := time.Now().Add(time.Hour)
			ctx, _ := context.WithDeadline(context.Background(), deadline)

			// we can't mock time.Now, but we know that the deadline should be in
			// range between the start and finish of function's execution
			beforeNow := time.Now()
			gotCtx, gotFunc := CreateChildContext(ctx, tailroom)
			afterNow := time.Now()

			gotDeadline, ok := gotCtx.Deadline()
			require.True(t, ok)
			require.NotEqual(t, deadline, gotDeadline)
			require.Less(t, gotDeadline, deadline)

			// gotDeadline should be between beforeNow and afterNow (exclusive)
			require.GreaterOrEqual(t, afterNow, gotDeadline)
			require.LessOrEqual(t, beforeNow, gotDeadline)

			require.NotEqual(t, ctx, gotCtx)
			require.NotEqual(t, funcName(emptyCancelFunc), funcName(gotFunc))
		}
		t.Run("1", func(t *testing.T) {
			testCase(t, 1)
		})
		t.Run("2", func(t *testing.T) {
			testCase(t, 2)
		})
	})
	t.Run("tailroom is 0.5", func(t *testing.T) {
		now := time.Now()
		deadline := now.Add(time.Hour)

		ctx, _ := context.WithDeadline(context.Background(), deadline)
		gotCtx, gotFunc := CreateChildContext(ctx, 0.5)

		gotDeadline, ok := gotCtx.Deadline()
		require.True(t, ok)
		require.NotEqual(t, deadline, gotDeadline)
		require.Less(t, gotDeadline, deadline)

		// we can't mock time.Now, so we assume that the deadline should be
		// in range 29:59 and 30:01 minutes after start
		minDeadline := now.Add(30*time.Minute - time.Second)
		maxDeadline := now.Add(30*time.Minute + time.Second)

		// gotDeadline should be between minDeadline and maxDeadline (exclusive)
		require.GreaterOrEqual(t, maxDeadline, gotDeadline)
		require.LessOrEqual(t, minDeadline, gotDeadline)

		require.NotEqual(t, ctx, gotCtx)
		require.NotEqual(t, funcName(emptyCancelFunc), funcName(gotFunc))
	})
}

// funcName returns the name of the function
func funcName(fn any) string {
	return runtime.FuncForPC(reflect.ValueOf(fn).Pointer()).Name()
=======
func TestIsValidContext(t *testing.T) {
	t.Run("background context", func(t *testing.T) {
		require.NoError(t, IsValidContext(context.Background()))
	})
	t.Run("canceled context", func(t *testing.T) {
		ctx, cancel := context.WithCancel(context.Background())
		cancel()
		got := IsValidContext(ctx)
		require.Error(t, got)
		require.ErrorIs(t, got, context.Canceled)
	})
	t.Run("deadline exceeded context", func(t *testing.T) {
		ctx, _ := context.WithTimeout(context.Background(), -time.Second)
		got := IsValidContext(ctx)
		require.Error(t, got)
		require.ErrorIs(t, got, context.DeadlineExceeded)
	})
	t.Run("context with deadline exceeded contextExpireThreshold", func(t *testing.T) {
		ctx, _ := context.WithTimeout(context.Background(), contextExpireThreshold/2)
		got := IsValidContext(ctx)
		require.Error(t, got)
		require.ErrorIs(t, got, context.DeadlineExceeded, "context.DeadlineExceeded should be returned, because context timeout is not later than now + contextExpireThreshold")
	})
	t.Run("valid context", func(t *testing.T) {
		ctx, _ := context.WithTimeout(context.Background(), contextExpireThreshold*2)
		require.NoError(t, IsValidContext(ctx), "nil should be returned, because context timeout is later than now + contextExpireThreshold")
	})
>>>>>>> 20370663
}<|MERGE_RESOLUTION|>--- conflicted
+++ resolved
@@ -773,7 +773,35 @@
 	}
 }
 
-<<<<<<< HEAD
+func TestIsValidContext(t *testing.T) {
+	t.Run("background context", func(t *testing.T) {
+		require.NoError(t, IsValidContext(context.Background()))
+	})
+	t.Run("canceled context", func(t *testing.T) {
+		ctx, cancel := context.WithCancel(context.Background())
+		cancel()
+		got := IsValidContext(ctx)
+		require.Error(t, got)
+		require.ErrorIs(t, got, context.Canceled)
+	})
+	t.Run("deadline exceeded context", func(t *testing.T) {
+		ctx, _ := context.WithTimeout(context.Background(), -time.Second)
+		got := IsValidContext(ctx)
+		require.Error(t, got)
+		require.ErrorIs(t, got, context.DeadlineExceeded)
+	})
+	t.Run("context with deadline exceeded contextExpireThreshold", func(t *testing.T) {
+		ctx, _ := context.WithTimeout(context.Background(), contextExpireThreshold/2)
+		got := IsValidContext(ctx)
+		require.Error(t, got)
+		require.ErrorIs(t, got, context.DeadlineExceeded, "context.DeadlineExceeded should be returned, because context timeout is not later than now + contextExpireThreshold")
+	})
+	t.Run("valid context", func(t *testing.T) {
+		ctx, _ := context.WithTimeout(context.Background(), contextExpireThreshold*2)
+		require.NoError(t, IsValidContext(ctx), "nil should be returned, because context timeout is later than now + contextExpireThreshold")
+	})
+}
+
 func TestCreateChildContext(t *testing.T) {
 	t.Run("nil parent", func(t *testing.T) {
 		gotCtx, gotFunc := CreateChildContext(nil, 0)
@@ -882,33 +910,4 @@
 // funcName returns the name of the function
 func funcName(fn any) string {
 	return runtime.FuncForPC(reflect.ValueOf(fn).Pointer()).Name()
-=======
-func TestIsValidContext(t *testing.T) {
-	t.Run("background context", func(t *testing.T) {
-		require.NoError(t, IsValidContext(context.Background()))
-	})
-	t.Run("canceled context", func(t *testing.T) {
-		ctx, cancel := context.WithCancel(context.Background())
-		cancel()
-		got := IsValidContext(ctx)
-		require.Error(t, got)
-		require.ErrorIs(t, got, context.Canceled)
-	})
-	t.Run("deadline exceeded context", func(t *testing.T) {
-		ctx, _ := context.WithTimeout(context.Background(), -time.Second)
-		got := IsValidContext(ctx)
-		require.Error(t, got)
-		require.ErrorIs(t, got, context.DeadlineExceeded)
-	})
-	t.Run("context with deadline exceeded contextExpireThreshold", func(t *testing.T) {
-		ctx, _ := context.WithTimeout(context.Background(), contextExpireThreshold/2)
-		got := IsValidContext(ctx)
-		require.Error(t, got)
-		require.ErrorIs(t, got, context.DeadlineExceeded, "context.DeadlineExceeded should be returned, because context timeout is not later than now + contextExpireThreshold")
-	})
-	t.Run("valid context", func(t *testing.T) {
-		ctx, _ := context.WithTimeout(context.Background(), contextExpireThreshold*2)
-		require.NoError(t, IsValidContext(ctx), "nil should be returned, because context timeout is later than now + contextExpireThreshold")
-	})
->>>>>>> 20370663
 }