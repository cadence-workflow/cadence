--- conflicted
+++ resolved
@@ -191,33 +191,6 @@
 }
 
 func (s *taskProcessorSuite) TestPutReplicationTaskToDLQ_HistoryV2ReplicationTask() {
-<<<<<<< HEAD
-	domainID := uuid.New()
-	workflowID := uuid.New()
-	runID := uuid.New()
-	events := []*types.HistoryEvent{
-		{
-			ID:      1,
-			Version: 1,
-		},
-	}
-	serializer := s.mockShard.GetPayloadSerializer()
-	data, err := serializer.SerializeBatchEvents(events, common.EncodingTypeThriftRW)
-	s.NoError(err)
-	task := &types.ReplicationTask{
-		TaskType: types.ReplicationTaskTypeHistoryV2.Ptr(),
-		HistoryTaskV2Attributes: &types.HistoryTaskV2Attributes{
-			DomainID:   domainID,
-			WorkflowID: workflowID,
-			RunID:      runID,
-			Events: &types.DataBlob{
-				EncodingType: types.EncodingTypeThriftRW.Ptr(),
-				Data:         data.Data,
-			},
-		},
-	}
-=======
->>>>>>> 13f9cf8b
 	request := &persistence.PutReplicationTaskToDLQRequest{
 		SourceClusterName: "standby",
 		TaskInfo: &persistence.ReplicationTaskInfo{
