// Copyright (c) 2017 Uber Technologies, Inc.
//
// Permission is hereby granted, free of charge, to any person obtaining a copy
// of this software and associated documentation files (the "Software"), to deal
// in the Software without restriction, including without limitation the rights
// to use, copy, modify, merge, publish, distribute, sublicense, and/or sell
// copies of the Software, and to permit persons to whom the Software is
// furnished to do so, subject to the following conditions:
//
// The above copyright notice and this permission notice shall be included in
// all copies or substantial portions of the Software.
//
// THE SOFTWARE IS PROVIDED "AS IS", WITHOUT WARRANTY OF ANY KIND, EXPRESS OR
// IMPLIED, INCLUDING BUT NOT LIMITED TO THE WARRANTIES OF MERCHANTABILITY,
// FITNESS FOR A PARTICULAR PURPOSE AND NONINFRINGEMENT. IN NO EVENT SHALL THE
// AUTHORS OR COPYRIGHT HOLDERS BE LIABLE FOR ANY CLAIM, DAMAGES OR OTHER
// LIABILITY, WHETHER IN AN ACTION OF CONTRACT, TORT OR OTHERWISE, ARISING FROM,
// OUT OF OR IN CONNECTION WITH THE SOFTWARE OR THE USE OR OTHER DEALINGS IN
// THE SOFTWARE.

package history

import (
	"context"

	"go.uber.org/yarpc"

	h "github.com/uber/cadence/.gen/go/history"
	"github.com/uber/cadence/.gen/go/replicator"
	"github.com/uber/cadence/.gen/go/shared"
	"github.com/uber/cadence/common/backoff"
)

var _ Client = (*retryableClient)(nil)

type retryableClient struct {
	client      Client
	policy      backoff.RetryPolicy
	isRetryable backoff.IsRetryable
}

// NewRetryableClient creates a new instance of Client with retry policy
func NewRetryableClient(client Client, policy backoff.RetryPolicy, isRetryable backoff.IsRetryable) Client {
	return &retryableClient{
		client:      client,
		policy:      policy,
		isRetryable: isRetryable,
	}
}

func (c *retryableClient) StartWorkflowExecution(
	ctx context.Context,
	request *h.StartWorkflowExecutionRequest,
	opts ...yarpc.CallOption) (*shared.StartWorkflowExecutionResponse, error) {

	var resp *shared.StartWorkflowExecutionResponse
	op := func() error {
		var err error
		resp, err = c.client.StartWorkflowExecution(ctx, request, opts...)
		return err
	}

	err := backoff.Retry(op, c.policy, c.isRetryable)
	return resp, err
}

func (c *retryableClient) DescribeHistoryHost(
	ctx context.Context,
	request *shared.DescribeHistoryHostRequest,
	opts ...yarpc.CallOption) (*shared.DescribeHistoryHostResponse, error) {

	var resp *shared.DescribeHistoryHostResponse
	op := func() error {
		var err error
		resp, err = c.client.DescribeHistoryHost(ctx, request, opts...)
		return err
	}

	err := backoff.Retry(op, c.policy, c.isRetryable)
	return resp, err
}

func (c *retryableClient) CloseShard(
	ctx context.Context,
	request *shared.CloseShardRequest,
	opts ...yarpc.CallOption) error {

	op := func() error {
		err := c.client.CloseShard(ctx, request, opts...)
		return err
	}

	err := backoff.Retry(op, c.policy, c.isRetryable)
	return err
}

func (c *retryableClient) RemoveTask(
	ctx context.Context,
	request *shared.RemoveTaskRequest,
	opts ...yarpc.CallOption) error {

	op := func() error {
		err := c.client.RemoveTask(ctx, request, opts...)
		return err
	}

	err := backoff.Retry(op, c.policy, c.isRetryable)
	return err
}

func (c *retryableClient) DescribeMutableState(
	ctx context.Context,
	request *h.DescribeMutableStateRequest,
	opts ...yarpc.CallOption) (*h.DescribeMutableStateResponse, error) {

	var resp *h.DescribeMutableStateResponse
	op := func() error {
		var err error
		resp, err = c.client.DescribeMutableState(ctx, request, opts...)
		return err
	}

	err := backoff.Retry(op, c.policy, c.isRetryable)
	return resp, err
}

func (c *retryableClient) GetMutableState(
	ctx context.Context,
	request *h.GetMutableStateRequest,
	opts ...yarpc.CallOption) (*h.GetMutableStateResponse, error) {

	var resp *h.GetMutableStateResponse
	op := func() error {
		var err error
		resp, err = c.client.GetMutableState(ctx, request, opts...)
		return err
	}

	err := backoff.Retry(op, c.policy, c.isRetryable)
	return resp, err
}

func (c *retryableClient) PollMutableState(
	ctx context.Context,
	request *h.PollMutableStateRequest,
	opts ...yarpc.CallOption) (*h.PollMutableStateResponse, error) {

	var resp *h.PollMutableStateResponse
	op := func() error {
		var err error
		resp, err = c.client.PollMutableState(ctx, request, opts...)
		return err
	}

	err := backoff.Retry(op, c.policy, c.isRetryable)
	return resp, err
}

func (c *retryableClient) ResetStickyTaskList(
	ctx context.Context,
	request *h.ResetStickyTaskListRequest,
	opts ...yarpc.CallOption) (*h.ResetStickyTaskListResponse, error) {

	var resp *h.ResetStickyTaskListResponse
	op := func() error {
		var err error
		resp, err = c.client.ResetStickyTaskList(ctx, request, opts...)
		return err
	}

	err := backoff.Retry(op, c.policy, c.isRetryable)
	return resp, err
}

func (c *retryableClient) DescribeWorkflowExecution(
	ctx context.Context,
	request *h.DescribeWorkflowExecutionRequest,
	opts ...yarpc.CallOption) (*shared.DescribeWorkflowExecutionResponse, error) {

	var resp *shared.DescribeWorkflowExecutionResponse
	op := func() error {
		var err error
		resp, err = c.client.DescribeWorkflowExecution(ctx, request, opts...)
		return err
	}

	err := backoff.Retry(op, c.policy, c.isRetryable)
	return resp, err
}

func (c *retryableClient) RecordDecisionTaskStarted(
	ctx context.Context,
	request *h.RecordDecisionTaskStartedRequest,
	opts ...yarpc.CallOption) (*h.RecordDecisionTaskStartedResponse, error) {

	var resp *h.RecordDecisionTaskStartedResponse
	op := func() error {
		var err error
		resp, err = c.client.RecordDecisionTaskStarted(ctx, request, opts...)
		return err
	}

	err := backoff.Retry(op, c.policy, c.isRetryable)
	return resp, err
}

func (c *retryableClient) RecordActivityTaskStarted(
	ctx context.Context,
	request *h.RecordActivityTaskStartedRequest,
	opts ...yarpc.CallOption) (*h.RecordActivityTaskStartedResponse, error) {

	var resp *h.RecordActivityTaskStartedResponse
	op := func() error {
		var err error
		resp, err = c.client.RecordActivityTaskStarted(ctx, request, opts...)
		return err
	}

	err := backoff.Retry(op, c.policy, c.isRetryable)
	return resp, err
}

func (c *retryableClient) RespondDecisionTaskCompleted(
	ctx context.Context,
	request *h.RespondDecisionTaskCompletedRequest,
	opts ...yarpc.CallOption) (*h.RespondDecisionTaskCompletedResponse, error) {

	var resp *h.RespondDecisionTaskCompletedResponse
	op := func() error {
		var err error
		resp, err = c.client.RespondDecisionTaskCompleted(ctx, request, opts...)
		return err
	}

	err := backoff.Retry(op, c.policy, c.isRetryable)
	return resp, err
}

func (c *retryableClient) RespondDecisionTaskFailed(
	ctx context.Context,
	request *h.RespondDecisionTaskFailedRequest,
	opts ...yarpc.CallOption) error {

	op := func() error {
		return c.client.RespondDecisionTaskFailed(ctx, request, opts...)
	}

	return backoff.Retry(op, c.policy, c.isRetryable)
}

func (c *retryableClient) RespondActivityTaskCompleted(
	ctx context.Context,
	request *h.RespondActivityTaskCompletedRequest,
	opts ...yarpc.CallOption) error {

	op := func() error {
		return c.client.RespondActivityTaskCompleted(ctx, request, opts...)
	}

	return backoff.Retry(op, c.policy, c.isRetryable)
}

func (c *retryableClient) RespondActivityTaskFailed(
	ctx context.Context,
	request *h.RespondActivityTaskFailedRequest,
	opts ...yarpc.CallOption) error {

	op := func() error {
		return c.client.RespondActivityTaskFailed(ctx, request, opts...)
	}

	return backoff.Retry(op, c.policy, c.isRetryable)
}

func (c *retryableClient) RespondActivityTaskCanceled(
	ctx context.Context,
	request *h.RespondActivityTaskCanceledRequest,
	opts ...yarpc.CallOption) error {

	op := func() error {
		return c.client.RespondActivityTaskCanceled(ctx, request, opts...)
	}

	return backoff.Retry(op, c.policy, c.isRetryable)
}

func (c *retryableClient) RecordActivityTaskHeartbeat(
	ctx context.Context,
	request *h.RecordActivityTaskHeartbeatRequest,
	opts ...yarpc.CallOption) (*shared.RecordActivityTaskHeartbeatResponse, error) {

	var resp *shared.RecordActivityTaskHeartbeatResponse
	op := func() error {
		var err error
		resp, err = c.client.RecordActivityTaskHeartbeat(ctx, request, opts...)
		return err
	}

	err := backoff.Retry(op, c.policy, c.isRetryable)
	return resp, err
}

func (c *retryableClient) RequestCancelWorkflowExecution(
	ctx context.Context,
	request *h.RequestCancelWorkflowExecutionRequest,
	opts ...yarpc.CallOption) error {

	op := func() error {
		return c.client.RequestCancelWorkflowExecution(ctx, request, opts...)
	}

	return backoff.Retry(op, c.policy, c.isRetryable)
}

func (c *retryableClient) SignalWorkflowExecution(
	ctx context.Context,
	request *h.SignalWorkflowExecutionRequest,
	opts ...yarpc.CallOption) error {

	op := func() error {
		return c.client.SignalWorkflowExecution(ctx, request, opts...)
	}

	return backoff.Retry(op, c.policy, c.isRetryable)
}

func (c *retryableClient) SignalWithStartWorkflowExecution(
	ctx context.Context,
	request *h.SignalWithStartWorkflowExecutionRequest,
	opts ...yarpc.CallOption) (*shared.StartWorkflowExecutionResponse, error) {

	var resp *shared.StartWorkflowExecutionResponse
	op := func() error {
		var err error
		resp, err = c.client.SignalWithStartWorkflowExecution(ctx, request, opts...)
		return err
	}

	err := backoff.Retry(op, c.policy, c.isRetryable)
	return resp, err
}

func (c *retryableClient) RemoveSignalMutableState(
	ctx context.Context,
	request *h.RemoveSignalMutableStateRequest,
	opts ...yarpc.CallOption) error {

	op := func() error {
		return c.client.RemoveSignalMutableState(ctx, request, opts...)
	}

	return backoff.Retry(op, c.policy, c.isRetryable)
}

func (c *retryableClient) TerminateWorkflowExecution(
	ctx context.Context,
	request *h.TerminateWorkflowExecutionRequest,
	opts ...yarpc.CallOption) error {

	op := func() error {
		return c.client.TerminateWorkflowExecution(ctx, request, opts...)
	}

	return backoff.Retry(op, c.policy, c.isRetryable)
}

func (c *retryableClient) ResetWorkflowExecution(
	ctx context.Context,
	request *h.ResetWorkflowExecutionRequest,
	opts ...yarpc.CallOption) (*shared.ResetWorkflowExecutionResponse, error) {

	var resp *shared.ResetWorkflowExecutionResponse
	op := func() error {
		var err error
		resp, err = c.client.ResetWorkflowExecution(ctx, request, opts...)
		return err
	}

	err := backoff.Retry(op, c.policy, c.isRetryable)
	return resp, err
}

func (c *retryableClient) ScheduleDecisionTask(
	ctx context.Context,
	request *h.ScheduleDecisionTaskRequest,
	opts ...yarpc.CallOption) error {

	op := func() error {
		return c.client.ScheduleDecisionTask(ctx, request, opts...)
	}

	return backoff.Retry(op, c.policy, c.isRetryable)
}

func (c *retryableClient) RecordChildExecutionCompleted(
	ctx context.Context,
	request *h.RecordChildExecutionCompletedRequest,
	opts ...yarpc.CallOption) error {

	op := func() error {
		return c.client.RecordChildExecutionCompleted(ctx, request, opts...)
	}

	return backoff.Retry(op, c.policy, c.isRetryable)
}

func (c *retryableClient) ReplicateEvents(
	ctx context.Context,
	request *h.ReplicateEventsRequest,
	opts ...yarpc.CallOption) error {

	op := func() error {
		return c.client.ReplicateEvents(ctx, request, opts...)
	}

	return backoff.Retry(op, c.policy, c.isRetryable)
}

func (c *retryableClient) ReplicateRawEvents(
	ctx context.Context,
	request *h.ReplicateRawEventsRequest,
	opts ...yarpc.CallOption) error {

	op := func() error {
		return c.client.ReplicateRawEvents(ctx, request, opts...)
	}

	return backoff.Retry(op, c.policy, c.isRetryable)
}

func (c *retryableClient) ReplicateEventsV2(
	ctx context.Context,
	request *h.ReplicateEventsV2Request,
	opts ...yarpc.CallOption) error {

	op := func() error {
		return c.client.ReplicateEventsV2(ctx, request, opts...)
	}

	return backoff.Retry(op, c.policy, c.isRetryable)
}

func (c *retryableClient) SyncShardStatus(
	ctx context.Context,
	request *h.SyncShardStatusRequest,
	opts ...yarpc.CallOption) error {

	op := func() error {
		return c.client.SyncShardStatus(ctx, request, opts...)
	}

	return backoff.Retry(op, c.policy, c.isRetryable)
}

func (c *retryableClient) SyncActivity(
	ctx context.Context,
	request *h.SyncActivityRequest,
	opts ...yarpc.CallOption) error {

	op := func() error {
		return c.client.SyncActivity(ctx, request, opts...)
	}

	return backoff.Retry(op, c.policy, c.isRetryable)
}

func (c *retryableClient) GetReplicationMessages(
	ctx context.Context,
	request *replicator.GetReplicationMessagesRequest,
	opts ...yarpc.CallOption,
) (*replicator.GetReplicationMessagesResponse, error) {
	var resp *replicator.GetReplicationMessagesResponse
	op := func() error {
		var err error
		resp, err = c.client.GetReplicationMessages(ctx, request, opts...)
		return err
	}

	err := backoff.Retry(op, c.policy, c.isRetryable)
	return resp, err
}

func (c *retryableClient) GetDLQReplicationMessages(
	ctx context.Context,
	request *replicator.GetDLQReplicationMessagesRequest,
	opts ...yarpc.CallOption,
) (*replicator.GetDLQReplicationMessagesResponse, error) {
	var resp *replicator.GetDLQReplicationMessagesResponse
	op := func() error {
		var err error
		resp, err = c.client.GetDLQReplicationMessages(ctx, request, opts...)
		return err
	}

	err := backoff.Retry(op, c.policy, c.isRetryable)
	return resp, err
}

func (c *retryableClient) QueryWorkflow(
	ctx context.Context,
	request *h.QueryWorkflowRequest,
	opts ...yarpc.CallOption,
) (*h.QueryWorkflowResponse, error) {
	var resp *h.QueryWorkflowResponse
	op := func() error {
		var err error
		resp, err = c.client.QueryWorkflow(ctx, request, opts...)
		return err
	}

	err := backoff.Retry(op, c.policy, c.isRetryable)
	return resp, err
}

func (c *retryableClient) ReapplyEvents(
	ctx context.Context,
	request *h.ReapplyEventsRequest,
	opts ...yarpc.CallOption,
) error {

	op := func() error {
		return c.client.ReapplyEvents(ctx, request, opts...)
	}

	return backoff.Retry(op, c.policy, c.isRetryable)
}

<<<<<<< HEAD
func (c *retryableClient) ReadDLQMessages(
	ctx context.Context,
	request *replicator.ReadDLQMessagesRequest,
	opts ...yarpc.CallOption,
) (*replicator.ReadDLQMessagesResponse, error) {

	var resp *replicator.ReadDLQMessagesResponse
	op := func() error {
		var err error
		resp, err = c.client.ReadDLQMessages(ctx, request, opts...)
		return err
	}

	err := backoff.Retry(op, c.policy, c.isRetryable)
	return resp, err
}

func (c *retryableClient) PurgeDLQMessages(
	ctx context.Context,
	request *replicator.PurgeDLQMessagesRequest,
=======
func (c *retryableClient) RefreshWorkflowTasks(
	ctx context.Context,
	request *h.RefreshWorkflowTasksRequest,
>>>>>>> 8bb88596
	opts ...yarpc.CallOption,
) error {

	op := func() error {
<<<<<<< HEAD
		return c.client.PurgeDLQMessages(ctx, request, opts...)
	}

	return backoff.Retry(op, c.policy, c.isRetryable)
}

func (c *retryableClient) MergeDLQMessages(
	ctx context.Context,
	request *replicator.MergeDLQMessagesRequest,
	opts ...yarpc.CallOption,
) (*replicator.MergeDLQMessagesResponse, error) {

	var resp *replicator.MergeDLQMessagesResponse
	op := func() error {
		var err error
		resp, err = c.client.MergeDLQMessages(ctx, request, opts...)
		return err
	}

	err := backoff.Retry(op, c.policy, c.isRetryable)
	return resp, err
=======
		return c.client.RefreshWorkflowTasks(ctx, request, opts...)
	}

	return backoff.Retry(op, c.policy, c.isRetryable)
>>>>>>> 8bb88596
}<|MERGE_RESOLUTION|>--- conflicted
+++ resolved
@@ -525,7 +525,6 @@
 	return backoff.Retry(op, c.policy, c.isRetryable)
 }
 
-<<<<<<< HEAD
 func (c *retryableClient) ReadDLQMessages(
 	ctx context.Context,
 	request *replicator.ReadDLQMessagesRequest,
@@ -546,41 +545,42 @@
 func (c *retryableClient) PurgeDLQMessages(
 	ctx context.Context,
 	request *replicator.PurgeDLQMessagesRequest,
-=======
+	opts ...yarpc.CallOption,
+) error {
+
+	op := func() error {
+		return c.client.PurgeDLQMessages(ctx, request, opts...)
+	}
+
+	return backoff.Retry(op, c.policy, c.isRetryable)
+}
+
+func (c *retryableClient) MergeDLQMessages(
+	ctx context.Context,
+	request *replicator.MergeDLQMessagesRequest,
+	opts ...yarpc.CallOption,
+) (*replicator.MergeDLQMessagesResponse, error) {
+
+	var resp *replicator.MergeDLQMessagesResponse
+	op := func() error {
+		var err error
+		resp, err = c.client.MergeDLQMessages(ctx, request, opts...)
+		return err
+	}
+
+	err := backoff.Retry(op, c.policy, c.isRetryable)
+	return resp, err
+}
+
 func (c *retryableClient) RefreshWorkflowTasks(
 	ctx context.Context,
 	request *h.RefreshWorkflowTasksRequest,
->>>>>>> 8bb88596
 	opts ...yarpc.CallOption,
 ) error {
 
 	op := func() error {
-<<<<<<< HEAD
-		return c.client.PurgeDLQMessages(ctx, request, opts...)
-	}
-
-	return backoff.Retry(op, c.policy, c.isRetryable)
-}
-
-func (c *retryableClient) MergeDLQMessages(
-	ctx context.Context,
-	request *replicator.MergeDLQMessagesRequest,
-	opts ...yarpc.CallOption,
-) (*replicator.MergeDLQMessagesResponse, error) {
-
-	var resp *replicator.MergeDLQMessagesResponse
-	op := func() error {
-		var err error
-		resp, err = c.client.MergeDLQMessages(ctx, request, opts...)
-		return err
-	}
-
-	err := backoff.Retry(op, c.policy, c.isRetryable)
-	return resp, err
-=======
 		return c.client.RefreshWorkflowTasks(ctx, request, opts...)
 	}
 
 	return backoff.Retry(op, c.policy, c.isRetryable)
->>>>>>> 8bb88596
 }