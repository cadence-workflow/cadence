--- conflicted
+++ resolved
@@ -416,11 +416,7 @@
 			Status:     types.ExecutorStatusACTIVE,
 		}
 		previousHeartbeat := store.HeartbeatState{
-<<<<<<< HEAD
-			LastHeartbeat: now.UTC(),
-=======
-			LastHeartbeat: now,
->>>>>>> 125b038a
+			LastHeartbeat: now,
 			Status:        types.ExecutorStatusACTIVE,
 		}
 
