// The MIT License (MIT)

// Copyright (c) 2017-2020 Uber Technologies Inc.

// Permission is hereby granted, free of charge, to any person obtaining a copy
// of this software and associated documentation files (the "Software"), to deal
// in the Software without restriction, including without limitation the rights
// to use, copy, modify, merge, publish, distribute, sublicense, and/or sell
// copies of the Software, and to permit persons to whom the Software is
// furnished to do so, subject to the following conditions:
//
// The above copyright notice and this permission notice shall be included in all
// copies or substantial portions of the Software.
//
// THE SOFTWARE IS PROVIDED "AS IS", WITHOUT WARRANTY OF ANY KIND, EXPRESS OR
// IMPLIED, INCLUDING BUT NOT LIMITED TO THE WARRANTIES OF MERCHANTABILITY,
// FITNESS FOR A PARTICULAR PURPOSE AND NONINFRINGEMENT. IN NO EVENT SHALL THE
// AUTHORS OR COPYRIGHT HOLDERS BE LIABLE FOR ANY CLAIM, DAMAGES OR OTHER
// LIABILITY, WHETHER IN AN ACTION OF CONTRACT, TORT OR OTHERWISE, ARISING FROM,
// OUT OF OR IN CONNECTION WITH THE SOFTWARE OR THE USE OR OTHER DEALINGS IN THE
// SOFTWARE.

package config

import (
	"time"

	"gopkg.in/yaml.v2"

	"github.com/uber/cadence/common/dynamicconfig"
	"github.com/uber/cadence/common/dynamicconfig/dynamicproperties"
	"github.com/uber/cadence/common/types"
)

type (
	// Config represents configuration for shard manager service
	Config struct {
		LoadBalancingMode dynamicproperties.StringPropertyFnWithNamespaceFilters
		MigrationMode     dynamicproperties.StringPropertyFnWithNamespaceFilters
	}

	StaticConfig struct {
		// ShardDistribution is the configuration for leader election mechanism that is used by Shard distributor to handle shard distribution per namespace.
		ShardDistribution ShardDistribution `yaml:"shardDistribution"`
	}

	// ShardDistribution is a configuration for leader election running.
	ShardDistribution struct {
		LeaderStore Store         `yaml:"leaderStore"`
		Election    Election      `yaml:"election"`
		Namespaces  []Namespace   `yaml:"namespaces"`
		Process     LeaderProcess `yaml:"process"`
		Store       Store         `yaml:"store"`
	}

	// Store is a generic container for any storage configuration that should be parsed by the implementation.
	Store struct {
		StorageParams *YamlNode `yaml:"storageParams"`
	}

	Namespace struct {
		Name string `yaml:"name"`
		Type string `yaml:"type"` // The field is a string since it is shared between global config Supported values: fixed|ephemeral.
		Mode string `yaml:"mode"` // TODO: this should be an ENUM with possible modes: enabled, read_only, proxy, disabled
		// ShardNum is defined for fixed namespace.
		ShardNum int64 `yaml:"shardNum"`
	}

	Election struct {
		LeaderPeriod           time.Duration `yaml:"leaderPeriod"`           // Time to hold leadership before resigning
		MaxRandomDelay         time.Duration `yaml:"maxRandomDelay"`         // Maximum random delay before campaigning
		FailedElectionCooldown time.Duration `yaml:"failedElectionCooldown"` // wait between election attempts with unhandled errors
	}

	LeaderProcess struct {
		// Period is the maximum duration between shard rebalance operations
		// Default: 1 second
		Period time.Duration `yaml:"period"`

		// Timeout is the maximum duration of a single shard rebalance operation
		// Default: 1 second
		Timeout time.Duration `yaml:"timeout"`

		// HeartbeatTTL is the duration after which, if no heartbeat is received from an executor,
		// the executor is considered stale and its shards are eligible for redistribution.
		// Default: 10 seconds
		HeartbeatTTL time.Duration `yaml:"heartbeatTTL"`
	}

	// YamlNode is a lazy-unmarshaler, because *yaml.Node only exists in gopkg.in/yaml.v3, not v2,
	// and go.uber.org/config currently uses only v2.
	YamlNode struct {
		unmarshal func(out any) error
	}
)

const (
	NamespaceTypeFixed     = "fixed"
	NamespaceTypeEphemeral = "ephemeral"
)

const (
	MigrationModeINVALID                = "invalid"
	MigrationModeLOCALPASSTHROUGH       = "local_pass"
	MigrationModeLOCALPASSTHROUGHSHADOW = "local_pass_shadow"
	MigrationModeDISTRIBUTEDPASSTHROUGH = "distributed_pass"
	MigrationModeONBOARDED              = "onboarded"
)

// MigrationMode maps string migration mode values to types.MigrationMode
var MigrationMode = map[string]types.MigrationMode{
	MigrationModeINVALID:                types.MigrationModeINVALID,
	MigrationModeLOCALPASSTHROUGH:       types.MigrationModeLOCALPASSTHROUGH,
	MigrationModeLOCALPASSTHROUGHSHADOW: types.MigrationModeLOCALPASSTHROUGHSHADOW,
	MigrationModeDISTRIBUTEDPASSTHROUGH: types.MigrationModeDISTRIBUTEDPASSTHROUGH,
	MigrationModeONBOARDED:              types.MigrationModeONBOARDED,
}

// NewConfig returns a new instance of Config
func NewConfig(dc *dynamicconfig.Collection) *Config {
	return &Config{
		LoadBalancingMode: dc.GetStringPropertyFilteredByNamespace(dynamicproperties.ShardDistributorLoadBalancingMode),
		MigrationMode:     dc.GetStringPropertyFilteredByNamespace(dynamicproperties.ShardDistributorMigrationMode),
	}
}

// GetMigrationMode gets the migration mode for a given namespace
// If the mode is not set, it defaults to MigrationModeINVALID
func (c *Config) GetMigrationMode(namespace string) types.MigrationMode {
	mode, ok := MigrationMode[c.MigrationMode(namespace)]
	if !ok {
		return MigrationMode[MigrationModeINVALID]
	}
	return mode
}

const (
	LoadBalancingModeINVALID = "invalid"
	LoadBalancingModeNAIVE   = "naive"
	LoadBalancingModeGREEDY  = "greedy"
)

// LoadBalancingMode maps string migration mode values to types.LoadBalancingMode
var LoadBalancingMode = map[string]types.LoadBalancingMode{
	LoadBalancingModeINVALID: types.LoadBalancingModeINVALID,
	LoadBalancingModeNAIVE:   types.LoadBalancingModeNAIVE,
	LoadBalancingModeGREEDY:  types.LoadBalancingModeGREEDY,
}

// GetLoadBalancingMode gets the load balancing mode for a given namespace
// If the mode is invalid, it returns types.LoadBalancingModeINVALID
func (c *Config) GetLoadBalancingMode(namespace string) types.LoadBalancingMode {
	mode, ok := LoadBalancingMode[c.LoadBalancingMode(namespace)]
	if !ok {
		return types.LoadBalancingModeINVALID
	}

	return mode
}

<<<<<<< HEAD
var _ yaml.Unmarshaler = (*YamlNode)(nil)

func (y *YamlNode) UnmarshalYAML(unmarshal func(interface{}) error) error {
	y.unmarshal = unmarshal
	return nil
}
=======
func (s *ShardDistribution) GetMigrationMode(namespace string) types.MigrationMode {
	for _, ns := range s.Namespaces {
		if ns.Name == namespace {
			return MigrationMode[ns.Mode]
		}
	}
	// TODO in the dynamic configuration I will setup a default value
	return MigrationMode[MigrationModeONBOARDED]
}

// GetShardDistributionFromExternal converts other configs to an internal one.
func GetShardDistributionFromExternal(in config.ShardDistribution) ShardDistribution {
	namespaces := make([]Namespace, 0, len(in.Namespaces))
	for _, namespace := range in.Namespaces {
		namespaces = append(namespaces, Namespace(namespace))
	}
>>>>>>> 7094df9c

func (y *YamlNode) Decode(out any) error {
	if y == nil {
		return nil
	}
	return y.unmarshal(out)
}<|MERGE_RESOLUTION|>--- conflicted
+++ resolved
@@ -23,9 +23,8 @@
 package config
 
 import (
+	"gopkg.in/yaml.v2"
 	"time"
-
-	"gopkg.in/yaml.v2"
 
 	"github.com/uber/cadence/common/dynamicconfig"
 	"github.com/uber/cadence/common/dynamicconfig/dynamicproperties"
@@ -158,14 +157,6 @@
 	return mode
 }
 
-<<<<<<< HEAD
-var _ yaml.Unmarshaler = (*YamlNode)(nil)
-
-func (y *YamlNode) UnmarshalYAML(unmarshal func(interface{}) error) error {
-	y.unmarshal = unmarshal
-	return nil
-}
-=======
 func (s *ShardDistribution) GetMigrationMode(namespace string) types.MigrationMode {
 	for _, ns := range s.Namespaces {
 		if ns.Name == namespace {
@@ -176,13 +167,12 @@
 	return MigrationMode[MigrationModeONBOARDED]
 }
 
-// GetShardDistributionFromExternal converts other configs to an internal one.
-func GetShardDistributionFromExternal(in config.ShardDistribution) ShardDistribution {
-	namespaces := make([]Namespace, 0, len(in.Namespaces))
-	for _, namespace := range in.Namespaces {
-		namespaces = append(namespaces, Namespace(namespace))
-	}
->>>>>>> 7094df9c
+var _ yaml.Unmarshaler = (*YamlNode)(nil)
+
+func (y *YamlNode) UnmarshalYAML(unmarshal func(interface{}) error) error {
+	y.unmarshal = unmarshal
+	return nil
+}
 
 func (y *YamlNode) Decode(out any) error {
 	if y == nil {
