// Copyright (c) 2017 Uber Technologies, Inc.
//
// Permission is hereby granted, free of charge, to any person obtaining a copy
// of this software and associated documentation files (the "Software"), to deal
// in the Software without restriction, including without limitation the rights
// to use, copy, modify, merge, publish, distribute, sublicense, and/or sell
// copies of the Software, and to permit persons to whom the Software is
// furnished to do so, subject to the following conditions:
//
// The above copyright notice and this permission notice shall be included in
// all copies or substantial portions of the Software.
//
// THE SOFTWARE IS PROVIDED "AS IS", WITHOUT WARRANTY OF ANY KIND, EXPRESS OR
// IMPLIED, INCLUDING BUT NOT LIMITED TO THE WARRANTIES OF MERCHANTABILITY,
// FITNESS FOR A PARTICULAR PURPOSE AND NONINFRINGEMENT. IN NO EVENT SHALL THE
// AUTHORS OR COPYRIGHT HOLDERS BE LIABLE FOR ANY CLAIM, DAMAGES OR OTHER
// LIABILITY, WHETHER IN AN ACTION OF CONTRACT, TORT OR OTHERWISE, ARISING FROM,
// OUT OF OR IN CONNECTION WITH THE SOFTWARE OR THE USE OR OTHER DEALINGS IN
// THE SOFTWARE.

//go:generate mockgen -copyright_file ../../LICENSE -package $GOPACKAGE -source $GOFILE -destination transferQueueProcessor_mock.go

package history

import (
	"context"
	"fmt"
	"sync/atomic"
	"time"

	h "github.com/uber/cadence/.gen/go/history"
	"github.com/uber/cadence/client/history"
	"github.com/uber/cadence/client/matching"
	"github.com/uber/cadence/common"
	"github.com/uber/cadence/common/log"
	"github.com/uber/cadence/common/log/tag"
	"github.com/uber/cadence/common/metrics"
	"github.com/uber/cadence/common/persistence"
	"github.com/uber/cadence/common/xdc"
	"github.com/uber/cadence/service/history/config"
	"github.com/uber/cadence/service/history/shard"
	"github.com/uber/cadence/service/history/task"
<<<<<<< HEAD
)

var (
	errUnknownTransferTask = errors.New("Unknown transfer task")
=======
>>>>>>> d83a2ba8
)

type (
	transferQueueProcessor interface {
		common.Daemon
		FailoverDomain(domainIDs map[string]struct{})
		NotifyNewTask(clusterName string, transferTasks []persistence.Task)
		LockTaskProcessing()
		UnlockTaskProcessing()
	}

<<<<<<< HEAD
	taskFilter func(task task.Info) (bool, error)

=======
>>>>>>> d83a2ba8
	transferQueueProcessorImpl struct {
		isGlobalDomainEnabled bool
		currentClusterName    string
		shard                 shard.Context
		taskAllocator         taskAllocator
		config                *config.Config
		metricsClient         metrics.Client
		historyService        *historyEngineImpl
		visibilityMgr         persistence.VisibilityManager
		matchingClient        matching.Client
		historyClient         history.Client
		ackLevel              int64
		logger                log.Logger
		isStarted             int32
		isStopped             int32
		shutdownChan          chan struct{}
		queueTaskProcessor    task.Processor
		activeTaskProcessor   *transferQueueActiveProcessorImpl
		standbyTaskProcessors map[string]*transferQueueStandbyProcessorImpl
	}
)

func newTransferQueueProcessor(
	shard shard.Context,
	historyService *historyEngineImpl,
	visibilityMgr persistence.VisibilityManager,
	matchingClient matching.Client,
	historyClient history.Client,
	queueTaskProcessor task.Processor,
	logger log.Logger,
) *transferQueueProcessorImpl {

	logger = logger.WithTags(tag.ComponentTransferQueue)
	currentClusterName := shard.GetService().GetClusterMetadata().GetCurrentClusterName()
	taskAllocator := newTaskAllocator(shard)
	standbyTaskProcessors := make(map[string]*transferQueueStandbyProcessorImpl)
	for clusterName, info := range shard.GetService().GetClusterMetadata().GetAllClusterInfo() {
		if !info.Enabled {
			continue
		}

		if clusterName != currentClusterName {
			historyRereplicator := xdc.NewHistoryRereplicator(
				currentClusterName,
				shard.GetDomainCache(),
				shard.GetService().GetClientBean().GetRemoteAdminClient(clusterName),
				func(ctx context.Context, request *h.ReplicateRawEventsRequest) error {
					return historyService.ReplicateRawEvents(ctx, request)
				},
				persistence.NewPayloadSerializer(),
				historyRereplicationTimeout,
				nil,
				logger,
			)
			nDCHistoryResender := xdc.NewNDCHistoryResender(
				shard.GetDomainCache(),
				shard.GetService().GetClientBean().GetRemoteAdminClient(clusterName),
				func(ctx context.Context, request *h.ReplicateEventsV2Request) error {
					return historyService.ReplicateEventsV2(ctx, request)
				},
				shard.GetService().GetPayloadSerializer(),
				logger,
			)
			standbyTaskProcessors[clusterName] = newTransferQueueStandbyProcessor(
				clusterName,
				shard,
				historyService,
				visibilityMgr,
				matchingClient,
				taskAllocator,
				historyRereplicator,
				nDCHistoryResender,
				queueTaskProcessor,
				logger,
			)
		}
	}

	return &transferQueueProcessorImpl{
		isGlobalDomainEnabled: shard.GetService().GetClusterMetadata().IsGlobalDomainEnabled(),
		currentClusterName:    currentClusterName,
		shard:                 shard,
		taskAllocator:         taskAllocator,
		config:                shard.GetConfig(),
		metricsClient:         historyService.metricsClient,
		historyService:        historyService,
		visibilityMgr:         visibilityMgr,
		matchingClient:        matchingClient,
		historyClient:         historyClient,
		ackLevel:              shard.GetTransferAckLevel(),
		logger:                logger,
		shutdownChan:          make(chan struct{}),
		queueTaskProcessor:    queueTaskProcessor,
		activeTaskProcessor: newTransferQueueActiveProcessor(
			shard,
			historyService,
			visibilityMgr,
			matchingClient,
			historyClient,
			taskAllocator,
			queueTaskProcessor,
			logger,
		),
		standbyTaskProcessors: standbyTaskProcessors,
	}
}

func (t *transferQueueProcessorImpl) Start() {
	if !atomic.CompareAndSwapInt32(&t.isStarted, 0, 1) {
		return
	}
	t.activeTaskProcessor.Start()
	if t.isGlobalDomainEnabled {
		for _, standbyTaskProcessor := range t.standbyTaskProcessors {
			standbyTaskProcessor.Start()
		}
	}

	go t.completeTransferLoop()
}

func (t *transferQueueProcessorImpl) Stop() {
	if !atomic.CompareAndSwapInt32(&t.isStopped, 0, 1) {
		return
	}
	t.activeTaskProcessor.Stop()
	if t.isGlobalDomainEnabled {
		for _, standbyTaskProcessor := range t.standbyTaskProcessors {
			standbyTaskProcessor.Stop()
		}
	}
	close(t.shutdownChan)
}

// NotifyNewTask - Notify the processor about the new active / standby transfer task arrival.
// This should be called each time new transfer task arrives, otherwise tasks maybe delayed.
func (t *transferQueueProcessorImpl) NotifyNewTask(
	clusterName string,
	transferTasks []persistence.Task,
) {

	if clusterName == t.currentClusterName {
		// we will ignore the current time passed in, since the active processor process task immediately
		if len(transferTasks) != 0 {
			t.activeTaskProcessor.notifyNewTask()
		}
		return
	}

	standbyTaskProcessor, ok := t.standbyTaskProcessors[clusterName]
	if !ok {
		panic(fmt.Sprintf("Cannot find transfer processor for %s.", clusterName))
	}
	if len(transferTasks) != 0 {
		standbyTaskProcessor.notifyNewTask()
	}
	standbyTaskProcessor.retryTasks()
}

func (t *transferQueueProcessorImpl) FailoverDomain(
	domainIDs map[string]struct{},
) {

	minLevel := t.shard.GetTransferClusterAckLevel(t.currentClusterName)
	standbyClusterName := t.currentClusterName
	for clusterName, info := range t.shard.GetService().GetClusterMetadata().GetAllClusterInfo() {
		if !info.Enabled {
			continue
		}
		ackLevel := t.shard.GetTransferClusterAckLevel(clusterName)
		if ackLevel < minLevel {
			minLevel = ackLevel
			standbyClusterName = clusterName
		}
	}

	// the ack manager is exclusive, so add 1
	maxLevel := t.activeTaskProcessor.getQueueReadLevel() + 1
	t.logger.Info("Transfer Failover Triggered",
		tag.WorkflowDomainIDs(domainIDs),
		tag.MinLevel(minLevel),
		tag.MaxLevel(maxLevel))
	updateShardAckLevel, failoverTaskProcessor := newTransferQueueFailoverProcessor(
		t.shard,
		t.historyService,
		t.visibilityMgr,
		t.matchingClient,
		t.historyClient,
		domainIDs,
		standbyClusterName,
		minLevel,
		maxLevel,
		t.taskAllocator,
		t.queueTaskProcessor,
		t.logger,
	)

	for _, standbyTaskProcessor := range t.standbyTaskProcessors {
		standbyTaskProcessor.retryTasks()
	}

	// NOTE: READ REF BEFORE MODIFICATION
	// ref: historyEngine.go registerDomainFailoverCallback function
	err := updateShardAckLevel(minLevel)
	if err != nil {
		t.logger.Error("Error update shard ack level", tag.Error(err))
	}
	failoverTaskProcessor.Start()
}

func (t *transferQueueProcessorImpl) LockTaskProcessing() {
	t.taskAllocator.lock()
}

func (t *transferQueueProcessorImpl) UnlockTaskProcessing() {
	t.taskAllocator.unlock()
}

func (t *transferQueueProcessorImpl) completeTransferLoop() {
	timer := time.NewTimer(t.config.TransferProcessorCompleteTransferInterval())
	defer timer.Stop()

	for {
		select {
		case <-t.shutdownChan:
			// before shutdown, make sure the ack level is up to date
			err := t.completeTransfer()
			if err != nil {
				t.logger.Error("Error complete transfer task", tag.Error(err))
			}
			return
		case <-timer.C:
		CompleteLoop:
			for attempt := 0; attempt < t.config.TransferProcessorCompleteTransferFailureRetryCount(); attempt++ {
				err := t.completeTransfer()
				if err != nil {
					t.logger.Info("Failed to complete transfer task", tag.Error(err))
					if err == shard.ErrShardClosed {
						// shard closed, trigger shutdown and bail out
						t.Stop()
						return
					}
					backoff := time.Duration(attempt * 100)
					time.Sleep(backoff * time.Millisecond)
				} else {
					break CompleteLoop
				}
			}
			timer.Reset(t.config.TransferProcessorCompleteTransferInterval())
		}
	}
}

func (t *transferQueueProcessorImpl) completeTransfer() error {
	lowerAckLevel := t.ackLevel
	upperAckLevel := t.activeTaskProcessor.queueAckMgr.getQueueAckLevel()

	if t.isGlobalDomainEnabled {
		for _, standbyTaskProcessor := range t.standbyTaskProcessors {
			ackLevel := standbyTaskProcessor.queueAckMgr.getQueueAckLevel()
			if upperAckLevel > ackLevel {
				upperAckLevel = ackLevel
			}
		}

		for _, failoverInfo := range t.shard.GetAllTransferFailoverLevels() {
			if upperAckLevel > failoverInfo.MinLevel {
				upperAckLevel = failoverInfo.MinLevel
			}
		}
	}

	t.logger.Debug(fmt.Sprintf("Start completing transfer task from: %v, to %v.", lowerAckLevel, upperAckLevel))
	if lowerAckLevel >= upperAckLevel {
		return nil
	}

	t.metricsClient.IncCounter(metrics.TransferQueueProcessorScope, metrics.TaskBatchCompleteCounter)

	if lowerAckLevel < upperAckLevel {
		err := t.shard.GetExecutionManager().RangeCompleteTransferTask(&persistence.RangeCompleteTransferTaskRequest{
			ExclusiveBeginTaskID: lowerAckLevel,
			InclusiveEndTaskID:   upperAckLevel,
		})
		if err != nil {
			return err
		}
	}

	t.ackLevel = upperAckLevel

	return t.shard.UpdateTransferAckLevel(upperAckLevel)
}<|MERGE_RESOLUTION|>--- conflicted
+++ resolved
@@ -40,13 +40,6 @@
 	"github.com/uber/cadence/service/history/config"
 	"github.com/uber/cadence/service/history/shard"
 	"github.com/uber/cadence/service/history/task"
-<<<<<<< HEAD
-)
-
-var (
-	errUnknownTransferTask = errors.New("Unknown transfer task")
-=======
->>>>>>> d83a2ba8
 )
 
 type (
@@ -58,11 +51,6 @@
 		UnlockTaskProcessing()
 	}
 
-<<<<<<< HEAD
-	taskFilter func(task task.Info) (bool, error)
-
-=======
->>>>>>> d83a2ba8
 	transferQueueProcessorImpl struct {
 		isGlobalDomainEnabled bool
 		currentClusterName    string
